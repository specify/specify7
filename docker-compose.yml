--- conflicted
+++ resolved
@@ -7,11 +7,7 @@
       - "database:/var/lib/mysql"
       - "./seed-database:/docker-entrypoint-initdb.d"
     ports:
-<<<<<<< HEAD
-      - '127.0.0.1:3306:3306'
-=======
-      - "3306:3306"
->>>>>>> 73a6990d
+      - "127.0.0.1:3306:3306"
     command: --max_allowed_packet=1073741824
     environment:
       - MYSQL_ROOT_PASSWORD=root
