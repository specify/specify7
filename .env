DATABASE_HOST=mariadb
DATABASE_PORT=3306
MYSQL_ROOT_PASSWORD=password
DATABASE_NAME=specify

# The following are database users with specific roles and privileges. 
# If the migrator and app user are not defined, the system will use the master user credentials.
# See documenation https://discourse.specifysoftware.org/t/new-blank-database-creation-database-user-levels/3023

# MASTER Database User
# Full database administrator, used for initial setup and migrations requiring elevated privileges. 
MASTER_NAME=root
MASTER_PASSWORD=password

<<<<<<< HEAD
# Enabling this option allows administrators with access to the
# backend Specify instance to log in as any user for support
# purposes without knowing their password.
# https://discourse.specifysoftware.org/t/allow-support-login-documentation/2838
ALLOW_SUPPORT_LOGIN=false
# The amount of time in seconds each token is valid for
SUPPORT_LOGIN_TTL = 180
=======
# MIGRATOR Database User 
# User with elevated privileges to perform migrations (create/drop/modify tables, etc.), for Django migration steps.
MIGRATOR_NAME=specify_migrator
MIGRATOR_PASSWORD=specify_migrator

# APP Database User
# Normal runtime database user that performs application-level operations.
APP_USER_NAME=specify_user
APP_USER_PASSWORD=specify_user
>>>>>>> f292f990

# Make sure to set the `SECRET_KEY` to a unique value
SECRET_KEY=change_this_to_some_unique_random_string

ASSET_SERVER_URL=http://host.docker.internal/web_asset_store.xml
# Make sure to set the `ASSET_SERVER_KEY` to a unique value
ASSET_SERVER_KEY=your_asset_server_access_key

REDIS_HOST=redis
REDIS_PORT=6379
REDIS_DB_INDEX=0

REPORT_RUNNER_HOST=report-runner
REPORT_RUNNER_PORT=8080

CELERY_BROKER_URL=redis://redis/0
CELERY_RESULT_BACKEND=redis://redis/1

# Local time zone for this installation. Choices can be found here:
# https://en.wikipedia.org/wiki/List_of_tz_zones_by_name
# although not all choices may be available on all operating systems.
# On Unix systems, a value of None will cause Django to use the same
# timezone as the operating system.
# If running in a Windows environment this must be set to the same as your
# system time zone.
TIME_ZONE = America/Chicago

# This variable controls the Specify 7 logging level. Possible values
# are:
# * DEBUG: Low level system information for debugging purposes.
# * INFO: General system information.
# * WARNING: Information describing a minor problem that has occurred.
# * ERROR: Information describing a major problem that has occurred.
# * CRITICAL: Information describing a critical problem that has occurred.
LOG_LEVEL=WARNING

# Set this variable to `true` to run Specify 7 in debug mode. This
# should only be used during development and troubleshooting and not
# during general use. Django applications leak memory when operated
# continuously in debug mode.
SP7_DEBUG=true<|MERGE_RESOLUTION|>--- conflicted
+++ resolved
@@ -12,15 +12,6 @@
 MASTER_NAME=root
 MASTER_PASSWORD=password
 
-<<<<<<< HEAD
-# Enabling this option allows administrators with access to the
-# backend Specify instance to log in as any user for support
-# purposes without knowing their password.
-# https://discourse.specifysoftware.org/t/allow-support-login-documentation/2838
-ALLOW_SUPPORT_LOGIN=false
-# The amount of time in seconds each token is valid for
-SUPPORT_LOGIN_TTL = 180
-=======
 # MIGRATOR Database User 
 # User with elevated privileges to perform migrations (create/drop/modify tables, etc.), for Django migration steps.
 MIGRATOR_NAME=specify_migrator
@@ -30,7 +21,14 @@
 # Normal runtime database user that performs application-level operations.
 APP_USER_NAME=specify_user
 APP_USER_PASSWORD=specify_user
->>>>>>> f292f990
+
+# Enabling this option allows administrators with access to the
+# backend Specify instance to log in as any user for support
+# purposes without knowing their password.
+# https://discourse.specifysoftware.org/t/allow-support-login-documentation/2838
+ALLOW_SUPPORT_LOGIN=false
+# The amount of time in seconds each token is valid for
+SUPPORT_LOGIN_TTL = 180
 
 # Make sure to set the `SECRET_KEY` to a unique value
 SECRET_KEY=change_this_to_some_unique_random_string
