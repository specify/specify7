# Changelog

All notable changes to this project will be documented in this file.

The format is based on [Keep a Changelog](https://keepachangelog.com/en/1.0.0/).

## [Unreleased](https://github.com/specify/specify7/compare/v7.7.3...HEAD)

### Added

- Collection Relationships can now be uploaded though WorkBench
  Plugin ([#2043](https://github.com/specify/specify7/pull/2043))

### Fixed

- Fix for query builder not allowing "in" filter on numeric fields
  ([#2115](https://github.com/specify/specify7/issues/2115))
- Using invalid field names in checkboxes no longer breaks the form
  ([#2194](https://github.com/specify/specify7/issues/2194))
- Fix Query Combo Box displaying "Add" for users that don't have
  permission to create related record
  ([#2216](https://github.com/specify/specify7/issues/2216))
- Fix error when adding Address of Record SubView to Borrow form
  ([#2006](https://github.com/specify/specify7/pull/2006)) -
  _Reported by CSIRO_

## [7.7.3](https://github.com/specify/specify7/compare/v7.7.2...v7.7.3) (26 September 2022)

### Added

- You can now upload `GUIDs` for tree tables though the
  WorkBench ([#2097](https://github.com/specify/specify7/issues/2097))
- Support customizing Collection Object formatter in Collection Relationship
  Plugin ([#2157](https://github.com/specify/specify7/pull/2157)) - _Requested
  by CSIRO and others_

### Changed

<<<<<<< HEAD
- Having invalid query search parameters no longer prevents from running
  the query ([#2185](https://github.com/specify/specify7/issues/2185))

### Fixed

- Fix list of tables pick list not working on form
  load ([#2146](https://github.com/specify/specify7/issues/2146))
- Fix "Create Invite Link" having incorrect condition ([#2140](https://github.com/specify/specify7/pull/2140))
=======
- Pick List size limit is no longer enforced
  ([#1025](https://github.com/specify/specify7/issues/1025)) -
  _Requested by RGBE and others_

### Fixed

- Fix "Create Invite Link" having incorrect
  condition ([#2140](https://github.com/specify/specify7/pull/2140)) - _Discovered by RGBE_
- Fix list of tables pick list not working on form
  load ([#2146](https://github.com/specify/specify7/issues/2146))
- Fix an error when creating Funding Agent records
  ([#715](https://github.com/specify/specify7/issues/715)) - _Reported
  by CSIRO_
- Fix for focus loss when using Query Combo Box without a mouse
  ([#2142](https://github.com/specify/specify7/issues/2142)) - _Reported
  by RGBE_
>>>>>>> 39af7c35

## [7.7.2](https://github.com/specify/specify7/compare/v7.7.1...v7.7.2) (12 September 2022)

### Added

- Allow customizing SubView grid column
  widths ([#2035](https://github.com/specify/specify7/pull/2035))
- Allow customizing tree search
  algorithm ([#2001](https://github.com/specify/specify7/issues/2001))
- Added credits to institutions in the `CHANGELOG.md`
  file ([#2071](https://github.com/specify/specify7/issues/2071))

### Changed

- Rewrite Autocomplete to use HeadlessUI
  library ([#1986](https://github.com/specify/specify7/issues/1986))
- Fetch pick lists on
  demand ([#1988](https://github.com/specify/specify7/pull/1988))

### Fixed

- Fixed `taxonId` field on the forms not getting
  populated ([#2083](https://github.com/specify/specify7/issues/2083))
- Fixed `ExsiccataItem` table being hidden in the
  WorkBench ([#2077](https://github.com/specify/specify7/issues/2077)) - _
  Reported by CSIRO_
- Fix `Taxon.taxonId` field not getting
  populated ([#2087](https://github.com/specify/specify7/pull/2087))
- Don't use underscore for partial date
  fields ([#2066](https://github.com/specify/specify7/pull/2066))
- Convert "text" -> "java.lang.String" when creating report from
  query ([#2059](https://github.com/specify/specify7/pull/2059))
- Fix Sp7.7 not parsing QCB's TypeSearch
  correctly ([#2026](https://github.com/specify/specify7/pull/2026))
- Fix Schema Config failing on no description
  strings ([#2024](https://github.com/specify/specify7/pull/2024))

## [7.7.1](https://github.com/specify/specify7/compare/v7.7.0...v7.7.1) (29 August 2022)

### Added

- Allow limiting the height of SubView
  Grid ([#290](https://github.com/specify/specify7/issues/290))
- Allow making form fields
  invisible ([#1070](https://github.com/specify/specify7/issues/1070))
- Rename "Add Another" to "
  Add" ([#1922](https://github.com/specify/specify7/issues/1922)) - _Reported by
  RBGE_
- Add ability to modify some Locality
  Preferences ([#159](https://github.com/specify/specify7/issues/159)) - _
  Reported by CSIRO_
- Display Git Hash in the Specify "About"
  dialog ([#1980](https://github.com/specify/specify7/issues/1980)) - _Reported
  by RBGE_
- Make autocomplete search algorithm
  configurable ([#1921](https://github.com/specify/specify7/issues/1921)
  , [#1935](https://github.com/specify/specify7/issues/1935)) - _Reported by
  RBGE_
- In one to many displays in grid form, add border around each
  record ([#1933](https://github.com/specify/specify7/issues/1933))
- Extend localization tests to catch misplaced
  strings ([#1739](https://github.com/specify/specify7/issues/1739))

### Fixed

- Fix SubView Grid for dependent relationships displaying only first 20
  items ([#1936](https://github.com/specify/specify7/issues/1936)) - _Reported
  by RBGE_
- Fix filters for some pick lists disappear from queries in the
  UI. ([#1934](https://github.com/specify/specify7/issues/1934)) - _Reported by
  RBGE_
- Fix text fields with the `uitype="checkbox"` being always
  checked ([#1929](https://github.com/specify/specify7/issues/1929))
- Cannot export distinct query results to
  CSV ([#1956](https://github.com/specify/specify7/issues/1956)) - _Reported by
  CSIRO_
- Fix SubView's `sortField` being
  ignored ([#1872](https://github.com/specify/specify7/issues/1872)) - _Reported
  by RBGE_
- Fix Query Builder not supporting European date
  format ([#1908](https://github.com/specify/specify7/issues/1908)) - _Reported
  by RBGE_
- Fix poor WorkBench rollback performance
  back ([#1663](https://github.com/specify/specify7/issues/1663))
- Fix changes not being preserved for embedded Collecting
  Events ([#1704](https://github.com/specify/specify7/issues/1704))

Minor fixes:

- Fix inconsistent wording in boolean drop-downs in Query
  Builder ([#1931](https://github.com/specify/specify7/issues/1931)) - _Reported
  by RBGE_
- Fix WB crashing on some permission
  errors ([#1932](https://github.com/specify/specify7/issues/1932)) - _Reported
  by KU Mammals_
- Fix unable to remove record from record set on no record delete
  permission ([#1937](https://github.com/specify/specify7/issues/1937))
- Fix unable to empty a field assigned to a non-read only pick
  list ([#1924](https://github.com/specify/specify7/issues/1924)) - _Reported by
  KE Herbarium_
- Fix Query Builder marking some non-hidden fields as
  hidden ([#1894](https://github.com/specify/specify7/issues/1894)) - _Reported
  by RBGE_
- Fix table formatters displaying separators for empty
  fields ([#1873](https://github.com/specify/specify7/issues/1873)) - _Reported
  by RBGE_
- Fix "Value is not defined" error on WB record
  disambiguation ([#1878](https://github.com/specify/specify7/issues/1878))
- Fix Query Builder exposing front-end only
  fields ([#1896](https://github.com/specify/specify7/issues/1896))
- Fix opening WbPlanView when "Results" is open crashing
  WB ([#1898](https://github.com/specify/specify7/issues/1898))
- Fix unable to unset a value from a pick
  list ([#1892](https://github.com/specify/specify7/issues/1892))
- Fix forms not supporting European date
  format ([#1875](https://github.com/specify/specify7/issues/1875)) - _Reported
  by Cornell University_
- Fix forms not supporting relative date as
  default ([#1874](https://github.com/specify/specify7/issues/1874)) - _Reported
  by RBGE_
- Fix Query Builder allowing to negate an "Any"
  filter ([#1876](https://github.com/specify/specify7/issues/1876))
- Fix sorting by QB results table header not working when some fields are
  hidden ([#1880](https://github.com/specify/specify7/issues/1880)) - _Reported
  by RBGE_
- Fix WB not handling nicely pick list values over length
  limit ([#1837](https://github.com/specify/specify7/issues/1837))
- Fix QB crashing on invalid DataObjFormatter
  definitions ([#1675](https://github.com/specify/specify7/issues/1675))
- Fix Specify 7 query stringids not match Specify
  6 ([#724](https://github.com/specify/specify7/issues/724))
- Fix front-end not showing HTML error
  messages ([#1652](https://github.com/specify/specify7/issues/1652))
- Fix accessibility issue with dialog
  headings ([#1413](https://github.com/specify/specify7/issues/1413))
- Fix accessibility issue with
  autocomplete ([#1986](https://github.com/specify/specify7/pull/1986))

## [7.7.0](https://github.com/specify/specify7/compare/v7.6.1...v7.7.0) (1 July 2022)

7.7.0 is a major release with hundreds of bug fixes and new features.

### Added

- Added Security and Permissions system
- Added Single-Sign-On support
- Added Schema Editor

### Changed

- Redesigned the User Interface
- Significantly improved accessibility
- Redesigned Query Builder
- Redesigned Tree Viewer
- Redesigned Attachments Viewer

[Full list of new features and bug fixes](./release-notes/7.7.0.md)

## [7.6.1](https://github.com/specify/specify7/compare/v7.6.0...v7.6.1) (1 November 2021)

### Fixed

- Fixes typo in
  README. [#956](https://github.com/specify/specify7/issues/956)
- Fixes menu overflow on some screens.
- Fixes regression in regex
  uiformatter. [#1010](https://github.com/specify/specify7/issues/1010)
- Fixes tree level
  titles. [#740](https://github.com/specify/specify7/issues/740)
- Fixes _From Record Set_ dialog having wrong button
  label. [#1026](https://github.com/specify/specify7/issues/1026)
- Fixes Workbench upload/validation handling of over length
  values. [#1041](https://github.com/specify/specify7/issues/1041)
- Fixes Workbench mapping of _OtherIdentifier_
  table. [#1029](https://github.com/specify/specify7/issues/1029)

### Security

- Updates version of Python Requests
  library. [#1005](https://github.com/specify/specify7/issues/1005)
- Updates README to require Ubuntu 20.04.

## [7.6.0](https://github.com/specify/specify7/compare/v7.5.0...v7.6.0) (16 September 2021)

7.6.0 is a major release with a new Workbench and improved API documentation.

[Full list of new features and bug fixes](./release-notes/7.6.0.md)

## [7.5.0](https://github.com/specify/specify7/compare/v7.4.0...v7.5.0) (1 September 2020)

[Bug fixes and new features](https://github.com/specify/specify7/compare/v7.4.0...v7.5.0)

## [7.4.0](https://github.com/specify/specify7/compare/v7.3.1...v7.4.0) (18 April 2020)

> Software Releases: Specify 6.8.00, Specify 7.4.00, Specify Web Server 2.0

The Specify Collections Consortium is pleased to announce updates for Specify 6,
Specify 7, and the Specify Web Portal. The new releases include database schema
enhancements, new capabilities, and a large number of fixed bugs. Database
administrators note with these updates: (1) the Specify 6 updater modifies the
Specify database schema, and (2) the updates create new dependencies among the
three packages (Specify 6, 7, and Web Portal) that are not backward compatible
with previous releases. Specify 6.8 and Specify 7.4 work with the new database
schema update (ver. 2.7), the Specify 6 installer adds tables to the database,
and adds or changes fields in others. (See the Specify 6 release notes for more
information.)

We are committed to keeping the SCC’s development and support activities moving
forward during this extraordinary, global hiatus, and hope to return to our
Consortium offices later in the year. In the meantime, make contact if we can
help. E-mail is the best way to reach us for most things:
support@specifysoftware.org. We would be happy to set up a conversation, over
the phone or launch a Zoom or Skype session, on Specify matters large or small.

### Summary of New Capabilities

A significant new module in Specify 6 and 7 provides support for recording all
changes made to a database, including record additions, edits, and deletions.
“Audit Logging” is a background process that records every change to data along
with metadata on who made it and when.

The status of Loan transactions can be tracked more efficiently using new data
fields that summarize the disposition of loaned items (cataloged or
uncatalogued) on the Loan form.

We added a second link connecting the Storage Tree and the Preparation table in
order to provide the possibility for designating a second or alternate storage
location for a Preparation.

In an earlier Specify 6 release, we added two new tables: Collection Object
Properties and Preparation Properties, to handle attribute or trait data for
Collection Objects and Preparations, respectively. These new data tables allow a
researcher to choose the attribute being described or measured at the time of
data entry, e.g. from a drop-down pick list, and then record the corresponding
value in a second, associated field. This extensible design makes the number of
attribute types that can be recorded essentially limitless. Attributes are
variables that can be defined as logical (presence/absence, yes/no, etc.),
categorical, or quantitative. Values are represented in the database as logical,
text, integer, or floating point data. Members are invited to contact the SCC
Lab for additional information on how to configure these tables for trait data.

We implemented two Cyrillic language translations of Specify, Russian and
Ukrainian. The localizations are available for Specify 6.8. Contact us for setup
information if you are interested in using them.

With the Specify 6.8 and 7.4 updates, we confirm compatibility and support for
MariaDB, a popular open-source, relational database platform and alternative to
MySQL.

Specify 6.8 is Apple notarized by Apple to run on macOS 10.14 (Mojave), and
10.15 (Catalina).

The Specify Web Portal can now ingest, search, and display Collection Object
records from multiple Specify collections. We also changed the way the Specify 6
and 7 platforms export data to the Web Portal, and improved search behavior in
the Portal when using quoted phrases.

Additionally, URLs in Specify weblink data fields published to the Web Portal
can now be made live; public web users can click them to retrieve linked remote
resources.

With Specify 7.4, in addition to adding support for Audit Logging, we fixed a
number of issues (below). We are updating Specify 7 modules to Python 3 and
Django 2.2 in the next release.

### Sources

Specify 6.8.00: https://www.specifysoftware.org/join/download/
Specify 7.4.00: https://github.com/specify/specify7/releases/tag/v7.4.0
Specify Web Portal
2.0: https://github.com/specify/webportal-installer/releases/tag/v2.0

### Bugs Fixed

Specify 6.8.00 addresses over 135 engineering issues, about 50 user-facing. The
list is at: https://github.com/specify/specify6/milestone/5
Specify 7.4.00 listing of fixed
bugs: https://github.com/specify/specify7/milestone/16
Specify Web Portal 2.0 fixed
bugs: https://github.com/specify/webportal-installer/issues?q=is%3Aopen+is%3Aissue+label%3A%22Confirmed+Fixed%22

## [7.3.1](https://github.com/specify/specify7/compare/v7.3.0...v7.3.1) (10 June 2019)

### Fixed

- Resolved an issue that was preventing the use of images in
  reports. ([#437](https://github.com/specify/specify7/issues/437),
  [#492](https://github.com/specify/specify7/issues/492))
- Table formatters for CatalogNumber now correctly override specification
  defined in schema localization.
  ([#488](https://github.com/specify/specify7/issues/488)
  , [#430](https://github.com/specify/specify7/issues/430)
  , [#292](https://github.com/specify/specify7/issues/292))
- 'Contains' and 'Like' operators now active for the CatalogNumber field in
  the Query
  Builder. ([#487](https://github.com/specify/specify7/issues/487))
- Weblinks to external resources like GenBank now link out without regard to
  capitalization of the Specify
  field names
  involved. ([#486](https://github.com/specify/specify7/issues/486))
- Specify data fields formatted to type 'anychar' are now handled correctly
  by field
  formatters. ([#485](https://github.com/specify/specify7/issues/485))
- Passwords for Specify 7 users now work correctly with Unicode
  characters. (But Specify 6 passwords
  with non-ASCII characters will prevent Specify 6
  logins.) ([#484](https://github.com/specify/specify7/issues/484))
- Specify 7 reports will now work when a linked Specify Attachment Server is
  inaccessible. ([#482](https://github.com/specify/specify7/issues/482))
- When dates are entered partially, Specify no longer assigns current date
  information to the missing parts.
  ([#471](https://github.com/specify/specify7/issues/471)
  , [#481](https://github.com/specify/specify7/issues/481))
- An address is no longer required when using a 'Shipped To'
  Agent. ([#474](https://github.com/specify/specify7/issues/474))
- Specify WorkBench now reports the correct number of records uploaded,
  previously counts were off by
  one. ([#466](https://github.com/specify/specify7/issues/466))
- During WorkBench record uploads, Specify 7 checks to see if incoming data
  values are already present in
  related tables in the database. For example incoming Locality information
  in a Collection Object record
  upload, is checked against existing records in the Locality table. If a
  matching record is found, previously

  Specify offered the option to 'Skip' (do not upload the entire WorkBench
  row) or 'Use First' to link the
  uploaded information to the first existing (Locality) record it matched.

  Another option 'Add New' is now
  available if a match is found with an existing related data table, to
  create a new record for that data in the
  related table. ([#465](https://github.com/specify/specify7/issues/465))

- During WorkBench uploads, when the 'Use First' option is selected, when
  data in a particular uploaded
  field matches multiple existing records, Specify will now correctly link
  the incoming record to the first
  related record it finds for that particular
  field. ([#464](https://github.com/specify/specify7/issues/464))
- Customized field labels that contain character strings that meet the
  requirements for 'regular expressions'
  (a specialized syntax and sequence of characters that define a string
  search pattern), are now treated as just
  strings and do not break Specify 7's data
  forms. ([#463](https://github.com/specify/specify7/issues/463))
- Unicode characters now display correctly in customized data
  forms. ([#461](https://github.com/specify/specify7/issues/461))
- Saving new Agent records with Agent specialty information now works
  correctly. ([#460](https://github.com/specify/specify7/issues/460)
  , [#151](https://github.com/specify/specify7/issues/151))
- Lat/Long values can now be
  deleted. ([#452](https://github.com/specify/specify7/issues/452))
- Reports run using RecordSets as inputs, now use just the records in the
  RecordSet. ([#449](https://github.com/specify/specify7/issues/449))
- Queries on Taxon now run properly when they contain a Rank's
  GroupNumber. ([#445](https://github.com/specify/specify7/issues/445))
- When selecting a record in a query combo box drop down list (magnifying
  glass icon), the record selected
  is now the one linked to the
  record. ([#440](https://github.com/specify/specify7/issues/440)
  , [#329](https://github.com/specify/specify7/issues/329))
- TaxonFullName is now displayable for Current Determination in Loan Item
  subforms. ([#385](https://github.com/specify/specify7/issues/385))
- An authentication process incompatibilty between Specify 7, SQL Alchemy,
  and MySQL 8.x is resolved.

  Specify 6 does not yet support MySQL 8. ([#476](https://github.com/specify/specify7/issues/476))

## [7.3.0](https://github.com/specify/specify7/compare/v7.2.1...v7.3.0) (12 October 2017)

The Specify Project is pleased to announce updates to the Specify 6 & Specify 7
collection management platforms. Several months in the making, these releases
address numerous issues and new capabilities.
The [Specify 6 download page](https://www.specifysoftware.org/join/download/)
has release information, the Release Notes file contains details on Specify 6
enhancements. Specify 7 uses the same database schema as Specify 6, for schema
changes affecting both platforms see “Database Schema Changes” in the Specify
6.6 Release
Notes. [A list of issues fixed in Specify 7](https://github.com/specify/specify7/issues?q=is%3Aissue+is%3Aopen+label%3Afor-release-notes)
. Specify 7.3 source code is obtainable from
the [Specify Project GitHub site](https://github.com/specify/specify7). The
Specify Project is enthused to deliver these new releases that resulted from
collaborations with the Global Genome Biodiversity Network and the University of
Texas.

Institutions using Specify 6 and Specify 7 simultaneously will need to update
both platforms to continue providing database access.

If we can help you evaluate Specify for your collection, please contact us. We
would be happy to advise on that or other Specify issues.

### Overview of new features

!(Mapping capabilities are
added)[https://www.specifysoftware.org/wp-content/uploads/2017/06/paleomap_screenshot_cropped.png]

The Specify Software Project is enthused to announce three new capabilities in
Specify 7.3 (and Specify 6.6.06), which was released 12 October 2017.

**Global Genome Biodiversity Network** — Because biological collections and
biorepositories are more comprehensively managing tissue and extract information
for molecular research, we enhanced Specify to better store, publish, and
integrate tissue and extract data by adding support for the [Global Genome
Biodiversity Network’s (GGBN)](http://www.ggbn.org/)) data schema and exchange
standard for ‘Material
Samples’. GGBN is an international project designed to support the discovery of
tissue and DNA extract samples for biological research. Specify 7.3 (and Specify
6.6.06) now accommodate the data fields proscribed in GGBN standard vocabularies
including information regarding quality and quantity of DNA in an extract stored
in a museum collection. We have added new data tables to Specify and
supplemented existing tables with additional GGBN vocabulary fields to
facilitate specimen curation and collection transactions of extract and tissue
samples used for DNA sequencing. In addition, for “next generation” sequencing
Specify has several new linkout fields in appropriate tables and forms that
point to resolvable NIH SRA ID numbers for web linking museum specimens (in this
case tissues and extracts) to NIH SRA database records. Specify 7 uses the same
database schema as Specify 6, for the most important data field additions
affecting both platforms see “Database Schema Changes” in the Specify 6.6
Release Notes. [This diagram shows the changes we made to Specify’s database
table relationships for molecular sample data.](https://www.specifysoftware.org/wp-content/uploads/2017/11/Specify-Schema-Update-v2.4-Context.pdf)

**Collection Data Exchange Standards and Publishing** — Due to the increasing
number
of extensions to the Darwin Core specimen data exchange standard, of which the
GGBN extension is one of the most recent, with Specify 7.3 we enhanced the
platform’s data publishing capabilities to allow for collections data export to
any standards-based schema or extension. Specify 7’s export support includes a
field mapper to link Specify’s database structure and your particular use of
Specify’s database fields to the fields required by the community standard (e.g.
Darwin Core or Audubon Core) for data publishing. This generic, external schema
mapping capability in Specify 7 provides the ultimate in flexibility and
extension in that it enables Specify collections to integrate their data with
any community aggregator or collaborative project database that requires data in
Darwin Core or other standard format. These versatile new capabilities and the
GGBN schema extensions described above were developed in collaboration with the
Global Genome Biodiversity Network. We are grateful for their financial support
underwriting the development of these integration capabilities.

**Paleo Context Plugin** — A third new feature in Specify 7.3 is a geospatial
visualization tool specifically for paleontological collections developed by
Tomislav Urban of the Texas Advanced Computing Center (TACC) in collaboration
with the Nonvertebrate Paleontology Laboratory at the University of Texas at
Austin (UT). The Paleomap plug-in in Specify operates with web mapping services
at UT that use modern day latitude/longitude values to place paleontological
specimens into the geographic context of the time period of deposition. As
pictured in the screenshot above, the app shows the point of collection on the
earth’s surface displaying semi-transparent, modern continental boundaries
overlaid on top of land masses as they were situated at the time of deposition.
Tomislav and Ann Molineux, Director of Museum Operations at the University of
Texas at Austin, envision that by putting the placement of a fossil into
paleogeographic context, Paleomap will enable paleontological researchers to
better understand the spatial biogeography of deep time. The Paleomap plug-in is
already enabled in forms for paleontological collections new to Specify with
this release; existing paleo collections upgraded to Specify 6.6.06 or 7.3 can
easily modify their existing data forms to bring Paleomap into the Specify
interface. We are grateful to TACC and to the UT Museums for their development
of Paleomap for Specify.

## [7.2.1](https://github.com/specify/specify7/compare/v7.2.0...v7.2.1) (26 April 2017)

[Bug fixes and new features](https://github.com/specify/specify7/compare/v7.2.0...v7.2.1)

## [7.2.0](https://github.com/specify/specify7/compare/v7.1.0...v7.2.0) (19 September 2016)

[Bug fixes and new features](https://github.com/specify/specify7/compare/v7.1.0...v7.2.0)

## [7.1.0](https://github.com/specify/specify7/compare/v7.0.4...v7.1.0) (6 April 2016)

[Bug fixes and new features](https://github.com/specify/specify7/compare/v7.0.4...v7.1.0)

## [7.0.4](https://github.com/specify/specify7/compare/v7.0.3...v7.0.4) (1 October 2015)

[Bug fixes and new features](https://github.com/specify/specify7/compare/v7.0.3...v7.0.4)

## [7.0.3](https://github.com/specify/specify7/compare/v7.0.2...v7.0.3) (10 July 2015)

[Bug fixes and new features](https://github.com/specify/specify7/compare/v7.0.2...v7.0.3)

## [7.0.2](https://github.com/specify/specify7/compare/v7.0.1...v7.0.2) (27 May 2015)

[Bug fixes and new features](https://github.com/specify/specify7/compare/v7.0.1...v7.0.2)

## [7.0.1](https://github.com/specify/specify7/compare/v7.0.0...v7.0.1) (20 April 2015

[Bug fixes and new features](https://github.com/specify/specify7/compare/v7.0.0...v7.0.1)

## [7.0.0](https://github.com/specify/specify7/commits/v7.0.0) (22 December 2014)

[Bug fixes and new features](https://github.com/specify/specify7/commits/v7.0.0)<|MERGE_RESOLUTION|>--- conflicted
+++ resolved
@@ -10,6 +10,11 @@
 
 - Collection Relationships can now be uploaded though WorkBench
   Plugin ([#2043](https://github.com/specify/specify7/pull/2043))
+
+### Changed
+
+- Having invalid query search parameters no longer prevents from running
+  the query ([#2185](https://github.com/specify/specify7/issues/2185))
 
 ### Fixed
 
@@ -36,16 +41,6 @@
 
 ### Changed
 
-<<<<<<< HEAD
-- Having invalid query search parameters no longer prevents from running
-  the query ([#2185](https://github.com/specify/specify7/issues/2185))
-
-### Fixed
-
-- Fix list of tables pick list not working on form
-  load ([#2146](https://github.com/specify/specify7/issues/2146))
-- Fix "Create Invite Link" having incorrect condition ([#2140](https://github.com/specify/specify7/pull/2140))
-=======
 - Pick List size limit is no longer enforced
   ([#1025](https://github.com/specify/specify7/issues/1025)) -
   _Requested by RGBE and others_
@@ -62,7 +57,6 @@
 - Fix for focus loss when using Query Combo Box without a mouse
   ([#2142](https://github.com/specify/specify7/issues/2142)) - _Reported
   by RGBE_
->>>>>>> 39af7c35
 
 ## [7.7.2](https://github.com/specify/specify7/compare/v7.7.1...v7.7.2) (12 September 2022)
 
