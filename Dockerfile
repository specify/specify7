FROM ubuntu:20.04 AS common

LABEL maintainer="Specify Collections Consortium <github.com/specify>"

ENV DEBIAN_FRONTEND=noninteractive

RUN set -eux; \
    for i in 1 2 3; do \
      apt-get update && \
      apt-get -y install --no-install-recommends \
        gettext \
        python3.9 \
        libldap-2.4-2 \
        libmariadb3 \
        rsync \
        tzdata \
      && break; \
      echo "apt-get install failed (attempt $i), retrying in 5s…"; \
      sleep 5; \
    done; \
    apt-get clean; \
    rm -rf /var/lib/apt/lists/*

RUN groupadd -g 999 specify \
 && useradd -r -u 999 -g specify specify

RUN mkdir -p /home/specify \
 && chown specify.specify /home/specify
RUN mkdir -p /opt/specify7 \
 && chown specify.specify /opt/specify7


#####################################################################


FROM node:20-alpine AS build-frontend

LABEL maintainer="Specify Collections Consortium <github.com/specify>"

USER node
WORKDIR /home/node

COPY --chown=node:node specifyweb/frontend/js_src/package*.json ./
RUN npm ci
RUN mkdir dist && chown node:node dist
COPY --chown=node:node specifyweb/frontend/js_src .
RUN npx webpack --mode production


#####################################################################

FROM common AS build-backend

ENV DEBIAN_FRONTEND=noninteractive

# Retry loop to help GitHub arm64 build
RUN set -eux; \
    for i in 1 2 3; do \
      apt-get update && \
      apt-get -y install --no-install-recommends \
            build-essential \
            ca-certificates \
            curl \
            git \
            libsasl2-dev \
            libsasl2-modules \
            libldap2-dev \
            libssl-dev \
            libgmp-dev \
            libffi-dev \
            python3.9-venv \
            python3.9-distutils \
            python3.9-dev \
            libmariadbclient-dev && break; \
      echo "apt-get install failed, retrying in 5 seconds..."; sleep 5; \
    done; \
    apt-get clean && rm -rf /var/lib/apt/lists/*

USER specify
COPY --chown=specify:specify requirements.txt /home/specify/

WORKDIR /opt/specify7
# Retry loop to help GitHub arm64 build
RUN set -eux; \
    for i in 1 2 3; do \
        python3.9 -m venv ve && \
        ve/bin/pip install --no-cache-dir --upgrade pip setuptools wheel && \
        ve/bin/pip install -v --no-cache-dir -r /home/specify/requirements.txt && \
        break; \
        echo "pip install failed, retrying in 5 seconds..."; sleep 5; \
    done

# Retry loop for gunicorn installation
RUN set -eux; \
    for i in 1 2 3; do \
        ve/bin/pip install --no-cache-dir gunicorn && break; \
        echo "gunicorn install failed, retrying in 5 seconds..."; sleep 5; \
    done

COPY --from=build-frontend /home/node/dist specifyweb/frontend/static/js
COPY --chown=specify:specify specifyweb /opt/specify7/specifyweb
COPY --chown=specify:specify manage.py /opt/specify7/
COPY --chown=specify:specify docker-entrypoint.sh /opt/specify7/
COPY --chown=specify:specify Makefile /opt/specify7/
COPY --chown=specify:specify specifyweb.wsgi /opt/specify7/
COPY --chown=specify:specify config /opt/specify7/config

ARG BUILD_VERSION
ARG GIT_SHA
ENV BUILD_VERSION=$BUILD_VERSION
RUN make specifyweb/settings/build_version.py
RUN echo $BUILD_VERSION > specifyweb/frontend/static/build_version.txt
RUN echo $GIT_SHA > specifyweb/frontend/static/git_sha.txt
RUN date > specifyweb/frontend/static/build_date.txt

# The following is needed to run manage.py compilemessages:
# The secret key file needs to exist so it can be imported.
# The INSTALLED_APPS needs to be cleared out so Django doesn't
# try to import the Specify datamodel which isn't defined yet.
RUN echo "SECRET_KEY = 'bogus'" > specifyweb/settings/secret_key.py
RUN echo "INSTALLED_APPS = ['specifyweb.frontend']" >> specifyweb/settings/__init__.py
RUN (cd specifyweb && ../ve/bin/python ../manage.py compilemessages)

# Now put things back the way they were.
RUN rm specifyweb/settings/secret_key.py
COPY --chown=specify:specify specifyweb/settings/__init__.py /opt/specify7/specifyweb/settings/__init__.py

######################################################################

FROM common AS run-common

RUN set -eux; \
    for i in 1 2 3; do \
      apt-get update && \
      apt-get -y install --no-install-recommends rsync && \
      break; \
      echo "apt-get install rsync failed (attempt $i), retrying in 5s…"; \
      sleep 5; \
    done; \
    apt-get clean; \
    rm -rf /var/lib/apt/lists/*

RUN mkdir -p /volumes/static-files/depository \
 && chown -R specify.specify /volumes/static-files

USER specify
COPY --from=build-backend /opt/specify7 /opt/specify7

WORKDIR /opt/specify7
RUN cp -r specifyweb/settings .

RUN echo \
        "import os" \
        "\nfrom . import specify_settings as specify_defaults" \
        "\nDATABASE_NAME = os.environ['DATABASE_NAME']" \
        "\nDATABASE_HOST = os.environ['DATABASE_HOST']" \
        "\nDATABASE_PORT = os.environ.get('DATABASE_PORT', '')" \
        "\nMASTER_NAME = os.environ['MASTER_NAME']" \
        "\nMASTER_PASSWORD = os.environ['MASTER_PASSWORD']" \
        "\nDEPOSITORY_DIR = '/volumes/static-files/depository'" \
        "\nREPORT_RUNNER_HOST = os.getenv('REPORT_RUNNER_HOST', '')" \
        "\nREPORT_RUNNER_PORT = os.getenv('REPORT_RUNNER_PORT', '')" \
        "\nWEB_ATTACHMENT_URL = os.getenv('ASSET_SERVER_URL', None)" \
        "\nWEB_ATTACHMENT_KEY = os.getenv('ASSET_SERVER_KEY', None)" \
        "\nWEB_ATTACHMENT_COLLECTION = os.getenv('ASSET_SERVER_COLLECTION', DATABASE_NAME) or DATABASE_NAME" \
        "\nSEPARATE_WEB_ATTACHMENT_FOLDERS = os.getenv('SEPARATE_WEB_ATTACHMENT_FOLDERS', None)" \
        "\nCELERY_BROKER_URL = os.getenv('CELERY_BROKER_URL', None)" \
        "\nCELERY_RESULT_BACKEND = os.getenv('CELERY_RESULT_BACKEND', None)" \
        "\nCELERY_TASK_DEFAULT_QUEUE = os.getenv('CELERY_TASK_QUEUE', DATABASE_NAME)" \
        "\nANONYMOUS_USER = os.getenv('ANONYMOUS_USER', None)" \
        "\nSPECIFY_CONFIG_DIR = os.environ.get('SPECIFY_CONFIG_DIR', '/opt/Specify/config')" \
<<<<<<< HEAD
        "\nTIME_ZONE = os.environ.get('TIME_ZONE', 'America/Chicago')" \
        "\nhost = os.getenv('CSRF_TRUSTED_ORIGINS', None)" \
        "\nCSRF_TRUSTED_ORIGINS = [origin.strip() for origin in host.split(',')] if host else []" \
=======
        # Resolve ALLOWED_HOSTS in the following precedence:
        # - Use the ALLOWED_HOSTS environment variable (if present)
        # - Otherwise, fallback to the default specified in settings/specify_settings.py
        # - If still not defined, use the hard-coded default ['*']
        # See https://github.com/specify/specify7/pull/6831
        "\n_env_allowed_hosts = os.getenv('ALLOWED_HOSTS', None)" \
        "\n_default_allowed_hosts = getattr(specify_defaults,'ALLOWED_HOSTS', ['*'])" \
        "\nALLOWED_HOSTS = _default_allowed_hosts if _env_allowed_hosts is None else [host.strip() for host in _env_allowed_hosts.split(',')]" \
        # Resolve CSRF_TRUSTED_ORIGINS in the following precedence:
        # - Use the CSRF_TRUSTED_ORIGINS environment variable (if present)
        # - Otherwise, fallback to the default specified in settings/specify_settings.py
        # - If still not defined, use the hard-coded default ['https://*', 'http://*']
        # See https://github.com/specify/specify7/pull/6831
        "\n_env_trusted_origins = os.getenv('CSRF_TRUSTED_ORIGINS', None)" \ 
        "\n_default_trusted_origins = getattr(specify_defaults,'CSRF_TRUSTED_ORIGINS', ['https://*', 'http://*'])" \
        "\nCSRF_TRUSTED_ORIGINS = _default_trusted_origins if _env_trusted_origins is None else [origin.strip() for origin in _env_trusted_origins.split(',')]" \
>>>>>>> e3f5f406
        > settings/local_specify_settings.py

RUN echo "import os \nDEBUG = os.getenv('SP7_DEBUG', '').lower() == 'true'\n" \
        > settings/debug.py

RUN echo "import os \nSECRET_KEY = os.environ['SECRET_KEY']\n" \
        > settings/secret_key.py

ENV LC_ALL=C.UTF-8
ENV LANG=C.UTF-8
ENV DJANGO_SETTINGS_MODULE='settings'

ENTRYPOINT ["/opt/specify7/docker-entrypoint.sh"]

EXPOSE 8000


######################################################################

FROM run-common AS run-development

USER root

RUN set -eux; \
    for i in 1 2 3; do \
      apt-get update && \
      apt-get -y install --no-install-recommends \
        python3.9-distutils \
        ca-certificates \
        make && \
      break; \
      echo "apt-get install (python3.9-distutils, ca-certificates, make) failed (attempt $i), retrying in 5s…"; \
      sleep 5; \
    done; \
    apt-get clean; \
    rm -rf /var/lib/apt/lists/*

USER specify

COPY requirements-testing.txt /home/specify/

#RUN ve/bin/pip install --no-cache-dir -r /home/specify/requirements-testing.txt

COPY mypy.ini ./


######################################################################

FROM run-common AS run

RUN mv specifyweb.wsgi specifyweb_wsgi.py

CMD ["ve/bin/gunicorn", "-w", "3", "-b", "0.0.0.0:8000", "-t", "300", "specifyweb_wsgi"]

<|MERGE_RESOLUTION|>--- conflicted
+++ resolved
@@ -169,11 +169,7 @@
         "\nCELERY_TASK_DEFAULT_QUEUE = os.getenv('CELERY_TASK_QUEUE', DATABASE_NAME)" \
         "\nANONYMOUS_USER = os.getenv('ANONYMOUS_USER', None)" \
         "\nSPECIFY_CONFIG_DIR = os.environ.get('SPECIFY_CONFIG_DIR', '/opt/Specify/config')" \
-<<<<<<< HEAD
         "\nTIME_ZONE = os.environ.get('TIME_ZONE', 'America/Chicago')" \
-        "\nhost = os.getenv('CSRF_TRUSTED_ORIGINS', None)" \
-        "\nCSRF_TRUSTED_ORIGINS = [origin.strip() for origin in host.split(',')] if host else []" \
-=======
         # Resolve ALLOWED_HOSTS in the following precedence:
         # - Use the ALLOWED_HOSTS environment variable (if present)
         # - Otherwise, fallback to the default specified in settings/specify_settings.py
@@ -190,7 +186,6 @@
         "\n_env_trusted_origins = os.getenv('CSRF_TRUSTED_ORIGINS', None)" \ 
         "\n_default_trusted_origins = getattr(specify_defaults,'CSRF_TRUSTED_ORIGINS', ['https://*', 'http://*'])" \
         "\nCSRF_TRUSTED_ORIGINS = _default_trusted_origins if _env_trusted_origins is None else [origin.strip() for origin in _env_trusted_origins.split(',')]" \
->>>>>>> e3f5f406
         > settings/local_specify_settings.py
 
 RUN echo "import os \nDEBUG = os.getenv('SP7_DEBUG', '').lower() == 'true'\n" \
