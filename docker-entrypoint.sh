#!/bin/bash
set -e
if [ -z "$(ls -A /volumes/static-files/specify-config)" ]; then
  mkdir -p /volumes/static-files/specify-config/config/
  rsync -a config/ /volumes/static-files/specify-config/config/
fi
if [ "$1" = 've/bin/gunicorn' ] || [ "$1" = 've/bin/python' ]; then
  echo "Updating static files in /volumes/static-files/."
  rsync -a --delete specifyweb/frontend/static/ /volumes/static-files/frontend-static
  cd /opt/specify7
  echo "Applying Django migrations."
  set +e
<<<<<<< HEAD
  ./sp7_db_setup_check.sh
  ve/bin/python manage.py migrate --database=migrations
=======
  ve/bin/python manage.py base_specify_migration
  ve/bin/python manage.py migrate
  # ve/bin/python manage.py run_key_migration_functions # Uncomment if you want the key migration functions to run on startup.
>>>>>>> 1c535cf9
  set -e
fi
exec "$@"<|MERGE_RESOLUTION|>--- conflicted
+++ resolved
@@ -10,14 +10,11 @@
   cd /opt/specify7
   echo "Applying Django migrations."
   set +e
-<<<<<<< HEAD
   ./sp7_db_setup_check.sh
   ve/bin/python manage.py migrate --database=migrations
-=======
-  ve/bin/python manage.py base_specify_migration
-  ve/bin/python manage.py migrate
+  # ve/bin/python manage.py base_specify_migration
+  # ve/bin/python manage.py migrate
   # ve/bin/python manage.py run_key_migration_functions # Uncomment if you want the key migration functions to run on startup.
->>>>>>> 1c535cf9
   set -e
 fi
 exec "$@"