--- conflicted
+++ resolved
@@ -396,10 +396,6 @@
         def find_cotype_in_row(row: Row):
             if isinstance(self.cotype_column, str) and self.cotype_column in row:
                 return row[self.cotype_column]
-<<<<<<< HEAD
-=======
-
->>>>>>> a69f68ce
             return None
 
         def get_cotype_tree_def(cotype_name: str):
@@ -418,12 +414,7 @@
         # Validation for multiple ranks is done before this in _handle_multiple_or_no_treedefs
         if len(treedefs_in_row) > 0 and cotype_treedef_id == list(treedefs_in_row)[0]:
             return None
-<<<<<<< HEAD
         return self, WorkBenchParseFailure('invalidCotype', {}, self.cotype_column)
-=======
-
-        return self, WorkBenchParseFailure("invalidCotype", {}, self.cotype_column)
->>>>>>> a69f68ce
 
     # Ensure component type has same taxontreedef for ranks in row
     def _validate_trees_with_component_type(self, row: Row, treedefs_in_row: set[int]):
