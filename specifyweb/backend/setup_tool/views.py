--- conflicted
+++ resolved
@@ -1,23 +1,6 @@
 from django import http
 from specifyweb.specify.views import openapi
 from specifyweb.backend.setup_tool import api
-<<<<<<< HEAD
-from specifyweb.specify import models
-
-def create_institution(request):
-    if request.method == 'POST':
-        try:
-            data = json.loads(request.body)
-            new_institution = models.Institution.objects.create(**data)
-            return http.JsonResponse(
-                {"success": True, "institution_id": new_institution.id},
-                status=201
-            )
-        except Exception as e:
-            print(f"Error creating institution: {e}")
-            return http.JsonResponse({'error': 'An internal server error occurred.'}, status=500)
-    return http.JsonResponse({"error": "Invalid request"}, status=400)
-=======
 from specifyweb.middleware.general import require_GET
 from django.views.decorators.http import require_POST
 
@@ -54,7 +37,6 @@
         },   
     }
 }
->>>>>>> f9e9b5e0
 
 @openapi(
     schema={
