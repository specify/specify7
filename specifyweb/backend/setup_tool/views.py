--- conflicted
+++ resolved
@@ -2,7 +2,6 @@
 import json
 
 from specifyweb.backend.setup_tool import api
-<<<<<<< HEAD
 from specifyweb.specify import models
 
 def create_institution(request):
@@ -18,8 +17,6 @@
             print(f"Error creating institution: {e}")
             return http.JsonResponse({'error': 'An internal server error occurred.'}, status=500)
     return http.JsonResponse({"error": "Invalid request"}, status=400)
-=======
->>>>>>> e60363d7
 
 def setup_database_view(request):
     return api.setup_database(request)
