--- conflicted
+++ resolved
@@ -477,27 +477,11 @@
                 "type": "boolean",
                 "default": False,
             },
-<<<<<<< HEAD
             "allowEmptyValue": True,
             "description": "Flag to indicate that if the view does not exist, return response with code 204 instead of 404"
         }
     ],
     "get" : {
-=======
-            {
-                "name" : "quiet",
-                "in": "query",
-                "required" : False,
-                "schema": {
-                    "type": "boolean",
-                    "default": False,
-                },
-                "allowEmptyValue": True,
-                "description": "Flag to indicate that if the view does not exist, return response with code 204 instead of 404"
-            }
-        ],
-    "get": {
->>>>>>> b63632a7
         "responses": {
             "404": {
                 "description": "'name' parameter was not provided, or view was not found"
