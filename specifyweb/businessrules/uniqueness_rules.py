--- conflicted
+++ resolved
@@ -194,19 +194,9 @@
     )
 
     for field in fields:
-<<<<<<< HEAD
-        UniquenessRuleField.objects.create(
-            uniquenessrule=rule, fieldPath=field, isScope=False
-        )
-    for scope in scopes:
-        UniquenessRuleField.objects.create(
-            uniquenessrule=rule, fieldPath=scope, isScope=True
-        )
-=======
         UniquenessRuleField.objects.create(uniquenessrule=rule, fieldPath=field, isScope=False)
     for scope in scopes:
         UniquenessRuleField.objects.create(uniquenessrule=rule, fieldPath=scope, isScope=True)
->>>>>>> dc745884
 
 def uniquenessrule_exists(UniquenessRule, model_name, discipline, is_database_constraint, fields, scopes):
 
