from django.db import migrations

<<<<<<< HEAD
from specifyweb.businessrules.migration_utils import catnum_rule_editable, catnum_rule_uneditable
=======
from specifyweb.businessrules.uniqueness_rules import create_uniqueness_rule


def catnum_rule_editable(apps, schema_editor):
    UniquenessRule = apps.get_model('businessrules', 'UniquenessRule')
    UniquenessRuleField = apps.get_model('businessrules', 'UniquenessRuleField')

    candidate_rules_with_field: tuple[int] = tuple(UniquenessRuleField.objects.filter(uniquenessrule__modelName__iexact='collectionobject', uniquenessrule__isDatabaseConstraint=True, fieldPath__iexact='catalognumber', isScope=False).values_list('uniquenessrule_id', flat=True))

    candidate_rules_with_scope: tuple[int] = tuple(UniquenessRuleField.objects.filter(uniquenessrule_id__in=candidate_rules_with_field, fieldPath__iexact='collection', isScope=True).values_list('uniquenessrule_id', flat=True))

    candidate_rules = UniquenessRule.objects.filter(id__in=candidate_rules_with_scope)
    candidate_rules.update(isDatabaseConstraint=False)

def catnum_rule_uneditable(apps, schema_editor):
    Discipline = apps.get_model('specify', 'Discipline')
    UniquenessRule = apps.get_model('businessrules', 'UniquenessRule')
    UniquenessRuleField = apps.get_model('businessrules', 'UniquenessRuleField')

    for discipline in Discipline.objects.all():
        candidate_rules_with_field: tuple[int] = tuple(UniquenessRuleField.objects.filter(uniquenessrule__modelName__iexact='collectionobject', uniquenessrule__discipline=discipline.id, uniquenessrule__isDatabaseConstraint=False, fieldPath__iexact='catalognumber', isScope=False).values_list('uniquenessrule_id', flat=True))

        candidate_rules_with_scope: tuple[int] = tuple(UniquenessRuleField.objects.filter(uniquenessrule_id__in=candidate_rules_with_field, fieldPath__iexact='collection', isScope=True).values_list('uniquenessrule_id', flat=True))

        candidate_rules = UniquenessRule.objects.filter(id__in=candidate_rules_with_scope)
        if len(candidate_rules) == 0: 
            create_uniqueness_rule('Collectionobject', discipline=discipline, is_database_constraint=True, fields=['catalogNumber'], scopes=['collection'], registry=apps)
        else: 
            candidate_rules.update(isDatabaseConstraint=True)
>>>>>>> 01b82183

class Migration(migrations.Migration):
    dependencies = [
        ('businessrules', '0003_catnum_constraint')
    ]

    operations = [
        migrations.RunPython(catnum_rule_editable, catnum_rule_uneditable, atomic=True)
    ]<|MERGE_RESOLUTION|>--- conflicted
+++ resolved
@@ -1,8 +1,6 @@
 from django.db import migrations
 
-<<<<<<< HEAD
 from specifyweb.businessrules.migration_utils import catnum_rule_editable, catnum_rule_uneditable
-=======
 from specifyweb.businessrules.uniqueness_rules import create_uniqueness_rule
 
 
@@ -32,7 +30,6 @@
             create_uniqueness_rule('Collectionobject', discipline=discipline, is_database_constraint=True, fields=['catalogNumber'], scopes=['collection'], registry=apps)
         else: 
             candidate_rules.update(isDatabaseConstraint=True)
->>>>>>> 01b82183
 
 class Migration(migrations.Migration):
     dependencies = [
