{
<<<<<<< HEAD
    "Accession": [
        {
            "rule": [["accessionNumber"], ["division"]],
            "isDatabaseConstraint": false
        }
    ],
    "Accessionagent": [
        {
            "rule": [["role", "agent"], ["accession"]],
            "isDatabaseConstraint": true
        },
        {
            "rule": [["role", "agent"], ["repositoryAgreement"]],
            "isDatabaseConstraint": true
        }
    ],
    "Accessionauthorization" : [
        {
            "rule": [["permit"], ["accession"]],
            "isDatabaseConstraint": false
        },
        {
            "rule": [["permit"], ["repositoryAgreement"]],
            "isDatabaseConstraint": false
        }
    ],
    "Appraisal": [
        {
            "rule": [["appraisalNumber"], ["accession"]],
            "isDatabaseConstraint": true
        }
    ],
    "Author": [
        {
            "rule": [["agent"], ["referenceWork"]],
            "isDatabaseConstraint": true
        },
        {
            "rule": [["orderNumber"], ["referenceWork"]],
            "isDatabaseConstraint": false
        }
    ],
    "Borrowagent": [
        {
            "rule": [["role", "agent"], ["borrow"]],
            "isDatabaseConstraint": true
        }
    ],
    "Collection": [
        {
            "rule": [["collectionName"], ["discipline"]],
            "isDatabaseConstraint": false
        },
        {
            "rule": [["code"], ["discipline"]],
            "isDatabaseConstraint": false
        }
    ],
    "Collectingevent": [
        {
            "rule": [["uniqueIdentifier"], []],
            "isDatabaseConstraint": true
        }
    ],
    "Collectingeventauthorization" : [
        {
            "rule": [["permit"], ["collectingEvent"]],
            "isDatabaseConstraint":false
        }
    ],
    "Collectingtripauthorization" : [
        {
            "rule" : [["permit"], ["collectingTrip"]],
            "isDatabaseConstraint": false
        }
    ],
    "Collectionobject": [
        {
            "rule": [["catalogNumber"], ["collection"]],
            "isDatabaseConstraint": true
        },
        {
            "rule": [["uniqueIdentifier"], []],
            "isDatabaseConstraint": true
        },
        {
            "rule": [["guid"], []],
            "isDatabaseConstraint": false
        }
    ],
    "Collector": [
        {
            "rule": [["agent"], ["collectingEvent"]],
            "isDatabaseConstraint": true
        }
    ],
    "Deaccession" : [
        {
            "rule": [["deaccessionNumber"], []],
            "isDatabaseConstraint": false
        }
    ],
    "Determiner": [
        {
            "rule": [["agent"], ["determination"]],
            "isDatabaseConstraint": true
        }
    ],
    "Discipline": [
        {
            "rule": [["name"], ["division"]],
            "isDatabaseConstraint": false
        }
    ],
    "Disposal": [
        {
            "rule": [["disposalNumber"], []],
            "isDatabaseConstraint": false
        }
    ],
    "Disposalagent": [
        {
            "rule": [["role", "agent"], ["disposal"]],
            "isDatabaseConstraint": true
        }
    ],
    "Division": [
        {
            "rule": [["name"], ["institution"]],
            "isDatabaseConstraint": false
        }
    ],
    "Extractor": [
        {
            "rule": [["agent"], ["dnaSequence"]],
            "isDatabaseConstraint": true
        }
    ],
    "Fundingagent": [
        {
            "rule": [["agent"], ["collectingTrip"]],
            "isDatabaseConstraint": true
        }
    ],
    "Gift": [
        {
            "rule": [["giftNumber"], ["discipline"]],
            "isDatabaseConstraint": false
        }
    ],
    "Giftagent": [
        {
            "rule": [["role", "agent"], ["gift"]],
            "isDatabaseConstraint": true
        }
    ],
    "Groupperson": [
        {
            "rule": [["member"], ["group"]],
            "isDatabaseConstraint": true
        }
    ],
    "Institution": [
        {
            "rule": [["name"], []],
            "isDatabaseConstraint": false
        }
    ],
    "Loan": [
        {
            "rule": [["loanNumber"], ["discipline"]],
            "isDatabaseConstraint": false
        }
    ],
    "Loanagent": [
        {
            "rule": [["role", "agent"], ["loan"]],
            "isDatabaseConstraint": true
        }
    ],
    "Locality": [
        {
            "rule": [["uniqueIdentifier"], []],
            "isDatabaseConstraint": true
        }
    ],
    "Localitycitation": [
        {
            "rule": [["referenceWork"], ["locality"]],
            "isDatabaseConstraint": true
        }
    ],
    "Pcrperson": [
        {
            "rule": [["agent"], ["dnaSequence"]],
            "isDatabaseConstraint": true
        }
    ],
    "Permit": [
        {
            "rule": [["permitNumber"], []],
            "isDatabaseConstraint": false
        }
    ],
    "Picklist": [
        {
            "rule": [["name"], ["collection"]],
            "isDatabaseConstraint": false
        }
    ],
    "Preparation": [
        {
            "rule": [["barCode"], ["collectionobject__collection"]],
            "isDatabaseConstraint": true
        }
    ],
    "Preptype": [
        {
            "rule": [["name"], ["collection"]],
            "isDatabaseConstraint": false
        }
    ],
    "Repositoryagreement": [
        {
            "rule": [["repositoryAgreementNumber"], ["division"]],
            "isDatabaseConstraint": false
        }
    ],
    "Spappresourcedata": [
        {
            "rule": [["spAppResource"], []],
            "isDatabaseConstraint": false
        }
    ],
    "Specifyuser": [
        {
            "rule": [["name"], []],
            "isDatabaseConstraint": true
        }
    ],
    "Taxontreedef": [
        {
            "rule": [["name"], ["discipline"]],
            "isDatabaseConstraint": false
        }
    ],
    "Taxontreedefitem": [
        {
            "rule": [["name"], ["treeDef"]],
            "isDatabaseConstraint": false
        },
        {
            "rule": [["title"], ["treeDef"]],
            "isDatabaseConstraint": false
        }
    ]
=======
  "Accession": [
    {
      "rule": [["accessionNumber"], ["division"]],
      "isDatabaseConstraint": false
    }
  ],
  "Accessionagent": [
    {
      "rule": [["role", "agent"], ["accession"]],
      "isDatabaseConstraint": true
    },
    {
      "rule": [["role", "agent"], ["repositoryagreement"]],
      "isDatabaseConstraint": true
    }
  ],
  "Appraisal": [
    {
      "rule": [["appraisalNumber"], ["accession"]],
      "isDatabaseConstraint": true
    }
  ],
  "Author": [
    {
      "rule": [["agent"], ["referenceWork"]],
      "isDatabaseConstraint": true
    },
    {
      "rule": [["orderNumber"], ["referenceWork"]],
      "isDatabaseConstraint": false
    }
  ],
  "Borrowagent": [
    {
      "rule": [["role", "agent"], ["borrow"]],
      "isDatabaseConstraint": true
    }
  ],
  "Collection": [
    {
      "rule": [["collectionName"], ["discipline"]],
      "isDatabaseConstraint": false
    },
    {
      "rule": [["code"], ["discipline"]],
      "isDatabaseConstraint": false
    }
  ],
  "Collectingevent": [
    {
      "rule": [["uniqueIdentifier"], []],
      "isDatabaseConstraint": true
    }
  ],
  "Collectionobject": [
    {
      "rule": [["catalogNumber"], ["collection"]],
      "isDatabaseConstraint": true
    },
    {
      "rule": [["uniqueIdentifier"], []],
      "isDatabaseConstraint": true
    },
    {
      "rule": [["guid"], []],
      "isDatabaseConstraint": false
    }
  ],
  "CollectionObjectGroupJoin": [
    {
      "rule": [["childCo"], []],
      "isDatabaseConstraint": true
    },
    {
      "rule": [["childCog"], []],
      "isDatabaseConstraint": true
    }
  ],
  "Collector": [
    {
      "rule": [["agent"], ["collectingEvent"]],
      "isDatabaseConstraint": true
    }
  ],
  "Determiner": [
    {
      "rule": [["agent"], ["determination"]],
      "isDatabaseConstraint": true
    }
  ],
  "Discipline": [
    {
      "rule": [["name"], ["division"]],
      "isDatabaseConstraint": false
    }
  ],
  "Disposalagent": [
    {
      "rule": [["role", "agent"], ["disposal"]],
      "isDatabaseConstraint": true
    }
  ],
  "Division": [
    {
      "rule": [["name"], ["institution"]],
      "isDatabaseConstraint": false
    }
  ],
  "Extractor": [
    {
      "rule": [["agent"], ["dnaSequence"]],
      "isDatabaseConstraint": true
    }
  ],
  "Fundingagent": [
    {
      "rule": [["agent"], ["collectingTrip"]],
      "isDatabaseConstraint": true
    }
  ],
  "Gift": [
    {
      "rule": [["giftNumber"], ["discipline"]],
      "isDatabaseConstraint": false
    }
  ],
  "Giftagent": [
    {
      "rule": [["role", "agent"], ["gift"]],
      "isDatabaseConstraint": true
    }
  ],
  "Groupperson": [
    {
      "rule": [["member"], ["group"]],
      "isDatabaseConstraint": true
    }
  ],
  "Institution": [
    {
      "rule": [["name"], []],
      "isDatabaseConstraint": false
    }
  ],
  "Loan": [
    {
      "rule": [["loanNumber"], ["discipline"]],
      "isDatabaseConstraint": false
    }
  ],
  "Loanagent": [
    {
      "rule": [["role", "agent"], ["loan"]],
      "isDatabaseConstraint": true
    }
  ],
  "Locality": [
    {
      "rule": [["uniqueIdentifier"], []],
      "isDatabaseConstraint": true
    }
  ],
  "Localitycitation": [
    {
      "rule": [["referenceWork"], ["locality"]],
      "isDatabaseConstraint": true
    }
  ],
  "Pcrperson": [
    {
      "rule": [["agent"], ["dnaSequence"]],
      "isDatabaseConstraint": true
    }
  ],
  "Permit": [
    {
      "rule": [["permitNumber"], []],
      "isDatabaseConstraint": false
    }
  ],
  "Picklist": [
    {
      "rule": [["name"], ["collection"]],
      "isDatabaseConstraint": false
    }
  ],
  "Preparation": [
    {
      "rule": [["barCode"], ["collectionobject__collection"]],
      "isDatabaseConstraint": true
    }
  ],
  "Preptype": [
    {
      "rule": [["name"], ["collection"]],
      "isDatabaseConstraint": false
    }
  ],
  "Repositoryagreement": [
    {
      "rule": [["repositoryAgreementNumber"], ["division"]],
      "isDatabaseConstraint": false
    }
  ],
  "Spappresourcedata": [
    {
      "rule": [["spAppResource"], []],
      "isDatabaseConstraint": false
    }
  ],
  "Specifyuser": [
    {
      "rule": [["name"], []],
      "isDatabaseConstraint": true
    }
  ],
  "Taxontreedef": [
    {
      "rule": [["name"], ["discipline"]],
      "isDatabaseConstraint": false
    }
  ],
  "Taxontreedefitem": [
    {
      "rule": [["name"], ["treeDef"]],
      "isDatabaseConstraint": false
    },
    {
      "rule": [["title"], ["treeDef"]],
      "isDatabaseConstraint": false
    }
  ]
>>>>>>> 473b18b3
}<|MERGE_RESOLUTION|>--- conflicted
+++ resolved
@@ -1,70 +1,69 @@
 {
-<<<<<<< HEAD
-    "Accession": [
-        {
-            "rule": [["accessionNumber"], ["division"]],
-            "isDatabaseConstraint": false
-        }
-    ],
-    "Accessionagent": [
-        {
-            "rule": [["role", "agent"], ["accession"]],
-            "isDatabaseConstraint": true
+  "Accession": [
+    {
+      "rule": [["accessionNumber"], ["division"]],
+      "isDatabaseConstraint": false
+    }
+  ],
+  "Accessionagent": [
+    {
+      "rule": [["role", "agent"], ["accession"]],
+      "isDatabaseConstraint": true
+    },
+    {
+      "rule": [["role", "agent"], ["repositoryAgreement"]],
+      "isDatabaseConstraint": true
+    }
+  ],
+  "Accessionauthorization" : [
+        {
+            "rule": [["permit"], ["accession"]],
+            "isDatabaseConstraint": false
         },
         {
-            "rule": [["role", "agent"], ["repositoryAgreement"]],
-            "isDatabaseConstraint": true
-        }
-    ],
-    "Accessionauthorization" : [
-        {
-            "rule": [["permit"], ["accession"]],
-            "isDatabaseConstraint": false
-        },
-        {
             "rule": [["permit"], ["repositoryAgreement"]],
             "isDatabaseConstraint": false
         }
     ],
-    "Appraisal": [
-        {
-            "rule": [["appraisalNumber"], ["accession"]],
-            "isDatabaseConstraint": true
-        }
-    ],
-    "Author": [
-        {
-            "rule": [["agent"], ["referenceWork"]],
-            "isDatabaseConstraint": true
-        },
-        {
-            "rule": [["orderNumber"], ["referenceWork"]],
-            "isDatabaseConstraint": false
-        }
-    ],
-    "Borrowagent": [
-        {
-            "rule": [["role", "agent"], ["borrow"]],
-            "isDatabaseConstraint": true
-        }
-    ],
-    "Collection": [
-        {
-            "rule": [["collectionName"], ["discipline"]],
-            "isDatabaseConstraint": false
-        },
-        {
-            "rule": [["code"], ["discipline"]],
-            "isDatabaseConstraint": false
-        }
-    ],
-    "Collectingevent": [
-        {
-            "rule": [["uniqueIdentifier"], []],
-            "isDatabaseConstraint": true
-        }
-    ],
-    "Collectingeventauthorization" : [
+  "Appraisal": [
+    {
+      "rule": [["appraisalNumber"], ["accession"]],
+      "isDatabaseConstraint": true
+    }
+  ],
+  "Author": [
+    {
+      "rule": [["agent"], ["referenceWork"]],
+      "isDatabaseConstraint": true
+    },
+    {
+      "rule": [["orderNumber"], ["referenceWork"]],
+      "isDatabaseConstraint": false
+    }
+  ],
+  "Borrowagent": [
+    {
+      "rule": [["role", "agent"], ["borrow"]],
+      "isDatabaseConstraint": true
+    }
+  ],
+  "Collection": [
+    {
+      "rule": [["collectionName"], ["discipline"]],
+      "isDatabaseConstraint": false
+    },
+    {
+      "rule": [["code"], ["discipline"]],
+      "isDatabaseConstraint": false
+    }
+  ],
+  "Collectingevent": [
+    {
+      "rule": [["uniqueIdentifier"], []],
+      "isDatabaseConstraint": true
+    }
+  ],
+  "Collectingeventauthorization" : [
         {
             "rule": [["permit"], ["collectingEvent"]],
             "isDatabaseConstraint":false
@@ -76,400 +75,177 @@
             "isDatabaseConstraint": false
         }
     ],
-    "Collectionobject": [
-        {
-            "rule": [["catalogNumber"], ["collection"]],
-            "isDatabaseConstraint": true
-        },
-        {
-            "rule": [["uniqueIdentifier"], []],
-            "isDatabaseConstraint": true
-        },
-        {
-            "rule": [["guid"], []],
-            "isDatabaseConstraint": false
-        }
-    ],
-    "Collector": [
-        {
-            "rule": [["agent"], ["collectingEvent"]],
-            "isDatabaseConstraint": true
-        }
-    ],
-    "Deaccession" : [
+  "Collectionobject": [
+    {
+      "rule": [["catalogNumber"], ["collection"]],
+      "isDatabaseConstraint": true
+    },
+    {
+      "rule": [["uniqueIdentifier"], []],
+      "isDatabaseConstraint": true
+    },
+    {
+      "rule": [["guid"], []],
+      "isDatabaseConstraint": false
+    }
+  ],
+  "CollectionObjectGroupJoin": [
+    {
+      "rule": [["childCo"], []],
+      "isDatabaseConstraint": true
+    },
+    {
+      "rule": [["childCog"], []],
+      "isDatabaseConstraint": true
+    }
+  ],
+  "Collector": [
+    {
+      "rule": [["agent"], ["collectingEvent"]],
+      "isDatabaseConstraint": true
+    }
+  ],
+  "Deaccession" : [
         {
             "rule": [["deaccessionNumber"], []],
             "isDatabaseConstraint": false
         }
     ],
-    "Determiner": [
-        {
-            "rule": [["agent"], ["determination"]],
-            "isDatabaseConstraint": true
-        }
-    ],
-    "Discipline": [
-        {
-            "rule": [["name"], ["division"]],
-            "isDatabaseConstraint": false
-        }
-    ],
-    "Disposal": [
+  "Determiner": [
+    {
+      "rule": [["agent"], ["determination"]],
+      "isDatabaseConstraint": true
+    }
+  ],
+  "Discipline": [
+    {
+      "rule": [["name"], ["division"]],
+      "isDatabaseConstraint": false
+    }
+  ],
+  "Disposal": [
         {
             "rule": [["disposalNumber"], []],
             "isDatabaseConstraint": false
         }
     ],
-    "Disposalagent": [
-        {
-            "rule": [["role", "agent"], ["disposal"]],
-            "isDatabaseConstraint": true
-        }
-    ],
-    "Division": [
-        {
-            "rule": [["name"], ["institution"]],
-            "isDatabaseConstraint": false
-        }
-    ],
-    "Extractor": [
-        {
-            "rule": [["agent"], ["dnaSequence"]],
-            "isDatabaseConstraint": true
-        }
-    ],
-    "Fundingagent": [
-        {
-            "rule": [["agent"], ["collectingTrip"]],
-            "isDatabaseConstraint": true
-        }
-    ],
-    "Gift": [
-        {
-            "rule": [["giftNumber"], ["discipline"]],
-            "isDatabaseConstraint": false
-        }
-    ],
-    "Giftagent": [
-        {
-            "rule": [["role", "agent"], ["gift"]],
-            "isDatabaseConstraint": true
-        }
-    ],
-    "Groupperson": [
-        {
-            "rule": [["member"], ["group"]],
-            "isDatabaseConstraint": true
-        }
-    ],
-    "Institution": [
-        {
-            "rule": [["name"], []],
-            "isDatabaseConstraint": false
-        }
-    ],
-    "Loan": [
-        {
-            "rule": [["loanNumber"], ["discipline"]],
-            "isDatabaseConstraint": false
-        }
-    ],
-    "Loanagent": [
-        {
-            "rule": [["role", "agent"], ["loan"]],
-            "isDatabaseConstraint": true
-        }
-    ],
-    "Locality": [
-        {
-            "rule": [["uniqueIdentifier"], []],
-            "isDatabaseConstraint": true
-        }
-    ],
-    "Localitycitation": [
-        {
-            "rule": [["referenceWork"], ["locality"]],
-            "isDatabaseConstraint": true
-        }
-    ],
-    "Pcrperson": [
-        {
-            "rule": [["agent"], ["dnaSequence"]],
-            "isDatabaseConstraint": true
-        }
-    ],
-    "Permit": [
-        {
-            "rule": [["permitNumber"], []],
-            "isDatabaseConstraint": false
-        }
-    ],
-    "Picklist": [
-        {
-            "rule": [["name"], ["collection"]],
-            "isDatabaseConstraint": false
-        }
-    ],
-    "Preparation": [
-        {
-            "rule": [["barCode"], ["collectionobject__collection"]],
-            "isDatabaseConstraint": true
-        }
-    ],
-    "Preptype": [
-        {
-            "rule": [["name"], ["collection"]],
-            "isDatabaseConstraint": false
-        }
-    ],
-    "Repositoryagreement": [
-        {
-            "rule": [["repositoryAgreementNumber"], ["division"]],
-            "isDatabaseConstraint": false
-        }
-    ],
-    "Spappresourcedata": [
-        {
-            "rule": [["spAppResource"], []],
-            "isDatabaseConstraint": false
-        }
-    ],
-    "Specifyuser": [
-        {
-            "rule": [["name"], []],
-            "isDatabaseConstraint": true
-        }
-    ],
-    "Taxontreedef": [
-        {
-            "rule": [["name"], ["discipline"]],
-            "isDatabaseConstraint": false
-        }
-    ],
-    "Taxontreedefitem": [
-        {
-            "rule": [["name"], ["treeDef"]],
-            "isDatabaseConstraint": false
-        },
-        {
-            "rule": [["title"], ["treeDef"]],
-            "isDatabaseConstraint": false
-        }
-    ]
-=======
-  "Accession": [
-    {
-      "rule": [["accessionNumber"], ["division"]],
-      "isDatabaseConstraint": false
-    }
-  ],
-  "Accessionagent": [
-    {
-      "rule": [["role", "agent"], ["accession"]],
-      "isDatabaseConstraint": true
-    },
-    {
-      "rule": [["role", "agent"], ["repositoryagreement"]],
-      "isDatabaseConstraint": true
-    }
-  ],
-  "Appraisal": [
-    {
-      "rule": [["appraisalNumber"], ["accession"]],
-      "isDatabaseConstraint": true
-    }
-  ],
-  "Author": [
-    {
-      "rule": [["agent"], ["referenceWork"]],
-      "isDatabaseConstraint": true
-    },
-    {
-      "rule": [["orderNumber"], ["referenceWork"]],
-      "isDatabaseConstraint": false
-    }
-  ],
-  "Borrowagent": [
-    {
-      "rule": [["role", "agent"], ["borrow"]],
-      "isDatabaseConstraint": true
-    }
-  ],
-  "Collection": [
-    {
-      "rule": [["collectionName"], ["discipline"]],
-      "isDatabaseConstraint": false
-    },
-    {
-      "rule": [["code"], ["discipline"]],
-      "isDatabaseConstraint": false
-    }
-  ],
-  "Collectingevent": [
+  "Disposalagent": [
+    {
+      "rule": [["role", "agent"], ["disposal"]],
+      "isDatabaseConstraint": true
+    }
+  ],
+  "Division": [
+    {
+      "rule": [["name"], ["institution"]],
+      "isDatabaseConstraint": false
+    }
+  ],
+  "Extractor": [
+    {
+      "rule": [["agent"], ["dnaSequence"]],
+      "isDatabaseConstraint": true
+    }
+  ],
+  "Fundingagent": [
+    {
+      "rule": [["agent"], ["collectingTrip"]],
+      "isDatabaseConstraint": true
+    }
+  ],
+  "Gift": [
+    {
+      "rule": [["giftNumber"], ["discipline"]],
+      "isDatabaseConstraint": false
+    }
+  ],
+  "Giftagent": [
+    {
+      "rule": [["role", "agent"], ["gift"]],
+      "isDatabaseConstraint": true
+    }
+  ],
+  "Groupperson": [
+    {
+      "rule": [["member"], ["group"]],
+      "isDatabaseConstraint": true
+    }
+  ],
+  "Institution": [
+    {
+      "rule": [["name"], []],
+      "isDatabaseConstraint": false
+    }
+  ],
+  "Loan": [
+    {
+      "rule": [["loanNumber"], ["discipline"]],
+      "isDatabaseConstraint": false
+    }
+  ],
+  "Loanagent": [
+    {
+      "rule": [["role", "agent"], ["loan"]],
+      "isDatabaseConstraint": true
+    }
+  ],
+  "Locality": [
     {
       "rule": [["uniqueIdentifier"], []],
       "isDatabaseConstraint": true
     }
   ],
-  "Collectionobject": [
-    {
-      "rule": [["catalogNumber"], ["collection"]],
-      "isDatabaseConstraint": true
-    },
-    {
-      "rule": [["uniqueIdentifier"], []],
-      "isDatabaseConstraint": true
-    },
-    {
-      "rule": [["guid"], []],
-      "isDatabaseConstraint": false
-    }
-  ],
-  "CollectionObjectGroupJoin": [
-    {
-      "rule": [["childCo"], []],
-      "isDatabaseConstraint": true
-    },
-    {
-      "rule": [["childCog"], []],
-      "isDatabaseConstraint": true
-    }
-  ],
-  "Collector": [
-    {
-      "rule": [["agent"], ["collectingEvent"]],
-      "isDatabaseConstraint": true
-    }
-  ],
-  "Determiner": [
-    {
-      "rule": [["agent"], ["determination"]],
-      "isDatabaseConstraint": true
-    }
-  ],
-  "Discipline": [
-    {
-      "rule": [["name"], ["division"]],
-      "isDatabaseConstraint": false
-    }
-  ],
-  "Disposalagent": [
-    {
-      "rule": [["role", "agent"], ["disposal"]],
-      "isDatabaseConstraint": true
-    }
-  ],
-  "Division": [
-    {
-      "rule": [["name"], ["institution"]],
-      "isDatabaseConstraint": false
-    }
-  ],
-  "Extractor": [
+  "Localitycitation": [
+    {
+      "rule": [["referenceWork"], ["locality"]],
+      "isDatabaseConstraint": true
+    }
+  ],
+  "Pcrperson": [
     {
       "rule": [["agent"], ["dnaSequence"]],
       "isDatabaseConstraint": true
     }
   ],
-  "Fundingagent": [
-    {
-      "rule": [["agent"], ["collectingTrip"]],
-      "isDatabaseConstraint": true
-    }
-  ],
-  "Gift": [
-    {
-      "rule": [["giftNumber"], ["discipline"]],
-      "isDatabaseConstraint": false
-    }
-  ],
-  "Giftagent": [
-    {
-      "rule": [["role", "agent"], ["gift"]],
-      "isDatabaseConstraint": true
-    }
-  ],
-  "Groupperson": [
-    {
-      "rule": [["member"], ["group"]],
-      "isDatabaseConstraint": true
-    }
-  ],
-  "Institution": [
+  "Permit": [
+    {
+      "rule": [["permitNumber"], []],
+      "isDatabaseConstraint": false
+    }
+  ],
+  "Picklist": [
+    {
+      "rule": [["name"], ["collection"]],
+      "isDatabaseConstraint": false
+    }
+  ],
+  "Preparation": [
+    {
+      "rule": [["barCode"], ["collectionobject__collection"]],
+      "isDatabaseConstraint": true
+    }
+  ],
+  "Preptype": [
+    {
+      "rule": [["name"], ["collection"]],
+      "isDatabaseConstraint": false
+    }
+  ],
+  "Repositoryagreement": [
+    {
+      "rule": [["repositoryAgreementNumber"], ["division"]],
+      "isDatabaseConstraint": false
+    }
+  ],
+  "Spappresourcedata": [
+    {
+      "rule": [["spAppResource"], []],
+      "isDatabaseConstraint": false
+    }
+  ],
+  "Specifyuser": [
     {
       "rule": [["name"], []],
-      "isDatabaseConstraint": false
-    }
-  ],
-  "Loan": [
-    {
-      "rule": [["loanNumber"], ["discipline"]],
-      "isDatabaseConstraint": false
-    }
-  ],
-  "Loanagent": [
-    {
-      "rule": [["role", "agent"], ["loan"]],
-      "isDatabaseConstraint": true
-    }
-  ],
-  "Locality": [
-    {
-      "rule": [["uniqueIdentifier"], []],
-      "isDatabaseConstraint": true
-    }
-  ],
-  "Localitycitation": [
-    {
-      "rule": [["referenceWork"], ["locality"]],
-      "isDatabaseConstraint": true
-    }
-  ],
-  "Pcrperson": [
-    {
-      "rule": [["agent"], ["dnaSequence"]],
-      "isDatabaseConstraint": true
-    }
-  ],
-  "Permit": [
-    {
-      "rule": [["permitNumber"], []],
-      "isDatabaseConstraint": false
-    }
-  ],
-  "Picklist": [
-    {
-      "rule": [["name"], ["collection"]],
-      "isDatabaseConstraint": false
-    }
-  ],
-  "Preparation": [
-    {
-      "rule": [["barCode"], ["collectionobject__collection"]],
-      "isDatabaseConstraint": true
-    }
-  ],
-  "Preptype": [
-    {
-      "rule": [["name"], ["collection"]],
-      "isDatabaseConstraint": false
-    }
-  ],
-  "Repositoryagreement": [
-    {
-      "rule": [["repositoryAgreementNumber"], ["division"]],
-      "isDatabaseConstraint": false
-    }
-  ],
-  "Spappresourcedata": [
-    {
-      "rule": [["spAppResource"], []],
-      "isDatabaseConstraint": false
-    }
-  ],
-  "Specifyuser": [
-    {
-      "rule": [["name"], []],
       "isDatabaseConstraint": true
     }
   ],
@@ -489,5 +265,4 @@
       "isDatabaseConstraint": false
     }
   ]
->>>>>>> 473b18b3
 }