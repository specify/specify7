"""
Base class for related search
"""

import logging

from ..specify.models import datamodel
from ..stored_queries.execution import BuildQueryProps, build_query
from ..stored_queries.query_ops import QueryOps
from ..stored_queries.queryfield import QueryField
from ..stored_queries.queryfieldspec import QueryFieldSpec

logger = logging.getLogger(__name__)


class F(str):
    pass


class RelatedSearchMeta(type):
    def __new__(cls, name, bases, dict):
        Rs = super(RelatedSearchMeta, cls).__new__(cls, name, bases, dict)
        if Rs.definitions is None:
            return Rs

        root_table_name = Rs.definitions[0].split(".")[0]

        Rs.root = datamodel.get_table(root_table_name, strict=True)

        def col_to_fs(col, add_id=False):
            return QueryFieldSpec.from_path([root_table_name] + col.split("."), add_id)

        Rs.display_fields = [
            QueryField(
                fieldspec=col_to_fs(col),
                op_num=1,
                value="",
                negate=False,
                display=True,
                format_name=None,
                sort_type=0,
            )
            for col in Rs.columns
        ]

        if Rs.link:
            Rs.display_fields.append(
                QueryField(
                    fieldspec=col_to_fs(Rs.link, add_id=True),
                    op_num=1,
                    value="",
                    negate=False,
                    display=True,
                    format_name=None,
                    sort_type=0,
                )
            )

        def make_filter(f, negate):
            field, op, val = f
            return QueryField(
                fieldspec=col_to_fs(field),
                op_num=QueryOps.OPERATIONS.index(op.__name__),
                value=col_to_fs(val) if isinstance(val, F) else val,
                negate=negate,
                display=False,
                format_name=None,
                sort_type=0,
            )

        Rs.filter_fields = [make_filter(f, False) for f in Rs.filters] + [
            make_filter(f, True) for f in Rs.excludes
        ]

        return Rs


class RelatedSearch(object, metaclass=RelatedSearchMeta):
    distinct = False
    filters = []
    excludes = []
    definitions = None
    link = None
    columns = []

    @classmethod
    def execute(cls, session, config, terms, collection, user, limit, offset):
        queries = [
            _f
            for _f in (
                cls(defn).build_related_query(session, config, terms, collection, user)
                for defn in cls.definitions
            )
            if _f
        ]

        if len(queries) > 0:
            query = queries[0].union(*queries[1:])
            count = query.count()
            results = list(query.limit(limit).offset(offset))
        else:
            count = 0
            results = []

        return {
            "totalCount": count,
            "results": results,
            "definition": {
                "name": cls.__name__,
                "root": cls.root.name,
                "link": cls.link,
                "columns": cls.columns,
                "fieldSpecs": [
                    {
                        "stringId": fs.to_stringid(),
                        "isRelationship": fs.is_relationship(),
                    }
                    for field in cls.display_fields
                    for fs in [field.fieldspec]
                ],
            },
        }

    def __init__(self, definition):
        self.definition = definition

    def build_related_query(self, session, config, terms, collection, user):
        logger.info(
            "%s: building related query using definition: %s",
            self.__class__.__name__,
            self.definition,
        )

        from .views import build_primary_query

        primary_fieldspec = QueryFieldSpec.from_path(
            self.definition.split("."), add_id=True
        )

        pivot = primary_fieldspec.table

        logger.debug("pivoting on: %s", pivot)
        for searchtable in config.findall("tables/searchtable"):
            if searchtable.find("tableName").text == pivot.name:
                break
        else:
            return None

        logger.debug("using %s for primary search", searchtable.find("tableName").text)
        primary_query = build_primary_query(
            session, searchtable, terms, collection, user, as_scalar=True
        )

        if primary_query is None:
            return None
        logger.debug("primary query: %s", primary_query)

        primary_field = QueryField(
            fieldspec=primary_fieldspec,
            op_num=QueryOps.OPERATIONS.index("op_in"),
            value=primary_query,
            negate=False,
            display=False,
            format_name=None,
            sort_type=0,
<<<<<<< HEAD
        )
=======
            strict=False)
>>>>>>> 4e24a2b0

        logger.debug("primary queryfield: %s", primary_field)
        logger.debug("display queryfields: %s", self.display_fields)
        logger.debug("filter queryfields: %s", self.filter_fields)

        queryfields = self.display_fields + self.filter_fields + [primary_field]

        related_query, _ = build_query(
            session,
            collection,
            user,
            self.root.tableId,
            queryfields,
            props=BuildQueryProps(implicit_or=True),
        )

        if self.distinct:
            related_query = related_query.distinct()

        logger.debug("related query: %s", related_query)
        return related_query<|MERGE_RESOLUTION|>--- conflicted
+++ resolved
@@ -163,11 +163,8 @@
             display=False,
             format_name=None,
             sort_type=0,
-<<<<<<< HEAD
+            strict=False
         )
-=======
-            strict=False)
->>>>>>> 4e24a2b0
 
         logger.debug("primary queryfield: %s", primary_field)
         logger.debug("display queryfields: %s", self.display_fields)
