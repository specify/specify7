--- conflicted
+++ resolved
@@ -71,13 +71,10 @@
             content_type='application/json',
         )
         self.assertEqual(response.status_code, 204)
-<<<<<<< HEAD
-        dataset = models.Spdataset.objects.get(id=datasetid)
+
+        dataset = Spdataset.objects.get(id=datasetid)
         results = uploader.do_upload_dataset(self.collection, self.agent.id, dataset, no_commit=False, allow_partial=False, session_url=settings.SA_TEST_DB_URL)
-=======
-        dataset = Spdataset.objects.get(id=datasetid)
-        results = uploader.do_upload_dataset(self.collection, self.agent.id, dataset, no_commit=False, allow_partial=False)
->>>>>>> f6cbcbb3
+
         self.assertTrue(dataset.uploadresult['success'])
 
         response = c.post(
