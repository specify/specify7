--- conflicted
+++ resolved
@@ -51,9 +51,6 @@
         ds.save(update_fields=['uploaderstatus'])
 
 @app.task(base=LogErrorsTask, bind=True)
-<<<<<<< HEAD
-def unupload(self, collection_id: int, ds_id: int, agent_id: int) -> None:
-=======
 def upload(self, collection_id: int, uploading_agent_id: int, ds_id: int, no_commit: bool, allow_partial: bool) -> None:
 
     def progress(current: int, total: Optional[int]) -> None:
@@ -63,8 +60,7 @@
     upload_data(collection_id, uploading_agent_id, ds_id, no_commit, allow_partial, self, progress)
 
 @app.task(base=LogErrorsTask, bind=True)
-def unupload(self, ds_id: int, agent_id: int) -> None:
->>>>>>> accdd2b7
+def unupload(self, collection_id: int, ds_id: int, agent_id: int) -> None:
 
     def progress(current: int, total: Optional[int]) -> None:
         if not self.request.called_directly:
