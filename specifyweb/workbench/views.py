--- conflicted
+++ resolved
@@ -522,7 +522,6 @@
                     try:
                         validate(plan, upload_plan_schema.schema)
                     except ValidationError as e:
-<<<<<<< HEAD
                         return http.HttpResponse(
                             f"upload plan is invalid: {e}", status=400
                         )
@@ -530,14 +529,6 @@
                     new_cols = upload_plan_schema.parse_plan(plan).get_cols() - set(
                         ds.columns
                     )
-=======
-                        # TODO fix this
-                        # return http.HttpResponse(f"upload plan is invalid: {e}", status=400)
-                        pass
-                    
-                    parsed_plan = upload_plan_schema.parse_plan(request.specify_collection, plan)
-                    new_cols = parsed_plan.get_cols() - set(ds.columns)
->>>>>>> accdd2b7
                     if new_cols:
                         ncols = len(ds.columns)
                         ds.columns += list(new_cols)
@@ -707,11 +698,6 @@
         if ds.was_uploaded():
             return http.HttpResponse("dataset has already been uploaded.", status=400)
 
-<<<<<<< HEAD
-        taskid = str(uuid4())
-        async_result = tasks.upload.apply_async(
-            [
-=======
         data = json.loads(request.body) if request.body else {}
         background = True
         if 'background' in data:
@@ -734,23 +720,13 @@
             return http.JsonResponse(async_result.id, safe=False)
         else:
             tasks.upload_data(
->>>>>>> accdd2b7
                 request.specify_collection.id,
                 request.specify_user_agent.id,
                 ds.id,
                 no_commit,
                 allow_partial,
-<<<<<<< HEAD
-            ],
-            task_id=taskid,
-        )
-        ds.uploaderstatus = {
-            "operation": "validating" if no_commit else "uploading",
-            "taskid": taskid,
-        }
-        ds.save(update_fields=["uploaderstatus"])
-    return http.JsonResponse(taskid, safe=False)
-
+            )
+            return http.JsonResponse(None, safe=False)
 
 @openapi(
     schema={
@@ -765,22 +741,6 @@
                                 "maxLength": 36,
                                 "example": "7d34dbb2-6e57-4c4b-9546-1fe7bec1acca",
                             }
-=======
-            )
-            return http.JsonResponse(None, safe=False)
-
-@openapi(schema={
-    'post': {
-        "responses": {
-            "200": {
-                "description": "Returns a GUID (job ID)",
-                "content": {
-                    "text/plain": {
-                        "schema": {
-                            "type": "string",
-                            "maxLength": 36,
-                            "example": "7d34dbb2-6e57-4c4b-9546-1fe7bec1acca",
->>>>>>> accdd2b7
                         }
                     },
                 },
