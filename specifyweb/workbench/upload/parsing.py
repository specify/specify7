--- conflicted
+++ resolved
@@ -109,13 +109,8 @@
         result = parse_with_picklist(
             collection, colopts.picklist, fieldname, value, colopts.column)
         if result is not None:
-<<<<<<< HEAD
-            if isinstance(result, ParseResult) and hasattr(field, 'length') and len(result.upload[fieldname]) > field.length:
+            if isinstance(result, ParseResult) and hasattr(field, 'length') and field.length is not None and len(result.upload[fieldname]) > field.length:
                 return WorkBenchParseFailure(
-=======
-            if isinstance(result, ParseResult) and hasattr(field, 'length') and field.length is not None and len(result.upload[fieldname]) > field.length:
-                return ParseFailure(
->>>>>>> fa9b63a3
                     'pickListValueTooLong',
                     {
                         'pickList': colopts.picklist.name,
@@ -125,58 +120,17 @@
                 )
             return result
 
-<<<<<<< HEAD
     parsed = parse_field(collection, tablename, fieldname, value)
-=======
-    if field.is_relationship:
-        return parse_integer(fieldname, value, colopts.column)
-
-    if colopts.uiformatter:
-        try:
-            parsed = colopts.uiformatter.parse(value)
-        except FormatMismatch as e:
-            return ParseFailure(e.args[0], {}, colopts.column)
-
-        if colopts.uiformatter.needs_autonumber(parsed):
-            canonicalized = colopts.uiformatter.autonumber_now(collection, getattr(models, tablename.capitalize()), parsed)
-        else:
-            canonicalized = colopts.uiformatter.canonicalize(parsed)
-
-        if hasattr(field, 'length') and field.length is not None and len(canonicalized) > field.length:
-            return ParseFailure('valueTooLong', {'maxLength': field.length if field.length is not None else 0}, colopts.column)
-
-        return filter_and_upload({fieldname: canonicalized}, colopts.column)
-
-    if is_latlong(table, field):
-        return parse_latlong(field, value, colopts.column)
->>>>>>> fa9b63a3
 
     if is_latlong(table, field) and isinstance(parsed, ParseSucess):
         coord_text_field = field.name.replace('itude', '') + 'text'
         filter_on = {coord_text_field: parsed.to_upload[coord_text_field]}
         return ParseResult.from_parse_success(parsed, filter_on, None, colopts.column, None)
 
-<<<<<<< HEAD
     if isinstance(parsed, ParseFailure):
         return WorkBenchParseFailure.from_parse_failure(parsed, colopts.column)
     else:
         return ParseResult.from_parse_success(parsed, parsed.to_upload, None, colopts.column, None)
-=======
-    if field.type == "java.lang.Boolean":
-        return parse_boolean(fieldname, value, colopts.column)
-
-    if field.type == 'java.math.BigDecimal':
-        return parse_decimal(fieldname, value, colopts.column)
-
-    if field.type in ('java.lang.Float', 'java.lang.Double'):
-        return parse_float(fieldname, value, colopts.column)
-
-    if field.type in ('java.lang.Integer', 'java.lang.Long', 'java.lang.Byte', 'java.lang.Short'):
-        return parse_integer(fieldname, value, colopts.column)
-
-    if hasattr(field, 'length') and field.length is not None and len(value) > field.length:
-        return ParseFailure('valueTooLong', {'maxLength': field.length if field.length is not None else 0}, colopts.column)
->>>>>>> fa9b63a3
 
 
 def parse_with_picklist(collection, picklist, fieldname: str, value: str, column: str) -> Union[ParseResult, WorkBenchParseFailure, None]:
