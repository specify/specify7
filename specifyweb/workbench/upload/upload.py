import csv
import json
import logging
import time
from contextlib import contextmanager
from datetime import datetime, timezone
from typing import (
    List,
    Dict,
    NamedTuple,
    Union,
    Callable,
    Optional,
    Sized,
    Tuple,
)

from django.db import transaction
from django.db.utils import OperationalError, IntegrityError
from jsonschema import validate  # type: ignore

from specifyweb.permissions.permissions import has_target_permission
from specifyweb.specify import models
from specifyweb.specify.auditlog import auditlog
from specifyweb.specify.datamodel import Table
from specifyweb.specify.func import Func
from specifyweb.specify.tree_extras import renumber_tree, set_fullnames
from specifyweb.workbench.permissions import BatchEditDataSetPT
from specifyweb.workbench.upload.auditor import (
    DEFAULT_AUDITOR_PROPS,
    AuditorProps,
    BatchEditPrefs,
)
from . import disambiguation
from .upload_plan_schema import schema, parse_plan_with_basetable
from .upload_result import (
    Deleted,
    MatchedAndChanged,
    RecordResult,
    Updated,
    Uploaded,
    UploadResult,
    ParseFailures,
)
from .uploadable import (
    BatchEditSelf,
    Extra,
    ScopedUploadable,
    Row,
    Disambiguation,
    Auditor,
    Uploadable,
    BatchEditJson,
)
from ..models import Spdataset

Rows = Union[List[Row], csv.DictReader]
Progress = Callable[[int, Optional[int]], None]

logger = logging.getLogger(__name__)


class RollbackFailure(Exception):
    pass


class Rollback(Exception):
    def __init__(self, reason: str):
        self.reason = reason


@contextmanager
def savepoint(description: str):
    try:
        with transaction.atomic():
            logger.info(f"entering save point: {repr(description)}")
            yield
            logger.info(f"leaving save point: {repr(description)}")

    except Rollback as r:
        logger.info(
            f"rolling back save point: {repr(description)} due to: {repr(r.reason)}"
        )


@contextmanager
def no_savepoint():
    yield


def unupload_dataset(ds: Spdataset, agent, progress: Optional[Progress] = None) -> None:
    if ds.rowresults is None:
        return
    results = json.loads(ds.rowresults)
    total = len(results)
    current = 0
    with transaction.atomic():
        for row in reversed(results):
            logger.info(f"rolling back row {current} of {total}")
            upload_result = UploadResult.from_json(row)
            if not upload_result.contains_failure():
                unupload_record(upload_result, agent)

            current += 1
            if progress is not None:
                progress(current, total)
        ds.uploadresult = None
        ds.save(update_fields=["uploadresult"])


def unupload_record(upload_result: UploadResult, agent) -> None:
    if isinstance(upload_result.record_result, Uploaded):
        for _, toMany in sorted(
            upload_result.toMany.items(), key=lambda kv: kv[0], reverse=True
        ):
            for record in reversed(toMany):
                unupload_record(record, agent)

        model = getattr(models, upload_result.record_result.info.tableName.capitalize())
        obj_q = model.objects.select_for_update().filter(id=upload_result.get_id())
        try:
            obj = obj_q[0]
        except IndexError:
            logger.debug("already deleted")
        else:
            logger.debug(f"deleting {obj}")
            auditlog.remove(obj, agent, None)
            try:
                obj_q._raw_delete(obj_q.db)
            except IntegrityError as e:
                raise RollbackFailure(
                    f"Unable to roll back {obj} because it is now referenced by another record."
                ) from e

        for addition in reversed(upload_result.record_result.picklistAdditions):
            pli_q = models.Picklistitem.objects.select_for_update().filter(
                id=addition.id
            )
            try:
                pli = pli_q[0]
            except IndexError:
                logger.debug("picklist item already deleted")
            else:
                logger.debug(f"deleting {pli}")
                auditlog.remove(pli, agent, None)
                pli_q._raw_delete(obj_q.db)  # type: ignore

    for _, record in sorted(
        upload_result.toOne.items(), key=lambda kv: kv[0], reverse=True
    ):
        unupload_record(record, agent)


def do_upload_dataset(
    collection,
    uploading_agent_id: int,
    ds: Spdataset,
    no_commit: bool,
    allow_partial: bool,
    progress: Optional[Progress] = None,
) -> List[UploadResult]:
    if ds.was_uploaded():
        raise AssertionError(
            "Dataset already uploaded", {"localizationKey": "datasetAlreadyUploaded"}
        )
    ds.rowresults = None
    ds.uploadresult = None
    ds.save(update_fields=["rowresults", "uploadresult"])

    ncols = len(ds.columns)
    rows = [dict(zip(ds.columns, row)) for row in ds.data]

    disambiguation = [get_disambiguation_from_row(ncols, row) for row in ds.data]
    batch_edit_packs = [get_batch_edit_pack_from_row(ncols, row) for row in ds.data]
    base_table, upload_plan, batchEditPrefs = get_raw_ds_upload_plan(ds)

    results = do_upload(
        collection,
        rows,
        upload_plan,
        uploading_agent_id,
        disambiguation,
        no_commit,
        allow_partial,
        progress,
        batch_edit_packs=batch_edit_packs,
        auditor_props=AuditorProps(
            allow_delete_dependents=has_target_permission(
                collection.id,
                ds.specifyuser_id,
                [BatchEditDataSetPT.delete_dependents],
            ),
            batch_edit_prefs=batchEditPrefs,
        ),
    )
    success = not any(r.contains_failure() for r in results)
    if not no_commit:
        ds.uploadresult = {
            "success": success,
            "timestamp": datetime.now(timezone.utc).isoformat(),
            "recordsetid": None,
            "uploadingAgentId": uploading_agent_id,
        }
    ds.rowresults = json.dumps([r.to_json() for r in results])
    ds.save(update_fields=["rowresults", "uploadresult"])
    return results


def clear_disambiguation(ds: Spdataset) -> None:
    with transaction.atomic():
        if ds.was_uploaded():
            raise AssertionError(
                "Dataset already uploaded!",
                {"localizationKey": "datasetAlreadyUploaded"},
            )
        ds.rowresults = None
        ds.uploadresult = None
        ds.save(update_fields=["rowresults", "uploadresult"])

        ncols = len(ds.columns)
        for row in ds.data:
            extra = json.loads(row[ncols]) if row[ncols] else None
            if extra:
                extra["disambiguation"] = {}
            row[ncols] = extra and json.dumps(extra)
        ds.save(update_fields=["data"])


def create_recordset(ds: Spdataset, name: str):
    table, upload_plan = get_ds_upload_plan(ds.collection, ds)
    assert ds.rowresults is not None
    results = json.loads(ds.rowresults)

    rs = models.Recordset.objects.create(
        collectionmemberid=ds.collection.id,
        dbtableid=table.tableId,
        name=name,
        specifyuser=ds.specifyuser,
        type=0,
    )

    models.Recordsetitem.objects.bulk_create(
        [
            models.Recordsetitem(order=i, recordid=record_id, recordset=rs)
            for i, r in enumerate(map(UploadResult.from_json, results))
            if (
                isinstance(r.record_result, Uploaded)
                or (ds.isupdate and r.contains_success())
            )
            and (record_id := r.get_id()) is not None
            and record_id != "Failure"
        ]
    )
    return rs


def get_disambiguation_from_row(ncols: int, row: List) -> Disambiguation:
    extra: Optional[Extra] = json.loads(row[ncols]) if row[ncols] else None
    return (
        disambiguation.from_json(extra["disambiguation"])
        if extra and "disambiguation" in extra
        else None
    )


def get_batch_edit_pack_from_row(ncols: int, row: List) -> Optional[BatchEditJson]:
    extra: Optional[Extra] = json.loads(row[ncols]) if row[ncols] else None
    return extra.get("batch_edit") if extra is not None else None


def get_raw_ds_upload_plan(ds: Spdataset) -> Tuple[Table, Uploadable, BatchEditPrefs]:
    if ds.uploadplan is None:
        raise Exception("no upload plan defined for dataset")

    try:
        plan = json.loads(ds.uploadplan)
    except ValueError:
        raise Exception("upload plan json is invalid")

    validate(plan, schema)
    base_table, plan, batchEditPrefs = parse_plan_with_basetable(plan)
    return base_table, plan, batchEditPrefs


def get_ds_upload_plan(collection, ds: Spdataset) -> Tuple[Table, ScopedUploadable]:
    base_table, plan, _ = get_raw_ds_upload_plan(ds)
    return base_table, plan.apply_scoping(collection)


def do_upload(
    collection,
    rows: Rows,
    upload_plan: Uploadable,
    uploading_agent_id: int,
    disambiguations: Optional[List[Disambiguation]] = None,
    no_commit: bool = False,
    allow_partial: bool = True,
    progress: Optional[Progress] = None,
    batch_edit_packs: Optional[List[Optional[BatchEditJson]]] = None,
    auditor_props: Optional[AuditorProps] = None,
) -> List[UploadResult]:
    cache: Dict = {}
    _auditor = Auditor(
        collection=collection,
        props=auditor_props or DEFAULT_AUDITOR_PROPS,
        audit_log=None if no_commit else auditlog,
        # Done to allow checking skipping write permission check
        # during validations
        skip_create_permission_check=no_commit,
        agent=models.Agent.objects.get(id=uploading_agent_id),
    )
    total = len(rows) if isinstance(rows, Sized) else None
    cached_scope_table = None

    # I'd make this a generator (so "global" variable is internal, rather than a rogue callback setting a global variable)
    gen = Func.make_generator()

    with savepoint("main upload"):
        tic = time.perf_counter()
        results: List[UploadResult] = []
        for i, row in enumerate(rows):
            _cache = cache.copy() if cache is not None and allow_partial else cache
            da = disambiguations[i] if disambiguations else None
            batch_edit_pack = batch_edit_packs[i] if batch_edit_packs else None
            with savepoint("row upload") if allow_partial else no_savepoint():
                # the fact that upload plan is cachable, is invariant across rows.
                # so, we just apply scoping once. Honestly, see if it causes enough overhead to even warrant caching
                if cached_scope_table is None:
                    cannot_cache, scoped_table = Func.tap_call(
                        lambda: upload_plan.apply_scoping(collection, gen, row), gen
                    )
                    can_cache = not cannot_cache
                    if can_cache:
                        cached_scope_table = scoped_table
                else:
                    scoped_table = cached_scope_table

                bind_result = (
                    scoped_table.disambiguate(da)
                    .apply_batch_edit_pack(batch_edit_pack)
                    .bind(row, uploading_agent_id, _auditor, cache)
                )
                if isinstance(bind_result, ParseFailures):
                    result = UploadResult(bind_result, {}, {})
                else:
                    can_save = bind_result.can_save()
                    # We need to have additional context on whether we can save or not. This could, hackily, be taken from ds's isupdate field.
                    # But, that seeems very hacky. Instead, we can easily check if the base table can be saved. Legacy ones will simply return false,
                    # so we'll be able to proceed fine.
                    result = (
                        bind_result.save_row(force=True)
                        if can_save
                        else bind_result.process_row()
                    )

                results.append(result)
                if progress is not None:
                    progress(len(results), total)
                logger.info(
                    f"finished row {len(results)}, cache size: {cache and len(cache)}"
                )
                if result.contains_failure():
                    cache = _cache
                    raise Rollback("failed row")

        toc = time.perf_counter()
        logger.info(f"finished upload of {len(results)} rows in {toc-tic}s")

        if no_commit:
            raise Rollback("no_commit option")
        else:
            fixup_trees(scoped_table, results)

    return results


do_upload_csv = do_upload


def validate_row(
    collection,
    upload_plan: ScopedUploadable,
    uploading_agent_id: int,
    row: Row,
    da: Disambiguation,
) -> UploadResult:
    retries = 3
    while True:
        try:
            with savepoint("row validation"):
                bind_result = upload_plan.disambiguate(da).bind(
                    # TODO: Handle auditor props better
                    row,
                    uploading_agent_id,
                    Auditor(collection, props=DEFAULT_AUDITOR_PROPS, audit_log=None),
                )
                result = (
                    UploadResult(bind_result, {}, {})
                    if isinstance(bind_result, ParseFailures)
                    else bind_result.process_row()
                )
                raise Rollback("validating only")
            break

        except OperationalError as e:
            if (
                e.args[0] == 1213 and retries > 0
            ):  #: (1213, 'Deadlock found when trying to get lock; try restarting transaction')
                retries -= 1
            else:
                raise

    return result


def fixup_trees(upload_plan: ScopedUploadable, results: List[UploadResult]) -> None:
    treedefs = upload_plan.get_treedefs()

    to_fix = [
        tree
<<<<<<< HEAD
        for tree in (
            "taxon",
            "geography",
            "geologictimeperiod",
            "lithostrat",
            "storage",
        )
=======
        for tree in ('taxon', 'geography', 'geologictimeperiod', 'lithostrat', 'storage', 'tectonicunit')
>>>>>>> accdd2b7
        if any(changed_tree(tree, r) for r in results)
    ]

    for tree in to_fix:
        tic = time.perf_counter()
        renumber_tree(tree)
        toc = time.perf_counter()
        logger.info(f"finished renumber of {tree} tree in {toc-tic}s")

        for treedef in treedefs:
            if treedef.specify_model.name.lower().startswith(tree):
                tic = time.perf_counter()
                set_fullnames(treedef, null_only=True)
                toc = time.perf_counter()
                logger.info(f"finished reset fullnames of {tree} tree in {toc-tic}s")


def changed_tree(tree: str, result: UploadResult) -> bool:
    return (
        (
            (
                isinstance(result.record_result, Uploaded)
                or isinstance(result.record_result, Updated)
                or isinstance(result.record_result, Deleted)
                or isinstance(result.record_result, MatchedAndChanged)
            )
            and result.record_result.info.tableName.lower() == tree
        )
        or any(changed_tree(tree, toOne) for toOne in result.toOne.values())
        or any(
            changed_tree(tree, r) for toMany in result.toMany.values() for r in toMany
        )
    )


def adjust_pack(
    pack: Optional[BatchEditJson],
    upload_result: UploadResult,
    commit_uploader: Callable[[RecordResult], None],
):
    if isinstance(upload_result.record_result, Uploaded):
        commit_uploader(upload_result.record_result)
    if pack is None:
        return None
    current_result = upload_result.record_result
    self: BatchEditSelf = pack["self"]
    self_pack = (
        None
        if isinstance(current_result, Deleted)
        else {
            "ordernumber": self["ordernumber"],
            "version": None,
            "id": self["id"],
        }
    )
    to_ones = Func.maybe(
        pack.get("to_one"),
        lambda to_one: {
            key: (
                adjust_pack(value, upload_result.toOne[key], commit_uploader)
                if key in upload_result.toOne
                else value
            )
            for key, value in to_one.items()
        },
    )
    to_many = Func.maybe(
        pack.get("to_many"),
        lambda to_many: {
            key: (
                [
                    adjust_pack(record, upload_result.toMany[key][_id], commit_uploader)
                    for _id, record in enumerate(records)
                ]
                if key in upload_result.toMany
                else records
            )
            for (key, records) in to_many.items()
        },
    )  # type: ignore
    return {"self": self_pack, "to_one": to_ones, "to_many": to_many}


def rollback_batch_edit(
    parent: Spdataset, collection, agent, progress: Optional[Progress] = None
) -> None:
    assert parent.isupdate, "What are you trying to do here?"

    backer: Spdataset = parent.backer

    assert backer is not None, "Backer isn't there, what did you do?"

    # Need to do a couple of things before we go do stuff.
    # 1. Remove all version info (duh)
    # 2. Check if corresponding was a deleted cell. If it was, replace the main with null id.

    ncols = len(parent.columns)
    current = [get_batch_edit_pack_from_row(ncols, row) for row in parent.data]

    assert len(backer.columns) == ncols  # C'mon, we handle so much. they deserve it.

    inserted_records = []

    assert parent.rowresults is not None
    row_results = json.loads(parent.rowresults)

    def look_up_in_backer(_id):
        row = parent.data[_id]
        pack = get_batch_edit_pack_from_row(ncols, row)
        # Could have added a new row. This handles future use cases.
        # we could literally crash here right now, bc this won't happen currently.
        if pack is None:
            return None
        result = row_results[_id]
        upload_result = UploadResult.from_json(result)
        # impossible to get stop iteration.
        is_match = lambda _backer_pack: (_backer_pack is not None) and (
            _backer_pack["self"]["id"] == pack["self"]["id"]
        )
        _filter = filter(
            lambda row: Func.maybe(get_batch_edit_pack_from_row(ncols, row), is_match),
            backer.data,
        )
        gen = next(_filter)
        return gen, adjust_pack(
            get_batch_edit_pack_from_row(ncols, row), upload_result, _commit_uploader
        )

    def _commit_uploader(result):
        inserted_records.append(result)

    rows_to_backup = []
    packs = []
    # Yes, we don't care about reverse here.
    for row in range(len(parent.data)):
        r, be = look_up_in_backer(row)
        rows_to_backup.append(dict(zip(parent.columns, r)))
        packs.append(be)

    # Don't use parent's plan...
    base_table, upload_plan, previous_prefs = get_raw_ds_upload_plan(backer)
    results = do_upload(
        collection,
        rows_to_backup,
        upload_plan,
        agent.id,
        None,
        False,
        False,
        progress,
        packs,
        auditor_props=AuditorProps(
            allow_delete_dependents=False, batch_edit_prefs=previous_prefs
        ),
    )

    success = not any(r.contains_failure() for r in results)

    if not success:
        raise RollbackFailure("Unable to roll back")

    unupload_dataset(parent, agent, progress)

    # parent.rowresults = json.dumps([r.to_json() for r in results])
    # parent.save(update_fields=['rowresults'])

    parent.rowresults = None
    parent.save(update_fields=["rowresults"])<|MERGE_RESOLUTION|>--- conflicted
+++ resolved
@@ -418,17 +418,14 @@
 
     to_fix = [
         tree
-<<<<<<< HEAD
         for tree in (
             "taxon",
             "geography",
             "geologictimeperiod",
             "lithostrat",
             "storage",
-        )
-=======
-        for tree in ('taxon', 'geography', 'geologictimeperiod', 'lithostrat', 'storage', 'tectonicunit')
->>>>>>> accdd2b7
+            "tectonicunit",
+        )
         if any(changed_tree(tree, r) for r in results)
     ]
 
