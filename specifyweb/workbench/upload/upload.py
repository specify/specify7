--- conflicted
+++ resolved
@@ -24,18 +24,14 @@
 from specifyweb.specify.datamodel import Table
 from specifyweb.specify.func import Func
 from specifyweb.specify.tree_extras import renumber_tree, set_fullnames
-<<<<<<< HEAD
 from specifyweb.workbench.permissions import BatchEditDataSetPT
 from specifyweb.workbench.upload.auditor import (
     DEFAULT_AUDITOR_PROPS,
     AuditorProps,
     BatchEditPrefs,
 )
-=======
 from specifyweb.specify.tree_views import ALL_TREES
-from specifyweb.workbench.upload.upload_table import DeferredScopeUploadTable, ScopedUploadTable
-
->>>>>>> 7abd93e1
+
 from . import disambiguation
 from .upload_plan_schema import schema, parse_plan_with_basetable
 from .upload_result import (
@@ -420,22 +416,9 @@
     treedefs = upload_plan.get_treedefs()
 
     to_fix = [
-<<<<<<< HEAD
-        tree
-        for tree in (
-            "taxon",
-            "geography",
-            "geologictimeperiod",
-            "lithostrat",
-            "storage",
-            "tectonicunit",
-        )
-        if any(changed_tree(tree, r) for r in results)
-=======
         tree.lower()
         for tree in ALL_TREES
         if any(changed_tree(tree.lower(), r) for r in results)
->>>>>>> 7abd93e1
     ]
 
     for tree in to_fix:
