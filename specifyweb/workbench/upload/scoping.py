--- conflicted
+++ resolved
@@ -7,18 +7,10 @@
 from specifyweb.stored_queries.format import get_date_format
 from specifyweb.workbench.upload.predicates import SPECIAL_TREE_FIELDS_TO_SKIP
 
-<<<<<<< HEAD
 from .uploadable import ScopeGenerator, ScopedUploadable
 from .upload_table import UploadTable, ScopedUploadTable, ScopedOneToOneTable
-from .treerecord import TreeRecord, ScopedTreeRecord
 from .column_options import ColumnOptions, ExtendedColumnOptions, CustomRepr
-=======
-from .uploadable import Uploadable, ScopedUploadable
-from .upload_table import UploadTable, DeferredScopeUploadTable, ScopedUploadTable, OneToOneTable, ScopedOneToOneTable
-from .tomany import ToManyRecord, ScopedToManyRecord
 from .treerecord import TreeRank, TreeRankRecord, TreeRecord, ScopedTreeRecord
-from .column_options import ColumnOptions, ExtendedColumnOptions
->>>>>>> accdd2b7
 
 """ There are cases in which the scoping of records should be dependent on another record/column in a WorkBench dataset.
 
@@ -275,15 +267,10 @@
 def apply_scoping_to_treerecord(tr: TreeRecord, collection) -> ScopedTreeRecord:
     table = datamodel.get_table_strict(tr.name)
 
-<<<<<<< HEAD
-    if table.name == "Taxon":
-        treedef = collection.discipline.taxontreedef
-=======
     treedef = None
     if table.name == 'Taxon':
         if treedef is None:
             treedef = collection.discipline.taxontreedef
->>>>>>> accdd2b7
 
     elif table.name == "Geography":
         treedef = collection.discipline.geographytreedef
@@ -303,15 +290,6 @@
     else:
         raise Exception(f"unexpected tree type: {table.name}")
 
-<<<<<<< HEAD
-    treedefitems = list(treedef.treedefitems.order_by("rankid"))
-    treedef_ranks = [tdi.name for tdi in treedefitems]
-    for rank in tr.ranks:
-        if rank not in treedef_ranks:
-            raise Exception(
-                f'"{rank}" not among {table.name} tree ranks: {treedef_ranks}'
-            )
-=======
     if treedef is None:
         raise ValueError(f"Could not find treedef for table {table.name}")
 
@@ -321,7 +299,6 @@
         is_valid_rank = (hasattr(rank, 'rank_name') and rank.rank_name in treedef_ranks) or (rank in treedef_ranks) # type: ignore
         if not is_valid_rank and isinstance(rank, TreeRankRecord) and not rank.check_rank(table.name):
             raise Exception(f'"{rank}" not among {table.name} tree ranks: {treedef_ranks}')
->>>>>>> accdd2b7
 
     root = list(
         getattr(models, table.name.capitalize()).objects.filter(
@@ -345,21 +322,9 @@
 
     return ScopedTreeRecord(
         name=tr.name,
-<<<<<<< HEAD
-        ranks={
-            r: {
-                f: extend_columnoptions(colopts, collection, table.name, f)
-                for f, colopts in cols.items()
-            }
-            for r, cols in tr.ranks.items()
-        },
-        treedef=treedef,
-        treedefitems=list(treedef.treedefitems.order_by("rankid")),
-=======
         ranks=scoped_ranks,
         treedef=treedef,
         treedefitems=treedefitems,
->>>>>>> accdd2b7
         root=root[0] if root else None,
         disambiguation={},
         batch_edit_pack=None,
