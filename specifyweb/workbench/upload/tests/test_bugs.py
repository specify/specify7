
import io
import json
import csv

from unittest import expectedFailure

from ..upload_result import Uploaded, Matched, NullRecord

from ..upload import do_upload_csv, validate_row
from ..upload_plan_schema import parse_plan

from .base import UploadTestsBase
<<<<<<< HEAD
from specifyweb.specify.api_tests import get_table
from django.conf import settings
=======
from specifyweb.specify.tests.test_api import get_table

>>>>>>> f6cbcbb3
class BugTests(UploadTestsBase):

    @expectedFailure # FIX ME
    def test_bogus_null_record(self) -> None:
        Taxon = get_table('Taxon')
        life = Taxon.objects.create(name='Life', definitionitem=self.taxontreedef.treedefitems.get(name='Taxonomy Root'))
        funduloidea = Taxon.objects.create(name='Funduloidea', definitionitem=self.taxontreedef.treedefitems.get(name='Family'), parent=life)
        profunduloidea = Taxon.objects.create(name='Profunduloidea', definitionitem=self.taxontreedef.treedefitems.get(name='Family'), parent=life)
        fundulus1 = Taxon.objects.create(name='Fundulus', definitionitem=self.taxontreedef.treedefitems.get(name='Genus'), parent=funduloidea)
        fundulus2 = Taxon.objects.create(name='Fundulus', definitionitem=self.taxontreedef.treedefitems.get(name='Genus'), parent=profunduloidea)

        plan = {
            "baseTableName": "collectionobject",
            "uploadable": {
                "uploadTable": {
                    "wbcols": {"catalognumber": "Cat #",},
                    "static": {},
                    "toOne": {},
                    "toMany": {
                        "determinations": [{
                            "wbcols": {},
                            "static": {},
                            "toOne": {
                                "taxon": {"treeRecord": {
                                    "ranks": {
                                        "Genus": {"treeNodeCols": {"name": "Genus"}},
                                        "Species": {"treeNodeCols": {"name": "Species"}}}}},}}],}}}}

        cols = ["Cat #", "Genus", "Species"]

        row = ["", "Fundulus", "olivaceus"]

        up = parse_plan(plan).apply_scoping(self.collection)[1]

        result = validate_row(self.collection, up, self.agent.id, dict(zip(cols, row)), None, session_url=settings.SA_TEST_DB_URL)
        self.assertNotIsInstance(result.record_result, NullRecord, "The CO should be created b/c it has determinations.")

    def test_duplicate_refworks(self) -> None:
        """ Andy found that duplicate reference works were being created from data similar to the following. """

        reader = csv.DictReader(io.StringIO(
'''Catalog number,Type,Title,Volume,Pages,Date,DOI,URL,Author last name 1,Author first name 1,Author MI 1,Author last name 2,Author first name 2,Author MI 2,Author last name 3,Author first name 3,Author MI 3
10026,1,catfish,282,315,1969,10.5479/si.03629236.282.1,https://doi.org/10.5479/si.03629236.282.1,Taylor,William,R,,,,,,
10168,1,catfish,282,315,1969,10.5479/si.03629236.282.1,https://doi.org/10.5479/si.03629236.282.1,Taylor,William,R,,,,,,
10194,1,catfish,282,315,1969,10.5479/si.03629236.282.1,https://doi.org/10.5479/si.03629236.282.1,Taylor,William,R,,,,,,
10199,1,catfish,282,315,1969,10.5479/si.03629236.282.1,https://doi.org/10.5479/si.03629236.282.1,Taylor,William,R,,,,,,
10206,1,catfish,282,315,1969,10.5479/si.03629236.282.1,https://doi.org/10.5479/si.03629236.282.1,Taylor,William,R,,,,,,
1861,1,pearl,1686,1-28,2008,10.11646/zootaxa.1686.1.1,https://doi.org/10.11646/zootaxa.1686.1.1,Conway,Kevin,W,Chen,,Wei-Jen,Mayden,Richard,L
5311,1,pearl,1686,1-28,2008,10.11646/zootaxa.1686.1.1,https://doi.org/10.11646/zootaxa.1686.1.1,Conway,Kevin,W,Chen,,Wei-Jen,Mayden,Richard,L
5325,1,pearl,1686,1-28,2008,10.11646/zootaxa.1686.1.1,https://doi.org/10.11646/zootaxa.1686.1.1,Conway,Kevin,W,Chen,,Wei-Jen,Mayden,Richard,L
5340,1,nepal,1047,1-19,2005,10.11646/zootaxa.1047.1.1,https://doi.org/10.11646/zootaxa.1047.1.1,Ng,Heok,H,Edds,David,R,,,
5362,1,nepal,1047,1-19,2005,10.11646/zootaxa.1047.1.1,https://doi.org/10.11646/zootaxa.1047.1.1,Ng,Heok,H,Edds,David,R,,,
5282,1,nepal,1047,1-19,2005,10.11646/zootaxa.1047.1.1,https://doi.org/10.11646/zootaxa.1047.1.1,Ng,Heok,H,Edds,David,R,,,
5900,1,nepal,1047,1-19,2005,10.11646/zootaxa.1047.1.1,https://doi.org/10.11646/zootaxa.1047.1.1,Ng,Heok,H,Edds,David,R,,,
6527,1,Centrum,44,721-732,2007,10.1139/e06-137,https://doi.org/10.1139/e06-137,Newbrey,Michael,G,Wilson,Mark,VH,Ashworth,Allan,C
7350,1,Centrum,44,721-732,2007,10.1139/e06-137,https://doi.org/10.1139/e06-137,Newbrey,Michael,G,Wilson,Mark,VH,Ashworth,Allan,C
7357,1,Centrum,44,721-732,2007,10.1139/e06-137,https://doi.org/10.1139/e06-137,Newbrey,Michael,G,Wilson,Mark,VH,Ashworth,Allan,C
7442,1,The Clupeocephala,45,635-657,2010,10.4067/S0718-19572010000400009,https://doi.org/10.4067/S0718-19572010000400009,Arratia,Gloria,,,,,,,
7486,1,The Clupeocephala,45,635-657,2010,10.4067/S0718-19572010000400009,https://doi.org/10.4067/S0718-19572010000400009,Arratia,Gloria,,,,,,,
7542,1,The Clupeocephala,45,635-657,2010,10.4067/S0718-19572010000400009,https://doi.org/10.4067/S0718-19572010000400009,Arratia,Gloria,,,,,,,
7588,1,The Clupeocephala,45,635-657,2010,10.4067/S0718-19572010000400009,https://doi.org/10.4067/S0718-19572010000400009,Arratia,Gloria,,,,,,,
7602,1,The Clupeocephala,45,635-657,2010,10.4067/S0718-19572010000400009,https://doi.org/10.4067/S0718-19572010000400009,Arratia,Gloria,,,,,,,
'''))
        expected = [
            Uploaded, # 10026,1,catfish,282,315,1969,10.5479/si.03629236.282.1,https://doi.org/10.5479/si.03629236.282.1,Taylor,William,R,,,,,,
            Matched, # 10168,1,catfish,282,315,1969,10.5479/si.03629236.282.1,https://doi.org/10.5479/si.03629236.282.1,Taylor,William,R,,,,,,
            Matched, # 10194,1,catfish,282,315,1969,10.5479/si.03629236.282.1,https://doi.org/10.5479/si.03629236.282.1,Taylor,William,R,,,,,,
            Matched, # 10199,1,catfish,282,315,1969,10.5479/si.03629236.282.1,https://doi.org/10.5479/si.03629236.282.1,Taylor,William,R,,,,,,
            Matched, # 10206,1,catfish,282,315,1969,10.5479/si.03629236.282.1,https://doi.org/10.5479/si.03629236.282.1,Taylor,William,R,,,,,,

            Uploaded, # 1861,1,pearl,1686,1-28,2008,10.11646/zootaxa.1686.1.1,https://doi.org/10.11646/zootaxa.1686.1.1,Conway,Kevin,W,Chen,,Wei-Jen,Mayden,Richard,L
            Matched, # 5311,1,pearl,1686,1-28,2008,10.11646/zootaxa.1686.1.1,https://doi.org/10.11646/zootaxa.1686.1.1,Conway,Kevin,W,Chen,,Wei-Jen,Mayden,Richard,L
            Matched, # 5325,1,pearl,1686,1-28,2008,10.11646/zootaxa.1686.1.1,https://doi.org/10.11646/zootaxa.1686.1.1,Conway,Kevin,W,Chen,,Wei-Jen,Mayden,Richard,L

            Uploaded, # 5340,1,nepal,1047,1-19,2005,10.11646/zootaxa.1047.1.1,https://doi.org/10.11646/zootaxa.1047.1.1,Ng,Heok,H,Edds,David,R,,,
            Matched, # 5362,1,nepal,1047,1-19,2005,10.11646/zootaxa.1047.1.1,https://doi.org/10.11646/zootaxa.1047.1.1,Ng,Heok,H,Edds,David,R,,,
            Matched, # 5282,1,nepal,1047,1-19,2005,10.11646/zootaxa.1047.1.1,https://doi.org/10.11646/zootaxa.1047.1.1,Ng,Heok,H,Edds,David,R,,,
            Matched, # 5900,1,nepal,1047,1-19,2005,10.11646/zootaxa.1047.1.1,https://doi.org/10.11646/zootaxa.1047.1.1,Ng,Heok,H,Edds,David,R,,,

            Uploaded, # 6527,1,Centrum,44,721-732,2007,10.1139/e06-137,https://doi.org/10.1139/e06-137,Newbrey,Michael,G,Wilson,Mark,VH,Ashworth,Allan,C
            Matched, # 7350,1,Centrum,44,721-732,2007,10.1139/e06-137,https://doi.org/10.1139/e06-137,Newbrey,Michael,G,Wilson,Mark,VH,Ashworth,Allan,C
            Matched, # 7357,1,Centrum,44,721-732,2007,10.1139/e06-137,https://doi.org/10.1139/e06-137,Newbrey,Michael,G,Wilson,Mark,VH,Ashworth,Allan,C

            Uploaded, # 7442,1,The Clupeocephala,45,635-657,2010,10.4067/S0718-19572010000400009,https://doi.org/10.4067/S0718-19572010000400009,Arratia,Gloria,,,,,,,
            Matched, # 7486,1,The Clupeocephala,45,635-657,2010,10.4067/S0718-19572010000400009,https://doi.org/10.4067/S0718-19572010000400009,Arratia,Gloria,,,,,,,
            Matched, # 7542,1,The Clupeocephala,45,635-657,2010,10.4067/S0718-19572010000400009,https://doi.org/10.4067/S0718-19572010000400009,Arratia,Gloria,,,,,,,
            Matched, # 7588,1,The Clupeocephala,45,635-657,2010,10.4067/S0718-19572010000400009,https://doi.org/10.4067/S0718-19572010000400009,Arratia,Gloria,,,,,,,
            Matched, # 7602,1,The Clupeocephala,45,635-657,2010,10.4067/S0718-19572010000400009,https://doi.org/10.4067/S0718-19572010000400009,Arratia,Gloria,,,,,,,
        ]

        plan = parse_plan(json.loads('''
        {
	"baseTableName": "referencework",
	"uploadable": {
		"uploadTable": {
			"wbcols": {
				"referenceworktype": "Type",
				"title": "Title"
			},
			"static": {},
			"toOne": {},
			"toMany": {
				"authors": [
					{
						"wbcols": {},
						"static": {},
						"toOne": {
							"agent": {
								"uploadTable": {
									"wbcols": {
										"lastname": "Author last name 1"
									},
									"static": {"agenttype": 1},
									"toOne": {},
									"toMany": {}
								}
							}
						}
					},
					{
						"wbcols": {},
						"static": {},
						"toOne": {
							"agent": {
								"uploadTable": {
									"wbcols": {
										"lastname": "Author last name 2"
									},
									"static": {"agenttype": 1},
									"toOne": {},
									"toMany": {}
								}
							}
						}
					},
					{
						"wbcols": {},
						"static": {},
						"toOne": {
							"agent": {
								"uploadTable": {
									"wbcols": {
										"lastname": "Author last name 3"
									},
									"static": {"agenttype": 1},
									"toOne": {},
									"toMany": {}
								}
							}
						}
					}
				]
			}
		}
	}
}
'''))
        upload_results = do_upload_csv(self.collection, reader, plan, self.agent.id, session_url=settings.SA_TEST_DB_URL)
        rr = [r.record_result.__class__ for r in upload_results]
        self.assertEqual(expected, rr)<|MERGE_RESOLUTION|>--- conflicted
+++ resolved
@@ -11,13 +11,8 @@
 from ..upload_plan_schema import parse_plan
 
 from .base import UploadTestsBase
-<<<<<<< HEAD
-from specifyweb.specify.api_tests import get_table
+from specifyweb.specify.tests.test_api import get_table
 from django.conf import settings
-=======
-from specifyweb.specify.tests.test_api import get_table
-
->>>>>>> f6cbcbb3
 class BugTests(UploadTestsBase):
 
     @expectedFailure # FIX ME
