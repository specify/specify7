from typing import Dict
from jsonschema import validate, Draft7Validator, exceptions # type: ignore
import unittest
from hypothesis import given, infer, settings, HealthCheck
from hypothesis_jsonschema import from_schema

from ..upload_table import UploadTable
from ..column_options import ColumnOptions
from ..upload_plan_schema import schema, parse_plan, parse_column_options

from .base import UploadTestsBase
from . import example_plan

def set_plan_treeId():
    # Set the treeId in example_plan.json dynamically, so that the unit test doesn't depend on the static treeId to always be the same.
    from specifyweb.specify.models import Taxontreedefitem
    tree_id = Taxontreedefitem.objects.filter(name='Species').first().treedef_id
    example_plan_ranks = example_plan.json['uploadable']['uploadTable']['toMany']['determinations'][0]['toOne']['taxon']['treeRecord']['ranks']
    for rank in ['Species', 'Subspecies']:
        example_plan_ranks[rank]['treeId'] = tree_id

class SchemaTests(UploadTestsBase):
    maxDiff = None

    def test_schema_parsing(self) -> None:
        set_plan_treeId()
        Draft7Validator.check_schema(schema)
        validate(example_plan.json, schema)
        plan = parse_plan(example_plan.json).apply_scoping(self.collection) # keeping this same
        # have to test repr's here because NamedTuples of different
        # types can be equal if their fields are equal.
        self.assertEqual(repr(plan), repr(self.example_plan_scoped))

    def test_unparsing(self) -> None:
<<<<<<< HEAD
        self.assertEqual(example_plan.json, parse_plan(example_plan.json).unparse())
=======
        set_plan_treeId()
        self.assertEqual(example_plan.json, parse_plan(self.collection, example_plan.json).unparse())
>>>>>>> accdd2b7

    def test_reject_internal_tree_columns(self) -> None:
        def with_field(field: str) -> Dict:
            return dict(
                baseTableName = 'Taxon',
                uploadable = { 'treeRecord': dict(
                    ranks = {
                        'Class': 'Class',
                        'Superfamily': 'Superfamily',
                        'Family': 'Family',
                        'Genus': 'Genus',
                        'Subgenus': 'Subgenus',
                        'Species': dict(
                            treeNodeCols = {
                                'name': 'Species',
                                'author': 'Species Author',
                                field: 'Reject!',
                            },
                        ),
                        'Subspecies': dict(
                            treeNodeCols = {
                                'name': 'Subspecies',
                                'author': 'Subspecies Author',
                            },
                        ),

                }
                )}
            )

        for field in "nodenumber highestchildnodenumber rankid".split():
            with self.assertRaises(exceptions.ValidationError, msg=f"should reject {field}"):
                validate(with_field(field), schema)


class OtherSchemaTests(unittest.TestCase):

    @settings(max_examples=100, deadline=None, suppress_health_check=(HealthCheck.too_slow,))
    @given(name=infer, wbcols=infer)
    def test_validate_upload_table_to_json(self, name: str, wbcols: Dict[str, ColumnOptions]):
        upload_table = UploadTable(name=name, wbcols=wbcols, overrideScope=None, static={}, toOne={}, toMany={})
        validate(upload_table.unparse(), schema)

    @settings(max_examples=100, deadline=None, suppress_health_check=(HealthCheck.too_slow,))
    @given(column_opts=from_schema(schema['definitions']['columnOptions']))
    def test_column_options_parse(self, column_opts: Dict):
        validate(column_opts, schema['definitions']['columnOptions'])
        parse_column_options(column_opts)

    @settings(max_examples=100, deadline=None, suppress_health_check=(HealthCheck.too_slow,))
    @given(column_opts=infer)
    def test_column_options_to_json(self, column_opts: ColumnOptions):
        j = column_opts.to_json()
        if not isinstance(j, str):
            validate(j, schema['definitions']['columnOptions'])
        self.assertEqual(column_opts, parse_column_options(j))<|MERGE_RESOLUTION|>--- conflicted
+++ resolved
@@ -32,12 +32,8 @@
         self.assertEqual(repr(plan), repr(self.example_plan_scoped))
 
     def test_unparsing(self) -> None:
-<<<<<<< HEAD
-        self.assertEqual(example_plan.json, parse_plan(example_plan.json).unparse())
-=======
         set_plan_treeId()
         self.assertEqual(example_plan.json, parse_plan(self.collection, example_plan.json).unparse())
->>>>>>> accdd2b7
 
     def test_reject_internal_tree_columns(self) -> None:
         def with_field(field: str) -> Dict:
