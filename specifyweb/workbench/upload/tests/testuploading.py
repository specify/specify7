--- conflicted
+++ resolved
@@ -5,15 +5,7 @@
 from unittest import skip
 from uuid import uuid4
 
-<<<<<<< HEAD
-from django.conf import settings
-
-from specifyweb.specify.tree_extras import validate_tree_numbering
-from specifyweb.specify.auditlog import auditlog
-from specifyweb.specify import auditcodes
-=======
 from jsonschema import validate  # type: ignore
->>>>>>> fc70113a
 
 from specifyweb.specify import auditcodes
 from specifyweb.specify.auditlog import auditlog
