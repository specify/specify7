"""
For uploading tree records.
"""

from collections import namedtuple
import logging
import re
from typing import List, Dict, Any, Tuple, NamedTuple, Optional, Union, Set

from django.db import transaction, IntegrityError
from typing_extensions import TypedDict

from specifyweb.businessrules.exceptions import BusinessRuleException
from specifyweb.specify import models
from specifyweb.specify.tree_utils import SPECIFY_TREES
from .column_options import ColumnOptions, ExtendedColumnOptions
from .parsing import ParseResult, WorkBenchParseFailure, parse_many, filter_and_upload
from .upload_result import UploadResult, NullRecord, NoMatch, Matched, \
    MatchedMultiple, Uploaded, ParseFailures, FailedBusinessRule, ReportInfo, \
    TreeInfo
from .uploadable import Row, FilterPack, Disambiguation as DA, Auditor

logger = logging.getLogger(__name__)

class TreeRankCell(NamedTuple):
    treedef_id: int
    treedefitem_name: str
    tree_node_attribute: str
    upload_value: str

class TreeRank(NamedTuple):
    rank_name: str
    treedef_id: int
    tree: str

    @staticmethod
    def create(
        rank_name: str,
        tree: str,
        treedef_id: Optional[int] = None,
        base_treedef_id: Optional[int] = None,
    ) -> 'TreeRank':
        tree_model = get_treedefitem_model(tree)

        def _build_filter_kwargs(rank_name: str, treedef_id: Optional[int] = None) -> Dict[str, Any]:
            """
            Build filter keyword arguments for querying treedef items.
            """

            # Create base keyword arguments for filtering    
            def create_base_kwargs(rank_name: str) -> Dict[str, Any]:
                return {'name': rank_name}

            # Add treedef ID to keyword arguments if present
            def add_treedef_id_if_present(kwargs: Dict[str, Any], treedef_id: Optional[int]) -> Dict[str, Any]:
                if treedef_id is not None:
                    kwargs['treedef_id'] = treedef_id
                return kwargs

            filter_kwargs = create_base_kwargs(rank_name)
            filter_kwargs = add_treedef_id_if_present(filter_kwargs, treedef_id)
            return filter_kwargs

        def _filter_by_base_treedef_id(treedefitems, rank_name: str, base_treedef_id: Optional[int]):
            """
            Filter treedefitems by base_treedef_id and ensure only one item is found.
            """

            # Check if base treedef ID is present
            def check_base_treedef_id(base_treedef_id):
                if base_treedef_id is None:
                    raise ValueError(f"Multiple treedefitems found for rank {rank_name}")

            # Filter treedefitems by base treedef ID
            def filter_items_by_treedef_id(treedefitems, base_treedef_id):
                return treedefitems.filter(treedef_id=base_treedef_id)

            # Validate filtered items
            def validate_filtered_items(treedefitems):
                if not treedefitems.exists():
                    raise ValueError(
                        f"No treedefitems found for rank {rank_name} and base treedef {base_treedef_id}"
                    )
                if treedefitems.count() > 1:
                    raise ValueError(
                        f"Multiple treedefitems found for rank {rank_name} and base treedef {base_treedef_id}"
                    )

            # Check base treedef ID and filter treedefitems, then validate    
            check_base_treedef_id(base_treedef_id)
            filtered_items = filter_items_by_treedef_id(treedefitems, base_treedef_id)
            validate_filtered_items(filtered_items)
            return filtered_items

        def _get_treedef_id(
            rank_name: str,
            tree: str,
            treedef_id: Optional[int],
            base_treedef_id: Optional[int],
        ) -> int:
            """
            Get the treedef ID for the given rank name and tree.
            """
            
            # Fetch treedefitems based on filter keyword arguments
            def fetch_treedefitems(filter_kwargs):
                return tree_model.objects.filter(**filter_kwargs)

            # Get the first item from the queryset    
            def get_first_item(treedefitems):
                first_item = treedefitems.first()
                if first_item is None:
                    raise ValueError(f"No treedefitems found for rank {rank_name}")
                return first_item

            # Handle cases where multiple items are found
            def handle_multiple_items(treedefitems):
                if treedefitems.count() > 1:
                    return _filter_by_base_treedef_id(treedefitems, rank_name, base_treedef_id)
                return treedefitems

            # Build filter keyword arguments and fetch treedefitems
            filter_kwargs = _build_filter_kwargs(rank_name, treedef_id)
            treedefitems = fetch_treedefitems(filter_kwargs)

            # Handle cases where no items are found
            if not treedefitems.exists() and treedef_id is not None:
                filter_kwargs = _build_filter_kwargs(rank_name)
                treedefitems = fetch_treedefitems(filter_kwargs)

            treedefitems = handle_multiple_items(treedefitems)
            first_item = get_first_item(treedefitems)

            return first_item.treedef_id

        # Get the treedef_id using the helper function
        final_treedef_id = _get_treedef_id(rank_name, tree, treedef_id, base_treedef_id)

        # Return an instance of TreeRank
        return TreeRank(rank_name=rank_name, treedef_id=final_treedef_id, tree=tree)

    def check_rank(self) -> bool:
        """
        Check if the rank exists and is unique for the given tree and treedef ID.
        """

        # Get the tree model
        def get_tree_model(tree: str):
            return get_treedefitem_model(tree)

        # Filter the rank by name
        def filter_rank(tree_model, rank_name: str, treedef_id: int):
            return tree_model.objects.filter(name=rank_name, treedef_id=treedef_id)

        # Check if the rank exists and is unique    
        def rank_exists_and_unique(rank):
            return rank.exists() and rank.count() == 1

        tree_model = get_tree_model(self.tree)
        rank = filter_rank(tree_model, self.rank_name, self.treedef_id)
        return rank_exists_and_unique(rank)

    def validate_rank(self) -> None:
        """
        Validate the rank for the given tree and treedef ID.
        """

        if not self.check_rank():
            raise ValueError(f"Invalid rank {self.rank_name} for treedef {self.treedef_id}")

    def tree_rank_record(self) -> 'TreeRankRecord':
        """
        Create a TreeRankRecord instance.
        """

        assert self.rank_name is not None, "Rank name is required"
        assert self.treedef_id is not None, "Treedef ID is required"
        assert self.tree is not None and self.tree.lower() in SPECIFY_TREES, "Tree is required"
        return TreeRankRecord(self.rank_name, self.treedef_id)

def get_treedefitem_model(tree: str):
    return getattr(models, tree.lower().title() + 'treedefitem')

def get_treedef_model(tree: str):
    return getattr(models, tree.lower().title() + 'treedef')

class TreeRankRecord(NamedTuple):
    rank_name: str
    treedef_id: int

    # Create a TreeRankRecord instance
    def to_json(self) -> Dict:
        return {
            "rank": self.rank_name,
            "treedefId": self.treedef_id,
        }

    # Get the key for the TreeRankRecord instance
    def to_key(self) -> Tuple[str, int]:
        return (self.rank_name, self.treedef_id)

    # Check if the rank exists and is unique for the given tree and treedef ID
    def check_rank(self, tree: str) -> bool:
        return TreeRank.create(self.rank_name, tree, self.treedef_id).check_rank()
    
    # Validate the rank for the given tree and treedef ID
    def validate_rank(self, tree) -> None:
        TreeRank.create(self.rank_name, tree, self.treedef_id).validate_rank()

class TreeRecord(NamedTuple):
    name: str
    ranks: Dict[Union[str, TreeRankRecord], Dict[str, ColumnOptions]]
    base_treedef_id: Optional[int] = None

    def apply_scoping(self, collection) -> "ScopedTreeRecord":
        from .scoping import apply_scoping_to_treerecord as apply_scoping
        return apply_scoping(self, collection)

    def get_cols(self) -> Set[str]:
        return {col.column for r in self.ranks.values() for col in r.values() if hasattr(col, 'column')}

    def to_json(self) -> Dict:
        result = {"ranks": {}} # type: ignore
        
        for rank, cols in self.ranks.items():
            rank_key = rank.rank_name if isinstance(rank, TreeRankRecord) else rank
            treeNodeCols = {k: v.to_json() if hasattr(v, "to_json") else v for k, v in cols.items()}
            
            if len(cols) == 1:
                result["ranks"][rank_key] = treeNodeCols["name"]
            else:
                rank_data = {"treeNodeCols": treeNodeCols}
                if isinstance(rank, TreeRankRecord):
                    rank_data["treeId"] = rank.treedef_id # type: ignore
                result["ranks"][rank_key] = rank_data
        
        return {'treeRecord': result}

    def unparse(self) -> Dict:
        return { 'baseTableName': self.name, 'uploadble': self.to_json() }

class ScopedTreeRecord(NamedTuple):
    name: str
    ranks: Dict[TreeRankRecord, Dict[str, ExtendedColumnOptions]]
    treedef: Any
    treedefitems: List
    root: Optional[Any]
    disambiguation: Dict[str, int]

    def disambiguate(self, disambiguation: DA) -> "ScopedTreeRecord":
        return self._replace(disambiguation=disambiguation.disambiguate_tree()) if disambiguation is not None else self

    def get_treedefs(self) -> Set:
        # return set([self.treedef]) # old way
        tree_def_model = get_treedef_model(self.name)
        treedefids = set([tree_rank_record.treedef_id for tree_rank_record in self.ranks.keys()])
        return set(tree_def_model.objects.filter(id__in=treedefids))
    
    def _get_not_null_ranks_columns_in_row(self, row: Row) -> List[TreeRankCell]:
        """
        Get rank columns that are not null in the row.
        """

        # Check if the value is not null
        def is_not_null(value: Any) -> bool:
            return bool(value)

        # Format the column name
        def format_column(col_name: str, col_opts: Any) -> str:
            return f'{col_opts.column} - {col_name}' if col_name != 'name' else col_opts.column

        # Match the column
        def match_column(row_key: str, formatted_column: str) -> bool:
            return formatted_column == row_key

        # Create a TreeRankCell instance
        def create_tree_rank_cell(tree_rank_record: Any, col_name: str, row_value: Any) -> TreeRankCell:
            return TreeRankCell(
                tree_rank_record.treedef_id,  # treedefid
                tree_rank_record.rank_name,  # treedefitem_name
                col_name,  # tree_node_attribute
                row_value,  # upload_value
            )

        # Process the row item
        def process_row_item(row_key: str, row_value: Any) -> List[TreeRankCell]:
            if not is_not_null(row_value):
                return []
            return [
                create_tree_rank_cell(tree_rank_record, col_name, row_value)
                for tree_rank_record, cols in self.ranks.items()
                for col_name, col_opts in cols.items()
                if match_column(row_key, format_column(col_name, col_opts))
            ]

        return [
            cell
            for row_key, row_value in row.items()
            for cell in process_row_item(row_key, row_value)
        ]
    
    def _filter_target_rank_columns(self, ranks_columns_in_row_not_null, target_rank_treedef_id) -> List[TreeRankCell]:
        # Filter ranks_columns_in_row_not_null to only include columns that are part of the target treedef
        return list(
            filter(
                lambda rank_column: rank_column.treedef_id == target_rank_treedef_id,
                ranks_columns_in_row_not_null,
            )
        )
    
    def rescope_tree_from_row(self, row: Row) -> Tuple["ScopedTreeRecord", Optional["WorkBenchParseFailure"]]:
        """Rescope tree from row data."""

        # Get models based on the name
        def get_models(name: str):
            tree_def_model = get_treedef_model(name)
            tree_rank_model = get_treedefitem_model(name)
            tree_node_model = getattr(models, name.lower().title())
            return tree_def_model, tree_rank_model, tree_node_model

        # Get rank columns that are not null in the row
        def get_not_null_ranks_columns(row: Row) -> List[TreeRankCell]:
            return self._get_not_null_ranks_columns_in_row(row)

        # Determine the target treedef based on the columns that are not null
        def get_targeted_treedefids(ranks_columns: List[TreeRankCell]) -> Set[int]:
            return set(rank_column.treedef_id for rank_column in ranks_columns)

        # Handle cases where there are multiple or no treedefs
        def handle_multiple_or_no_treedefs(targeted_treedefids: Set[int], ranks_columns: List[TreeRankCell]):
            if not targeted_treedefids:
                return self, None
            elif len(targeted_treedefids) > 1:
                logger.warning(f"Multiple treedefs found in row: {targeted_treedefids}")
                return self, WorkBenchParseFailure('multipleRanksInRow', {}, ranks_columns[0])
            return None

        # Retrieve the target rank treedef
        def get_target_rank_treedef(tree_def_model, target_rank_treedef_id: int):
            return tree_def_model.objects.get(id=target_rank_treedef_id)

        # Retrieve the treedef items and root for the tree
        def get_treedefitems_and_root(tree_rank_model, tree_node_model, target_rank_treedef_id: int):
            # Fetch treedef items
            def fetch_treedefitems():
                return list(tree_rank_model.objects.filter(treedef_id=target_rank_treedef_id).order_by("rankid"))

            # Fetch root node
            def fetch_root():
                return tree_node_model.objects.filter(definition_id=target_rank_treedef_id, parent=None).first()

            # Check if root is None and log warning
            def check_root(root):
                if root is None:
                    logger.warning(f"No root found for treedef {target_rank_treedef_id}")
                    return None, WorkBenchParseFailure('noRoot', {}, None)
                return root

            treedefitems = fetch_treedefitems()
            root = fetch_root()
            root_checked = check_root(root)
            
            if root_checked is not root:
                return root_checked

            return treedefitems, root

        tree_def_model, tree_rank_model, tree_node_model = get_models(self.name)

        if len(set(tr.treedef_id for tr in self.ranks.keys())) == 1:
            return self, None

        ranks_columns_in_row_not_null = get_not_null_ranks_columns(row)
        targeted_treedefids = get_targeted_treedefids(ranks_columns_in_row_not_null)

<<<<<<< HEAD
        # Based on the target treedef, get the treedefitems and root for the tree    
        treedefitems = list(tree_rank_model.objects.filter(treedef_id=target_rank_treedef_id).order_by("rankid"))
        root = tree_node_model.objects.filter(definition_id=target_rank_treedef_id, parent=None).first()
=======
        result = handle_multiple_or_no_treedefs(targeted_treedefids, ranks_columns_in_row_not_null)
        if result:
            return result

        target_rank_treedef_id = targeted_treedefids.pop()
        target_rank_treedef = get_target_rank_treedef(tree_def_model, target_rank_treedef_id)

        treedefitems, root = get_treedefitems_and_root(tree_rank_model, tree_node_model, target_rank_treedef_id)
        if root is None:
            return self, WorkBenchParseFailure('noRoot', {}, None)
>>>>>>> 3b755783

        return self._replace(treedef=target_rank_treedef, treedefitems=treedefitems, root=root), None

    def bind(
        self,
        collection,
        row: Row,
        uploadingAgentId: Optional[int],
        auditor: Auditor,
        cache: Optional[Dict] = None,
        row_index: Optional[int] = None,
    ) -> Union["BoundTreeRecord", ParseFailures]:
        parsedFields: Dict[TreeRankRecord, List[ParseResult]] = {}
        parseFails: List[WorkBenchParseFailure] = []

        rescoped_tree_record, parse_fail = self.rescope_tree_from_row(row)
        if parse_fail:
            parseFails.append(parse_fail)

        for tree_rank_record, cols in self.ranks.items():
            nameColumn = cols['name']
            presults, pfails = parse_many(collection, self.name, cols, row)
            parsedFields[tree_rank_record] = presults
            parseFails += pfails
            filters = {k: v for result in presults for k, v in result.filter_on.items()}
            if filters.get('name', None) is None:
                parseFails += [
                    WorkBenchParseFailure('invalidPartialRecord', {'column': nameColumn.column}, result.column)
                    for result in presults
                    if any(v is not None for v in result.filter_on.values())
                ]

        if parseFails:
            return ParseFailures(parseFails)

        return BoundTreeRecord(
            name=self.name,
            treedef=rescoped_tree_record.treedef,
            treedefitems=rescoped_tree_record.treedefitems,
            root=rescoped_tree_record.root,
            disambiguation=self.disambiguation,
            parsedFields=parsedFields,
            uploadingAgentId=uploadingAgentId,
            auditor=auditor,
            cache=cache,
        )


class MustMatchTreeRecord(TreeRecord):
    def apply_scoping(self, collection) -> "ScopedMustMatchTreeRecord":
        s = super().apply_scoping(collection)
        return ScopedMustMatchTreeRecord(*s)

class ScopedMustMatchTreeRecord(ScopedTreeRecord):
    def bind(self, collection, row: Row, uploadingAgentId: Optional[int], auditor: Auditor, cache: Optional[Dict]=None, row_index: Optional[int] = None) -> Union["BoundMustMatchTreeRecord", ParseFailures]:
        b = super().bind(collection, row, uploadingAgentId, auditor, cache, row_index)
        return b if isinstance(b, ParseFailures) else BoundMustMatchTreeRecord(*b)

class TreeDefItemWithParseResults(NamedTuple):
    treedefitem: Any
    results: List[ParseResult]

    def match_key(self) -> str:
        return repr((self.treedefitem.id, sorted(pr.match_key() for pr in self.results)))

MatchResult = Union[NoMatch, Matched, MatchedMultiple]

MatchInfo = TypedDict('MatchInfo', {'id': int, 'name': str, 'definitionitem__name': str, 'definitionitem__rankid': int})

class BoundTreeRecord(NamedTuple):
    name: str
    treedef: Any
    treedefitems: List
    root: Optional[Any]
    parsedFields: Dict[TreeRankRecord, List[ParseResult]]
    uploadingAgentId: Optional[int]
    auditor: Auditor
    cache: Optional[Dict]
    disambiguation: Dict[str, int]

    def is_one_to_one(self) -> bool:
        return False

    def must_match(self) -> bool:
        return False

    def filter_on(self, path: str) -> FilterPack:
        return FilterPack([], [])

    def match_row(self) -> UploadResult:
        return self._handle_row(must_match=True)

    def process_row(self) -> UploadResult:
        return self._handle_row(must_match=False)

    def _handle_row(self, must_match: bool) -> UploadResult:
        tdiwprs = self._to_match()

        if not tdiwprs:
            columns = [pr.column for prs in self.parsedFields.values() for pr in prs]
            info = ReportInfo(tableName=self.name, columns=columns, treeInfo=None)
            return UploadResult(NullRecord(info), {}, {})

        unmatched, match_result = self._match(tdiwprs)
        if isinstance(match_result, MatchedMultiple):
            return UploadResult(match_result, {}, {})

        if unmatched: # incomplete match
            if must_match:
                info = ReportInfo(tableName=self.name, columns=[r.column for tdiwpr in unmatched for r in tdiwpr.results], treeInfo=None)
                return UploadResult(NoMatch(info), {}, {})
            else:
                return self._upload(unmatched, match_result)
        else:
            return UploadResult(match_result, {}, {})

    def _to_match(self) -> List[TreeDefItemWithParseResults]:

        # Check if the parse results have non-null values
        def has_non_null_values(parse_results):
            return any(
                value is not None
                for result in parse_results
                for value in result.filter_on.values()
            )

        # Get parse results for a TDI
        def get_parse_results(tdi):
            tree_rank_record = TreeRankRecord(tdi.name, tdi.treedef_id)
            return self.parsedFields.get(tree_rank_record, [])

        # Check if the TDI is valid
        def is_valid_tdi(tdi):
            tree_rank_names = {trr.rank_name for trr in self.parsedFields.keys()}
            return tdi.name in tree_rank_names and has_non_null_values(get_parse_results(tdi))

        # Create a TreeDefItemWithParseResults instance
        return [
            TreeDefItemWithParseResults(tdi, get_parse_results(tdi))
            for tdi in self.treedefitems
            if is_valid_tdi(tdi)
        ]

    def _match(self, tdiwprs: List[TreeDefItemWithParseResults]) -> Tuple[List[TreeDefItemWithParseResults], MatchResult]:
        assert tdiwprs, "There has to be something to match."
        model = getattr(models, self.name)

        parent = None
        matched_cols: List[str] = []
        tried_to_match: List[TreeDefItemWithParseResults] = []
        while True:
            to_match = tdiwprs[0]
            tried_to_match.append(to_match)
            da = self.disambiguation.get(to_match.treedefitem.name, None)

            if da is not None:
                matches = list(model.objects.filter(id=da).values('id', 'name', 'definitionitem__name', 'definitionitem__rankid')[:10])
                if not matches:
                    # disambigation target was deleted or something
                    # revert to regular matching mechanism
                    matches = self._find_matching_descendent(parent, to_match)
            else:
                matches = self._find_matching_descendent(parent, to_match)

            if len(matches) != 1:
                # matching failed at to_match level
                break

            matched_cols += [r.column for r in to_match.results]
            tdiwprs = tdiwprs[1:]
            if not tdiwprs:
                # found a complete match
                matched = matches[0]
                info = ReportInfo(tableName=self.name, columns=matched_cols, treeInfo=TreeInfo(matched['definitionitem__name'], matched['name']))
                return [], Matched(matched['id'], info)

            parent = matches[0]

        # only get here if matches.count() != 1
        n_matches = len(matches)
        if n_matches > 1:
            info = ReportInfo(
                tableName=self.name,
                columns=[r.column for r in to_match.results],
                treeInfo=TreeInfo(to_match.treedefitem.name, "")
            )
            ids = [m['id'] for m in matches]
            key = repr(sorted(tdiwpr.match_key() for tdiwpr in tried_to_match))
            return tdiwprs, MatchedMultiple(ids, key, info)
        else:
            assert n_matches == 0, f"More than one match found when matching '{tdiwprs}' in '{model}'"
            if parent is not None:
                info = ReportInfo(tableName=self.name, columns=matched_cols, treeInfo=TreeInfo(parent['definitionitem__name'], parent['name']))
                return tdiwprs, Matched(parent['id'], info) # partial match
            else:
                info = ReportInfo(tableName=self.name, columns=matched_cols + [r.column for r in to_match.results], treeInfo=None)
                return tdiwprs, NoMatch(info) # no levels matched at all

    def _find_matching_descendent(self, parent: Optional[MatchInfo], to_match: TreeDefItemWithParseResults) -> List[MatchInfo]:
        steps = sum(1 for tdi in self.treedefitems if parent['definitionitem__rankid'] < tdi.rankid <= to_match.treedefitem.rankid) \
            if parent is not None else 1

        assert steps > 0, (parent, to_match)

        filters = {field: value for r in to_match.results for field, value in r.filter_on.items()}

        cache_key = (self.name, steps, parent and parent['id'], to_match.treedefitem.id, tuple(sorted(filters.items())))
        cached: Optional[List[MatchInfo]] = self.cache.get(cache_key, None) if self.cache is not None else None
        if cached is not None:
            return cached

        model = getattr(models, self.name)

        for d in range(steps):
            matches = list(model.objects.filter(
                definitionitem_id=to_match.treedefitem.id,
                **filters,
                **({'__'.join(["parent_id"]*(d+1)): parent['id']} if parent is not None else {})
            ).values('id', 'name', 'definitionitem__name', 'definitionitem__rankid')[:10])
            if matches:
                if self.cache is not None:
                    self.cache[cache_key] = matches
                break

        return matches

    def _upload(self, to_upload: List[TreeDefItemWithParseResults], matched: Union[Matched, NoMatch]) -> UploadResult:
        assert to_upload, f"Invalid Error: {to_upload}, can not upload matched resluts: {matched}"
        model = getattr(models, self.name)

        parent_info: Optional[Dict]
        if isinstance(matched, Matched):
            parent_info = model.objects.values('id', 'name', 'definitionitem__rankid', 'definitionitem__name').get(id=matched.id)
            parent_result = {'parent': UploadResult(matched, {}, {})}
        else:
            parent_info = None
            parent_result = {}
            root_name = self.root.name if self.root else "Uploaded"

            placeholders = [
                TreeDefItemWithParseResults(tdi, [filter_and_upload({'name': root_name if tdi.rankid == 0 else "Uploaded"}, "")])
                for tdi in self.treedefitems
                if  tdi.rankid < to_upload[0].treedefitem.rankid
                and (tdi.rankid == 0 or tdi.isenforced)
            ]

            if placeholders:
                # dummy values were added above the nodes we want to upload
                # rerun the match in case those dummy values already exist
                unmatched, new_match_result = self._match(placeholders + to_upload)
                if isinstance(new_match_result, MatchedMultiple):
                    return UploadResult(
                        FailedBusinessRule('invalidTreeStructure', {}, new_match_result.info),
                        {}, {}
                    )
                return self._upload(unmatched, new_match_result)

        uploading_rankids = [u.treedefitem.rankid for u in to_upload]
        skipped_enforced = [
            tdi
            for tdi in self.treedefitems
            if tdi.isenforced
            and tdi.rankid > (parent_info['definitionitem__rankid'] if parent_info else 0)
            and tdi.rankid < uploading_rankids[-1]
            and tdi.rankid not in uploading_rankids
        ]

        if skipped_enforced:
            names = [tdi.title if tdi.title else tdi.name for tdi in skipped_enforced]
            after_skipped = [u for u in to_upload if u.treedefitem.rankid > skipped_enforced[-1].rankid]
            info = ReportInfo(tableName=self.name, columns=[r.column for r in after_skipped[0].results], treeInfo=None)
            return UploadResult(
                FailedBusinessRule(
                    'missingRequiredTreeParent',
                    {'names':names}, # {'names':repr(names)},
                    info
                ),
                {}, {}
            )

        missing_requireds = [
            # TODO: there should probably be a different structure for
            # missing required fields than ParseFailure
            WorkBenchParseFailure(r.missing_required, {}, r.column)
            for tdiwpr in to_upload
            for r in tdiwpr.results
            if r.missing_required is not None
        ]

        if missing_requireds:
            return UploadResult(ParseFailures(missing_requireds), {}, {})

        for tdiwpr in to_upload:
            attrs = {c: v for r in tdiwpr.results for c, v in r.upload.items()}
            info = ReportInfo(
                tableName=self.name,
                columns=[pr.column for pr in tdiwpr.results],
                treeInfo=TreeInfo(tdiwpr.treedefitem.name, attrs.get('name', ""))
            )

            with transaction.atomic():
                try:
                    obj = self._do_insert(
                        model,
                        createdbyagent_id=self.uploadingAgentId,
                        definitionitem=tdiwpr.treedefitem,
                        rankid=tdiwpr.treedefitem.rankid,
                        definition=self.treedef,
                        parent_id=parent_info and parent_info['id'],
                        **attrs,
                    )
                except (BusinessRuleException, IntegrityError) as e:
                    return UploadResult(FailedBusinessRule(str(e), {}, info), parent_result, {})

            self.auditor.insert(obj, self.uploadingAgentId, None)
            result = UploadResult(Uploaded(obj.id, info, []), parent_result, {})

            parent_info = {'id': obj.id, 'definitionitem__rankid': obj.definitionitem.rankid}
            parent_result = {'parent': result}

        return result

    def _do_insert(self, model, **kwargs):
        obj = model(**kwargs)
        obj.save(skip_tree_extras=True)
        return obj

    def force_upload_row(self) -> UploadResult:
        raise NotImplementedError()


class BoundMustMatchTreeRecord(BoundTreeRecord):
    def must_match(self) -> bool:
        return True

    def force_upload_row(self) -> UploadResult:
        raise Exception('trying to force upload of must-match table')

    def process_row(self) -> UploadResult:
        return self._handle_row(must_match=True)<|MERGE_RESOLUTION|>--- conflicted
+++ resolved
@@ -373,22 +373,19 @@
         ranks_columns_in_row_not_null = get_not_null_ranks_columns(row)
         targeted_treedefids = get_targeted_treedefids(ranks_columns_in_row_not_null)
 
-<<<<<<< HEAD
+        result = handle_multiple_or_no_treedefs(targeted_treedefids, ranks_columns_in_row_not_null)
+        if result:
+            return result
+
+        target_rank_treedef_id = targeted_treedefids.pop()
+        target_rank_treedef = get_target_rank_treedef(tree_def_model, target_rank_treedef_id)
+
+        # Filter ranks_columns_in_row_not_null to only include columns that are part of the target treedef
+        # ranks_columns = self._filter_target_rank_columns(ranks_columns_in_row_not_null, target_rank_treedef_id)
+
         # Based on the target treedef, get the treedefitems and root for the tree    
         treedefitems = list(tree_rank_model.objects.filter(treedef_id=target_rank_treedef_id).order_by("rankid"))
         root = tree_node_model.objects.filter(definition_id=target_rank_treedef_id, parent=None).first()
-=======
-        result = handle_multiple_or_no_treedefs(targeted_treedefids, ranks_columns_in_row_not_null)
-        if result:
-            return result
-
-        target_rank_treedef_id = targeted_treedefids.pop()
-        target_rank_treedef = get_target_rank_treedef(tree_def_model, target_rank_treedef_id)
-
-        treedefitems, root = get_treedefitems_and_root(tree_rank_model, tree_node_model, target_rank_treedef_id)
-        if root is None:
-            return self, WorkBenchParseFailure('noRoot', {}, None)
->>>>>>> 3b755783
 
         return self._replace(treedef=target_rank_treedef, treedefitems=treedefitems, root=root), None
 
