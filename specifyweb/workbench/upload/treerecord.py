"""
For uploading tree records.
"""

import logging
from typing import List, Dict, Any, Tuple, NamedTuple, Optional, Union, Set

from django.db import transaction, IntegrityError
from typing_extensions import TypedDict

from specifyweb.businessrules.exceptions import BusinessRuleException
from specifyweb.specify import models
from specifyweb.workbench.upload.clone import clone_record
from specifyweb.workbench.upload.predicates import (
    SPECIAL_TREE_FIELDS_TO_SKIP,
    ContetRef,
    DjangoPredicates,
    SkippablePredicate,
    ToRemove,
    resolve_reference_attributes,
    safe_fetch,
)
from specifyweb.specify.tree_utils import SPECIFY_TREES, get_treedef_model, get_models, get_treedefitem_model
from specifyweb.workbench.upload.scope_context import ScopeContext
from .column_options import ColumnOptions, ExtendedColumnOptions

from .parsing import (
    ParseResult,
    WorkBenchParseFailure,
    parse_many,
    filter_and_upload,
)
from .upload_result import (
    UploadResult,
    NullRecord,
    NoMatch,
    Matched,
    MatchedMultiple,
    Uploaded,
    ParseFailures,
    FailedBusinessRule,
    ReportInfo,
    TreeInfo,
)
from .uploadable import (
    Row,
    Disambiguation as DA,
    Auditor,
    BatchEditJson,
)

logger = logging.getLogger(__name__)

# Rank keys in the upload plan have the format: <treename>~><rankname>
RANK_KEY_DELIMITER = "~>"

class TreeRankCell(NamedTuple):
    treedef_id: int
    treedefitem_name: str
    tree_node_attribute: str
    upload_value: str
    column_fullname: str = ""

# REFACTOR: The create step can be added to TreeRankRecord directly to simplify things further
class TreeRank(NamedTuple):
    rank_name: str
    treedef_id: Optional[int] # Allow NULL for legacy datasets (before MOTs)
    tree: str

    @staticmethod
    def create(
        rank_name: str,
        tree: str,
        treedef_id: Optional[int] = None,
    ) -> 'TreeRank':
        """
        Create a TreeRank instance with the given rank name, tree, and optional treedef IDs.
        """

        def extract_treedef_name(rank_name: str) -> Tuple[str, Optional[str]]:
            """
            Extract treedef_name from rank_name if it exists in the format 'treedef_name~>rank_name'.
            """
            parts = rank_name.split(RANK_KEY_DELIMITER, 1)
            if len(parts) == 2:
                treedef_name = parts[0]
                rank_name = parts[1]
                return rank_name, treedef_name
            
            return rank_name, None

        rank_name, extracted_treedef_name = extract_treedef_name(rank_name)

        return TreeRank(rank_name, treedef_id, tree.lower())

    def tree_rank_record(self) -> 'TreeRankRecord':
        """
        Create a TreeRankRecord instance.
        """

        assert self.rank_name is not None, "Rank name is required"
        assert self.tree is not None and self.tree.lower() in SPECIFY_TREES, "Tree is required"

        if self.treedef_id is None:
            logger.info("No treedef id found yet, scope will be deferred to default tree in collection")

        return TreeRankRecord(self.rank_name, self.treedef_id)

class TreeRankRecord(NamedTuple):
    rank_name: str
    treedef_id: Optional[int] # Allow NULL for legacy datasets (before MOTs)

    # Create a TreeRankRecord instance
    def to_json(self) -> Dict:
        return {
            "rank": self.rank_name,
            "treedefId": self.treedef_id,
        }

    # Get the key for the TreeRankRecord instance
    def to_key(self) -> Tuple[str, Optional[int]]:
        return (self.rank_name, self.treedef_id)
    
    def validate_rank(self, tableName: str) -> bool:
        if self.treedef_id is None:
            return True  # assume valid until scope is determined
        
        treedefitem_model = get_treedefitem_model(tableName)

        return treedefitem_model.objects.filter(name=self.rank_name, treedef_id=self.treedef_id).exists()

        
class TreeRecord(NamedTuple):
    name: str
    ranks: Dict[Union[str, TreeRankRecord], Dict[str, ColumnOptions]]

    def apply_scoping(
        self, collection, context: Optional[ScopeContext] = None, row=None
    ) -> "ScopedTreeRecord":
        from .scoping import apply_scoping_to_treerecord as apply_scoping

        return apply_scoping(self, collection, context)

    def get_cols(self) -> Set[str]:
        return {col.column for r in self.ranks.values() for col in r.values() if hasattr(col, 'column')}

    def to_json(self) -> Dict:
        result = {"ranks": {}} # type: ignore
        
        for rank, cols in self.ranks.items():
            rank_key = rank.rank_name if isinstance(rank, TreeRankRecord) else rank
            treeNodeCols = {k: v.to_json() if hasattr(v, "to_json") else v for k, v in cols.items()}
            
            if len(cols) == 1 and not isinstance(rank, TreeRankRecord):
                result["ranks"][rank_key] = treeNodeCols["name"]
            else:
                rank_data = {"treeNodeCols": treeNodeCols}
                if isinstance(rank, TreeRankRecord):
                    rank_data["treeId"] = rank.treedef_id # type: ignore
                result["ranks"][rank_key] = rank_data
        
        return {'treeRecord': result}

    def unparse(self) -> Dict:
        return {"baseTableName": self.name, "uploadable": self.to_json()}


class ScopedTreeRecord(NamedTuple):
    name: str
    ranks: Dict[TreeRankRecord, Dict[str, ExtendedColumnOptions]]
    treedef: Any
    treedefitems: List
    root: Optional[Any]
    disambiguation: Dict[str, int]
    batch_edit_pack: Optional[Dict[str, Any]]
    scoped_cotypes: Any
    cotype_column: Optional[str]

    def disambiguate(self, disambiguation: DA) -> "ScopedTreeRecord":
        return (
            self._replace(disambiguation=disambiguation.disambiguate_tree())
            if disambiguation is not None
            else self
        )

    def apply_batch_edit_pack(
        self, batch_edit_pack: Optional[BatchEditJson]
    ) -> "ScopedTreeRecord":
        if batch_edit_pack is None:
            return self
        # batch-edit considers ranks as self-relationships, and are trivially stored in to-one
        rank_from_pack = batch_edit_pack.get("to_one", {})
        return self._replace(
            batch_edit_pack={
                rank: pack["self"] for (rank, pack) in rank_from_pack.items()
            }
        )

    # Used when scoping UploadTable
    def get_treedefs(self) -> Set:
        # return set([self.treedef]) # old way
        tree_def_model = get_treedef_model(self.name)
        treedefids = set([tree_rank_record.treedef_id for tree_rank_record in self.ranks.keys()])

        return set(tree_def_model.objects.filter(id__in=treedefids))

    def _get_not_null_ranks_columns_in_row(self, row: Row) -> List[TreeRankCell]:
        """
        Get rank columns that are not null in the row.
        """

        # Check if the value is not null
        def is_not_null(value: Any) -> bool:
            return bool(value)

        # Format the column name
        def format_column(col_name: str, col_opts: Any) -> str:
            return f'{col_opts.column} - {col_name}' if col_name != 'name' else col_opts.column

        # Match the column
        def match_column(row_key: str, formatted_column: str) -> bool:
            return formatted_column == row_key

        # Create a TreeRankCell instance
        def create_tree_rank_cell(tree_rank_record: Any, col_name: str, row_value: Any, row_key: Any) -> TreeRankCell:
            return TreeRankCell(
                tree_rank_record.treedef_id,  # treedefid
                tree_rank_record.rank_name,  # treedefitem_name
                col_name,  # tree_node_attribute
                row_value,  # upload_value
                row_key # column_fullname
            )

        # Process the row item
        def process_row_item(row_key: str, row_value: Any) -> List[TreeRankCell]:
            if not is_not_null(row_value):
                return []
            return [
                create_tree_rank_cell(tree_rank_record, col_name, row_value, row_key)
                for tree_rank_record, cols in self.ranks.items()
                for col_name, col_opts in cols.items()
                if match_column(row_key, format_column(col_name, col_opts))
            ]

        return [
            cell
            for row_key, row_value in row.items()
            for cell in process_row_item(row_key, row_value)
        ]

    def rescope_tree_from_row(self, row: Row) -> Tuple["ScopedTreeRecord", Optional["WorkBenchParseFailure"]]:
        """Rescope tree from row data."""

        # Determine the target treedef based on the columns that are not null
        def get_targeted_treedefids(ranks_columns: List[TreeRankCell]) -> Set[int]:
            return set(rank_column.treedef_id for rank_column in ranks_columns)

        # Retrieve the target rank treedef
        def get_target_rank_treedef(tree_def_model, target_rank_treedef_id: int):
            return tree_def_model.objects.get(id=target_rank_treedef_id)

        tree_def_model, tree_rank_model, tree_node_model = get_models(self.name)

        # Adjust scope if needed for old datasets
        self = self._adjust_tree_scope()

        ranks_columns_in_row_not_null = self._get_not_null_ranks_columns_in_row(row)
        targeted_treedef_ids = get_targeted_treedefids(ranks_columns_in_row_not_null)

        validation_result = self._run_validation_checks(targeted_treedef_ids, ranks_columns_in_row_not_null, row)
        if validation_result: return validation_result

        target_rank_treedef_id = targeted_treedef_ids.pop()
        target_rank_treedef = get_target_rank_treedef(tree_def_model, target_rank_treedef_id)

        # Based on the target treedef, get the treedefitems and root for the tree
        treedefitems = list(tree_rank_model.objects.filter(treedef_id=target_rank_treedef_id).order_by("rankid"))
        root = tree_node_model.objects.filter(definition_id=target_rank_treedef_id, parent=None).first()

        return self._replace(treedef=target_rank_treedef, treedefitems=treedefitems, root=root), None
    
    """
        Adjusts tree scope for TreeRankRecords with NULL treedef_ids.
        Used mainly for legacy (pre-MOTs) datasets.
        Newer datasets will have treeIds specified in the upload plan by the frontend
    """
    def _adjust_tree_scope(self):
        adjusted_ranks = {}
        for trr in self.ranks.keys():
            adjusted_trr = trr
            if trr.treedef_id is None:
                adjusted_trr = trr._replace(treedef_id=self.treedef.id)
                
            adjusted_ranks[adjusted_trr] = self.ranks[trr]

        return self._replace(ranks=adjusted_ranks)
    
    def _run_validation_checks(self, targeted_treedef_ids: Set[int], ranks_columns_in_row_not_null: List[TreeRankCell], row: Row):
        unique_treedef_ids = {tr.treedef_id for tr in self.ranks.keys()}
        
        result = self._handle_multiple_or_no_treedefs(unique_treedef_ids, targeted_treedef_ids, ranks_columns_in_row_not_null)
        if result: return result
        
        result = self._validate_trees_with_cotype(row, targeted_treedef_ids)
        if result: return result

        return None
    
    # Handle cases where there are multiple or no treedefs
    def _handle_multiple_or_no_treedefs(self,
        unique_treedef_ids: Set[Optional[int]], targeted_treedefids: Set[int], ranks_columns: List[TreeRankCell]
    ) -> Optional[Tuple["ScopedTreeRecord", Optional["WorkBenchParseFailure"]]]:
        if not targeted_treedefids:
            return self, None
        elif len(targeted_treedefids) > 1 and len(unique_treedef_ids) > 1:
            logger.warning(f"Multiple treedefs found in row: {targeted_treedefids}")
            error_col_name = ranks_columns[0].column_fullname
            
            return self, WorkBenchParseFailure('multipleTreeDefsInRow', {}, error_col_name)

        return None
    
    # Ensure cotype has same taxontreedef for ranks in row
    def _validate_trees_with_cotype(self, row: Row, treedefs_in_row: Set[int]):
        if self.name.lower() != "taxon" or self.cotype_column is None:
            return None
        
        def find_cotype_in_row(row: Row):
            if isinstance(self.cotype_column, str) and self.cotype_column in row:
                return row[self.cotype_column]
                
            return None
        
        def get_cotype_tree_def(cotype_name: str):
            cotypes = self.scoped_cotypes.filter(name=cotype_name)
            return cotypes[0].taxontreedef.id if len(cotypes) > 0 else None
    
        cotype_value = find_cotype_in_row(row)
        if not cotype_value: return None

        cotype_treedef_id = get_cotype_tree_def(cotype_value)
        if not cotype_treedef_id: return None

        # Check only the first treedef assuming all ranks belong to same tree
        # Validation for multiple ranks is done before this in _handle_multiple_or_no_treedefs
        if len(treedefs_in_row) > 0 and cotype_treedef_id == list(treedefs_in_row)[0]:
            return None
        
<<<<<<< HEAD
        return self, WorkBenchParseFailure('invalidCotype', {}, cotype_column)
=======
        return self, WorkBenchParseFailure('Invalid type for selected tree rank(s)', {}, self.cotype_column)
>>>>>>> f27581be

    def bind(
        self,
        row: Row,
        uploadingAgentId: Optional[int],
        auditor: Auditor,
        cache: Optional[Dict] = None,
    ) -> Union["BoundTreeRecord", ParseFailures]:
        parsedFields: Dict[TreeRankRecord, List[ParseResult]] = {}
        parseFails: List[WorkBenchParseFailure] = []

        rescoped_tree_record, parse_fail = self.rescope_tree_from_row(row)
        if parse_fail:
            parseFails.append(parse_fail)

        for tree_rank_record, cols in rescoped_tree_record.ranks.items():
            nameColumn = cols['name']
            presults, pfails = parse_many(self.name, cols, row)
            parsedFields[tree_rank_record] = presults
            parseFails += pfails
            filters = {k: v for result in presults for k, v in result.filter_on.items()}
            if filters.get("name", None) is None:
                parseFails += [
                    WorkBenchParseFailure(
                        "invalidPartialRecord",
                        {"column": nameColumn.column},
                        result.column,
                    )
                    for result in presults
                    if any(v is not None for v in result.filter_on.values())
                ]

        if parseFails:
            return ParseFailures(parseFails)

        return BoundTreeRecord(
            name=self.name,
            treedef=rescoped_tree_record.treedef,
            treedefitems=rescoped_tree_record.treedefitems,
            root=rescoped_tree_record.root,
            disambiguation=self.disambiguation,
            parsedFields=parsedFields,
            uploadingAgentId=uploadingAgentId,
            auditor=auditor,
            cache=cache,
            batch_edit_pack=self.batch_edit_pack,
        )


class MustMatchTreeRecord(TreeRecord):
    def apply_scoping(
        self, collection, context: Optional[ScopeContext] = None, row=None
    ) -> "ScopedMustMatchTreeRecord":
        s = super().apply_scoping(collection, context, row)
        return ScopedMustMatchTreeRecord(*s)


class ScopedMustMatchTreeRecord(ScopedTreeRecord):
    def bind(
        self,
        row: Row,
        uploadingAgentId: Optional[int],
        auditor: Auditor,
        cache: Optional[Dict] = None,
    ) -> Union["BoundMustMatchTreeRecord", ParseFailures]:
        b = super().bind(row, uploadingAgentId, auditor, cache)
        return b if isinstance(b, ParseFailures) else BoundMustMatchTreeRecord(*b)


class TreeDefItemWithParseResults(NamedTuple):
    treedefitem: Any
    results: List[ParseResult]

    def match_key(self) -> str:
        return repr(
            (self.treedefitem.id, sorted(pr.match_key() for pr in self.results))
        )


MatchResult = Union[NoMatch, Matched, MatchedMultiple]

MatchInfo = TypedDict(
    "MatchInfo",
    {
        "id": int,
        "name": str,
        "definitionitem__name": str,
        "definitionitem__rankid": int,
    },
)

FETCHED_ATTRS = ["id", "name", "definitionitem__name", "definitionitem__rankid"]


class BoundTreeRecord(NamedTuple):
    name: str
    treedef: Any
    treedefitems: List
    root: Optional[Any]
    parsedFields: Dict[TreeRankRecord, List[ParseResult]]
    uploadingAgentId: Optional[int]
    auditor: Auditor
    cache: Optional[Dict]
    disambiguation: Dict[str, int]
    batch_edit_pack: Optional[Dict[str, Any]]

    def is_one_to_one(self) -> bool:
        return False

    def must_match(self) -> bool:
        return False

    def get_django_predicates(
        self,
        should_defer_match: bool,
        to_one_override: Dict[str, UploadResult] = {},
        consider_dependents=False,
    ) -> DjangoPredicates:
        # Everything is so complicated around here. In an initial implementation, I naively returned SkippablePredicates,
        # but that'll potentially cause null records to be actually processed. (although, there doesn't seem to be a realizable user mapping to do it)
        # So, the best we can really do, is to check if this entire tree record is null or not.
        # It it is, we return a null django predicate (which will correctly get processed for to-one).
        # Otherwise, we simply return a SkippablePredicate which will then correctly be handled (by not matching on it)
        (is_null, _, __) = self._is_null()
        if is_null:
            return DjangoPredicates()
        return SkippablePredicate()

    def can_save(self) -> bool:
        return False

    def delete_row(self, parent_obj=None) -> UploadResult:
        raise NotImplementedError()

    def match_row(self) -> UploadResult:
        return self._handle_row(must_match=True)

    def process_row(self) -> UploadResult:
        return self._handle_row(must_match=False)

    def save_row(self, force=False) -> UploadResult:
        raise NotImplementedError()

    def get_to_remove(self) -> ToRemove:
        raise NotImplementedError()

    def _is_null(
        self,
    ) -> Tuple[
        Optional[UploadResult],
        List[TreeDefItemWithParseResults],
        Optional[Dict[str, Any]],
    ]:
        references = self._get_reference()
        tdiwprs = self._to_match(references)

        if not tdiwprs:
            columns = [pr.column for prs in self.parsedFields.values() for pr in prs]
            info = ReportInfo(tableName=self.name, columns=columns, treeInfo=None)
            return (UploadResult(NullRecord(info), {}, {}), [], {})

        return (None, tdiwprs, references)

    def _handle_row(self, must_match: bool) -> UploadResult:

        is_null, tdiwprs, references = self._is_null()
        if is_null:
            return is_null

        unmatched, match_result = self._match(tdiwprs, references)
        if isinstance(match_result, MatchedMultiple):
            return UploadResult(match_result, {}, {})

        if unmatched:  # incomplete match
            if must_match:
                info = ReportInfo(
                    tableName=self.name,
                    columns=[r.column for tdiwpr in unmatched for r in tdiwpr.results],
                    treeInfo=None,
                )
                return UploadResult(NoMatch(info), {}, {})
            else:
                return self._upload(unmatched, match_result, references)
        else:
            return UploadResult(match_result, {}, {})

    def _to_match(self, references=None) -> List[TreeDefItemWithParseResults]:

        # Check if the parse results have non-null values
        def has_non_null_values(parse_results):
            return any(
                value is not None
                for result in parse_results
                for value in result.filter_on.values()
            )

        # Get parse results for a TDI
        def get_parse_results(tdi):
            tree_rank_record = TreeRankRecord(tdi.name, tdi.treedef_id)
            return self.parsedFields.get(tree_rank_record, [])

        # Check if the TDI is valid
        def is_valid_tdi(tdi):
            tree_rank_names = {trr.rank_name for trr in self.parsedFields.keys()}
            return tdi.name in tree_rank_names and has_non_null_values(get_parse_results(tdi))

        # Create a TreeDefItemWithParseResults instance
        return [
            TreeDefItemWithParseResults(tdi, get_parse_results(tdi))
            for tdi in self.treedefitems
            if is_valid_tdi(tdi) and (
                    (references is None)
                    or (tdi.name not in references)
                    or (references[tdi.name] is None)
                    or (any(v is not None for v in references[tdi.name]["attrs"]))
                )
        ]

    def _match(
        self, tdiwprs: List[TreeDefItemWithParseResults], references=None
    ) -> Tuple[List[TreeDefItemWithParseResults], MatchResult]:
        assert tdiwprs, "There has to be something to match."
        model = getattr(models, self.name)

        parent = None
        matched_cols: List[str] = []
        tried_to_match: List[TreeDefItemWithParseResults] = []
        while True:
            to_match = tdiwprs[0]
            tried_to_match.append(to_match)
            da = self.disambiguation.get(to_match.treedefitem.name, None)

            matches = None

            if da is not None:
                matches = list(model.objects.filter(id=da).values(*FETCHED_ATTRS)[:10])

            if not matches:
                matches = self._find_matching_descendent(
                    parent,
                    to_match,
                    (
                        None
                        if references is None
                        else references.get(to_match.treedefitem.name)
                    ),
                )

            if len(matches) != 1:
                # matching failed at to_match level
                break

            matched_cols += [r.column for r in to_match.results]
            tdiwprs = tdiwprs[1:]
            if not tdiwprs:
                # found a complete match
                matched = matches[0]
                info = ReportInfo(
                    tableName=self.name,
                    columns=matched_cols,
                    treeInfo=TreeInfo(matched["definitionitem__name"], matched["name"]),
                )
                return [], Matched(matched["id"], info)

            parent = matches[0]

        # only get here if matches.count() != 1
        n_matches = len(matches)
        if n_matches > 1:
            info = ReportInfo(
                tableName=self.name,
                columns=[r.column for r in to_match.results],
                treeInfo=TreeInfo(to_match.treedefitem.name, ""),
            )
            ids = [m["id"] for m in matches]
            key = repr(sorted(tdiwpr.match_key() for tdiwpr in tried_to_match))
            return tdiwprs, MatchedMultiple(ids, key, info)
        else:
            assert (
                n_matches == 0
            ), f"More than one match found when matching '{tdiwprs}' in '{model}'"
            if parent is not None:
                info = ReportInfo(
                    tableName=self.name,
                    columns=matched_cols,
                    treeInfo=TreeInfo(parent["definitionitem__name"], parent["name"]),
                )
                return tdiwprs, Matched(parent["id"], info)  # partial match
            else:
                info = ReportInfo(
                    tableName=self.name,
                    columns=matched_cols + [r.column for r in to_match.results],
                    treeInfo=None,
                )
                return tdiwprs, NoMatch(info)  # no levels matched at all

    def _find_matching_descendent(
        self,
        parent: Optional[MatchInfo],
        to_match: TreeDefItemWithParseResults,
        reference=None,
    ) -> List[MatchInfo]:
        steps = (
            sum(
                1
                for tdi in self.treedefitems
                if parent["definitionitem__rankid"]
                < tdi.rankid
                <= to_match.treedefitem.rankid
            )
            if parent is not None
            else 1
        )

        assert steps > 0, (parent, to_match)

        filters = {
            field: value
            for r in to_match.results
            for field, value in r.filter_on.items()
        }

        reference_id = None if reference is None else reference["ref"].pk
        # Just adding the id of the reference is enough here
        cache_key = (
            self.name,
            steps,
            parent and parent["id"],
            to_match.treedefitem.id,
            tuple(sorted(filters.items())),
            reference_id,
        )

        cached: Optional[List[MatchInfo]] = (
            self.cache.get(cache_key, None) if self.cache is not None else None
        )
        if cached is not None:
            return cached

        model = getattr(models, self.name)

        for d in range(steps):
            _filter = {
                **(reference["attrs"] if reference is not None else {}),
                **filters,
                **(
                    {"__".join(["parent_id"] * (d + 1)): parent["id"]}
                    if parent is not None
                    else {}
                ),
                **{"definitionitem_id": to_match.treedefitem.id},
            }

            query = model.objects.filter(**_filter).values(*FETCHED_ATTRS)

            matches: List[MatchInfo] = []

            if reference_id is not None:
                query_with_id = query.filter(id=reference_id)
                matches = list(query_with_id[:10])

            if not matches:
                matches = list(query[:10])

            if matches:
                if self.cache is not None:
                    self.cache[cache_key] = matches
                break

        return matches

    def _upload(
        self,
        to_upload: List[TreeDefItemWithParseResults],
        matched: Union[Matched, NoMatch],
        references=None,
    ) -> UploadResult:
        assert (
            to_upload
        ), f"Invalid Error: {to_upload}, can not upload matched resluts: {matched}"
        model = getattr(models, self.name)

        parent_info: Optional[Dict]
        if isinstance(matched, Matched):
            parent_info = model.objects.values(*FETCHED_ATTRS).get(id=matched.id)
            parent_result = {"parent": UploadResult(matched, {}, {})}
        else:
            parent_info = None
            parent_result = {}
            root_name = self.root.name if self.root else "Uploaded"

            placeholders = [
                TreeDefItemWithParseResults(
                    tdi,
                    [
                        filter_and_upload(
                            {"name": root_name if tdi.rankid == 0 else "Uploaded"}, ""
                        )
                    ],
                )
                for tdi in self.treedefitems
                if tdi.rankid < to_upload[0].treedefitem.rankid
                and (tdi.rankid == 0 or tdi.isenforced)
            ]

            if placeholders:
                # dummy values were added above the nodes we want to upload
                # rerun the match in case those dummy values already exist
                unmatched, new_match_result = self._match(
                    placeholders + to_upload, references
                )
                if isinstance(new_match_result, MatchedMultiple):
                    return UploadResult(
                        FailedBusinessRule(
                            "invalidTreeStructure", {}, new_match_result.info
                        ),
                        {},
                        {},
                    )
                return self._upload(unmatched, new_match_result, references)

        uploading_rankids = [u.treedefitem.rankid for u in to_upload]
        skipped_enforced = [
            tdi
            for tdi in self.treedefitems
            if tdi.isenforced
            and tdi.rankid
            > (parent_info["definitionitem__rankid"] if parent_info else 0)
            and tdi.rankid < uploading_rankids[-1]
            and tdi.rankid not in uploading_rankids
        ]

        if skipped_enforced:
            names = [tdi.title if tdi.title else tdi.name for tdi in skipped_enforced]
            after_skipped = [
                u
                for u in to_upload
                if u.treedefitem.rankid > skipped_enforced[-1].rankid
            ]
            info = ReportInfo(
                tableName=self.name,
                columns=[r.column for r in after_skipped[0].results],
                treeInfo=None,
            )
            return UploadResult(
                FailedBusinessRule(
                    "missingRequiredTreeParent",
                    {"names": names},  # {'names':repr(names)},
                    info,
                ),
                {},
                {},
            )

        missing_requireds = [
            # TODO: there should probably be a different structure for
            # missing required fields than ParseFailure
            WorkBenchParseFailure(r.missing_required, {}, r.column)
            for tdiwpr in to_upload
            for r in tdiwpr.results
            if r.missing_required is not None
        ]

        if missing_requireds:
            return UploadResult(ParseFailures(missing_requireds), {}, {})

        for tdiwpr in to_upload:
            attrs = {c: v for r in tdiwpr.results for c, v in r.upload.items()}
            info = ReportInfo(
                tableName=self.name,
                columns=[pr.column for pr in tdiwpr.results],
                treeInfo=TreeInfo(tdiwpr.treedefitem.name, attrs.get("name", "")),
            )

            new_attrs = dict(
                createdbyagent_id=self.uploadingAgentId,
                definitionitem=tdiwpr.treedefitem,
                rankid=tdiwpr.treedefitem.rankid,
                definition=self.treedef,
                parent_id=parent_info and parent_info["id"],
            )

            reference_payload = (
                None
                if references is None
                else references.get(tdiwpr.treedefitem.name, None)
            )

            new_attrs = {
                **(reference_payload["attrs"] if reference_payload is not None else {}),
                **attrs,
                **new_attrs,
            }

            ref = None if reference_payload is None else reference_payload["ref"]

            with transaction.atomic():
                try:
                    if ref is not None:
                        obj = self._do_clone(ref, new_attrs)
                    else:
                        obj = self._do_insert(model, **new_attrs)
                except (BusinessRuleException, IntegrityError) as e:
                    return UploadResult(
                        FailedBusinessRule(str(e), {}, info), parent_result, {}
                    )

            result = UploadResult(Uploaded(obj.id, info, []), parent_result, {})

            parent_info = {
                "id": obj.id,
                "definitionitem__rankid": obj.definitionitem.rankid,
            }
            parent_result = {"parent": result}

        return result

    def _do_insert(self, model, **kwargs):
        _inserter = self._get_inserter()
        return _inserter(model, kwargs)

    def _get_inserter(self):
        def _inserter(model, attrs):
            obj = model(**attrs)
            # TODO: Refactor after merge with production, directly check if table is tree or not.
            if model.specify_model.get_field("nodenumber"):
                obj.save(skip_tree_extras=True)
            else:
                obj.save(force_insert=True)
            self.auditor.insert(obj, None)
            return obj

        return _inserter

    def _do_clone(self, ref, attrs):
        _inserter = self._get_inserter()
        return clone_record(ref, _inserter, {}, [], attrs)

    def force_upload_row(self) -> UploadResult:
        raise NotImplementedError()

    def _get_reference(self) -> Optional[Dict[str, Any]]:

        # Much simpler than uploadTable. Just fetch all rank's references. Since we also require name to be not null,
        # the "deferForNull" mess is not needed (that's redundant now). We, do, however need to look at deferForMatch, and we are done.

        if self.batch_edit_pack is None:
            return None

        model = getattr(models, self.name)

        should_defer = self.auditor.props.batch_edit_prefs["deferForMatch"]

        references = {}

        previous_parent_id = None
        for tdi in self.treedefitems[::-1]:
            ref_key = f"{tdi.treedef.name}{RANK_KEY_DELIMITER}{tdi.name}{RANK_KEY_DELIMITER}{tdi.treedef.id}"
            tree_rank_record = TreeRankRecord(tdi.name, tdi.treedef.id)
            if ref_key not in self.batch_edit_pack:
                continue
            columns = [pr.column for pr in self.parsedFields[tree_rank_record]]
            info = ReportInfo(tableName=self.name, columns=columns, treeInfo=None)
            pack = self.batch_edit_pack[ref_key]
            try:
                reference = safe_fetch(
                    model, {"id": pack["id"]}, pack.get("version", None)
                )
                if (
                    previous_parent_id is not None
                    and previous_parent_id != reference.pk
                ):
                    raise BusinessRuleException(
                        f"Tree structure changed, please re-run the query. Expected: {previous_parent_id}, got {reference}"
                    )
            except (ContetRef, BusinessRuleException) as e:
                raise BusinessRuleException(str(e), {}, info)

            previous_parent_id = reference.parent_id
            references[tdi.name] = (
                None
                if should_defer
                else {
                    "ref": reference,
                    "attrs": resolve_reference_attributes(
                        SPECIAL_TREE_FIELDS_TO_SKIP, model, reference
                    ),
                }
            )

        return references


class BoundMustMatchTreeRecord(BoundTreeRecord):
    def must_match(self) -> bool:
        return True

    def force_upload_row(self) -> UploadResult:
        raise Exception("trying to force upload of must-match table")

    def process_row(self) -> UploadResult:
        return self._handle_row(must_match=True)<|MERGE_RESOLUTION|>--- conflicted
+++ resolved
@@ -346,11 +346,7 @@
         if len(treedefs_in_row) > 0 and cotype_treedef_id == list(treedefs_in_row)[0]:
             return None
         
-<<<<<<< HEAD
-        return self, WorkBenchParseFailure('invalidCotype', {}, cotype_column)
-=======
-        return self, WorkBenchParseFailure('Invalid type for selected tree rank(s)', {}, self.cotype_column)
->>>>>>> f27581be
+        return self, WorkBenchParseFailure('invalidCotype', {}, self.cotype_column)
 
     def bind(
         self,
