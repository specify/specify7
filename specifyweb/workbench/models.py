--- conflicted
+++ resolved
@@ -6,18 +6,16 @@
 from django.http import Http404
 from django.utils import timezone
 
-<<<<<<< HEAD
-from specifyweb.specify.models import Collection, Specifyuser, Agent, Attachment, datamodel, custom_save, protect_with_blockers
-=======
 from specifyweb.specify.func import Func
 from specifyweb.specify.models import (
     Collection,
     Specifyuser,
     Agent,
+    Attachment,
     datamodel,
     custom_save,
+    protect_with_blockers,
 )
->>>>>>> 2dde2260
 from specifyweb.specify.api import uri_for_model
 
 
@@ -170,8 +168,7 @@
         return ds_dict
 
     def was_uploaded(self) -> bool:
-<<<<<<< HEAD
-        return self.uploadresult and self.uploadresult['success']
+        return self.uploadresult and self.uploadresult["success"]
 
 class SpDataSetAttachment(models.Model):
     specify_model = datamodel.get_table_strict('spdatasetattachment')
@@ -201,7 +198,4 @@
         ]
 
     
-    # save = partialmethod(custom_save)
-=======
-        return self.uploadresult and self.uploadresult["success"]
->>>>>>> 2dde2260
+    # save = partialmethod(custom_save)