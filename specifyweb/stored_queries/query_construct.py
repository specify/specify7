import logging
from collections import namedtuple, deque
from typing import Tuple, List

from sqlalchemy import orm, sql

import specifyweb.specify.models as spmodels
from specifyweb.specify.tree_utils import get_treedefs

from specifyweb.stored_queries import models

logger = logging.getLogger(__name__)

def _safe_filter(query):
    count = query.count()
    if count <= 1:
        return query.first()
    raise Exception(f"Got more than one matching: {list(query)}")

<<<<<<< HEAD
def get_treedef(collection, tree_name):
    return (collection.discipline.division.institution.storagetreedef
            if tree_name == 'Storage' else
            getattr(collection.discipline, tree_name.lower() + "treedef"))

class QueryConstruct(namedtuple('QueryConstruct', 'collection objectformatter query join_cache param_count tree_rank_count searchSynonymy')):
=======
class QueryConstruct(namedtuple('QueryConstruct', 'collection objectformatter query join_cache tree_rank_count internal_filters')):
>>>>>>> f58f0d43

    def __new__(cls, *args, **kwargs):
        kwargs['join_cache'] = dict()
        # TODO: Use tree_rank_count to implement cases where formatter of taxon is defined with fields from the parent.
        # In that case, the cycle will end (unlike other cyclical cases).
        kwargs['tree_rank_count'] = 0
        kwargs['internal_filters'] = []
        return super(QueryConstruct, cls).__new__(cls, *args, **kwargs)

    def handle_tree_field(self, node, table, tree_rank, tree_field):
        query = self
        if query.collection is None: raise AssertionError( # Not sure it makes sense to query across collections
            f"No Collection found in Query for {table}",
            {"table" : table,
             "localizationKey" : "noCollectionInQuery"}) 
        logger.info('handling treefield %s rank: %s field: %s', table, tree_rank, tree_field)

        treedefitem_column = table.name + 'TreeDefItemID'
        treedef_column = table.name + 'TreeDefID'

        if (table, 'TreeRanks') in query.join_cache:
            logger.debug("using join cache for %r tree ranks.", table)
            ancestors, treedefs = query.join_cache[(table, 'TreeRanks')]
        else:
            
            treedefs = get_treedefs(query.collection, table.name)

            # We need to take the max here. Otherwise, it is possible that the same rank
            # name may not occur at the same level across tree defs.
            max_depth = max(depth for _, depth in treedefs)
            
            ancestors = [node]
            for _ in range(max_depth-1):
                ancestor = orm.aliased(node)
                query = query.outerjoin(ancestor, ancestors[-1].ParentID == getattr(ancestor, ancestor._id))
                ancestors.append(ancestor)
        

            logger.debug("adding to join cache for %r tree ranks.", table)
            query = query._replace(join_cache=query.join_cache.copy())
            query.join_cache[(table, 'TreeRanks')] = (ancestors, treedefs)

        item_model = getattr(spmodels, table.django_name + "treedefitem")

        # TODO: optimize out the ranks that appear? cache them
        treedefs_with_ranks: List[Tuple[int, int]] = [tup for tup in [
            (treedef_id, _safe_filter(item_model.objects.filter(treedef_id=treedef_id, name=tree_rank).values_list('id', flat=True)))
            for treedef_id, _ in treedefs
            ] if tup[1] is not None]

        assert len(treedefs_with_ranks) >= 1, "Didn't find the tree rank across any tree"

        column_name = 'name' if tree_field is None else \
                      node._id if tree_field == 'ID' else \
                      table.get_field(tree_field.lower()).name

        def _predicates_for_node(_node):
            return [
                # TEST: consider taking the treedef_id comparison just to the first node, if it speeds things up (matching for higher is redundant..)
                (sql.and_(getattr(_node, treedef_column)==treedef_id, getattr(_node, treedefitem_column)==treedefitem_id), getattr(_node, column_name))
                for (treedef_id, treedefitem_id) in treedefs_with_ranks
            ]
        
        cases_per_ancestor = [
            _predicates_for_node(ancestor)
            for ancestor in ancestors
            ]
        
        column = sql.case([case for per_ancestor in cases_per_ancestor for case in per_ancestor])

        defs_to_filter_on = [def_id for (def_id, _) in treedefs_with_ranks]
        # We don't want to include treedef if the rank is not present.
        new_filters = [*query.internal_filters, getattr(node, treedef_column).in_(defs_to_filter_on)]
        query = query._replace(internal_filters=new_filters)
        return query, column

    def tables_in_path(self, table, join_path):
        path = deque(join_path)
        field = None
        tables = [table]
        while len(path) > 0:
            field = path.popleft()
            if isinstance(field, str):
                field = tables[-1].get_field(field, strict=True)
            if not field.is_relationship:
                break

            tables.append(spmodels.datamodel.get_table(field.relatedModelName, strict=True))
        return tables

    def build_join(self, table, model, join_path):
        query = self
        path = deque(join_path)
        field = None
        while len(path) > 0:
            field = path.popleft()
            if isinstance(field, str):
                field = table.get_field(field, strict=True)

            if not field.is_relationship:
                break
            next_table = spmodels.datamodel.get_table(field.relatedModelName, strict=True)
            logger.debug("joining: %r to %r via %r", table, next_table, field)
            if (model, field.name) in query.join_cache:
                aliased = query.join_cache[(model, field.name)]
                logger.debug("using join cache for %r.%s", model, field.name)
            else:
                aliased = orm.aliased(getattr(models, next_table.name))
                query = query.outerjoin(aliased, getattr(model, field.name))

                logger.debug("adding to join cache %r, %r", (model, field.name), aliased)
                query = query._replace(join_cache=query.join_cache.copy())
                query.join_cache[(model, field.name)] = aliased

            table, model = next_table, aliased
        return query, model, table, field


    # To make things "simpler", it doesn't apply any filters, but returns a single predicate
    # @model is an input parameter, because cannot guess if it is aliased or not (callers are supposed to know that)
    def get_internal_filters(self):
        return sql.or_(*self.internal_filters)

def add_proxy_method(name):
    def proxy(self, *args, **kwargs):
        method = getattr(self.query, name)
        return self._replace(query=method(*args, **kwargs))
    setattr(QueryConstruct, name, proxy)

for name in 'filter join outerjoin add_columns reset_joinpoint group_by'.split():
    add_proxy_method(name)<|MERGE_RESOLUTION|>--- conflicted
+++ resolved
@@ -17,16 +17,12 @@
         return query.first()
     raise Exception(f"Got more than one matching: {list(query)}")
 
-<<<<<<< HEAD
 def get_treedef(collection, tree_name):
     return (collection.discipline.division.institution.storagetreedef
             if tree_name == 'Storage' else
             getattr(collection.discipline, tree_name.lower() + "treedef"))
 
-class QueryConstruct(namedtuple('QueryConstruct', 'collection objectformatter query join_cache param_count tree_rank_count searchSynonymy')):
-=======
-class QueryConstruct(namedtuple('QueryConstruct', 'collection objectformatter query join_cache tree_rank_count internal_filters')):
->>>>>>> f58f0d43
+class QueryConstruct(namedtuple('QueryConstruct', 'collection objectformatter query join_cache tree_rank_count internal_filters searchSynonymy')):
 
     def __new__(cls, *args, **kwargs):
         kwargs['join_cache'] = dict()
