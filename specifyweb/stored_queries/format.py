--- conflicted
+++ resolved
@@ -312,11 +312,7 @@
                 pass
 
             else:
-<<<<<<< HEAD
-                field = self._fieldformat(field_spec.table, field_spec.get_field(), field, query_field.format_name)
-=======
-                field = self._fieldformat(field_spec.get_field(), field)
->>>>>>> eebbae4b
+                field = self._fieldformat(field_spec.table, field_spec.get_field(), field)
         return blank_nulls(field) if self.replace_nulls else field
 
     def _dateformat(self, specify_field, field):
@@ -333,10 +329,8 @@
 
         return func.date_format(field, format_expr)
 
-<<<<<<< HEAD
     def _fieldformat(self, table: Table, specify_field: Field,
-                     field: Union[InstrumentedAttribute, Extract],
-                     format_name: Optional[str] = None):
+                     field: Union[InstrumentedAttribute, Extract]):
         
         if self.format_agent_type and specify_field is Agent_model.get_field("agenttype"):
             cases = [(field == _id, name) for (_id, name) in enumerate(agent_types)]
@@ -351,10 +345,6 @@
             
                 return blank_nulls(_case) if self.replace_nulls else _case
         
-=======
-    def _fieldformat(self, specify_field: Field,
-                     field: Union[InstrumentedAttribute, Extract]):
->>>>>>> eebbae4b
         if specify_field.type == "java.lang.Boolean":
             return field != 0
 
