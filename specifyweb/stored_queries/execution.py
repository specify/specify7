import csv
import json
import logging
import os
import re

from typing import List, Literal, NamedTuple, Optional, Union
import xml.dom.minidom
from collections import namedtuple, defaultdict
from datetime import datetime, timedelta
from functools import reduce

from django.conf import settings
from django.db import transaction
from sqlalchemy import sql, orm, func, select
from sqlalchemy.sql.expression import asc, desc, insert, literal

<<<<<<< HEAD
from specifyweb.specify.field_change_info import FieldChangeInfo
=======
from specifyweb.stored_queries.group_concat import group_by_displayed_fields
from specifyweb.specify.tree_utils import get_search_filters
>>>>>>> accdd2b7

from . import models
from .format import ObjectFormatter
from .query_construct import QueryConstruct
from .queryfield import QueryField
from .relative_date_utils import apply_absolute_date
from .field_spec_maps import apply_specify_user_name
from ..notifications.models import Message
from ..permissions.permissions import check_table_permissions
from ..specify.auditlog import auditlog
from ..specify.models import Loan, Loanpreparation, Loanreturnpreparation, Taxontreedef

from specifyweb.stored_queries.group_concat import group_by_displayed_fields
from specifyweb.stored_queries.queryfield import fields_from_json

logger = logging.getLogger(__name__)

SORT_LITERAL: Union[Literal["asc"], Literal["desc"], None]


class QuerySort:
    SORT_TYPES = [None, asc, desc]

    NONE: 0
    ASC: 1
    DESC: 2

    @staticmethod
    def by_id(sort_id: int):
        return QuerySort.SORT_TYPES[sort_id]

<<<<<<< HEAD

class BuildQueryProps(NamedTuple):
    recordsetid: Optional[int] = None
    replace_nulls: bool = False
    formatauditobjs: bool = False
    distinct: bool = False
    implicit_or: bool = True
    format_agent_type: bool = False


=======
>>>>>>> accdd2b7
def set_group_concat_max_len(connection):
    """The default limit on MySQL group concat function is quite
    small. This function increases it for the database connection for
    the given session.
    """
<<<<<<< HEAD
    connection.execute("SET group_concat_max_len = 1024 * 1024 * 1024")

=======
    connection.execute('SET group_concat_max_len = 1024 * 1024 * 1024')
>>>>>>> accdd2b7

def filter_by_collection(model, query, collection):
    """Add predicates to the given query to filter result to items scoped
    to the given collection. The model argument indicates the "base"
    table of the query. E.g. If model was CollectingEvent, this
    function would limit the results to collecting events in the same
    discipline as the given collection since collecting events are
    scoped to the discipline level.
    """
    if (
        model is models.Accession
        and collection.discipline.division.institution.isaccessionsglobal
    ):
        logger.info("not filtering query b/c accessions are global in this database")
        return query

    if model is models.Taxon:
        logger.info("filtering taxon to discipline: %s", collection.discipline.name)
<<<<<<< HEAD
        return query.filter(
            model.TaxonTreeDefID == collection.discipline.taxontreedef_id
        )

    if model is models.TaxonTreeDefItem:
        logger.info(
            "filtering taxon rank to discipline: %s", collection.discipline.name
        )
        return query.filter(
            model.TaxonTreeDefID == collection.discipline.taxontreedef_id
        )
=======
        treedef_ids = Taxontreedef.objects.filter(get_search_filters(collection, 'taxon')).values_list('id', flat=True)
        return query.filter(model.TaxonTreeDefID.in_(tuple(treedef_ids)))

    if model is models.TaxonTreeDefItem:
        logger.info("filtering taxon rank to discipline: %s", collection.discipline.name)
        treedef_ids = Taxontreedef.objects.filter(get_search_filters(collection, 'taxon')).values_list('id', flat=True)
        return query.filter(model.TaxonTreeDefID.in_(tuple(treedef_ids)))
>>>>>>> accdd2b7

    if model is models.Geography:
        logger.info("filtering geography to discipline: %s", collection.discipline.name)
        return query.filter(
            model.GeographyTreeDefID == collection.discipline.geographytreedef_id
        )

    if model is models.GeographyTreeDefItem:
        logger.info(
            "filtering geography rank to discipline: %s", collection.discipline.name
        )
        return query.filter(
            model.GeographyTreeDefID == collection.discipline.geographytreedef_id
        )

    if model is models.LithoStrat:
        logger.info(
            "filtering lithostrat to discipline: %s", collection.discipline.name
        )
        return query.filter(
            model.LithoStratTreeDefID == collection.discipline.lithostrattreedef_id
        )

    if model is models.LithoStratTreeDefItem:
        logger.info(
            "filtering lithostrat rank to discipline: %s", collection.discipline.name
        )
        return query.filter(
            model.LithoStratTreeDefID == collection.discipline.lithostrattreedef_id
        )

    if model is models.GeologicTimePeriod:
        logger.info(
            "filtering geologic time period to discipline: %s",
            collection.discipline.name,
        )
        return query.filter(
            model.GeologicTimePeriodTreeDefID
            == collection.discipline.geologictimeperiodtreedef_id
        )

    if model is models.GeologicTimePeriodTreeDefItem:
        logger.info(
            "filtering geologic time period rank to discipline: %s",
            collection.discipline.name,
        )
        return query.filter(
            model.GeologicTimePeriodTreeDefID
            == collection.discipline.geologictimeperiodtreedef_id
        )

    if model is models.TectonicUnit:
        logger.info("filtering tectonic unit to discipline: %s", collection.discipline.name)
        return query.filter(model.TectonicUnitTreeDefID == collection.discipline.tectonicunittreedef_id)

    if model is models.TectonicUnitTreeDefItem:
        logger.info("filtering tectonic unit rank to discipline: %s", collection.discipline.name)
        return query.filter(model.TectonicUnitTreeDefID == collection.discipline.tectonicunittreedef_id)

    if model is models.Storage:
        logger.info(
            "filtering storage to institution: %s",
            collection.discipline.division.institution.name,
        )
        return query.filter(
            model.StorageTreeDefID
            == collection.discipline.division.institution.storagetreedef_id
        )

    if model is models.StorageTreeDefItem:
        logger.info(
            "filtering storage rank to institution: %s",
            collection.discipline.division.institution.name,
        )
        return query.filter(
            model.StorageTreeDefID
            == collection.discipline.division.institution.storagetreedef_id
        )

    if model in (
        models.Agent,
        models.Accession,
        models.RepositoryAgreement,
        models.ExchangeIn,
        models.ExchangeOut,
        models.ConservDescription,
    ):
        return query.filter(model.DivisionID == collection.discipline.division_id)

    for filter_col, scope, scope_name in (
        ("CollectionID", lambda collection: collection, lambda o: o.collectionname),
        (
            "collectionMemberId",
            lambda collection: collection,
            lambda o: o.collectionname,
        ),
        ("DisciplineID", lambda collection: collection.discipline, lambda o: o.name),
        # The below are disabled to match Specify 6 behavior.
        # ('DivisionID'         , lambda collection: collection.discipline.division, lambda o: o.name),
        # ('InstitutionID'      , lambda collection: collection.discipline.division.institution, lambda o: o.name),
    ):

        if hasattr(model, filter_col):
            o = scope(collection)
            logger.info("filtering query by %s: %s", filter_col, scope_name(o))
            return query.filter(getattr(model, filter_col) == o.id)

    logger.warn("query not filtered by scope")
    return query


<<<<<<< HEAD
=======

EphemeralField = namedtuple('EphemeralField', "stringId isRelFld operStart startValue isNot isDisplay sortType formatName isStrict")

def field_specs_from_json(json_fields):
    """Given deserialized json data representing an array of SpQueryField
    records, return an array of QueryField objects that can build the
    corresponding sqlalchemy query.
    """
    def ephemeral_field_from_json(json):
        return EphemeralField(**{field: json.get(field.lower(), None) for field in EphemeralField._fields})

    field_specs =  [QueryField.from_spqueryfield(ephemeral_field_from_json(data))
            for data in sorted(json_fields, key=lambda field: field['position'])]

    return field_specs

>>>>>>> accdd2b7
def do_export(spquery, collection, user, filename, exporttype, host):
    """Executes the given deserialized query definition, sending the
    to a file, and creates "export completed" message when finished.

    See query_to_csv for details of the other accepted arguments.
    """
    recordsetid = spquery.get("recordsetid", None)

    distinct = spquery["selectdistinct"]
    tableid = spquery["contexttableid"]

    path = os.path.join(settings.DEPOSITORY_DIR, filename)
    message_type = "query-export-to-csv-complete"

    with models.session_context() as session:
<<<<<<< HEAD
        field_specs = fields_from_json(spquery["fields"])
        if exporttype == "csv":
            query_to_csv(
                session,
                collection,
                user,
                tableid,
                field_specs,
                path,
                recordsetid=recordsetid,
                captions=spquery["captions"],
                strip_id=True,
                distinct=spquery["selectdistinct"],
                delimiter=spquery["delimiter"],
            )
        elif exporttype == "kml":
            query_to_kml(
                session,
                collection,
                user,
                tableid,
                field_specs,
                path,
                spquery["captions"],
                host,
                recordsetid=recordsetid,
                strip_id=False,
            )
            message_type = "query-export-to-kml-complete"

    Message.objects.create(
        user=user,
        content=json.dumps(
            {
                "type": message_type,
                "file": filename,
            }
        ),
    )

=======
        field_specs = field_specs_from_json(spquery['fields'])
        if exporttype == 'csv':
            query_to_csv(session, collection, user, tableid, field_specs, path,
                         recordsetid=recordsetid, 
                         captions=spquery['captions'], strip_id=True,
                         distinct=spquery['selectdistinct'], delimiter=spquery['delimiter'], bom=spquery['bom'])
        elif exporttype == 'kml':
            query_to_kml(session, collection, user, tableid, field_specs, path, spquery['captions'], host,
                         recordsetid=recordsetid, strip_id=False, selected_rows=spquery.get('selectedrows', None))
            message_type = 'query-export-to-kml-complete'

    Message.objects.create(user=user, content=json.dumps({
        'type': message_type,
        'file': filename,
    }))
>>>>>>> accdd2b7

def stored_query_to_csv(query_id, collection, user, path):
    """Executes a query from the Spquery table with the given id and send
    the results to a CSV file at path.

    See query_to_csv for details of the other accepted arguments.
    """
    with models.session_context() as session:
        sp_query = session.query(models.SpQuery).get(query_id)
        tableid = sp_query.contextTableId

        field_specs = [
            QueryField.from_spqueryfield(field)
            for field in sorted(sp_query.fields, key=lambda field: field.position)
        ]

<<<<<<< HEAD
        query_to_csv(
            session,
            collection,
            user,
            tableid,
            field_specs,
            path,
            distinct=spquery["selectdistinct"],
        )  # bug?


def query_to_csv(
    session,
    collection,
    user,
    tableid,
    field_specs,
    path,
    recordsetid=None,
    captions=False,
    strip_id=False,
    row_filter=None,
    distinct=False,
    delimiter=",",
):
=======
def query_to_csv(session, collection, user, tableid, field_specs, path,
                 recordsetid=None, captions=False, strip_id=False, row_filter=None,
                 distinct=False, delimiter=',', bom=False):
>>>>>>> accdd2b7
    """Build a sqlalchemy query using the QueryField objects given by
    field_specs and send the results to a CSV file at the given
    file path.

    See build_query for details of the other accepted arguments.
    """
    set_group_concat_max_len(session.connection())
<<<<<<< HEAD
    query, __ = build_query(
        session,
        collection,
        user,
        tableid,
        field_specs,
        BuildQueryProps(recordsetid=recordsetid, replace_nulls=True, distinct=distinct),
    )
=======
    query, __ = build_query(session, collection, user, tableid, field_specs, recordsetid, replace_nulls=True, distinct=distinct)
>>>>>>> accdd2b7

    logger.debug("query_to_csv starting")

<<<<<<< HEAD
    with open(path, "w", newline="", encoding="utf-8") as f:
=======
    encoding = 'utf-8'
    if bom:
        encoding = 'utf-8-sig'

    with open(path, 'w', newline='', encoding=encoding) as f:
>>>>>>> accdd2b7
        csv_writer = csv.writer(f, delimiter=delimiter)
        if captions:
            header = captions
            if not strip_id and not distinct:
                header = ["id"] + header
            csv_writer.writerow(header)

        for row in query.yield_per(1):
            if row_filter is not None and not row_filter(row):
                continue
            encoded = [
                re.sub("\r|\n", " ", str(f))
                for f in (row[1:] if strip_id or distinct else row)
            ]
            csv_writer.writerow(encoded)

    logger.debug("query_to_csv finished")


def row_has_geocoords(coord_cols, row):
    """Assuming single point"""
    return (
        row[coord_cols[0]] != None
        and row[coord_cols[0]] != ""
        and row[coord_cols[1]] != None
        and row[coord_cols[1]] != ""
    )


<<<<<<< HEAD
def query_to_kml(
    session,
    collection,
    user,
    tableid,
    field_specs,
    path,
    captions,
    host,
    recordsetid=None,
    strip_id=False,
):
=======
def query_to_kml(session, collection, user, tableid, field_specs, path, captions, host,
                 recordsetid=None, strip_id=False, selected_rows=None):
>>>>>>> accdd2b7
    """Build a sqlalchemy query using the QueryField objects given by
    field_specs and send the results to a kml file at the given
    file path.

    See build_query for details of the other accepted arguments.
    """
    set_group_concat_max_len(session.connection())
<<<<<<< HEAD
    query, __ = build_query(
        session,
        collection,
        user,
        tableid,
        field_specs,
        BuildQueryProps(recordsetid=recordsetid, replace_nulls=True),
    )
=======
    query, __ = build_query(session, collection, user, tableid, field_specs, recordsetid, replace_nulls=True)
    if selected_rows:
        model = models.models_by_tableid[tableid]
        id_field = getattr(model, model._id)
        query = query.filter(id_field.in_(selected_rows))
>>>>>>> accdd2b7

    logger.debug("query_to_kml starting")

    kmlDoc = xml.dom.minidom.Document()

    kmlElement = kmlDoc.createElementNS("http://earth.google.com/kml/2.2", "kml")
    kmlElement.setAttribute("xmlns", "http://earth.google.com/kml/2.2")
    kmlElement = kmlDoc.appendChild(kmlElement)
    documentElement = kmlDoc.createElement("Document")
    documentElement = kmlElement.appendChild(documentElement)

    if not strip_id:
        model = models.models_by_tableid[tableid]
        table = str(getattr(model, model._id)).split(".")[0].lower()  # wtfiw
    else:
        table = None

    coord_cols = getCoordinateColumns(field_specs, table != None)

    for row in query.yield_per(1):
        if row_has_geocoords(coord_cols, row):
            placemarkElement = createPlacemark(
                kmlDoc, row, coord_cols, table, captions, host
            )
            documentElement.appendChild(placemarkElement)

    with open(path, "wb") as kmlFile:
        kmlFile.write(kmlDoc.toprettyxml("  ", newl="\n", encoding="utf-8"))

    logger.debug("query_to_kml finished")


def getCoordinateColumns(field_specs, hasId):
    coords = {
        "longitude1": -1,
        "latitude1": -1,
        "longitude2": -1,
        "latitude2": -1,
        "latlongtype": -1,
    }
    f = 1 if hasId else 0
    for fld in field_specs:
        if fld.fieldspec.table.name == "Locality":
            jp = fld.fieldspec.join_path
            if not jp:
                continue
            f_name = jp[-1].name.lower()
            if f_name in coords:
                coords[f_name] = f
        if fld.display:
            f = f + 1

    result = [coords["longitude1"], coords["latitude1"]]
    if coords["longitude2"] != -1 and coords["latitude2"] != -1:
        result.extend([coords["longitude2"], coords["latitude2"]])
        if coords["latlongtype"] != -1:
            result.append(coords["latlongtype"])

    return result


def createPlacemark(kmlDoc, row, coord_cols, table, captions, host):
    # This creates a  element for a row of data.
    # print row
    placemarkElement = kmlDoc.createElement("Placemark")
    extElement = kmlDoc.createElement("ExtendedData")
    placemarkElement.appendChild(extElement)

    # Loop through the columns and create a  element for every field that has a value.
    adj = 0 if table == None else 1
    nameElement = kmlDoc.createElement("name")
    nameText = kmlDoc.createTextNode(row[adj])
    nameElement.appendChild(nameText)
    placemarkElement.appendChild(nameElement)
    for f in range(adj, len(row)):
        if f not in coord_cols:
            dataElement = kmlDoc.createElement("Data")
            dataElement.setAttribute("name", captions[f - adj])
            valueElement = kmlDoc.createElement("value")
            dataElement.appendChild(valueElement)
            valueText = kmlDoc.createTextNode(row[f])
            valueElement.appendChild(valueText)
            extElement.appendChild(dataElement)

    # display coords
    crdElement = kmlDoc.createElement("Data")
    crdElement.setAttribute("name", "coordinates")
    crdValue = kmlDoc.createElement("value")
    crdElement.appendChild(crdValue)
    crdStr = row[coord_cols[1]] + ", " + row[coord_cols[0]]
    if len(coord_cols) >= 4:
        crdStr += " : " + row[coord_cols[3]] + ", " + row[coord_cols[2]]
    if len(coord_cols) == 5:
        crdStr += " (" + row[coord_cols[4]] + ")"
    crdValue.appendChild(kmlDoc.createTextNode(crdStr))
    extElement.appendChild(crdElement)

    # add the url
    if table != None:
        urlElement = kmlDoc.createElement("Data")
        urlElement.setAttribute("name", "go to")
        urlValue = kmlDoc.createElement("value")
        urlElement.appendChild(urlValue)
        urlText = kmlDoc.createTextNode(
            host + "/specify/view/" + table + "/" + str(row[0]) + "/"
        )
        urlValue.appendChild(urlText)
        extElement.appendChild(urlElement)

    # add coords
    if len(coord_cols) == 5:
        coord_type = row[coord_cols[4]].lower()
    elif len(coord_cols) == 4:
        coord_type = "line"
    else:
        coord_type = "point"

    pointElement = kmlDoc.createElement("Point")
    coordinates = row[coord_cols[0]] + "," + row[coord_cols[1]]
    coorElement = kmlDoc.createElement("coordinates")
    coorElement.appendChild(kmlDoc.createTextNode(coordinates))
    pointElement.appendChild(coorElement)

    if coord_type == "point":
        placemarkElement.appendChild(pointElement)
    else:
        multiElement = kmlDoc.createElement("MultiGeometry")
        multiElement.appendChild(pointElement)
        if coord_type == "line":
            lineElement = kmlDoc.createElement("LineString")
            tessElement = kmlDoc.createElement("tessellate")
            tessElement.appendChild(kmlDoc.createTextNode("1"))
            lineElement.appendChild(tessElement)
            coordinates = (
                row[coord_cols[0]]
                + ","
                + row[coord_cols[1]]
                + " "
                + row[coord_cols[2]]
                + ","
                + row[coord_cols[3]]
            )
            coorElement = kmlDoc.createElement("coordinates")
            coorElement.appendChild(kmlDoc.createTextNode(coordinates))
            lineElement.appendChild(coorElement)
            multiElement.appendChild(lineElement)
        else:
            ringElement = kmlDoc.createElement("LinearRing")
            tessElement = kmlDoc.createElement("tessellate")
            tessElement.appendChild(kmlDoc.createTextNode("1"))
            ringElement.appendChild(tessElement)
            coordinates = row[coord_cols[0]] + "," + row[coord_cols[1]]
            coordinates += " " + row[coord_cols[2]] + "," + row[coord_cols[1]]
            coordinates += " " + row[coord_cols[2]] + "," + row[coord_cols[3]]
            coordinates += " " + row[coord_cols[0]] + "," + row[coord_cols[3]]
            coordinates += " " + row[coord_cols[0]] + "," + row[coord_cols[1]]
            coorElement = kmlDoc.createElement("coordinates")
            coorElement.appendChild(kmlDoc.createTextNode(coordinates))
            ringElement.appendChild(coorElement)
            multiElement.appendChild(ringElement)

        placemarkElement.appendChild(multiElement)

    return placemarkElement


def run_ephemeral_query(collection, user, spquery):
    """Execute a Specify query from deserialized json and return the results
    as an array for json serialization to the web app.
    """
    logger.info("ephemeral query: %s", spquery)
    limit = spquery.get("limit", 20)
    offset = spquery.get("offset", 0)
    recordsetid = spquery.get("recordsetid", None)
    distinct = spquery["selectdistinct"]
    tableid = spquery["contexttableid"]
    count_only = spquery["countonly"]
    format_audits = spquery.get("formatauditrecids", False)

    with models.session_context() as session:
        field_specs = fields_from_json(spquery["fields"])
        return execute(
            session,
            collection,
            user,
            tableid,
            distinct,
            count_only,
            field_specs,
            limit,
            offset,
            recordsetid,
            formatauditobjs=format_audits,
        )


def augment_field_specs(field_specs: List[QueryField], formatauditobjs=False):
    print("augment_field_specs ######################################")
    new_field_specs = []
    for fs in field_specs:
        print(fs)
        print(fs.fieldspec.table.tableId)
        field = fs.fieldspec.join_path[-1]
        model = models.models_by_tableid[fs.fieldspec.table.tableId]
        if field.type == "java.util.Calendar":
            precision_field = field.name + "Precision"
            has_precision = hasattr(model, precision_field)
            if has_precision:
                new_field_specs.append(
                    make_augmented_field_spec(fs, model, precision_field)
                )
        elif formatauditobjs and model.name.lower().startswith("spauditlog"):
            if field.name.lower() in "newvalue, oldvalue":
                log_model = models.models_by_tableid[530]
                new_field_specs.append(
                    make_augmented_field_spec(fs, log_model, "TableNum")
                )
                new_field_specs.append(
                    make_augmented_field_spec(fs, model, "FieldName")
                )
            elif field.name.lower() == "recordid":
                new_field_specs.append(make_augmented_field_spec(fs, model, "TableNum"))
    print("################################ sceps_dleif_tnemgua")


def make_augmented_field_spec(field_spec, model, field_name):
    print("make_augmented_field_spec ######################################")


def recordset(collection, user, user_agent, recordset_info):
    "Create a record set from the records matched by a query."
    spquery = recordset_info["fromquery"]
    tableid = spquery["contexttableid"]

    with models.session_context() as session:
        recordset = models.RecordSet()
        recordset.timestampCreated = datetime.now()
        recordset.version = 0
        recordset.collectionMemberId = collection.id
        recordset.dbTableId = tableid
        recordset.name = recordset_info["name"]
        if "remarks" in recordset_info:
            recordset.remarks = recordset_info["remarks"]
        recordset.type = 0
        recordset.createdByAgentID = user_agent.id
        recordset.SpecifyUserID = user.id
        session.add(recordset)
        session.flush()
        new_rs_id = recordset.recordSetId

        model = models.models_by_tableid[tableid]
        id_field = getattr(model, model._id)

        field_specs = fields_from_json(spquery["fields"])

        query, __ = build_query(session, collection, user, tableid, field_specs)
        query = query.with_entities(id_field, literal(new_rs_id)).distinct()
        RSI = models.RecordSetItem
        ins = insert(RSI).from_select((RSI.recordId, RSI.RecordSetID), query)
        session.execute(ins)

    return new_rs_id


def return_loan_preps(collection, user, agent, data):
    spquery = data["query"]
    commit = data["commit"]

    tableid = spquery["contexttableid"]
    if not (tableid == Loanpreparation.specify_model.tableId):
        raise AssertionError(
            f"Unexpected tableId '{tableid}' in request. Expected {Loanpreparation.specify_model.tableId}",
            {
                "tableId": tableid,
                "expectedTableId": Loanpreparation.specify_model.tableId,
                "localizationKey": "unexpectedTableId",
            },
        )

    with models.session_context() as session:
        model = models.models_by_tableid[tableid]
        id_field = getattr(model, model._id)

        field_specs = fields_from_json(spquery["fields"])

        query, __ = build_query(session, collection, user, tableid, field_specs)
        lrp = orm.aliased(models.LoanReturnPreparation)
        loan = orm.aliased(models.Loan)
        query = query.join(loan).outerjoin(lrp)
        unresolved = (
            model.quantity
            - sql.functions.coalesce(sql.functions.sum(lrp.quantityResolved), 0)
        ).label("unresolved")
        query = query.with_entities(
            id_field, unresolved, loan.loanId, loan.loanNumber
        ).group_by(id_field)
        to_return = [
            (lp_id, quantity, loan_id, loan_no)
            for lp_id, quantity, loan_id, loan_no in query
            if quantity > 0
        ]
        if not commit:
            return to_return
        with transaction.atomic():
            for lp_id, quantity, _, _ in to_return:
                lp = Loanpreparation.objects.select_for_update().get(pk=lp_id)
                was_resolved = lp.isresolved
                lp.quantityresolved = lp.quantityresolved + quantity
                lp.quantityreturned = lp.quantityreturned + quantity
                lp.isresolved = True
                lp.save()

                auditlog.update(
                    lp,
                    agent,
                    None,
                    [
                        FieldChangeInfo(
                            field_name="quantityresolved",
                            old_value=lp.quantityresolved - quantity,
                            new_value=lp.quantityresolved,
                        ),
                        FieldChangeInfo(
                            field_name="quantityreturned",
                            old_value=lp.quantityreturned - quantity,
                            new_value=lp.quantityreturned,
                        ),
                        FieldChangeInfo(
                            field_name="isresolved",
                            old_value=was_resolved,
                            new_value=True,
                        ),
                    ],
                )

                new_lrp = Loanreturnpreparation.objects.create(
                    quantityresolved=quantity,
                    quantityreturned=quantity,
                    loanpreparation_id=lp_id,
                    returneddate=data.get("returneddate", None),
                    receivedby_id=data.get("receivedby", None),
                    createdbyagent=agent,
                    discipline=collection.discipline,
                )
                auditlog.insert(new_lrp, agent)
            loans_to_close = (
                Loan.objects.select_for_update()
                .filter(
                    pk__in=set((loan_id for _, _, loan_id, _ in to_return)),
                    isclosed=False,
                )
                .exclude(loanpreparations__isresolved=False)
            )
            for loan in loans_to_close:
                loan.isclosed = True
                loan.save()
                auditlog.update(
                    loan,
                    agent,
                    None,
                    [
                        {
                            "field_name": "isclosed",
                            "old_value": False,
                            "new_value": True,
                        },
                    ],
                )
        return to_return


def execute(
    session,
    collection,
    user,
    tableid,
    distinct,
    count_only,
    field_specs,
    limit,
    offset,
    format_agent_type=False,
    recordsetid=None,
    formatauditobjs=False,
):
    "Build and execute a query, returning the results as a data structure for json serialization"

<<<<<<< HEAD
    set_group_concat_max_len(session.info["connection"])
    query, order_by_exprs = build_query(
        session,
        collection,
        user,
        tableid,
        field_specs,
        BuildQueryProps(
            recordsetid=recordsetid,
            formatauditobjs=formatauditobjs,
            distinct=distinct,
            format_agent_type=format_agent_type,
        ),
    )
=======
    set_group_concat_max_len(session.connection())
    query, order_by_exprs = build_query(session, collection, user, tableid, field_specs, recordsetid=recordsetid, formatauditobjs=formatauditobjs, distinct=distinct)
>>>>>>> accdd2b7

    if count_only:
        return {"count": query.count()}
    else:
        logger.debug("order by: %s", order_by_exprs)
        query = query.order_by(*order_by_exprs).offset(offset)
        if limit:
            query = query.limit(limit)

        return {"results": list(query)}


def build_query(
    session,
    collection,
    user,
    tableid,
    field_specs,
    props: BuildQueryProps = BuildQueryProps(),
):
    """Build a sqlalchemy query using the QueryField objects given by
    field_specs.

    session = an sqlalchemy Session instance.

    collection = an instance of specifyweb.specify.models.Collection.
    Returned records will be filtered to the scope of the collection.

    user = an instance of specifyweb.specify.models.Specifyuser.  The
    user will be used in the lookup process for any formatters that
    are used.

    tableid = an integer that indicates the "base table" of the query.
    See specify_datamodel.xml.

    field_specs = [QueryField instances] defining the fields of
    the Specify query.

    recordsetid = integer id of a row from the RecordSet table. Results
    will be filtered to items from the given record set unless None.

    replace_nulls = if True, replace null values with ""

    distinct = if True, group by all display fields, and return all record IDs associated with a row
    """
    model = models.models_by_tableid[tableid]
    id_field = getattr(model, model._id)

    field_specs = [apply_absolute_date(field_spec) for field_spec in field_specs]
    field_specs = [
        apply_specify_user_name(field_spec, user) for field_spec in field_specs
    ]

    query = QueryConstruct(
        collection=collection,
        objectformatter=ObjectFormatter(
            collection,
            user,
            props.replace_nulls,
            format_agent_type=props.format_agent_type,
        ),
        query=(
            session.query(func.group_concat(id_field.distinct(), separator=","))
            if props.distinct
            else session.query(id_field)
        ),
    )

    tables_to_read = set(
        [
            table
            for fs in field_specs
            for table in query.tables_in_path(
                fs.fieldspec.root_table, fs.fieldspec.join_path
            )
        ]
    )

    for table in tables_to_read:
        check_table_permissions(collection, user, table, "read")

    query = filter_by_collection(model, query, collection)

    if props.recordsetid is not None:
        logger.debug("joining query to recordset: %s", props.recordsetid)
        recordset = session.query(models.RecordSet).get(props.recordsetid)
        if not (recordset.dbTableId == tableid):
            raise AssertionError(
                f"Unexpected tableId '{tableid}' in request. Expected '{recordset.dbTableId}'",
                {
                    "tableId": tableid,
                    "expectedTableId": recordset.dbTableId,
                    "localizationKey": "unexpectedTableId",
                },
            )
        query = query.join(
            models.RecordSetItem, models.RecordSetItem.recordId == id_field
        ).filter(models.RecordSetItem.recordSet == recordset)

    order_by_exprs = []
    selected_fields = []
    predicates_by_field = defaultdict(list)
    # augment_field_specs(field_specs, formatauditobjs)
    for fs in field_specs:
        sort_type = QuerySort.by_id(fs.sort_type)

        query, field, predicate = fs.add_to_query(
            query, formatauditobjs=props.formatauditobjs
        )
        if fs.display:
            formatted_field = query.objectformatter.fieldformat(fs, field)
            query = query.add_columns(formatted_field)
            selected_fields.append(formatted_field)

        if sort_type is not None:
            order_by_exprs.append(sort_type(field))

        if predicate is not None:
            predicates_by_field[fs.fieldspec].append(predicate)

    if props.implicit_or:
        implicit_ors = [
            reduce(sql.or_, ps) for ps in predicates_by_field.values() if ps
        ]

        if implicit_ors:
            where = reduce(sql.and_, implicit_ors)
            query = query.filter(where)
    else:
        where = reduce(sql.and_, (p for ps in predicates_by_field.values() for p in ps))
        query = query.filter(where)

    if props.distinct:
        query = group_by_displayed_fields(query, selected_fields)

    internal_predicate = query.get_internal_filters()
    query = query.filter(internal_predicate)

    logger.warning("query: %s", query.query)
    return query.query, order_by_exprs<|MERGE_RESOLUTION|>--- conflicted
+++ resolved
@@ -15,12 +15,9 @@
 from sqlalchemy import sql, orm, func, select
 from sqlalchemy.sql.expression import asc, desc, insert, literal
 
-<<<<<<< HEAD
 from specifyweb.specify.field_change_info import FieldChangeInfo
-=======
 from specifyweb.stored_queries.group_concat import group_by_displayed_fields
 from specifyweb.specify.tree_utils import get_search_filters
->>>>>>> accdd2b7
 
 from . import models
 from .format import ObjectFormatter
@@ -52,7 +49,6 @@
     def by_id(sort_id: int):
         return QuerySort.SORT_TYPES[sort_id]
 
-<<<<<<< HEAD
 
 class BuildQueryProps(NamedTuple):
     recordsetid: Optional[int] = None
@@ -63,19 +59,13 @@
     format_agent_type: bool = False
 
 
-=======
->>>>>>> accdd2b7
 def set_group_concat_max_len(connection):
     """The default limit on MySQL group concat function is quite
     small. This function increases it for the database connection for
     the given session.
     """
-<<<<<<< HEAD
     connection.execute("SET group_concat_max_len = 1024 * 1024 * 1024")
 
-=======
-    connection.execute('SET group_concat_max_len = 1024 * 1024 * 1024')
->>>>>>> accdd2b7
 
 def filter_by_collection(model, query, collection):
     """Add predicates to the given query to filter result to items scoped
@@ -94,19 +84,6 @@
 
     if model is models.Taxon:
         logger.info("filtering taxon to discipline: %s", collection.discipline.name)
-<<<<<<< HEAD
-        return query.filter(
-            model.TaxonTreeDefID == collection.discipline.taxontreedef_id
-        )
-
-    if model is models.TaxonTreeDefItem:
-        logger.info(
-            "filtering taxon rank to discipline: %s", collection.discipline.name
-        )
-        return query.filter(
-            model.TaxonTreeDefID == collection.discipline.taxontreedef_id
-        )
-=======
         treedef_ids = Taxontreedef.objects.filter(get_search_filters(collection, 'taxon')).values_list('id', flat=True)
         return query.filter(model.TaxonTreeDefID.in_(tuple(treedef_ids)))
 
@@ -114,7 +91,6 @@
         logger.info("filtering taxon rank to discipline: %s", collection.discipline.name)
         treedef_ids = Taxontreedef.objects.filter(get_search_filters(collection, 'taxon')).values_list('id', flat=True)
         return query.filter(model.TaxonTreeDefID.in_(tuple(treedef_ids)))
->>>>>>> accdd2b7
 
     if model is models.Geography:
         logger.info("filtering geography to discipline: %s", collection.discipline.name)
@@ -226,25 +202,6 @@
     return query
 
 
-<<<<<<< HEAD
-=======
-
-EphemeralField = namedtuple('EphemeralField', "stringId isRelFld operStart startValue isNot isDisplay sortType formatName isStrict")
-
-def field_specs_from_json(json_fields):
-    """Given deserialized json data representing an array of SpQueryField
-    records, return an array of QueryField objects that can build the
-    corresponding sqlalchemy query.
-    """
-    def ephemeral_field_from_json(json):
-        return EphemeralField(**{field: json.get(field.lower(), None) for field in EphemeralField._fields})
-
-    field_specs =  [QueryField.from_spqueryfield(ephemeral_field_from_json(data))
-            for data in sorted(json_fields, key=lambda field: field['position'])]
-
-    return field_specs
-
->>>>>>> accdd2b7
 def do_export(spquery, collection, user, filename, exporttype, host):
     """Executes the given deserialized query definition, sending the
     to a file, and creates "export completed" message when finished.
@@ -260,48 +217,6 @@
     message_type = "query-export-to-csv-complete"
 
     with models.session_context() as session:
-<<<<<<< HEAD
-        field_specs = fields_from_json(spquery["fields"])
-        if exporttype == "csv":
-            query_to_csv(
-                session,
-                collection,
-                user,
-                tableid,
-                field_specs,
-                path,
-                recordsetid=recordsetid,
-                captions=spquery["captions"],
-                strip_id=True,
-                distinct=spquery["selectdistinct"],
-                delimiter=spquery["delimiter"],
-            )
-        elif exporttype == "kml":
-            query_to_kml(
-                session,
-                collection,
-                user,
-                tableid,
-                field_specs,
-                path,
-                spquery["captions"],
-                host,
-                recordsetid=recordsetid,
-                strip_id=False,
-            )
-            message_type = "query-export-to-kml-complete"
-
-    Message.objects.create(
-        user=user,
-        content=json.dumps(
-            {
-                "type": message_type,
-                "file": filename,
-            }
-        ),
-    )
-
-=======
         field_specs = field_specs_from_json(spquery['fields'])
         if exporttype == 'csv':
             query_to_csv(session, collection, user, tableid, field_specs, path,
@@ -313,11 +228,6 @@
                          recordsetid=recordsetid, strip_id=False, selected_rows=spquery.get('selectedrows', None))
             message_type = 'query-export-to-kml-complete'
 
-    Message.objects.create(user=user, content=json.dumps({
-        'type': message_type,
-        'file': filename,
-    }))
->>>>>>> accdd2b7
 
 def stored_query_to_csv(query_id, collection, user, path):
     """Executes a query from the Spquery table with the given id and send
@@ -334,7 +244,6 @@
             for field in sorted(sp_query.fields, key=lambda field: field.position)
         ]
 
-<<<<<<< HEAD
         query_to_csv(
             session,
             collection,
@@ -359,12 +268,8 @@
     row_filter=None,
     distinct=False,
     delimiter=",",
+    bom=False,
 ):
-=======
-def query_to_csv(session, collection, user, tableid, field_specs, path,
-                 recordsetid=None, captions=False, strip_id=False, row_filter=None,
-                 distinct=False, delimiter=',', bom=False):
->>>>>>> accdd2b7
     """Build a sqlalchemy query using the QueryField objects given by
     field_specs and send the results to a CSV file at the given
     file path.
@@ -372,7 +277,6 @@
     See build_query for details of the other accepted arguments.
     """
     set_group_concat_max_len(session.connection())
-<<<<<<< HEAD
     query, __ = build_query(
         session,
         collection,
@@ -381,21 +285,14 @@
         field_specs,
         BuildQueryProps(recordsetid=recordsetid, replace_nulls=True, distinct=distinct),
     )
-=======
-    query, __ = build_query(session, collection, user, tableid, field_specs, recordsetid, replace_nulls=True, distinct=distinct)
->>>>>>> accdd2b7
 
     logger.debug("query_to_csv starting")
 
-<<<<<<< HEAD
-    with open(path, "w", newline="", encoding="utf-8") as f:
-=======
     encoding = 'utf-8'
     if bom:
         encoding = 'utf-8-sig'
 
     with open(path, 'w', newline='', encoding=encoding) as f:
->>>>>>> accdd2b7
         csv_writer = csv.writer(f, delimiter=delimiter)
         if captions:
             header = captions
@@ -425,7 +322,6 @@
     )
 
 
-<<<<<<< HEAD
 def query_to_kml(
     session,
     collection,
@@ -437,11 +333,8 @@
     host,
     recordsetid=None,
     strip_id=False,
+    selected_rows=None,
 ):
-=======
-def query_to_kml(session, collection, user, tableid, field_specs, path, captions, host,
-                 recordsetid=None, strip_id=False, selected_rows=None):
->>>>>>> accdd2b7
     """Build a sqlalchemy query using the QueryField objects given by
     field_specs and send the results to a kml file at the given
     file path.
@@ -449,7 +342,6 @@
     See build_query for details of the other accepted arguments.
     """
     set_group_concat_max_len(session.connection())
-<<<<<<< HEAD
     query, __ = build_query(
         session,
         collection,
@@ -458,13 +350,10 @@
         field_specs,
         BuildQueryProps(recordsetid=recordsetid, replace_nulls=True),
     )
-=======
-    query, __ = build_query(session, collection, user, tableid, field_specs, recordsetid, replace_nulls=True)
     if selected_rows:
         model = models.models_by_tableid[tableid]
         id_field = getattr(model, model._id)
         query = query.filter(id_field.in_(selected_rows))
->>>>>>> accdd2b7
 
     logger.debug("query_to_kml starting")
 
@@ -852,7 +741,6 @@
 ):
     "Build and execute a query, returning the results as a data structure for json serialization"
 
-<<<<<<< HEAD
     set_group_concat_max_len(session.info["connection"])
     query, order_by_exprs = build_query(
         session,
@@ -867,10 +755,6 @@
             format_agent_type=format_agent_type,
         ),
     )
-=======
-    set_group_concat_max_len(session.connection())
-    query, order_by_exprs = build_query(session, collection, user, tableid, field_specs, recordsetid=recordsetid, formatauditobjs=formatauditobjs, distinct=distinct)
->>>>>>> accdd2b7
 
     if count_only:
         return {"count": query.count()}
