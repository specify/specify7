import csv
import json
import logging
import os
import re

from typing import List, Literal, NamedTuple, Optional, Union
import xml.dom.minidom
from collections import namedtuple, defaultdict
from datetime import datetime, timedelta
from functools import reduce

from django.conf import settings
from django.db import transaction
from specifyweb.specify.models import datamodel
from sqlalchemy import sql, orm, func
from sqlalchemy.orm import aliased
from sqlalchemy.sql.expression import asc, desc, insert, literal

from specifyweb.specify.field_change_info import FieldChangeInfo
from specifyweb.stored_queries.group_concat import group_by_displayed_fields
from specifyweb.specify.tree_utils import get_search_filters

from . import models
from .format import ObjectFormatter
from .query_construct import QueryConstruct
from .queryfield import QueryField
from .relative_date_utils import apply_absolute_date
from .field_spec_maps import apply_specify_user_name
from ..notifications.models import Message
from ..permissions.permissions import check_table_permissions
from ..specify.auditlog import auditlog
from ..specify.models import Loan, Loanpreparation, Loanreturnpreparation, Taxontreedef

from specifyweb.stored_queries.group_concat import group_by_displayed_fields
from specifyweb.stored_queries.queryfield import fields_from_json

logger = logging.getLogger(__name__)

SORT_LITERAL: Union[Literal["asc"], Literal["desc"], None]


class QuerySort:
    SORT_TYPES = [None, asc, desc]

    NONE: 0
    ASC: 1
    DESC: 2

    @staticmethod
    def by_id(sort_id: int):
        return QuerySort.SORT_TYPES[sort_id]


class BuildQueryProps(NamedTuple):
    recordsetid: Optional[int] = None
    replace_nulls: bool = False
    formatauditobjs: bool = False
    distinct: bool = False
    implicit_or: bool = True
    format_agent_type: bool = False
    format_picklist: bool = False


def set_group_concat_max_len(connection):
    """The default limit on MySQL group concat function is quite
    small. This function increases it for the database connection for
    the given session.
    """
    connection.execute("SET group_concat_max_len = 1024 * 1024 * 1024")


def filter_by_collection(model, query, collection):
    """Add predicates to the given query to filter result to items scoped
    to the given collection. The model argument indicates the "base"
    table of the query. E.g. If model was CollectingEvent, this
    function would limit the results to collecting events in the same
    discipline as the given collection since collecting events are
    scoped to the discipline level.
    """
    if (
        model is models.Accession
        and collection.discipline.division.institution.isaccessionsglobal
    ):
        logger.info("not filtering query b/c accessions are global in this database")
        return query

    if model is models.Taxon:
        logger.info("filtering taxon to discipline: %s", collection.discipline.name)
        treedef_ids = Taxontreedef.objects.filter(get_search_filters(collection, 'taxon')).values_list('id', flat=True)
        return query.filter(model.TaxonTreeDefID.in_(tuple(treedef_ids)))

    if model is models.TaxonTreeDefItem:
        logger.info("filtering taxon rank to discipline: %s", collection.discipline.name)
        treedef_ids = Taxontreedef.objects.filter(get_search_filters(collection, 'taxon')).values_list('id', flat=True)
        return query.filter(model.TaxonTreeDefID.in_(tuple(treedef_ids)))

    if model is models.Geography:
        logger.info("filtering geography to discipline: %s", collection.discipline.name)
        return query.filter(
            model.GeographyTreeDefID == collection.discipline.geographytreedef_id
        )

    if model is models.GeographyTreeDefItem:
        logger.info(
            "filtering geography rank to discipline: %s", collection.discipline.name
        )
        return query.filter(
            model.GeographyTreeDefID == collection.discipline.geographytreedef_id
        )

    if model is models.LithoStrat:
        logger.info(
            "filtering lithostrat to discipline: %s", collection.discipline.name
        )
        return query.filter(
            model.LithoStratTreeDefID == collection.discipline.lithostrattreedef_id
        )

    if model is models.LithoStratTreeDefItem:
        logger.info(
            "filtering lithostrat rank to discipline: %s", collection.discipline.name
        )
        return query.filter(
            model.LithoStratTreeDefID == collection.discipline.lithostrattreedef_id
        )

    if model is models.GeologicTimePeriod:
        logger.info(
            "filtering geologic time period to discipline: %s",
            collection.discipline.name,
        )
        return query.filter(
            model.GeologicTimePeriodTreeDefID
            == collection.discipline.geologictimeperiodtreedef_id
        )

    if model is models.GeologicTimePeriodTreeDefItem:
        logger.info(
            "filtering geologic time period rank to discipline: %s",
            collection.discipline.name,
        )
        return query.filter(
            model.GeologicTimePeriodTreeDefID
            == collection.discipline.geologictimeperiodtreedef_id
        )

    if model is models.TectonicUnit:
        logger.info("filtering tectonic unit to discipline: %s", collection.discipline.name)
        return query.filter(model.TectonicUnitTreeDefID == collection.discipline.tectonicunittreedef_id)

    if model is models.TectonicUnitTreeDefItem:
        logger.info("filtering tectonic unit rank to discipline: %s", collection.discipline.name)
        return query.filter(model.TectonicUnitTreeDefID == collection.discipline.tectonicunittreedef_id)

    if model is models.Storage:
        logger.info(
            "filtering storage to institution: %s",
            collection.discipline.division.institution.name,
        )
        return query.filter(
            model.StorageTreeDefID
            == collection.discipline.division.institution.storagetreedef_id
        )

    if model is models.StorageTreeDefItem:
        logger.info(
            "filtering storage rank to institution: %s",
            collection.discipline.division.institution.name,
        )
        return query.filter(
            model.StorageTreeDefID
            == collection.discipline.division.institution.storagetreedef_id
        )

    if model in (
        models.Agent,
        models.Accession,
        models.RepositoryAgreement,
        models.ExchangeIn,
        models.ExchangeOut,
        models.ConservDescription,
    ):
        return query.filter(model.DivisionID == collection.discipline.division_id)

    for filter_col, scope, scope_name in (
        ("CollectionID", lambda collection: collection, lambda o: o.collectionname),
        (
            "collectionMemberId",
            lambda collection: collection,
            lambda o: o.collectionname,
        ),
        ("DisciplineID", lambda collection: collection.discipline, lambda o: o.name),
        # The below are disabled to match Specify 6 behavior.
        # ('DivisionID'         , lambda collection: collection.discipline.division, lambda o: o.name),
        # ('InstitutionID'      , lambda collection: collection.discipline.division.institution, lambda o: o.name),
    ):

        if hasattr(model, filter_col):
            o = scope(collection)
            logger.info("filtering query by %s: %s", filter_col, scope_name(o))
            return query.filter(getattr(model, filter_col) == o.id)

    logger.warn("query not filtered by scope")
    return query


def do_export(spquery, collection, user, filename, exporttype, host):
    """Executes the given deserialized query definition, sending the
    to a file, and creates "export completed" message when finished.

    See query_to_csv for details of the other accepted arguments.
    """
    recordsetid = spquery.get("recordsetid", None)

    distinct = spquery["selectdistinct"]
    tableid = spquery["contexttableid"]

    path = os.path.join(settings.DEPOSITORY_DIR, filename)
    message_type = "query-export-to-csv-complete"

    with models.session_context() as session:
        field_specs = fields_from_json(spquery['fields'])
        if exporttype == 'csv':
            query_to_csv(session, collection, user, tableid, field_specs, path,
                         recordsetid=recordsetid, 
                         captions=spquery['captions'], strip_id=True,
                         distinct=spquery['selectdistinct'], delimiter=spquery['delimiter'], bom=spquery['bom'])
        elif exporttype == 'kml':
            query_to_kml(session, collection, user, tableid, field_specs, path, spquery['captions'], host,
                         recordsetid=recordsetid, strip_id=False, selected_rows=spquery.get('selectedrows', None))
            message_type = 'query-export-to-kml-complete'

    Message.objects.create(user=user, content=json.dumps({
        'type': message_type,
        'file': filename,
    }))

def stored_query_to_csv(query_id, collection, user, path):
    """Executes a query from the Spquery table with the given id and send
    the results to a CSV file at path.

    See query_to_csv for details of the other accepted arguments.
    """
    with models.session_context() as session:
        sp_query = session.query(models.SpQuery).get(query_id)
        tableid = sp_query.contextTableId

        field_specs = [
            QueryField.from_spqueryfield(field)
            for field in sorted(sp_query.fields, key=lambda field: field.position)
        ]

        query_to_csv(
            session,
            collection,
            user,
            tableid,
            field_specs,
            path,
            distinct=spquery["selectdistinct"],
        )  # bug?


def query_to_csv(
    session,
    collection,
    user,
    tableid,
    field_specs,
    path,
    recordsetid=None,
    captions=False,
    strip_id=False,
    row_filter=None,
    distinct=False,
    delimiter=",",
    bom=False,
):
    """Build a sqlalchemy query using the QueryField objects given by
    field_specs and send the results to a CSV file at the given
    file path.

    See build_query for details of the other accepted arguments.
    """
    set_group_concat_max_len(session.connection())
    query, __ = build_query(
        session,
        collection,
        user,
        tableid,
        field_specs,
        BuildQueryProps(recordsetid=recordsetid, replace_nulls=True, distinct=distinct),
    )

    logger.debug("query_to_csv starting")

    encoding = 'utf-8'
    if bom:
        encoding = 'utf-8-sig'

    with open(path, 'w', newline='', encoding=encoding) as f:
        csv_writer = csv.writer(f, delimiter=delimiter)
        if captions:
            header = captions
            if not strip_id and not distinct:
                header = ["id"] + header
            csv_writer.writerow(header)

        for row in query.yield_per(1):
            if row_filter is not None and not row_filter(row):
                continue
            encoded = [
                re.sub("\r|\n", " ", str(f))
                for f in (row[1:] if strip_id or distinct else row)
            ]
            csv_writer.writerow(encoded)

    logger.debug("query_to_csv finished")


def row_has_geocoords(coord_cols, row):
    """Assuming single point"""
    return (
        row[coord_cols[0]] != None
        and row[coord_cols[0]] != ""
        and row[coord_cols[1]] != None
        and row[coord_cols[1]] != ""
    )


def query_to_kml(
    session,
    collection,
    user,
    tableid,
    field_specs,
    path,
    captions,
    host,
    recordsetid=None,
    strip_id=False,
    selected_rows=None,
):
    """Build a sqlalchemy query using the QueryField objects given by
    field_specs and send the results to a kml file at the given
    file path.

    See build_query for details of the other accepted arguments.
    """
    set_group_concat_max_len(session.connection())
    query, __ = build_query(
        session,
        collection,
        user,
        tableid,
        field_specs,
        BuildQueryProps(recordsetid=recordsetid, replace_nulls=True),
    )
    if selected_rows:
        model = models.models_by_tableid[tableid]
        id_field = getattr(model, model._id)
        query = query.filter(id_field.in_(selected_rows))

    logger.debug("query_to_kml starting")

    kmlDoc = xml.dom.minidom.Document()

    kmlElement = kmlDoc.createElementNS("http://earth.google.com/kml/2.2", "kml")
    kmlElement.setAttribute("xmlns", "http://earth.google.com/kml/2.2")
    kmlElement = kmlDoc.appendChild(kmlElement)
    documentElement = kmlDoc.createElement("Document")
    documentElement = kmlElement.appendChild(documentElement)

    if not strip_id:
        model = models.models_by_tableid[tableid]
        table = str(getattr(model, model._id)).split(".")[0].lower()  # wtfiw
    else:
        table = None

    coord_cols = getCoordinateColumns(field_specs, table != None)

    for row in query.yield_per(1):
        if row_has_geocoords(coord_cols, row):
            placemarkElement = createPlacemark(
                kmlDoc, row, coord_cols, table, captions, host
            )
            documentElement.appendChild(placemarkElement)

    with open(path, "wb") as kmlFile:
        kmlFile.write(kmlDoc.toprettyxml("  ", newl="\n", encoding="utf-8"))

    logger.debug("query_to_kml finished")


def getCoordinateColumns(field_specs, hasId):
    coords = {
        "longitude1": -1,
        "latitude1": -1,
        "longitude2": -1,
        "latitude2": -1,
        "latlongtype": -1,
    }
    f = 1 if hasId else 0
    for fld in field_specs:
        if fld.fieldspec.table.name == "Locality":
            jp = fld.fieldspec.join_path
            if not jp:
                continue
            f_name = jp[-1].name.lower()
            if f_name in coords:
                coords[f_name] = f
        if fld.display:
            f = f + 1

    result = [coords["longitude1"], coords["latitude1"]]
    if coords["longitude2"] != -1 and coords["latitude2"] != -1:
        result.extend([coords["longitude2"], coords["latitude2"]])
        if coords["latlongtype"] != -1:
            result.append(coords["latlongtype"])

    return result


def createPlacemark(kmlDoc, row, coord_cols, table, captions, host):
    # This creates a  element for a row of data.
    # print row
    placemarkElement = kmlDoc.createElement("Placemark")
    extElement = kmlDoc.createElement("ExtendedData")
    placemarkElement.appendChild(extElement)

    # Loop through the columns and create a  element for every field that has a value.
    adj = 0 if table == None else 1
    nameElement = kmlDoc.createElement("name")
    nameText = kmlDoc.createTextNode(row[adj])
    nameElement.appendChild(nameText)
    placemarkElement.appendChild(nameElement)
    for f in range(adj, len(row)):
        if f not in coord_cols:
            dataElement = kmlDoc.createElement("Data")
            dataElement.setAttribute("name", captions[f - adj])
            valueElement = kmlDoc.createElement("value")
            dataElement.appendChild(valueElement)
            valueText = kmlDoc.createTextNode(row[f])
            valueElement.appendChild(valueText)
            extElement.appendChild(dataElement)

    # display coords
    crdElement = kmlDoc.createElement("Data")
    crdElement.setAttribute("name", "coordinates")
    crdValue = kmlDoc.createElement("value")
    crdElement.appendChild(crdValue)
    crdStr = row[coord_cols[1]] + ", " + row[coord_cols[0]]
    if len(coord_cols) >= 4:
        crdStr += " : " + row[coord_cols[3]] + ", " + row[coord_cols[2]]
    if len(coord_cols) == 5:
        crdStr += " (" + row[coord_cols[4]] + ")"
    crdValue.appendChild(kmlDoc.createTextNode(crdStr))
    extElement.appendChild(crdElement)

    # add the url
    if table != None:
        urlElement = kmlDoc.createElement("Data")
        urlElement.setAttribute("name", "go to")
        urlValue = kmlDoc.createElement("value")
        urlElement.appendChild(urlValue)
        urlText = kmlDoc.createTextNode(
            host + "/specify/view/" + table + "/" + str(row[0]) + "/"
        )
        urlValue.appendChild(urlText)
        extElement.appendChild(urlElement)

    # add coords
    if len(coord_cols) == 5:
        coord_type = row[coord_cols[4]].lower()
    elif len(coord_cols) == 4:
        coord_type = "line"
    else:
        coord_type = "point"

    pointElement = kmlDoc.createElement("Point")
    coordinates = row[coord_cols[0]] + "," + row[coord_cols[1]]
    coorElement = kmlDoc.createElement("coordinates")
    coorElement.appendChild(kmlDoc.createTextNode(coordinates))
    pointElement.appendChild(coorElement)

    if coord_type == "point":
        placemarkElement.appendChild(pointElement)
    else:
        multiElement = kmlDoc.createElement("MultiGeometry")
        multiElement.appendChild(pointElement)
        if coord_type == "line":
            lineElement = kmlDoc.createElement("LineString")
            tessElement = kmlDoc.createElement("tessellate")
            tessElement.appendChild(kmlDoc.createTextNode("1"))
            lineElement.appendChild(tessElement)
            coordinates = (
                row[coord_cols[0]]
                + ","
                + row[coord_cols[1]]
                + " "
                + row[coord_cols[2]]
                + ","
                + row[coord_cols[3]]
            )
            coorElement = kmlDoc.createElement("coordinates")
            coorElement.appendChild(kmlDoc.createTextNode(coordinates))
            lineElement.appendChild(coorElement)
            multiElement.appendChild(lineElement)
        else:
            ringElement = kmlDoc.createElement("LinearRing")
            tessElement = kmlDoc.createElement("tessellate")
            tessElement.appendChild(kmlDoc.createTextNode("1"))
            ringElement.appendChild(tessElement)
            coordinates = row[coord_cols[0]] + "," + row[coord_cols[1]]
            coordinates += " " + row[coord_cols[2]] + "," + row[coord_cols[1]]
            coordinates += " " + row[coord_cols[2]] + "," + row[coord_cols[3]]
            coordinates += " " + row[coord_cols[0]] + "," + row[coord_cols[3]]
            coordinates += " " + row[coord_cols[0]] + "," + row[coord_cols[1]]
            coorElement = kmlDoc.createElement("coordinates")
            coorElement.appendChild(kmlDoc.createTextNode(coordinates))
            ringElement.appendChild(coorElement)
            multiElement.appendChild(ringElement)

        placemarkElement.appendChild(multiElement)

    return placemarkElement


def run_ephemeral_query(collection, user, spquery):
    """Execute a Specify query from deserialized json and return the results
    as an array for json serialization to the web app.
    """
    logger.info("ephemeral query: %s", spquery)
    limit = spquery.get("limit", 20)
    offset = spquery.get("offset", 0)
    recordsetid = spquery.get("recordsetid", None)
    distinct = spquery["selectdistinct"]
    tableid = spquery["contexttableid"]
    count_only = spquery["countonly"]
    format_audits = spquery.get("formatauditrecids", False)

    with models.session_context() as session:
<<<<<<< HEAD
        field_specs = field_specs_from_json(spquery['fields'])
        return execute(session, collection, user, tableid, distinct, count_only,
                       field_specs, limit, offset, recordsetid, formatauditobjs=format_audits)
=======
        field_specs = fields_from_json(spquery["fields"])
        return execute(
            session=session,
            collection=collection,
            user=user,
            tableid=tableid,
            distinct=distinct,
            count_only=count_only,
            field_specs=field_specs,
            limit=limit,
            offset=offset,
            recordsetid=recordsetid,
            formatauditobjs=format_audits,
        )


def augment_field_specs(field_specs: List[QueryField], formatauditobjs=False):
    print("augment_field_specs ######################################")
    new_field_specs = []
    for fs in field_specs:
        print(fs)
        print(fs.fieldspec.table.tableId)
        field = fs.fieldspec.join_path[-1]
        model = models.models_by_tableid[fs.fieldspec.table.tableId]
        if field.type == "java.util.Calendar":
            precision_field = field.name + "Precision"
            has_precision = hasattr(model, precision_field)
            if has_precision:
                new_field_specs.append(
                    make_augmented_field_spec(fs, model, precision_field)
                )
        elif formatauditobjs and model.name.lower().startswith("spauditlog"):
            if field.name.lower() in "newvalue, oldvalue":
                log_model = models.models_by_tableid[530]
                new_field_specs.append(
                    make_augmented_field_spec(fs, log_model, "TableNum")
                )
                new_field_specs.append(
                    make_augmented_field_spec(fs, model, "FieldName")
                )
            elif field.name.lower() == "recordid":
                new_field_specs.append(make_augmented_field_spec(fs, model, "TableNum"))
    print("################################ sceps_dleif_tnemgua")


def make_augmented_field_spec(field_spec, model, field_name):
    print("make_augmented_field_spec ######################################")

>>>>>>> e257da0d

def recordset(collection, user, user_agent, recordset_info):
    "Create a record set from the records matched by a query."
    spquery = recordset_info["fromquery"]
    tableid = spquery["contexttableid"]

    with models.session_context() as session:
        recordset = models.RecordSet()
        recordset.timestampCreated = datetime.now()
        recordset.version = 0
        recordset.collectionMemberId = collection.id
        recordset.dbTableId = tableid
        recordset.name = recordset_info["name"]
        if "remarks" in recordset_info:
            recordset.remarks = recordset_info["remarks"]
        recordset.type = 0
        recordset.createdByAgentID = user_agent.id
        recordset.SpecifyUserID = user.id
        session.add(recordset)
        session.flush()
        new_rs_id = recordset.recordSetId

        model = models.models_by_tableid[tableid]
        id_field = getattr(model, model._id)

        field_specs = fields_from_json(spquery["fields"])

        query, __ = build_query(session, collection, user, tableid, field_specs)
        query = query.with_entities(id_field, literal(new_rs_id)).distinct()
        RSI = models.RecordSetItem
        ins = insert(RSI).from_select((RSI.recordId, RSI.RecordSetID), query)
        session.execute(ins)

    return new_rs_id


def return_loan_preps(collection, user, agent, data):
    spquery = data["query"]
    commit = data["commit"]

    tableid = spquery["contexttableid"]
    if not (tableid == Loanpreparation.specify_model.tableId):
        raise AssertionError(
            f"Unexpected tableId '{tableid}' in request. Expected {Loanpreparation.specify_model.tableId}",
            {
                "tableId": tableid,
                "expectedTableId": Loanpreparation.specify_model.tableId,
                "localizationKey": "unexpectedTableId",
            },
        )

    with models.session_context() as session:
        model = models.models_by_tableid[tableid]
        id_field = getattr(model, model._id)

        field_specs = fields_from_json(spquery["fields"])

        query, __ = build_query(session, collection, user, tableid, field_specs)
        lrp = orm.aliased(models.LoanReturnPreparation)
        loan = orm.aliased(models.Loan)
        query = query.join(loan).outerjoin(lrp)
        unresolved = (
            model.quantity
            - sql.functions.coalesce(sql.functions.sum(lrp.quantityResolved), 0)
        ).label("unresolved")
        query = query.with_entities(
            id_field, unresolved, loan.loanId, loan.loanNumber
        ).group_by(id_field)
        to_return = [
            (lp_id, quantity, loan_id, loan_no)
            for lp_id, quantity, loan_id, loan_no in query
            if quantity > 0
        ]
        if not commit:
            return to_return
        with transaction.atomic():
            for lp_id, quantity, _, _ in to_return:
                lp = Loanpreparation.objects.select_for_update().get(pk=lp_id)
                was_resolved = lp.isresolved
                lp.quantityresolved = lp.quantityresolved + quantity
                lp.quantityreturned = lp.quantityreturned + quantity
                lp.isresolved = True
                lp.save()

                auditlog.update(
                    lp,
                    agent,
                    None,
                    [
                        FieldChangeInfo(
                            field_name="quantityresolved",
                            old_value=lp.quantityresolved - quantity,
                            new_value=lp.quantityresolved,
                        ),
                        FieldChangeInfo(
                            field_name="quantityreturned",
                            old_value=lp.quantityreturned - quantity,
                            new_value=lp.quantityreturned,
                        ),
                        FieldChangeInfo(
                            field_name="isresolved",
                            old_value=was_resolved,
                            new_value=True,
                        ),
                    ],
                )

                new_lrp = Loanreturnpreparation.objects.create(
                    quantityresolved=quantity,
                    quantityreturned=quantity,
                    loanpreparation_id=lp_id,
                    returneddate=data.get("returneddate", None),
                    receivedby_id=data.get("receivedby", None),
                    createdbyagent=agent,
                    discipline=collection.discipline,
                )
                auditlog.insert(new_lrp, agent)
            loans_to_close = (
                Loan.objects.select_for_update()
                .filter(
                    pk__in=set((loan_id for _, _, loan_id, _ in to_return)),
                    isclosed=False,
                )
                .exclude(loanpreparations__isresolved=False)
            )
            for loan in loans_to_close:
                loan.isclosed = True
                loan.save()
                auditlog.update(
                    loan,
                    agent,
                    None,
                    [
                        {
                            "field_name": "isclosed",
                            "old_value": False,
                            "new_value": True,
                        },
                    ],
                )
        return to_return


def execute(
    session,
    collection,
    user,
    tableid,
    distinct,
    count_only,
    field_specs,
    limit,
    offset,
    format_agent_type=False,
    recordsetid=None,
    formatauditobjs=False,
    format_picklist=False,
):
    "Build and execute a query, returning the results as a data structure for json serialization"

    set_group_concat_max_len(session.info["connection"])
    query, order_by_exprs = build_query(
        session,
        collection,
        user,
        tableid,
        field_specs,
        BuildQueryProps(
            recordsetid=recordsetid,
            formatauditobjs=formatauditobjs,
            distinct=distinct,
            format_agent_type=format_agent_type,
            format_picklist=format_picklist,
        ),
    )

    if count_only:
        return {"count": query.count()}
    else:
        logger.debug("order by: %s", order_by_exprs)
        query = query.order_by(*order_by_exprs).offset(offset)
        if limit:
            query = query.limit(limit)

        return {"results": list(query)}


def build_query(
    session,
    collection,
    user,
    tableid,
    field_specs,
    props: BuildQueryProps = BuildQueryProps(),
):
    """Build a sqlalchemy query using the QueryField objects given by
    field_specs.

    session = an sqlalchemy Session instance.

    collection = an instance of specifyweb.specify.models.Collection.
    Returned records will be filtered to the scope of the collection.

    user = an instance of specifyweb.specify.models.Specifyuser.  The
    user will be used in the lookup process for any formatters that
    are used.

    tableid = an integer that indicates the "base table" of the query.
    See specify_datamodel.xml.

    field_specs = [QueryField instances] defining the fields of
    the Specify query.

    recordsetid = integer id of a row from the RecordSet table. Results
    will be filtered to items from the given record set unless None.

    replace_nulls = if True, replace null values with ""

    distinct = if True, group by all display fields, and return all record IDs associated with a row
    """
    model = models.models_by_tableid[tableid]
    id_field = getattr(model, model._id)

    field_specs = [apply_absolute_date(field_spec) for field_spec in field_specs]
    field_specs = [
        apply_specify_user_name(field_spec, user) for field_spec in field_specs
    ]

    query = QueryConstruct(
        collection=collection,
        objectformatter=ObjectFormatter(
            collection,
            user,
            props.replace_nulls,
            format_agent_type=props.format_agent_type,
            format_picklist=props.format_picklist,
        ),
        query=(
            session.query(func.group_concat(id_field.distinct(), separator=","))
            if props.distinct
            else session.query(id_field)
        ),
    )

    tables_to_read = set(
        [
            table
            for fs in field_specs
            for table in query.tables_in_path(
                fs.fieldspec.root_table, fs.fieldspec.join_path
            )
        ]
    )

    for table in tables_to_read:
        check_table_permissions(collection, user, table, "read")

    query = filter_by_collection(model, query, collection)

    if props.recordsetid is not None:
        logger.debug("joining query to recordset: %s", props.recordsetid)
        recordset = session.query(models.RecordSet).get(props.recordsetid)
        if not (recordset.dbTableId == tableid):
            raise AssertionError(
                f"Unexpected tableId '{tableid}' in request. Expected '{recordset.dbTableId}'",
                {
                    "tableId": tableid,
                    "expectedTableId": recordset.dbTableId,
                    "localizationKey": "unexpectedTableId",
                },
            )
        query = query.join(
            models.RecordSetItem, models.RecordSetItem.recordId == id_field
        ).filter(models.RecordSetItem.recordSet == recordset)

    order_by_exprs = []
    selected_fields = []
    predicates_by_field = defaultdict(list)
<<<<<<< HEAD

=======
    # augment_field_specs(field_specs, formatauditobjs)
>>>>>>> e257da0d
    for fs in field_specs:
        sort_type = QuerySort.by_id(fs.sort_type)

        query, field, predicate = fs.add_to_query(
            query, formatauditobjs=props.formatauditobjs
        )
        if field is None:
            continue
        
        if fs.display:
            formatted_field = query.objectformatter.fieldformat(fs, field)
            query = query.add_columns(formatted_field)
            selected_fields.append(formatted_field)

        if sort_type is not None:
            order_by_exprs.append(sort_type(field))

        if predicate is not None:
            predicates_by_field[fs.fieldspec].append(predicate)

    if props.implicit_or:
        implicit_ors = [
            reduce(sql.or_, ps) for ps in predicates_by_field.values() if ps
        ]

        if implicit_ors:
            where = reduce(sql.and_, implicit_ors)
            query = query.filter(where)
    else:
        where = reduce(sql.and_, (p for ps in predicates_by_field.values() for p in ps))
        query = query.filter(where)

    if props.distinct:
        query = group_by_displayed_fields(query, selected_fields)

    internal_predicate = query.get_internal_filters()
    query = query.filter(internal_predicate)

    logger.debug("query: %s", query.query)
    return query.query, order_by_exprs<|MERGE_RESOLUTION|>--- conflicted
+++ resolved
@@ -541,11 +541,6 @@
     format_audits = spquery.get("formatauditrecids", False)
 
     with models.session_context() as session:
-<<<<<<< HEAD
-        field_specs = field_specs_from_json(spquery['fields'])
-        return execute(session, collection, user, tableid, distinct, count_only,
-                       field_specs, limit, offset, recordsetid, formatauditobjs=format_audits)
-=======
         field_specs = fields_from_json(spquery["fields"])
         return execute(
             session=session,
@@ -560,41 +555,6 @@
             recordsetid=recordsetid,
             formatauditobjs=format_audits,
         )
-
-
-def augment_field_specs(field_specs: List[QueryField], formatauditobjs=False):
-    print("augment_field_specs ######################################")
-    new_field_specs = []
-    for fs in field_specs:
-        print(fs)
-        print(fs.fieldspec.table.tableId)
-        field = fs.fieldspec.join_path[-1]
-        model = models.models_by_tableid[fs.fieldspec.table.tableId]
-        if field.type == "java.util.Calendar":
-            precision_field = field.name + "Precision"
-            has_precision = hasattr(model, precision_field)
-            if has_precision:
-                new_field_specs.append(
-                    make_augmented_field_spec(fs, model, precision_field)
-                )
-        elif formatauditobjs and model.name.lower().startswith("spauditlog"):
-            if field.name.lower() in "newvalue, oldvalue":
-                log_model = models.models_by_tableid[530]
-                new_field_specs.append(
-                    make_augmented_field_spec(fs, log_model, "TableNum")
-                )
-                new_field_specs.append(
-                    make_augmented_field_spec(fs, model, "FieldName")
-                )
-            elif field.name.lower() == "recordid":
-                new_field_specs.append(make_augmented_field_spec(fs, model, "TableNum"))
-    print("################################ sceps_dleif_tnemgua")
-
-
-def make_augmented_field_spec(field_spec, model, field_name):
-    print("make_augmented_field_spec ######################################")
-
->>>>>>> e257da0d
 
 def recordset(collection, user, user_agent, recordset_info):
     "Create a record set from the records matched by a query."
@@ -873,11 +833,6 @@
     order_by_exprs = []
     selected_fields = []
     predicates_by_field = defaultdict(list)
-<<<<<<< HEAD
-
-=======
-    # augment_field_specs(field_specs, formatauditobjs)
->>>>>>> e257da0d
     for fs in field_specs:
         sort_type = QuerySort.by_id(fs.sort_type)
 
