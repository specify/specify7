--- conflicted
+++ resolved
@@ -6,14 +6,8 @@
 from sqlalchemy.sql import expression
 from sqlalchemy.ext import compiler
 
-<<<<<<< HEAD
 # class changed from FunctionElement to ColumnElement
 class group_concat(expression.ColumnElement):
-=======
-from specifyweb.stored_queries.query_construct import QueryConstruct
-
-class group_concat(expression.FunctionElement):
->>>>>>> 0e4f46c5
     name = "group_concat"
     def __init__(self, expr, separator=None, order_by=None):
         self.expr = expr
@@ -45,20 +39,10 @@
     separator = process_clause(1) if len(element.clauses) > 1 else None
     order_by = process_clause(2) if len(element.clauses) > 2 else None
 
-<<<<<<< HEAD
     return expr, separator, order_by
-=======
-    inner = expr
-    if order_by is not None:
-        inner += " ORDER BY %s" % order_by
-    if separator is not None:
-        inner += " SEPARATOR %s" % separator
-
-    return 'GROUP_CONCAT(%s)' % inner
 
 def group_by_displayed_fields(query: QueryConstruct, fields):
     for field in fields:
         query = query.group_by(field)
     
-    return query
->>>>>>> 0e4f46c5
+    return query