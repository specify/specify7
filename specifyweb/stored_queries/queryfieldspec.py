--- conflicted
+++ resolved
@@ -11,10 +11,7 @@
 from specifyweb.specify.load_datamodel import Field, Table
 from specifyweb.specify.models import Collectionobject, Collectionobjectgroupjoin, datamodel
 from specifyweb.specify.uiformatters import get_uiformatter
-<<<<<<< HEAD
-=======
 from specifyweb.specify.utils import get_cat_num_inheritance_setting
->>>>>>> 06bbeb09
 from specifyweb.stored_queries.models import CollectionObject as sq_CollectionObject
 
 from . import models
@@ -298,9 +295,6 @@
     def needs_formatted(self):
         return len(self.join_path) == 0 or self.is_relationship()
     
-<<<<<<< HEAD
-    def apply_filter(self, query, orm_field, field, table, value=None, op_num=None, negate=False, strict=False, collection=None, user=None):
-=======
     def apply_filter(
             self,
             query,
@@ -313,7 +307,7 @@
             strict=False,
             collection=None,
             user=None):
->>>>>>> 06bbeb09
+
         no_filter = op_num is None or (self.tree_rank is None and self.get_field() is None)
         if not no_filter:
             if isinstance(value, QueryFieldSpec):
@@ -339,12 +333,9 @@
                     query = query.reset_joinpoint()
                     return query, None, None
             else:
-<<<<<<< HEAD
-                op, mod_orm_field, value = parent_inheritance_filter_cases(orm_field, field, table, value, op, op_num, uiformatter, collection, user)
-=======
                 op, mod_orm_field, value = apply_special_filter_cases(orm_field, field, table, value, op, op_num, uiformatter, collection, user)
->>>>>>> 06bbeb09
                 f = op(mod_orm_field, value)
+
             predicate = sql.not_(f) if negate else f
         else:
             predicate = None
@@ -437,36 +428,71 @@
 
         return query, orm_field, field, table
 
-<<<<<<< HEAD
-def parent_inheritance_filter_cases(orm_field, field, table, value, op, op_num, uiformatter, collection=None, user=None):
-=======
+def apply_special_filter_cases(orm_field, field, table, value, op, op_num, uiformatter, collection=None, user=None):
+    parent_inheritance_pref = get_parent_cat_num_inheritance_setting(collection, user)
+
+    if parent_inheritance_pref: 
+        op, orm_field, value = parent_inheritance_filter_cases(orm_field, field, table, value, op, op_num, uiformatter, collection, user)
+    else: 
+        op, orm_field, value = cog_inheritance_filter_cases(orm_field, field, table, value, op, op_num, uiformatter, collection, user)
+
+    return op, orm_field, value
+
 def cog_inheritance_filter_cases(orm_field, field, table, value, op, op_num, uiformatter, collection=None, user=None):
->>>>>>> 06bbeb09
     if (
         table.name == "CollectionObject"
         and field.name == "catalogNumber"
         and op_num == 1
-<<<<<<< HEAD
+        and get_cat_num_inheritance_setting(collection, user)
+    ):
+        sibling_ids = cog_primary_co_sibling_ids(value)
+        if sibling_ids:
+            # Modify the query to filter operation and values for sibling collection objects
+            value = ','.join(sibling_ids)
+            orm_field = getattr(sq_CollectionObject, 'collectionObjectId')
+            op = QueryOps(uiformatter).by_op_num(10)
+
+    return op, orm_field, value
+
+def cog_primary_co_sibling_ids(cat_num):
+    # Get the collection object with the given catalog number
+    co = Collectionobject.objects.filter(catalognumber=cat_num).first()
+    if not co:
+        return []
+
+    # Get the primary group join for the collection object
+    cojo = Collectionobjectgroupjoin.objects.filter(childco=co, isprimary=True).first()
+    if not cojo:
+        return []
+
+    # Get sibling collection objects in the same parent group
+    sibling_co_ids = Collectionobjectgroupjoin.objects.filter(
+        parentcog=cojo.parentcog, childco__isnull=False
+    ).exclude(childco=co).values_list('childco_id', flat=True)
+
+    # Filter siblings with no catalog number and return all IDs as strings
+    target_sibling_co_ids = Collectionobject.objects.filter(
+        id__in=sibling_co_ids, catalognumber=None
+    ).values_list('id', flat=True)
+
+    return [str(i) for i in [co.id] + list(target_sibling_co_ids)]
+
+def parent_inheritance_filter_cases(orm_field, field, table, value, op, op_num, uiformatter, collection=None, user=None):
+    if (
+        table.name == "CollectionObject"
+        and field.name == "catalogNumber"
+        and op_num == 1
         and get_parent_cat_num_inheritance_setting(collection, user)
     ):
         children_ids = co_children_ids(value)
         if children_ids:
             # Modify the query to filter operation and values for children collection objects
             value = ','.join(children_ids)
-=======
-        and get_cat_num_inheritance_setting(collection, user)
-    ):
-        sibling_ids = cog_primary_co_sibling_ids(value)
-        if sibling_ids:
-            # Modify the query to filter operation and values for sibling collection objects
-            value = ','.join(sibling_ids)
->>>>>>> 06bbeb09
             orm_field = getattr(sq_CollectionObject, 'collectionObjectId')
             op = QueryOps(uiformatter).by_op_num(10)
 
     return op, orm_field, value
 
-<<<<<<< HEAD
 def co_children_ids(cat_num):
     # Get the collection object with the given catalog number
     parentco = Collectionobject.objects.filter(catalognumber=cat_num).first()
@@ -479,33 +505,4 @@
     # Get their IDs
     target_children_co_ids = children.values_list('id', flat=True)
 
-    return [str(i) for i in [parentco.id] + list(target_children_co_ids)]
-=======
-def apply_special_filter_cases(orm_field, field, table, value, op, op_num, uiformatter, collection=None, user=None):
-    op, orm_field, value = cog_inheritance_filter_cases(orm_field, field, table, value, op, op_num, uiformatter, collection, user)
-
-    return op, orm_field, value
-
-def cog_primary_co_sibling_ids(cat_num):
-    # Get the collection object with the given catalog number
-    co = Collectionobject.objects.filter(catalognumber=cat_num).first()
-    if not co:
-        return []
-
-    # Get the primary group join for the collection object
-    cojo = Collectionobjectgroupjoin.objects.filter(childco=co, isprimary=True).first()
-    if not cojo:
-        return []
-
-    # Get sibling collection objects in the same parent group
-    sibling_co_ids = Collectionobjectgroupjoin.objects.filter(
-        parentcog=cojo.parentcog, childco__isnull=False
-    ).exclude(childco=co).values_list('childco_id', flat=True)
-
-    # Filter siblings with no catalog number and return all IDs as strings
-    target_sibling_co_ids = Collectionobject.objects.filter(
-        id__in=sibling_co_ids, catalognumber=None
-    ).values_list('id', flat=True)
-
-    return [str(i) for i in [co.id] + list(target_sibling_co_ids)]
->>>>>>> 06bbeb09
+    return [str(i) for i in [parentco.id] + list(target_children_co_ids)]