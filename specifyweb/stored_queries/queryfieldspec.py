--- conflicted
+++ resolved
@@ -99,7 +99,6 @@
         # BUG: Malformed previous stringids are rejected. they desrve it.
         field_name = fs.join_path[-1].name if fs.join_path else ""
     if fs.date_part is not None and fs.date_part != "Full Date":
-<<<<<<< HEAD
         field_name += "Numeric" + fs.date_part
     return table_list, fs.table.name.lower(), field_name.strip()
 
@@ -124,12 +123,6 @@
     tree_rank: Optional[str]
     tree_field: Optional[str]
 
-=======
-        field_name += 'Numeric' + fs.date_part
-    return table_list, fs.table.name.lower(), field_name
-
-class QueryFieldSpec(namedtuple("QueryFieldSpec", "root_table root_sql_table join_path table date_part tree_rank tree_field")):
->>>>>>> 1d6b1ee8
     @classmethod
     def from_path(cls, path_in, add_id=False):
         path = deque(path_in)
