import logging
import re
from collections import namedtuple, deque
from typing import Union, Optional, Tuple

from specifyweb.specify.utils import get_parent_cat_num_inheritance_setting
from sqlalchemy import sql, Table as SQLTable
from sqlalchemy.orm.query import Query

from specifyweb.specify.load_datamodel import Field, Table
from specifyweb.specify.models import Collectionobject, Collectionobjectgroupjoin, datamodel
from specifyweb.specify.uiformatters import get_uiformatter
from specifyweb.specify.utils import get_cat_num_inheritance_setting
from specifyweb.stored_queries.models import CollectionObject as sq_CollectionObject

from . import models
from .query_ops import QueryOps
from ..specify.load_datamodel import Table, Field, Relationship

logger = logging.getLogger(__name__)

# The stringid is a structure consisting of three fields seperated by '.':
# (1) the join path to the specify field.
# (2) the name of the table containing the field.
# (3) name of the specify field.
STRINGID_RE = re.compile(r"^([^\.]*)\.([^\.]*)\.(.*)$")

# A date field name can be suffixed with 'numericday', 'numericmonth' or 'numericyear'
# to request a filter on that subportion of the date.
DATE_PART_RE = re.compile(r"(.*)((NumericDay)|(NumericMonth)|(NumericYear))$")

# Pull out author or groupnumber field from taxon query fields.
TAXON_FIELD_RE = re.compile(r"(.*) ((Author)|(groupNumber))$")

# Pull out geographyCode field from geography query fields.
GEOGRAPHY_FIELD_RE = re.compile(r"(.*) ((geographyCode))$")

# Look to see if we are dealing with a tree node ID.
TREE_ID_FIELD_RE = re.compile(r"(.*) (ID)$")

# Precalculated fields that are not in the database. Map from table name to field name.
PRECALCULATED_FIELDS = {
    "CollectionObject": "age",
}


def extract_date_part(fieldname):
    match = DATE_PART_RE.match(fieldname)
    if match:
        fieldname, date_part = match.groups()[:2]
        date_part = date_part.replace("Numeric", "")
    else:
        date_part = None
    return fieldname, date_part


def make_table_list(fs):
    path = (
        fs.join_path if not fs.join_path or fs.is_relationship() else fs.join_path[:-1]
    )
    first = [str(fs.root_table.tableId)]

    def field_to_elem(field):
        related_model = datamodel.get_table(field.relatedModelName)
        if field.relatedModelName.lower() == field.name.lower():
            return str(related_model.tableId)
        else:
            return "%d-%s" % (related_model.tableId, field.name.lower())

    rest = [field_to_elem(f) for f in path if not isinstance(f, TreeRankQuery)]
    return ",".join(first + rest)


def make_tree_fieldnames(table: Table, reverse=False):
    mapping = {"ID": table.idFieldName.lower(), "": "name"}
    if reverse:
        return {value: key for (key, value) in mapping.items()}
    return mapping


def find_tree_and_field(table: Table, fieldname: str):
    fieldname = fieldname.strip()
    if fieldname == "":
        return None, None
    
    tree_rank_and_field = fieldname.split(" ")
    mapping = make_tree_fieldnames(table)

<<<<<<< HEAD
    # BUG: Edge case when there's no field AND rank name has a space?
=======
>>>>>>> fdc2301f
    if len(tree_rank_and_field) == 1:
        return tree_rank_and_field[0], mapping[""]
    
    # Handles case where rank name contains spaces
<<<<<<< HEAD
    if len(tree_rank_and_field) > 2:
        tree_rank_and_field = [" ".join(tree_rank_and_field[:-1]), tree_rank_and_field[-1]]
    
    tree_rank, tree_field = tree_rank_and_field
    return tree_rank, mapping.get(tree_field, tree_field)
=======
    field = tree_rank_and_field[-1]
    if table.get_field(field) or field in mapping:
        tree_rank = " ".join(tree_rank_and_field[:-1])
    else:
        # Edge case: rank name contains spaces, and no field exists (ie: fullname query)
        tree_rank = " ".join(tree_rank_and_field)
        field = ""
    
    return tree_rank, mapping.get(field, field)
>>>>>>> fdc2301f


def make_stringid(fs, table_list):
    tree_ranks = [f.name for f in fs.join_path if isinstance(f, TreeRankQuery)]
    if tree_ranks:
        field_name = tree_ranks
        reverse = make_tree_fieldnames(fs.table, reverse=True)
        last_field_name = fs.join_path[-1].name
        field_name = " ".join(
            [*field_name, reverse.get(last_field_name.lower(), last_field_name)]
        )
    else:
        # BUG: Malformed previous stringids are rejected. they desrve it.
        field_name = fs.join_path[-1].name if fs.join_path else ""
    if fs.date_part is not None and fs.date_part != "Full Date":
        field_name += "Numeric" + fs.date_part
    return table_list, fs.table.name.lower(), field_name.strip()


class TreeRankQuery(Relationship):
    # FUTURE: used to remember what the previous value was. Useless after 6 retires
    original_field: str
    # This is used to query a particular treedef. If this is none, all treedefs are searched, otherwise a specific treedef is searched.
    treedef_id: Optional[int]
    # Yeah this can be inferred from treedef_id but doing it this way avoids a database lookup because we already fetch it once.
    treedef_name: Optional[str]

    def __hash__(self):
        return hash((TreeRankQuery, self.relatedModelName, self.name))

    def __eq__(self, value):
        return (
            isinstance(value, TreeRankQuery)
            and value.name == self.name
            and value.relatedModelName == self.relatedModelName
        )

    @staticmethod
    def create(name, table_name, treedef_id=None, treedef_name=None):
        obj = TreeRankQuery(
            name=name,
            relatedModelName=table_name,
            type="many-to-one",
            column=datamodel.get_table_strict(table_name).idFieldName
        )
        obj.treedef_id = treedef_id
        obj.treedef_name = treedef_name
        return obj

    def get_workbench_name(self):
        from specifyweb.workbench.upload.treerecord import RANK_KEY_DELIMITER
        # Treedef id included to make it easier to pass it to batch edit
        return f"{self.treedef_name}{RANK_KEY_DELIMITER}{self.name}{RANK_KEY_DELIMITER}{self.treedef_id}"


QueryNode = Union[Field, Relationship, TreeRankQuery]
FieldSpecJoinPath = tuple[QueryNode]


class QueryFieldSpec(
    namedtuple(
        "QueryFieldSpec",
        "root_table root_sql_table join_path table date_part tree_rank tree_field",
    )
):
    root_table: Table
    root_sql_table: SQLTable
    join_path: FieldSpecJoinPath
    table: Table
    date_part: Optional[str]
    tree_rank: Optional[str]
    tree_field: Optional[str]

    @classmethod
    def from_path(cls, path_in, add_id=False):
        path = deque(path_in)
        root_table = datamodel.get_table(path.popleft(), strict=True)

        join_path = []
        node = root_table
        while len(path) > 0:
            fieldname = path.popleft()
            field = node.get_field(fieldname, strict=True)
            join_path.append(field)
            if field.is_relationship:
                node = datamodel.get_table(field.relatedModelName)
            else:
                assert len(path) == 0
                assert not add_id

        if add_id:
            join_path.append(node.idField)

        return cls(
            root_table=root_table,
            root_sql_table=getattr(models, root_table.name),
            join_path=tuple(join_path),
            table=node,
            date_part=(
                "Full Date" if (join_path and join_path[-1].is_temporal()) else None
            ),
            tree_rank=None,
            tree_field=None,
        )

    @classmethod
    def from_stringid(cls, stringid, is_relation):
        path_str, table_name, field_name = STRINGID_RE.match(stringid).groups()
        path = deque(path_str.split(","))
        root_table = datamodel.get_table_by_id(int(path.popleft()))

        if is_relation:
            path.pop()

        join_path = []
        node = root_table
        for elem in path:
            try:
                tableid, fieldname = elem.split("-")
            except ValueError:
                tableid, fieldname = elem, None
            table = datamodel.get_table_by_id(int(tableid))
            field = (
                node.get_field(fieldname) if fieldname else node.get_field(table.name)
            )
            join_path.append(field)
            node = table

        extracted_fieldname, date_part = extract_date_part(field_name)
        field = node.get_field(extracted_fieldname, strict=False)

        tree_rank_name = None
        if field is None:  # try finding tree
            tree_rank_name, field = find_tree_and_field(node, extracted_fieldname)
            if tree_rank_name:
                tree_rank = TreeRankQuery.create(
                    tree_rank_name,
                    node.name
                )
                # doesn't make sense to query across ranks of trees. no, it doesn't block a theoretical query like family -> continent
                join_path.append(tree_rank)
                assert field is not None
                field = node.get_field(field)

        if field is not None:
            join_path.append(field)
            if field.is_temporal() and date_part is None:
                date_part = "Full Date"

        result = cls(
            root_table=root_table,
            root_sql_table=getattr(models, root_table.name),
            join_path=tuple(join_path),
            table=node,
            date_part=date_part,
            tree_rank=tree_rank_name,
            tree_field=field,
        )

        logger.debug(
            "parsed %s (is_relation %s) to %s. extracted_fieldname = %s",
            stringid,
            is_relation,
            result,
            extracted_fieldname,
        )
        return result

    def __init__(self, *args, **kwargs):
        self.validate()

    def get_first_tree_rank(self):
        for node in enumerate(list(self.join_path)):
            if isinstance(node[1], TreeRankQuery):
                return node
        return None

    def contains_tree_rank(self):
        return self.get_first_tree_rank() is not None

    def validate(self):
        valid_date_parts = ("Full Date", "Day", "Month", "Year", None)
        assert self.is_temporal() or self.date_part is None
        if self.date_part not in valid_date_parts:
            raise AssertionError(
                f"Invalid date part '{self.date_part}'. Expected one of {valid_date_parts}",
                {
                    "datePart": self.date_part,
                    "validDateParts": str(valid_date_parts),
                    "localizationKey": "invalidDatePart",
                },
            )

    def to_spquery_attrs(self):
        table_list = make_table_list(self)
        stringid = make_stringid(self, table_list)

        return {
            "tablelist": table_list,
            "stringid": ".".join(stringid),
            "fieldname": stringid[-1],
            "isrelfld": self.is_relationship(),
        }

    def to_stringid(self):
        table_list = make_table_list(self)
        return ".".join(make_stringid(self, table_list))

    def get_field(self):
        try:
            return self.join_path[-1]
        except IndexError:
            return None

    def is_relationship(self):
        return self.get_field() is not None and self.get_field().is_relationship

    def is_temporal(self):
        field = self.get_field()
        return field is not None and field.is_temporal()

    def is_json(self):
        field = self.get_field()
        return field is not None and field.type == "json"

    def build_join(self, query, join_path):
        return query.build_join(self.root_table, self.root_sql_table, join_path)

    def is_auditlog_obj_format_field(self, formatauditobjs):
        return (
            formatauditobjs
            and self.join_path
            and self.table.name.lower() == "spauditlog"
            and self.get_field().name.lower() in ["oldvalue", "newvalue"]
        )

    def is_specify_username_end(self):
        # TODO: Add unit tests.
        return (
            self.join_path
            and self.table.name.lower() == "specifyuser"
            and self.join_path[-1].name == "name"
        )

    def needs_formatted(self):
        return len(self.join_path) == 0 or self.is_relationship()

    def apply_filter(
        self,
        query,
        orm_field,
        field,
        table,
        value=None,
        op_num=None,
        negate=False,
        strict=False,
        collection=None,
        user=None
    ):
        no_filter = op_num is None or (
            self.tree_rank is None and self.get_field() is None
        )
        if not no_filter:
            if isinstance(value, QueryFieldSpec):
                _, other_field, _ = value.add_to_query(query.reset_joinpoint())
                uiformatter = None
                value = other_field
            else:
                uiformatter = field and get_uiformatter(
                    query.collection, table.name, field.name
                )
                value = value

            query_op = QueryOps(uiformatter)
            op = query_op.by_op_num(op_num)
            if query_op.is_precalculated(op_num):
                f = op(
                    orm_field, value, query, is_strict=strict
                )  # Needed if using op_age_range_simple
                # Handle modifying query from op_age_range
                # new_query = op(orm_field, value, query, is_strict=strict)
                # query = query._replace(query=new_query)
                # f = None
                if isinstance(f, Query):
                    query = query._replace(query=f)
                    query = query.reset_joinpoint()
                    return query, None, None
            else:
                op, mod_orm_field, value = apply_special_filter_cases(orm_field, field, table, value, op, op_num, uiformatter, collection, user)
                f = op(mod_orm_field, value)

            predicate = sql.not_(f) if negate else f
        else:
            predicate = None

        query = query.reset_joinpoint()
        return query, orm_field, predicate

    def add_to_query(
        self,
        query,
        value=None,
        op_num=None,
        negate=False,
        formatter=None,
        formatauditobjs=False,
        strict=False,
        collection=None,
        user=None,
    ):
        # print "############################################################################"
        # print "formatauditobjs " + str(formatauditobjs)
        # if self.get_field() is not None:
        #    print "field name " + self.get_field().name
        # print "is auditlog obj format field = " + str(self.is_auditlog_obj_format_field(formatauditobjs))
        # print "############################################################################"
        query, orm_field, field, table = self.add_spec_to_query(query, formatter)
        return self.apply_filter(
            query, orm_field, field, table, value, op_num, negate, strict=strict, collection=collection, user=user
        )

    def add_spec_to_query(
        self, query, formatter=None, aggregator=None, cycle_detector=[]
    ):

        if self.get_field() is None:
            return (
                *query.objectformatter.objformat(query, self.root_sql_table, formatter),
                None,
                self.root_table,
            )

        if self.is_relationship():
            # will be formatting or aggregating related objects
            if self.get_field().type in {"many-to-one", "one-to-one"}:
                query, orm_model, table, field = self.build_join(query, self.join_path)
                query, orm_field = query.objectformatter.objformat(
                    query, orm_model, formatter, cycle_detector
                )
            else:
                query, orm_model, table, field = self.build_join(
                    query, self.join_path[:-1]
                )
                orm_field = query.objectformatter.aggregate(
                    query,
                    self.get_field(),
                    orm_model,
                    aggregator or formatter,
                    cycle_detector,
                )
        else:
            query, orm_model, table, field = self.build_join(query, self.join_path)
            if isinstance(field, TreeRankQuery):
                tree_rank_idx = self.join_path.index(field)
                query, orm_field, field, table = query.handle_tree_field(
                    orm_model,
                    table,
                    field,
                    self.join_path[tree_rank_idx + 1 :],
                    self,
                )
            else:
                try:
                    field_name = self.get_field().name
                    orm_field = getattr(orm_model, field_name)
                except AttributeError:
                    if table.name in PRECALCULATED_FIELDS:
                        field_name = PRECALCULATED_FIELDS[table.name]
                        # orm_field = getattr(orm_model, field_name)
                        orm_field = getattr(
                            orm_model, orm_model._id
                        )  # Replace with recordId, future just remove column from results
                    else:
                        raise

                if field.type == "java.sql.Timestamp":
                    # Only consider the date portion of timestamp fields.
                    # This is to replicate the behavior of Sp6. It might
                    # make sense to condition this on whether there is a
                    # time component in the input value.
                    orm_field = sql.func.DATE(orm_field)

                if field.is_temporal() and self.date_part != "Full Date":
                    orm_field = sql.extract(self.date_part, orm_field)

        return query, orm_field, field, table

def apply_special_filter_cases(orm_field, field, table, value, op, op_num, uiformatter, collection=None, user=None):
    parent_inheritance_pref = get_parent_cat_num_inheritance_setting(collection, user)

    if parent_inheritance_pref: 
        op, orm_field, value = parent_inheritance_filter_cases(orm_field, field, table, value, op, op_num, uiformatter, collection, user)
    else: 
        op, orm_field, value = cog_inheritance_filter_cases(orm_field, field, table, value, op, op_num, uiformatter, collection, user)

    return op, orm_field, value

def cog_inheritance_filter_cases(orm_field, field, table, value, op, op_num, uiformatter, collection=None, user=None):
    if (
        table.name == "CollectionObject"
        and field.name == "catalogNumber"
        and op_num == 1
        and get_cat_num_inheritance_setting(collection, user)
    ):
        sibling_ids = cog_primary_co_sibling_ids(value)
        if sibling_ids:
            # Modify the query to filter operation and values for sibling collection objects
            value = ','.join(sibling_ids)
            orm_field = getattr(sq_CollectionObject, 'collectionObjectId')
            op = QueryOps(uiformatter).by_op_num(10)

    return op, orm_field, value

def cog_primary_co_sibling_ids(cat_num):
    # Get the collection object with the given catalog number
    co = Collectionobject.objects.filter(catalognumber=cat_num).first()
    if not co:
        return []

    # Get the primary group join for the collection object
    cojo = Collectionobjectgroupjoin.objects.filter(childco=co, isprimary=True).first()
    if not cojo:
        return []

    # Get sibling collection objects in the same parent group
    sibling_co_ids = Collectionobjectgroupjoin.objects.filter(
        parentcog=cojo.parentcog, childco__isnull=False
    ).exclude(childco=co).values_list('childco_id', flat=True)

    # Filter siblings with no catalog number and return all IDs as strings
    target_sibling_co_ids = Collectionobject.objects.filter(
        id__in=sibling_co_ids, catalognumber=None
    ).values_list('id', flat=True)

    return [str(i) for i in [co.id] + list(target_sibling_co_ids)]

def parent_inheritance_filter_cases(orm_field, field, table, value, op, op_num, uiformatter, collection=None, user=None):
    if (
        table.name == "CollectionObject"
        and field.name == "catalogNumber"
        and op_num == 1
        and get_parent_cat_num_inheritance_setting(collection, user)
    ):
        children_ids = co_children_ids(value)
        if children_ids:
            # Modify the query to filter operation and values for children collection objects
            value = ','.join(children_ids)
            orm_field = getattr(sq_CollectionObject, 'collectionObjectId')
            op = QueryOps(uiformatter).by_op_num(10)

    return op, orm_field, value

def co_children_ids(cat_num):
    # Get the collection object with the given catalog number
    parentco = Collectionobject.objects.filter(catalognumber=cat_num).first()
    if not parentco:
        return []

    # Get child objects directly from the related name
    children = parentco.children.filter(catalognumber=None)

    # Get their IDs
    target_children_co_ids = children.values_list('id', flat=True)

    return [str(i) for i in [parentco.id] + list(target_children_co_ids)]<|MERGE_RESOLUTION|>--- conflicted
+++ resolved
@@ -86,21 +86,10 @@
     tree_rank_and_field = fieldname.split(" ")
     mapping = make_tree_fieldnames(table)
 
-<<<<<<< HEAD
-    # BUG: Edge case when there's no field AND rank name has a space?
-=======
->>>>>>> fdc2301f
     if len(tree_rank_and_field) == 1:
         return tree_rank_and_field[0], mapping[""]
     
     # Handles case where rank name contains spaces
-<<<<<<< HEAD
-    if len(tree_rank_and_field) > 2:
-        tree_rank_and_field = [" ".join(tree_rank_and_field[:-1]), tree_rank_and_field[-1]]
-    
-    tree_rank, tree_field = tree_rank_and_field
-    return tree_rank, mapping.get(tree_field, tree_field)
-=======
     field = tree_rank_and_field[-1]
     if table.get_field(field) or field in mapping:
         tree_rank = " ".join(tree_rank_and_field[:-1])
@@ -110,7 +99,6 @@
         field = ""
     
     return tree_rank, mapping.get(field, field)
->>>>>>> fdc2301f
 
 
 def make_stringid(fs, table_list):
