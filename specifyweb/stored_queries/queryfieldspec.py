--- conflicted
+++ resolved
@@ -353,11 +353,7 @@
 
         if self.is_relationship():
             # will be formatting or aggregating related objects
-<<<<<<< HEAD
-            if self.get_field().type == "many-to-one":
-=======
             if self.get_field().type in {'many-to-one', 'one-to-one'}:
->>>>>>> 7a677295
                 query, orm_model, table, field = self.build_join(query, self.join_path)
                 query, orm_field = query.objectformatter.objformat(
                     query, orm_model, formatter, cycle_detector
