import logging
import re
from collections import namedtuple, deque
from typing import Union, Optional, Tuple

from specifyweb.specify.utils import get_parent_cat_num_inheritance_setting
from sqlalchemy import sql, Table as SQLTable
from sqlalchemy.orm.query import Query

from specifyweb.specify.load_datamodel import Field, Table
from specifyweb.specify.models import Collectionobject, Collectionobjectgroupjoin, datamodel
from specifyweb.specify.uiformatters import get_uiformatter
from specifyweb.specify.utils import get_cat_num_inheritance_setting
from specifyweb.stored_queries.models import CollectionObject as sq_CollectionObject

from . import models
from .query_ops import QueryOps
from ..specify.load_datamodel import Table, Field, Relationship

logger = logging.getLogger(__name__)

# The stringid is a structure consisting of three fields seperated by '.':
# (1) the join path to the specify field.
# (2) the name of the table containing the field.
# (3) name of the specify field.
STRINGID_RE = re.compile(r"^([^\.]*)\.([^\.]*)\.(.*)$")

# A date field name can be suffixed with 'numericday', 'numericmonth' or 'numericyear'
# to request a filter on that subportion of the date.
DATE_PART_RE = re.compile(r"(.*)((NumericDay)|(NumericMonth)|(NumericYear))$")

# Pull out author or groupnumber field from taxon query fields.
TAXON_FIELD_RE = re.compile(r"(.*) ((Author)|(groupNumber))$")

# Pull out geographyCode field from geography query fields.
GEOGRAPHY_FIELD_RE = re.compile(r"(.*) ((geographyCode))$")

# Look to see if we are dealing with a tree node ID.
TREE_ID_FIELD_RE = re.compile(r"(.*) (ID)$")

# Precalculated fields that are not in the database. Map from table name to field name.
PRECALCULATED_FIELDS = {
    "CollectionObject": "age",
}


def extract_date_part(fieldname):
    match = DATE_PART_RE.match(fieldname)
    if match:
        fieldname, date_part = match.groups()[:2]
        date_part = date_part.replace("Numeric", "")
    else:
        date_part = None
    return fieldname, date_part


def make_table_list(fs):
    path = (
        fs.join_path if not fs.join_path or fs.is_relationship() else fs.join_path[:-1]
    )
    first = [str(fs.root_table.tableId)]

    def field_to_elem(field):
        related_model = datamodel.get_table(field.relatedModelName)
        if field.relatedModelName.lower() == field.name.lower():
            return str(related_model.tableId)
        else:
            return "%d-%s" % (related_model.tableId, field.name.lower())

    rest = [field_to_elem(f) for f in path if not isinstance(f, TreeRankQuery)]
    return ",".join(first + rest)


def make_tree_fieldnames(table: Table, reverse=False):
    mapping = {"ID": table.idFieldName.lower(), "": "fullname"}
    if reverse:
        return {value: key for (key, value) in mapping.items()}
    return mapping


def find_tree_and_field(table, fieldname: str):
    fieldname = fieldname.strip()
    if fieldname == "":
        return None, None
    
    tree_rank_and_field = fieldname.split(" ")
    mapping = make_tree_fieldnames(table)

    # BUG: Edge case when there's no field AND rank name has a space?
    if len(tree_rank_and_field) == 1:
        return tree_rank_and_field[0], mapping[""]
    
    # Handles case where rank name contains spaces
    if len(tree_rank_and_field) > 2:
        tree_rank_and_field = [" ".join(tree_rank_and_field[:-1]), tree_rank_and_field[-1]]
    
    tree_rank, tree_field = tree_rank_and_field
    return tree_rank, mapping.get(tree_field, tree_field)


def make_stringid(fs, table_list):
    tree_ranks = [f.name for f in fs.join_path if isinstance(f, TreeRankQuery)]
    if tree_ranks:
        field_name = tree_ranks
        reverse = make_tree_fieldnames(fs.table, reverse=True)
        last_field_name = fs.join_path[-1].name
        field_name = " ".join(
            [*field_name, reverse.get(last_field_name.lower(), last_field_name)]
        )
    else:
        # BUG: Malformed previous stringids are rejected. they desrve it.
        field_name = fs.join_path[-1].name if fs.join_path else ""
    if fs.date_part is not None and fs.date_part != "Full Date":
        field_name += "Numeric" + fs.date_part
    return table_list, fs.table.name.lower(), field_name.strip()


class TreeRankQuery(Relationship):
    # FUTURE: used to remember what the previous value was. Useless after 6 retires
    original_field: str
    # This is used to query a particular treedef. If this is none, all treedefs are searched, otherwise a specific treedef is searched.
    treedef_id: Optional[int]
    # Yeah this can be inferred from treedef_id but doing it this way avoids a database lookup because we already fetch it once.
    treedef_name: Optional[str]

    def __hash__(self):
        return hash((TreeRankQuery, self.relatedModelName, self.name))

    def __eq__(self, value):
        return (
            isinstance(value, TreeRankQuery)
            and value.name == self.name
            and value.relatedModelName == self.relatedModelName
        )

    @staticmethod
    def create(name, table_name, treedef_id=None, treedef_name=None):
        obj = TreeRankQuery(
            name=name,
            relatedModelName=table_name,
            type="many-to-one",
            column=datamodel.get_table_strict(table_name).idFieldName
        )
        obj.treedef_id = treedef_id
        obj.treedef_name = treedef_name
        return obj

    def get_workbench_name(self):
        from specifyweb.workbench.upload.treerecord import RANK_KEY_DELIMITER
        # Treedef id included to make it easier to pass it to batch edit
        return f"{self.treedef_name}{RANK_KEY_DELIMITER}{self.name}{RANK_KEY_DELIMITER}{self.treedef_id}"


QueryNode = Union[Field, Relationship, TreeRankQuery]
FieldSpecJoinPath = Tuple[QueryNode]


class QueryFieldSpec(
    namedtuple(
        "QueryFieldSpec",
        "root_table root_sql_table join_path table date_part tree_rank tree_field",
    )
):
    root_table: Table
    root_sql_table: SQLTable
    join_path: FieldSpecJoinPath
    table: Table
    date_part: Optional[str]
    tree_rank: Optional[str]
    tree_field: Optional[str]

    @classmethod
    def from_path(cls, path_in, add_id=False):
        path = deque(path_in)
        root_table = datamodel.get_table(path.popleft(), strict=True)

        join_path = []
        node = root_table
        while len(path) > 0:
            fieldname = path.popleft()
            field = node.get_field(fieldname, strict=True)
            join_path.append(field)
            if field.is_relationship:
                node = datamodel.get_table(field.relatedModelName)
            else:
                assert len(path) == 0
                assert not add_id

        if add_id:
            join_path.append(node.idField)

        return cls(
            root_table=root_table,
            root_sql_table=getattr(models, root_table.name),
            join_path=tuple(join_path),
            table=node,
            date_part=(
                "Full Date" if (join_path and join_path[-1].is_temporal()) else None
            ),
            tree_rank=None,
            tree_field=None,
        )

    @classmethod
    def from_stringid(cls, stringid, is_relation):
        path_str, table_name, field_name = STRINGID_RE.match(stringid).groups()
        path = deque(path_str.split(","))
        root_table = datamodel.get_table_by_id(int(path.popleft()))

        if is_relation:
            path.pop()

        join_path = []
        node = root_table
        for elem in path:
            try:
                tableid, fieldname = elem.split("-")
            except ValueError:
                tableid, fieldname = elem, None
            table = datamodel.get_table_by_id(int(tableid))
            field = (
                node.get_field(fieldname) if fieldname else node.get_field(table.name)
            )
            join_path.append(field)
            node = table

        extracted_fieldname, date_part = extract_date_part(field_name)
        field = node.get_field(extracted_fieldname, strict=False)

        tree_rank_name = None
        if field is None:  # try finding tree
            tree_rank_name, field = find_tree_and_field(node, extracted_fieldname)
            if tree_rank_name:
                tree_rank = TreeRankQuery.create(
                    tree_rank_name,
                    node.name
                )
                # doesn't make sense to query across ranks of trees. no, it doesn't block a theoretical query like family -> continent
                join_path.append(tree_rank)
                assert field is not None
                field = node.get_field(field)

        if field is not None:
            join_path.append(field)
            if field.is_temporal() and date_part is None:
                date_part = "Full Date"

        result = cls(
            root_table=root_table,
            root_sql_table=getattr(models, root_table.name),
            join_path=tuple(join_path),
            table=node,
            date_part=date_part,
            tree_rank=tree_rank_name,
            tree_field=field,
        )

        logger.debug(
            "parsed %s (is_relation %s) to %s. extracted_fieldname = %s",
            stringid,
            is_relation,
            result,
            extracted_fieldname,
        )
        return result

    def __init__(self, *args, **kwargs):
        self.validate()

    def get_first_tree_rank(self):
        for node in enumerate(list(self.join_path)):
            if isinstance(node[1], TreeRankQuery):
                return node
        return None

    def contains_tree_rank(self):
        return self.get_first_tree_rank() is not None

    def validate(self):
        valid_date_parts = ("Full Date", "Day", "Month", "Year", None)
        assert self.is_temporal() or self.date_part is None
        if self.date_part not in valid_date_parts:
            raise AssertionError(
                f"Invalid date part '{self.date_part}'. Expected one of {valid_date_parts}",
                {
                    "datePart": self.date_part,
                    "validDateParts": str(valid_date_parts),
                    "localizationKey": "invalidDatePart",
                },
            )

    def to_spquery_attrs(self):
        table_list = make_table_list(self)
        stringid = make_stringid(self, table_list)

        return {
            "tablelist": table_list,
            "stringid": ".".join(stringid),
            "fieldname": stringid[-1],
            "isrelfld": self.is_relationship(),
        }

    def to_stringid(self):
        table_list = make_table_list(self)
        return ".".join(make_stringid(self, table_list))

    def get_field(self):
        try:
            return self.join_path[-1]
        except IndexError:
            return None

    def is_relationship(self):
        return self.get_field() is not None and self.get_field().is_relationship

    def is_temporal(self):
        field = self.get_field()
        return field is not None and field.is_temporal()

    def is_json(self):
        field = self.get_field()
        return field is not None and field.type == "json"

    def build_join(self, query, join_path):
        return query.build_join(self.root_table, self.root_sql_table, join_path)

    def is_auditlog_obj_format_field(self, formatauditobjs):
        return (
            formatauditobjs
            and self.join_path
            and self.table.name.lower() == "spauditlog"
            and self.get_field().name.lower() in ["oldvalue", "newvalue"]
        )

    def is_specify_username_end(self):
        # TODO: Add unit tests.
        return (
            self.join_path
            and self.table.name.lower() == "specifyuser"
            and self.join_path[-1].name == "name"
        )

    def needs_formatted(self):
        return len(self.join_path) == 0 or self.is_relationship()

    def apply_filter(
<<<<<<< HEAD
        self,
        query,
        orm_field,
        field,
        table,
        value=None,
        op_num=None,
        negate=False,
        strict=False,
        collection=None,
        user=None
    ):
        no_filter = op_num is None or (
            self.tree_rank is None and self.get_field() is None
        )
=======
            self,
            query,
            orm_field,
            field,
            table,
            value=None,
            op_num=None,
            negate=False,
            strict=False,
            collection=None,
            user=None):

        no_filter = op_num is None or (self.tree_rank is None and self.get_field() is None)
>>>>>>> 108eafef
        if not no_filter:
            if isinstance(value, QueryFieldSpec):
                _, other_field, _ = value.add_to_query(query.reset_joinpoint())
                uiformatter = None
                value = other_field
            else:
                uiformatter = field and get_uiformatter(
                    query.collection, table.name, field.name
                )
                value = value

            query_op = QueryOps(uiformatter)
            op = query_op.by_op_num(op_num)
            if query_op.is_precalculated(op_num):
                f = op(
                    orm_field, value, query, is_strict=strict
                )  # Needed if using op_age_range_simple
                # Handle modifying query from op_age_range
                # new_query = op(orm_field, value, query, is_strict=strict)
                # query = query._replace(query=new_query)
                # f = None
                if isinstance(f, Query):
                    query = query._replace(query=f)
                    query = query.reset_joinpoint()
                    return query, None, None
            else:
                op, mod_orm_field, value = apply_special_filter_cases(orm_field, field, table, value, op, op_num, uiformatter, collection, user)
                f = op(mod_orm_field, value)

            predicate = sql.not_(f) if negate else f
        else:
            predicate = None

        query = query.reset_joinpoint()
        return query, orm_field, predicate

    def add_to_query(
        self,
        query,
        value=None,
        op_num=None,
        negate=False,
        formatter=None,
        formatauditobjs=False,
        strict=False,
        collection=None,
        user=None,
    ):
        # print "############################################################################"
        # print "formatauditobjs " + str(formatauditobjs)
        # if self.get_field() is not None:
        #    print "field name " + self.get_field().name
        # print "is auditlog obj format field = " + str(self.is_auditlog_obj_format_field(formatauditobjs))
        # print "############################################################################"
        query, orm_field, field, table = self.add_spec_to_query(query, formatter)
        return self.apply_filter(
            query, orm_field, field, table, value, op_num, negate, strict=strict, collection=collection, user=user
        )

    def add_spec_to_query(
        self, query, formatter=None, aggregator=None, cycle_detector=[]
    ):

        if self.get_field() is None:
            return (
                *query.objectformatter.objformat(query, self.root_sql_table, formatter),
                None,
                self.root_table,
            )

        if self.is_relationship():
            # will be formatting or aggregating related objects
            if self.get_field().type in {"many-to-one", "one-to-one"}:
                query, orm_model, table, field = self.build_join(query, self.join_path)
                query, orm_field = query.objectformatter.objformat(
                    query, orm_model, formatter, cycle_detector
                )
            else:
                query, orm_model, table, field = self.build_join(
                    query, self.join_path[:-1]
                )
                orm_field = query.objectformatter.aggregate(
                    query,
                    self.get_field(),
                    orm_model,
                    aggregator or formatter,
                    cycle_detector,
                )
        else:
            query, orm_model, table, field = self.build_join(query, self.join_path)
            if isinstance(field, TreeRankQuery):
                tree_rank_idx = self.join_path.index(field)
                query, orm_field, field, table = query.handle_tree_field(
                    orm_model,
                    table,
                    field,
                    self.join_path[tree_rank_idx + 1 :],
                    self,
                )
            else:
                try:
                    field_name = self.get_field().name
                    orm_field = getattr(orm_model, field_name)
                except AttributeError:
                    if table.name in PRECALCULATED_FIELDS:
                        field_name = PRECALCULATED_FIELDS[table.name]
                        # orm_field = getattr(orm_model, field_name)
                        orm_field = getattr(
                            orm_model, orm_model._id
                        )  # Replace with recordId, future just remove column from results
                    else:
                        raise

                if field.type == "java.sql.Timestamp":
                    # Only consider the date portion of timestamp fields.
                    # This is to replicate the behavior of Sp6. It might
                    # make sense to condition this on whether there is a
                    # time component in the input value.
                    orm_field = sql.func.DATE(orm_field)

                if field.is_temporal() and self.date_part != "Full Date":
                    orm_field = sql.extract(self.date_part, orm_field)

        return query, orm_field, field, table

def apply_special_filter_cases(orm_field, field, table, value, op, op_num, uiformatter, collection=None, user=None):
    parent_inheritance_pref = get_parent_cat_num_inheritance_setting(collection, user)

    if parent_inheritance_pref: 
        op, orm_field, value = parent_inheritance_filter_cases(orm_field, field, table, value, op, op_num, uiformatter, collection, user)
    else: 
        op, orm_field, value = cog_inheritance_filter_cases(orm_field, field, table, value, op, op_num, uiformatter, collection, user)

    return op, orm_field, value

def cog_inheritance_filter_cases(orm_field, field, table, value, op, op_num, uiformatter, collection=None, user=None):
    if (
        table.name == "CollectionObject"
        and field.name == "catalogNumber"
        and op_num == 1
        and get_cat_num_inheritance_setting(collection, user)
    ):
        sibling_ids = cog_primary_co_sibling_ids(value)
        if sibling_ids:
            # Modify the query to filter operation and values for sibling collection objects
            value = ','.join(sibling_ids)
            orm_field = getattr(sq_CollectionObject, 'collectionObjectId')
            op = QueryOps(uiformatter).by_op_num(10)

    return op, orm_field, value

def cog_primary_co_sibling_ids(cat_num):
    # Get the collection object with the given catalog number
    co = Collectionobject.objects.filter(catalognumber=cat_num).first()
    if not co:
        return []

    # Get the primary group join for the collection object
    cojo = Collectionobjectgroupjoin.objects.filter(childco=co, isprimary=True).first()
    if not cojo:
        return []

    # Get sibling collection objects in the same parent group
    sibling_co_ids = Collectionobjectgroupjoin.objects.filter(
        parentcog=cojo.parentcog, childco__isnull=False
    ).exclude(childco=co).values_list('childco_id', flat=True)

    # Filter siblings with no catalog number and return all IDs as strings
    target_sibling_co_ids = Collectionobject.objects.filter(
        id__in=sibling_co_ids, catalognumber=None
    ).values_list('id', flat=True)

    return [str(i) for i in [co.id] + list(target_sibling_co_ids)]

def parent_inheritance_filter_cases(orm_field, field, table, value, op, op_num, uiformatter, collection=None, user=None):
    if (
        table.name == "CollectionObject"
        and field.name == "catalogNumber"
        and op_num == 1
        and get_parent_cat_num_inheritance_setting(collection, user)
    ):
        children_ids = co_children_ids(value)
        if children_ids:
            # Modify the query to filter operation and values for children collection objects
            value = ','.join(children_ids)
            orm_field = getattr(sq_CollectionObject, 'collectionObjectId')
            op = QueryOps(uiformatter).by_op_num(10)

    return op, orm_field, value

def co_children_ids(cat_num):
    # Get the collection object with the given catalog number
    parentco = Collectionobject.objects.filter(catalognumber=cat_num).first()
    if not parentco:
        return []

    # Get child objects directly from the related name
    children = parentco.children.filter(catalognumber=None)

    # Get their IDs
    target_children_co_ids = children.values_list('id', flat=True)

    return [str(i) for i in [parentco.id] + list(target_children_co_ids)]<|MERGE_RESOLUTION|>--- conflicted
+++ resolved
@@ -344,7 +344,6 @@
         return len(self.join_path) == 0 or self.is_relationship()
 
     def apply_filter(
-<<<<<<< HEAD
         self,
         query,
         orm_field,
@@ -360,21 +359,6 @@
         no_filter = op_num is None or (
             self.tree_rank is None and self.get_field() is None
         )
-=======
-            self,
-            query,
-            orm_field,
-            field,
-            table,
-            value=None,
-            op_num=None,
-            negate=False,
-            strict=False,
-            collection=None,
-            user=None):
-
-        no_filter = op_num is None or (self.tree_rank is None and self.get_field() is None)
->>>>>>> 108eafef
         if not no_filter:
             if isinstance(value, QueryFieldSpec):
                 _, other_field, _ = value.add_to_query(query.reset_joinpoint())
