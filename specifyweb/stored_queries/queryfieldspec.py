--- conflicted
+++ resolved
@@ -4,12 +4,8 @@
 from collections import namedtuple, deque
 from typing import Union, Optional, Tuple
 
-<<<<<<< HEAD
 from sqlalchemy import sql, Table as SQLTable
-=======
-from sqlalchemy import sql
 from sqlalchemy.orm.query import Query
->>>>>>> eebbae4b
 
 from specifyweb.specify.load_datamodel import Field, Table
 from specifyweb.specify.models import datamodel
