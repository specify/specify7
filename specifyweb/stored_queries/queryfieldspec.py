--- conflicted
+++ resolved
@@ -341,7 +341,6 @@
 
     def needs_formatted(self):
         return len(self.join_path) == 0 or self.is_relationship()
-<<<<<<< HEAD
 
     def apply_filter(
         self,
@@ -353,26 +352,12 @@
         op_num=None,
         negate=False,
         strict=False,
+        collection=None,
+        user=None
     ):
         no_filter = op_num is None or (
             self.tree_rank is None and self.get_field() is None
         )
-=======
-    
-    def apply_filter(
-            self,
-            query,
-            orm_field,
-            field,
-            table,
-            value=None,
-            op_num=None,
-            negate=False,
-            strict=False,
-            collection=None,
-            user=None):
-        no_filter = op_num is None or (self.tree_rank is None and self.get_field() is None)
->>>>>>> 7709e757
         if not no_filter:
             if isinstance(value, QueryFieldSpec):
                 _, other_field, _ = value.add_to_query(query.reset_joinpoint())
@@ -417,11 +402,8 @@
         formatter=None,
         formatauditobjs=False,
         strict=False,
-<<<<<<< HEAD
-=======
         collection=None,
         user=None,
->>>>>>> 7709e757
     ):
         # print "############################################################################"
         # print "formatauditobjs " + str(formatauditobjs)
@@ -430,13 +412,9 @@
         # print "is auditlog obj format field = " + str(self.is_auditlog_obj_format_field(formatauditobjs))
         # print "############################################################################"
         query, orm_field, field, table = self.add_spec_to_query(query, formatter)
-<<<<<<< HEAD
         return self.apply_filter(
-            query, orm_field, field, table, value, op_num, negate, strict=strict
-        )
-=======
-        return self.apply_filter(query, orm_field, field, table, value, op_num, negate, strict=strict, collection=collection, user=user)
->>>>>>> 7709e757
+            query, orm_field, field, table, value, op_num, negate, strict=strict, collection=collection, user=user
+        )
 
     def add_spec_to_query(
         self, query, formatter=None, aggregator=None, cycle_detector=[]
