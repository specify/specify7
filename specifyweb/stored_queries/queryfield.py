--- conflicted
+++ resolved
@@ -8,7 +8,6 @@
 
 logger = logging.getLogger(__name__)
 
-<<<<<<< HEAD
 EphemeralField = namedtuple(
     "EphemeralField",
     "stringId isRelFld operStart startValue isNot isDisplay sortType formatName",
@@ -42,17 +41,7 @@
     display: bool
     format_name: Optional[str]
     sort_type: int
-=======
-class QueryField(namedtuple('QueryField', [
-    'fieldspec',
-    'op_num',
-    'value',
-    'negate',
-    'display',
-    'format_name',
-    'sort_type',
-    'strict'])):
->>>>>>> accdd2b7
+    strict: bool
 
     @classmethod
     def from_spqueryfield(cls, field: EphemeralField, value=None):
@@ -63,7 +52,6 @@
             # force no filtering on formatted / aggregated fields
             value = ""
 
-<<<<<<< HEAD
         return cls(
             fieldspec=fieldspec,
             op_num=field.operStart,
@@ -72,17 +60,8 @@
             display=field.isDisplay,
             format_name=field.formatName,
             sort_type=field.sortType,
+            strict=field.isStrict,
         )
-=======
-        return cls(fieldspec = fieldspec,
-                   op_num    = field.operStart,
-                   value     = field.startValue if value is None else value,
-                   negate    = field.isNot,
-                   display   = field.isDisplay,
-                   format_name = field.formatName,
-                   sort_type = field.sortType,
-                   strict = field.isStrict)
->>>>>>> accdd2b7
 
     def add_to_query(self, query, no_filter=False, formatauditobjs=False):
         logger.info("adding field %s", self)
@@ -105,8 +84,5 @@
             negate=self.negate,
             formatter=self.format_name,
             formatauditobjs=formatauditobjs,
-<<<<<<< HEAD
-=======
             strict=self.strict,
->>>>>>> accdd2b7
         )