--- conflicted
+++ resolved
@@ -859,15 +859,9 @@
     def to_upload_plan(
         self,
         base_table: Table,
-<<<<<<< HEAD
-        localization_dump: Dict[str, Dict[str, str]],
-        query_fields: List[QueryField],
-        fields_added: Dict[str, int],
-=======
         localization_dump: dict[str, dict[str, str]],
         query_fields: list[QueryField],
         fields_added: dict[str, int],
->>>>>>> fdc2301f
         get_column_id: Callable[[str], int],
         omit_relationships: bool,
     ) -> tuple[list[tuple[tuple[int, int], str]], Uploadable]:
@@ -1092,21 +1086,12 @@
             field_labels = localization_dump.get(table_name, {})
             field_labels[field_name] = caption
             localization_dump[table_name] = field_labels
-<<<<<<< HEAD
 
     naive_row_plan = RowPlanMap.get_row_plan(visible_fields)
     all_tree_info = get_all_tree_information(props["collection"], props["user"].id)
     base_table = datamodel.get_table_by_id_strict(tableid, strict=True)
     running_path = [base_table.name]
 
-=======
-
-    naive_row_plan = RowPlanMap.get_row_plan(visible_fields)
-    all_tree_info = get_all_tree_information(props["collection"], props["user"].id)
-    base_table = datamodel.get_table_by_id_strict(tableid, strict=True)
-    running_path = [base_table.name]
-
->>>>>>> fdc2301f
     if treedefsfilter is not None:
         all_tree_info = filter_tree_info(treedefsfilter, all_tree_info)
     row_plan = naive_row_plan.rewrite(base_table, all_tree_info, running_path)
