# type: ignore

# ^^ The above is because we etensively use recursive typedefs of named tuple in this file not supported on our MyPy 0.97 version.
# When typechecked in MyPy 1.11 (supports recursive typedefs), there is no type issue in the file.
# However, using 1.11 makes things slower in other files.

from functools import reduce
from typing import (
    Any,
    Callable,
    Dict,
    List,
    NamedTuple,
    Optional,
    Tuple,
    TypedDict,
    Union,
    Literal,
)
from specifyweb.permissions.permissions import has_target_permission
from specifyweb.specify.filter_by_col import CONCRETE_HIERARCHY
from specifyweb.specify.models import datamodel
from specifyweb.specify.load_datamodel import Field, Relationship, Table
from specifyweb.specify.datamodel import is_tree_table
from specifyweb.specify.tree_views import get_all_tree_information, TREE_INFORMATION
from specifyweb.stored_queries.execution import execute
from specifyweb.stored_queries.queryfield import QueryField, fields_from_json
from specifyweb.stored_queries.queryfieldspec import (
    QueryFieldSpec,
    QueryNode,
    TreeRankQuery,
)
from specifyweb.workbench.models import Spdataset
from specifyweb.workbench.permissions import BatchEditDataSetPT
from specifyweb.workbench.upload.treerecord import TreeRecord, TreeRankRecord, RANK_KEY_DELIMITER
from specifyweb.workbench.upload.upload_plan_schema import parse_column_options
from specifyweb.workbench.upload.upload_table import UploadTable
from specifyweb.workbench.upload.uploadable import NULL_RECORD, Uploadable
from specifyweb.workbench.views import regularize_rows
from specifyweb.specify.func import Func
from . import models
import json

from specifyweb.workbench.upload.upload_plan_schema import schema
from jsonschema import validate

from django.db import transaction
from decimal import Decimal

MaybeField = Callable[[QueryFieldSpec], Optional[Field]]

# TODO:
# Investigate if any/some/most of the logic for making an upload plan could be moved to frontend and reused.
#   - does generation of upload plan in the backend bc upload plan is not known (we don't know count of to-many).
#       - seemed complicated to merge upload plan from the frontend
#   - need to place id markers at correct level, so need to follow upload plan anyways.
# REFACTOR: Break this file into smaller pieaces

# TODO: Play-around with localizing
BATCH_EDIT_NULL_RECORD_DESCRIPTION = "(Not included in the query results)"

# TODO: add backend support for making system tables readonly
BATCH_EDIT_READONLY_TABLES = [*CONCRETE_HIERARCHY]

BATCH_EDIT_SHARED_READONLY_FIELDS = [
    "timestampcreated",
    "timestampmodified",
    "version",
    "nodenumber",
    "highestchildnodenumber",
    "rankid",
    "fullname",
    "age",
]

BATCH_EDIT_SHARED_READONLY_RELATIONSHIPS = ["createdbyagent", "modifiedbyagent"]

BATCH_EDIT_REQUIRED_TREE_FIELDS = ["name"]


def get_readonly_fields(table: Table):
    fields = [*BATCH_EDIT_SHARED_READONLY_FIELDS, table.idFieldName.lower()]
    relationships = [
        rel.name
        for rel in table.relationships
        if rel.relatedModelName.lower() in BATCH_EDIT_READONLY_TABLES
    ]
    if table.name.lower() == "determination":
        relationships = ["preferredtaxon"]
    elif is_tree_table(table):
        relationships = ["definitionitem"]

    return fields, [*BATCH_EDIT_SHARED_READONLY_RELATIONSHIPS, *relationships]


FLOAT_FIELDS = ["java.lang.Float", "java.lang.Double", "java.math.BigDecimal"]


def parse(value: Optional[Any], query_field: QueryField) -> Any:
    field = query_field.fieldspec.get_field()
    if field is None or value is None:
        return value
    if field.type in FLOAT_FIELDS:
        return float(value)
    return value


def _get_nested_order(field_spec: QueryFieldSpec):
    # don't care about ordernumber if it ain't nested
    # won't affect logic, just data being saved.
    if len(field_spec.join_path) == 0:
        return None
    return field_spec.table.get_field("ordernumber")


batch_edit_fields: Dict[str, Tuple[MaybeField, int]] = {
    # technically, if version updates are correct, this is useless beyond base tables
    # and to-manys. TODO: Do just that. remove it. sorts asc. using sort, the optimized
    # dataset construction takes place.
    "id": (lambda field_spec: field_spec.table.idField, 1),
    # version control gets added here. no sort.
    "version": (lambda field_spec: field_spec.table.get_field("version"), 0),
    # ordernumber. no sort (actually adding a sort here is useless)
    "order": (_get_nested_order, 1),
}


class BatchEditFieldPack(NamedTuple):
    field: Optional[QueryField] = None
    idx: Optional[int] = None  # default value not there, for type safety
    value: Any = None  # stricten this?


class BatchEditPack(NamedTuple):
    id: BatchEditFieldPack
    order: BatchEditFieldPack
    version: BatchEditFieldPack

    # extends a path to contain the last field + for a defined fields
    @staticmethod
    def from_field_spec(field_spec: QueryFieldSpec) -> "BatchEditPack":
        # don't care about which way. bad things will happen if not sorted.
        # not using assert () since it can be optimised out.
        if batch_edit_fields["id"][1] == 0 or batch_edit_fields["order"][1] == 0:
            raise Exception("the ID field should always be sorted!")

        def extend_callback(sort_type):
            def _callback(field):
                return BatchEditPack._query_field(
                    field_spec._replace(
                        join_path=(*field_spec.join_path, field), date_part=None
                    ),
                    sort_type,
                )

            return _callback

        new_field_specs = {
            key: BatchEditFieldPack(
                idx=None,
                field=Func.maybe(callback(field_spec), extend_callback(sort_type)),
                value=None,
            )
            for key, (callback, sort_type) in batch_edit_fields.items()
        }
        return BatchEditPack(**new_field_specs)

    def merge(self, other: "BatchEditPack") -> "BatchEditPack":
        return BatchEditPack(
            id=self.id if self.id.field is not None else other.id,
            version=self.version if self.version.field is not None else other.version,
            order=self.order if self.order.field is not None else other.order,
        )

    # a basic query field spec to field
    @staticmethod
    def _query_field(field_spec: QueryFieldSpec, sort_type: int):
        return QueryField(
            fieldspec=field_spec,
            op_num=8,
            value=None,
            negate=False,
            display=True,
            format_name=None,
            sort_type=sort_type,
            strict=False,
        )

    def _index(
        self,
        start_idx: int,
        current: Tuple[Dict[str, BatchEditFieldPack], List[QueryField]],
        next: Tuple[int, Tuple[str, Tuple[MaybeField, int]]],
    ):
        current_dict, fields = current
        field_idx, (field_name, _) = next
        value: BatchEditFieldPack = getattr(self, field_name)
        new_dict = {
            **current_dict,
            field_name: value._replace(
                field=None, idx=((field_idx + start_idx) if value.field else None)
            ),
        }
        new_fields = fields if value.field is None else [*fields, value.field]
        return new_dict, new_fields

    def index_plan(self, start_index=0) -> Tuple["BatchEditPack", List[QueryField]]:
        init: Tuple[Dict[str, BatchEditFieldPack], List[QueryField]] = (
            {},
            [],
        )
        _dict, fields = reduce(
            lambda accum, next: self._index(
                start_idx=start_index, current=accum, next=next
            ),
            enumerate(batch_edit_fields.items()),
            init,
        )
        return BatchEditPack(**_dict), fields

    def bind(self, row: Tuple[Any]):
        return BatchEditPack(
            id=self.id._replace(
                value=row[self.id.idx] if self.id.idx is not None else None,
            ),
            order=self.order._replace(
                value=row[self.order.idx] if self.order.idx is not None else None
            ),
            version=self.version._replace(
                value=row[self.version.idx] if self.version.idx is not None else None
            ),
        )

    def to_json(self) -> Dict[str, Any]:
        return {
            "id": self.id.value,
            "ordernumber": self.order.value,
            "version": self.version.value,
        }

    # we not only care that it is part of tree, but also care that there is rank to tree
    def is_part_of_tree(self, query_fields: List[QueryField]) -> bool:
        if self.id.idx is None:
            return False
        id_field = self.id.idx
        field = query_fields[id_field - 1]
        join_path = field.fieldspec.join_path
        if len(join_path) < 2:
            return False
        return isinstance(join_path[-2], TreeRankQuery)
    
def get_tree_rank_record(key) -> TreeRankRecord:
    from specifyweb.workbench.upload.treerecord import RANK_KEY_DELIMITER

    tree_name, rank_name, tree_def_id = tuple(key.split(RANK_KEY_DELIMITER))
    return TreeRankRecord(RANK_KEY_DELIMITER.join([tree_name, rank_name]), int(tree_def_id))


# These constants are purely for memory optimization, no code depends and/or cares if this is constant.
EMPTY_FIELD = BatchEditFieldPack()
EMPTY_PACK = BatchEditPack(id=EMPTY_FIELD, order=EMPTY_FIELD, version=EMPTY_FIELD)


# FUTURE: this already supports nested-to-many for most part
# wb plan, but contains query fields along with indexes to look-up in a result row.
# TODO: see if it can be moved + combined with front-end logic. I kept all parsing on backend, but there might be possible beneft in doing this
# on the frontend (it already has code from mapping path -> upload plan)
class RowPlanMap(NamedTuple):
    batch_edit_pack: BatchEditPack
    columns: List[BatchEditFieldPack] = []
    to_one: Dict[str, "RowPlanMap"] = {}
    to_many: Dict[str, "RowPlanMap"] = {}
    is_naive: bool = True
    tree_rank: Optional[TreeRankQuery] = None

    @staticmethod
    def _merge(
        current: Dict[str, "RowPlanMap"], other: Tuple[str, "RowPlanMap"]
    ) -> Dict[str, "RowPlanMap"]:
        key, other_plan = other
        return {
            **current,
            # merge if other is also found in ours
            key: (other_plan if key not in current else current[key].merge(other_plan)),
        }

    # takes two row plans, combines them together. Adjusts is_naive.
    def merge(self: "RowPlanMap", other: "RowPlanMap") -> "RowPlanMap":
        new_columns = [*self.columns, *other.columns]
        batch_edit_pack = other.batch_edit_pack.merge(self.batch_edit_pack)
        is_self_naive = self.is_naive and other.is_naive
        # BUG: Handle this more gracefully for to-ones.
        # That is, we'll currently incorrectly disallow making new ones. Fine for now.
        to_one = reduce(RowPlanMap._merge, other.to_one.items(), self.to_one)
        to_many = reduce(RowPlanMap._merge, other.to_many.items(), self.to_many)
        assert not (
            (self.tree_rank is None) ^ (other.tree_rank is None)
        ), "Trying to merge inconsistent rowplanmaps"
        return RowPlanMap(
            batch_edit_pack,
            new_columns,
            to_one,
            to_many,
            is_naive=is_self_naive,
            tree_rank=self.tree_rank,
        )

    @staticmethod
    def _index(
        current: Tuple[int, Dict[str, "RowPlanMap"], List[QueryField]],
        other: Tuple[str, "RowPlanMap"],
    ):
        next_start_index = current[0]
        other_indexed, fields = other[1].index_plan(start_index=next_start_index)
        to_return = (
            (next_start_index + len(fields)),
            {**current[1], other[0]: other_indexed},
            [*current[2], *fields],
        )
        return to_return

    # to make things simpler, returns the QueryFields along with indexed plan, which are expected to be used together
    def index_plan(self, start_index=1) -> Tuple["RowPlanMap", List[QueryField]]:
        next_index = len(self.columns) + start_index
        # For optimization, and sanity, we remove the field from columns, as they are now completely redundant (we always know what they are using the id)
        _columns = [
            column._replace(idx=index, field=None)
            for index, column in zip(range(start_index, next_index), self.columns)
        ]
        _batch_indexed, _batch_fields = (
            self.batch_edit_pack.index_plan(start_index=next_index)
            if self.batch_edit_pack
            else (None, [])
        )
        next_index += len(_batch_fields)
        init: Callable[[int], Tuple[int, Dict[str, RowPlanMap], List[QueryField]]] = (
            lambda _start: (_start, {}, [])
        )
        next_index, _to_one, to_one_fields = reduce(
            RowPlanMap._index,
            # makes the order deterministic, would be funny otherwise
            Func.sort_by_key(self.to_one),
            init(next_index),
        )
        next_index, _to_many, to_many_fields = reduce(
            RowPlanMap._index, Func.sort_by_key(self.to_many), (init(next_index))
        )
        column_fields = [column.field for column in self.columns if column.field]
        return (
            RowPlanMap(
                columns=_columns,
                to_one=_to_one,
                to_many=_to_many,
                batch_edit_pack=_batch_indexed,
                is_naive=self.is_naive,
            ),
            [*column_fields, *_batch_fields, *to_one_fields, *to_many_fields],
        )

    # helper for generating an row plan for a single query field
    # handles formatted/aggregated self or relationships correctly (places them in upload-plan at correct level)
    # it's complicated to place aggregated within the to-many table. but, since we don't map it to anything, we equivalently place it
    # on the penultimate table's column. that is, say collectingevent -> collectors (aggregated). Semantically, (aggregated) should be on
    # on the colletors table (as a column). Instead, we put it as a column in collectingevent. This has no visual difference (it is unmapped) anyways.
    @staticmethod
    def _recur_row_plan(
        running_path: List[QueryNode],  # using tuple causes typing issue
        next_path: List[QueryNode],
        next_table: Table,  # bc queryfieldspecs will be terminated early on
        original_field: QueryField,
    ) -> "RowPlanMap":

        original_field_spec = original_field.fieldspec

        # contains partial path
        partial_field_spec = original_field_spec._replace(
            join_path=tuple(running_path), table=next_table
        )

        # to handle CO->(formatted), that's it. this function will never be called with empty path other than top-level formatted/aggregated
        rest: List[QueryNode] = []

        if len(next_path) == 0:
            node = None
            rest = []
        else:
            node = next_path[0]
            rest = next_path[1:]

        # Meh, simplifies other stuff going on in other places
        # that is, we'll include the pack of CO if query is like CO -> (formatted) or CO -> CE (formatted).
        # No, this doesn't mean IDs of the formatted/aggregated are including (that is impossible)
        batch_edit_pack = BatchEditPack.from_field_spec(partial_field_spec)

        if len(rest) == 0:
            # we are at the end
            return RowPlanMap(
                columns=[BatchEditFieldPack(field=original_field)],
                batch_edit_pack=batch_edit_pack,
                is_naive=(original_field.op_num == 8),
            )

        assert isinstance(node, TreeRankQuery) or isinstance(
            node, Relationship
        ), "using a non-relationship as a pass through!"

        rel_type = (
            "to_many"
            if node.type.endswith("to-many") or node.type == "zero-to-one" or node.is_remote_to_one()
            else "to_one"
        )

        rel_name = (
            node.name.lower() if not isinstance(node, TreeRankQuery) else node.name
        )

        remaining_map = RowPlanMap._recur_row_plan(
            [*running_path, node],
            rest,
            datamodel.get_table_strict(node.relatedModelName),
            original_field,
        )

        remaining_map = remaining_map._replace(tree_rank=node if isinstance(node, TreeRankQuery) else None)

        boiler = RowPlanMap(
            columns=[],
            batch_edit_pack=batch_edit_pack,
        )

        rest_plan = {rel_name: remaining_map}
        if rel_type == "to_one":
            # Propagate is_naive up
            return boiler._replace(
                is_naive=remaining_map.is_naive, to_one=rest_plan
            )

        # bc the user eperience guys want to be able to make new dets/preps one hop away
        # but, we can't allow it for ordernumber when filtering. pretty annoying.
        # and definitely not naive for any tree, well, technically it is possible, but for user's sake.
        is_naive = not is_tree_table(next_table) and (
            (
                len(running_path) == 0
                and (remaining_map.batch_edit_pack.order.field is None)
            )
            or remaining_map.is_naive
        )
        return boiler._replace(
            to_many={
                # to force-naiveness
                rel_name: remaining_map._replace(is_naive=is_naive)
            }
        )

    # generates multiple row plan maps, and merges them into one
    # this doesn't index the row plan, bc that is complicated.
    # instead, see usage of index_plan() which indexes the plan in one go.
    @staticmethod
    def get_row_plan(fields: List[QueryField]) -> "RowPlanMap":
        start: List[QueryNode] = []
        iter = [
            RowPlanMap._recur_row_plan(
                start,
                list(field.fieldspec.join_path),
                field.fieldspec.root_table,
                field,
            )
            for field in fields
        ]

        plan = reduce(
            lambda current, other: current.merge(other),
            iter,
            RowPlanMap(batch_edit_pack=EMPTY_PACK),
        )
        return plan

    @staticmethod
    def _bind_null(value: "RowPlanCanonical") -> List["RowPlanCanonical"]:
        if value.batch_edit_pack.id.value is None:
            return []
        return [value]

    def bind(
        self, row: Tuple[Any], query_fields: List[QueryField]
    ) -> "RowPlanCanonical":
        columns = [
            column._replace(
                # accounting for id below
                value=parse(row[column.idx], query_fields[column.idx - 1]),
                field=None,
            )
            for column in self.columns
            # Careful: this can be 0, so not doing "if not column.idx"
            if column.idx is not None
        ]
        to_ones = {
            key: value.bind(row, query_fields) for (key, value) in self.to_one.items()
        }
        to_many = {
            key: RowPlanMap._bind_null(value.bind(row, query_fields))
            for (key, value) in self.to_many.items()
        }
        pack = self.batch_edit_pack.bind(row)
        return RowPlanCanonical(pack, columns, to_ones, to_many)

    # gets a null record to fill-out empty space
    # doesn't support nested-to-many's yet - complicated
    def nullify(self, parent_is_phantom=False) -> "RowPlanCanonical":
        # since is_naive is set,
        is_phantom = parent_is_phantom or not self.is_naive
        columns = [
            pack._replace(
                value=BATCH_EDIT_NULL_RECORD_DESCRIPTION if is_phantom else None
            )
            for pack in self.columns
        ]
        to_ones = {
            key: value.nullify(is_phantom) for (key, value) in self.to_one.items()
        }
        batch_edit_pack = self.batch_edit_pack._replace(
            id=self.batch_edit_pack.id._replace(
                value=(NULL_RECORD if is_phantom else None)
            )
        )
        return RowPlanCanonical(batch_edit_pack, columns, to_ones)

    # a fake upload plan that keeps track of the maximum ids / order numbrs seen in to-manys
    def to_many_planner(self) -> "RowPlanMap":
        to_one = {key: value.to_many_planner() for (key, value) in self.to_one.items()}
        to_many = {
            key: RowPlanMap(
                batch_edit_pack=(
                    BatchEditPack(
                        order=BatchEditFieldPack(value=0),
                        id=EMPTY_FIELD,
                        version=EMPTY_FIELD,
                    )
                    if value.batch_edit_pack.order.idx is not None
                    # only use id if order field is not present
                    else BatchEditPack(
                        id=BatchEditFieldPack(value=0),
                        order=EMPTY_FIELD,
                        version=EMPTY_FIELD,
                    )
                )
            )
            for (key, value) in self.to_many.items()
        }
        return RowPlanMap(
            batch_edit_pack=EMPTY_PACK,
            columns=[],
            to_one=to_one,
            to_many=to_many,
        )

    def rewrite(
        self, table: Table, all_tree_info: TREE_INFORMATION, running_path=[]
    ) -> "RowPlanMap":
        from .batch_edit_query_rewrites import _batch_edit_rewrite  # ugh, fix this

        # NOTE: This is written in a very generic way, and makes future rewrites also not too hard.
        # However, tree rank rewrites was probably the hardest that needed to be done.
        return _batch_edit_rewrite(self, table, all_tree_info, running_path)


# the main data-structure which stores the data
# RowPlanMap is just a map, this stores actual data (to many is a dict of list, rather than just a dict)
# maybe unify that with RowPlanMap?


class RowPlanCanonical(NamedTuple):
    batch_edit_pack: BatchEditPack
    columns: List[BatchEditFieldPack] = []
    to_one: Dict[str, "RowPlanCanonical"] = {}
    to_many: Dict[str, List["RowPlanCanonical"]] = {}

    @staticmethod
    def _maybe_extend(
        values: List["RowPlanCanonical"],
        result: Tuple[bool, "RowPlanCanonical"],
    ):
        is_new = result[0]
        new_values = (is_new, [*values, result[1]] if is_new else values)
        return new_values

    # FUTURE: already handles nested to-many.
    def merge(
        self, row: Tuple[Any], indexed_plan: RowPlanMap, query_fields: List[QueryField]
    ) -> Tuple[bool, "RowPlanCanonical"]:
        # nothing to compare against. useful for recursion + handing default null as default value for reduce
        if self.batch_edit_pack.id.value is None:
            return False, indexed_plan.bind(row, query_fields)

        # trying to defer actual bind to later
        batch_fields = indexed_plan.batch_edit_pack.bind(row)
        if batch_fields.id.value != self.batch_edit_pack.id.value:
            # if the id itself is different, we are on a different record. just bind and return
            return True, indexed_plan.bind(row, query_fields)

        # now, ids are the same. no reason to bind other's to one.
        # however, still need to handle to-manys inside to-ones (this will happen when a row gets duplicated due to to-many)
        def _reduce_to_one(
            accum: Tuple[bool, Dict[str, "RowPlanCanonical"]],
            current: Tuple[str, RowPlanCanonical],
        ):
            key, value = current
            is_stalled, previous_chain = accum
            new_stalled, result = (
                (True, value)
                if is_stalled
                else value.merge(row, indexed_plan.to_one[key], query_fields)
            )
            return (is_stalled or new_stalled, {**previous_chain, key: result})

        init: Tuple[bool, Dict[str, RowPlanCanonical]] = (False, {})
        to_one_stalled, to_one = reduce(
            _reduce_to_one, Func.sort_by_key(self.to_one), init
        )

        # the most tricky lines in this file
        def _reduce_to_many(
            accum: Tuple[int, List[Tuple[str, bool, List["RowPlanCanonical"]]]],
            current: Tuple[str, List[RowPlanCanonical]],
        ):
            key, values = current
            previous_length, previous_chain = accum
            is_stalled = previous_length > 1
            if len(values) == 0:
                new_values = []
                new_stalled = False
            else:
                new_stalled, new_values = (
                    (True, values)
                    if is_stalled
                    else RowPlanCanonical._maybe_extend(
                        values,
                        values[-1].merge(row, indexed_plan.to_many[key], query_fields),
                    )
                )
            return (
                max(len(new_values), previous_length),
                [*previous_chain, (key, is_stalled or new_stalled, new_values)],
            )

        if to_one_stalled:
            to_many = self.to_many
            to_many_stalled = True
        else:
            # We got stalled early on.
            init_to_many: Tuple[
                int, List[Tuple[str, bool, List["RowPlanCanonical"]]]
            ] = (0, [])
            most_length, to_many_result = reduce(
                _reduce_to_many, Func.sort_by_key(self.to_many), init_to_many
            )

            to_many_stalled = (
                any(results[1] for results in to_many_result) or most_length > 1
            )
            to_many = {key: values for (key, _, values) in to_many_result}

        # TODO: explain why those arguments
        stalled = to_one_stalled or to_many_stalled
        return stalled, RowPlanCanonical(
            self.batch_edit_pack,
            self.columns,
            to_one,
            to_many,
        )

    @staticmethod
    def _update_id_order(values: List["RowPlanCanonical"], plan: RowPlanMap):
        is_id = plan.batch_edit_pack.order.value is None
        new_value = (
            len(values)
            if is_id
            else (
                0
                if len(values) == 0
                else max([value.batch_edit_pack.order.value for value in values])
            )
        )
        current_value = (
            plan.batch_edit_pack.order.value
            if not is_id
            else plan.batch_edit_pack.id.value
        )
        new_pack = BatchEditFieldPack(field=None, value=max(new_value, current_value))
        return RowPlanMap(
            batch_edit_pack=(
                plan.batch_edit_pack._replace(id=new_pack)
                if is_id
                else plan.batch_edit_pack._replace(order=new_pack)
            )
        )

    # as we iterate through rows, need to update the to-many stats (number of ids or maximum order we saw)
    # this is done to expand the rows at the end
    def update_to_manys(self, to_many_planner: RowPlanMap) -> RowPlanMap:
        to_one = {
            key: value.update_to_manys(to_many_planner.to_one[key])
            for (key, value) in self.to_one.items()
        }
        to_many = {
            key: RowPlanCanonical._update_id_order(values, to_many_planner.to_many[key])
            for key, values in self.to_many.items()
        }
        return RowPlanMap(batch_edit_pack=EMPTY_PACK, to_one=to_one, to_many=to_many)

    @staticmethod
    def _extend_id_order(
        values: List["RowPlanCanonical"],
        to_many_planner: RowPlanMap,
        indexed_plan: RowPlanMap,
    ) -> List["RowPlanCanonical"]:
        is_id = to_many_planner.batch_edit_pack.order.value is None
        fill_out = None
        # minor memoization, hehe
        null_record = indexed_plan.nullify()
        if not is_id:  # if order is present, things are more complex
            max_order = (
                0
                if len(values) == 0
                else max([value.batch_edit_pack.order.value for value in values])
            )
            # this might be useless
            assert len(values) == 0 or (
                len(set([value.batch_edit_pack.order.value for value in values]))
                == len(values)
            )
            # fill-in before, out happens later anyways
            fill_in_range = range(
                min(max_order, to_many_planner.batch_edit_pack.order.value) + 1
            )
            # TODO: this is generic and doesn't assume items aren't sorted by order. maybe we can optimize, knowing that.
            filled_in = [
                next(
                    filter(
                        lambda pack: pack.batch_edit_pack.order.value == fill_in, values
                    ),
                    null_record,
                )
                for fill_in in fill_in_range
            ]
            values = filled_in
            fill_out = to_many_planner.batch_edit_pack.order.value - max_order

        if fill_out is None:
            fill_out = to_many_planner.batch_edit_pack.id.value - len(values)

        assert fill_out >= 0, "filling out in opposite directon!"
        rest = range(fill_out)
        values = [*values, *(null_record for _ in rest)]
        _ids = [
            value.batch_edit_pack.id.value
            for value in values
            if isinstance(value.batch_edit_pack.id.value, int)
        ]
        if len(_ids) != len(set(_ids)):
            raise Exception("Inserted duplicate ids")
        return values

    def extend(
        self, to_many_planner: RowPlanMap, plan: RowPlanMap
    ) -> "RowPlanCanonical":
        to_ones = {
            key: value.extend(to_many_planner.to_one[key], plan.to_one[key])
            for (key, value) in self.to_one.items()
        }
        to_many = {
            key: RowPlanCanonical._extend_id_order(
                values, to_many_planner.to_many[key], plan.to_many[key]
            )
            for (key, values) in self.to_many.items()
        }
        return self._replace(to_one=to_ones, to_many=to_many)

    @staticmethod
    def _make_to_one_flat(
        callback: Callable[[str, Func.I], Tuple[List[Any], Dict[str, Func.O]]]
    ):
        def _flat(
            accum: Tuple[List[Any], Dict[str, Func.O]], current: Tuple[str, Func.I]
        ):
            to_one_fields, to_one_pack = callback(*current)
            return [*accum[0], *to_one_fields], {**accum[1], current[0]: to_one_pack}

        return _flat

    @staticmethod
    def _make_to_many_flat(
        callback: Callable[[str, Func.I], Tuple[List[Any], Dict[str, Func.O]]]
    ):
        def _flat(
            accum: Tuple[List[Any], Dict[str, Func.O]],
            current: Tuple[str, List[Func.I]],
        ):
            rel_name, to_many = current
            to_many_flattened = [callback(rel_name, canonical) for canonical in to_many]
            row_data = [cell for row in to_many_flattened for cell in row[0]]
            to_many_pack = [cell[1] for cell in to_many_flattened]
            return [*accum[0], *row_data], {**accum[1], rel_name: to_many_pack}

        return _flat

    def flatten(self) -> Tuple[List[Any], Optional[Dict[str, Any]]]:
        cols = [col.value for col in self.columns]
        base_pack = (
            self.batch_edit_pack.to_json()
            if self.batch_edit_pack.id.value is not None
            else None
        )

        def _flatten(_: str, _self: "RowPlanCanonical"):
            return _self.flatten()

        _to_one_reducer = RowPlanCanonical._make_to_one_flat(_flatten)
        _to_many_reducer = RowPlanCanonical._make_to_many_flat(_flatten)

        to_one_init: Tuple[List[Any], Dict[str, Any]] = ([], {})
        to_many_init: Tuple[List[Any], Dict[str, List[Any]]] = ([], {})

        to_ones = reduce(_to_one_reducer, Func.sort_by_key(self.to_one), to_one_init)
        to_many = reduce(_to_many_reducer, Func.sort_by_key(self.to_many), to_many_init)
        all_data = [*cols, *to_ones[0], *to_many[0]]

        # Removing all the unnecceary keys to save up on the size of the dataset
        return all_data, (
            Func.remove_keys(
                {
                    "self": base_pack,
                    "to_one": Func.remove_keys(to_ones[1], Func.is_not_empty),
                    "to_many": Func.remove_keys(
                        to_many[1],
                        lambda key, records: any(
                            Func.is_not_empty(key, record) for record in records
                        ),
                    ),
                },
                Func.is_not_empty,
            )
            if base_pack
            else None
        )

    def to_upload_plan(
        self,
        base_table: Table,
        localization_dump: Dict[str, Dict[str, str]],
        query_fields: List[QueryField],
        fields_added: Dict[str, int],
        get_column_id: Callable[[str], int],
        omit_relationships: bool,
    ) -> Tuple[List[Tuple[Tuple[int, int], str]], Uploadable]:
        # Yuk, finally.

        # Whether we are something like [det-> (T -- what we are) -> tree].
        # Set break points in handle_tree_field in query_construct.py to figure out what this means.
        intermediary_to_tree = any(
            canonical.batch_edit_pack is not None
            and canonical.batch_edit_pack.is_part_of_tree(query_fields)
            for canonical in self.to_one.values()
        )

        def _lookup_in_fields(_id: Optional[int], readonly_fields: List[str]):
            assert _id is not None, "invalid lookup used!"
            field = query_fields[
                _id - 1
            ]  # Need to go off by 1, bc we added 1 to account for id fields
            table_name, field_name = _get_table_and_field(field)
            field_labels = localization_dump.get(table_name, {})
            # It could happen that the field we saw doesn't exist.
            # Plus, the default options get chosen in the cases of
            if field_name not in field_labels or field.fieldspec.contains_tree_rank():
                localized_label = naive_field_format(field.fieldspec)
            else:
                localized_label = field_labels[field_name]
            string_id = field.fieldspec.to_stringid()
            fields_added[localized_label] = fields_added.get(localized_label, 0) + 1
            _count = fields_added[localized_label]
            if _count > 1:
                localized_label += f" #{_count}"
            fieldspec = field.fieldspec

            is_null = (
                fieldspec.needs_formatted()
                or intermediary_to_tree
                or (fieldspec.is_temporal() and fieldspec.date_part != "Full Date")
                or fieldspec.get_field().name.lower() in readonly_fields
                or fieldspec.table.name.lower() in BATCH_EDIT_READONLY_TABLES
            )
            id_in_original_fields = get_column_id(string_id)
            return (
                (id_in_original_fields, _count),
                (None if is_null else fieldspec.get_field().name.lower()),
                localized_label,
            )

        readonly_fields, readonly_rels = get_readonly_fields(base_table)
        key_and_fields_and_headers = [
            _lookup_in_fields(column.idx, readonly_fields) for column in self.columns
        ]

        wb_cols = {
            key: parse_column_options(value)
            for _, key, value in key_and_fields_and_headers
            if key is not None  # will happen for not-editable fields.
        }

        def _to_upload_plan(rel_name: str, _self: "RowPlanCanonical"):
            related_model = (
                base_table
                if intermediary_to_tree
                else datamodel.get_table_strict(
                    base_table.get_relationship(rel_name).relatedModelName
                )
            )
            return _self.to_upload_plan(
                related_model,
                localization_dump,
                query_fields,
                fields_added,
                get_column_id,
                omit_relationships,
            )

        _to_one_reducer = RowPlanCanonical._make_to_one_flat(_to_upload_plan)
        _to_many_reducer = RowPlanCanonical._make_to_many_flat(_to_upload_plan)

        # will don't modify the list directly, so we can use it for both to-one and to-many
        headers_init: List[Tuple[Tuple[int, int], str]] = []
        _to_one_table: Dict[str, Uploadable] = {}

        to_one_headers, to_one_upload_tables = reduce(
            _to_one_reducer,
            Func.sort_by_key(self.to_one),
            (headers_init, _to_one_table),
        )

        _to_many_table: Dict[str, List[Uploadable]] = {}
        to_many_headers, to_many_upload_tables = reduce(
            _to_many_reducer,
            Func.sort_by_key(self.to_many),
            (headers_init, _to_many_table),
        )

        raw_headers = [
            (key, header) for (key, __, header) in key_and_fields_and_headers
        ]
        all_headers = [*raw_headers, *to_one_headers, *to_many_headers]

        def _relationship_is_editable(name, value):
            return (
                Func.is_not_empty(name, value)
                and name not in readonly_rels
                and not omit_relationships
            )

        if intermediary_to_tree:
            assert len(to_many_upload_tables) == 0, "Found to-many for tree!"
            upload_plan: Uploadable = TreeRecord(
                name=base_table.django_name,
                ranks={
                    get_tree_rank_record(key): upload_table.wbcols  # type: ignore
                    for (key, upload_table) in to_one_upload_tables.items()
                },
            )
        else:
            upload_plan = UploadTable(
                name=base_table.django_name,
                overrideScope=None,
                wbcols=wb_cols,
                static={},
                # FEAT: Remove this restriction to allow adding brand new data anywhere
                # that's about the best we can do, to make relationships readonly. we can't really omit them during headers finding, because they are "still" there
                toOne=Func.remove_keys(to_one_upload_tables, _relationship_is_editable),
                toMany=Func.remove_keys(
                    to_many_upload_tables, _relationship_is_editable
                ),
            )

        return all_headers, upload_plan


# TODO: This really only belongs on the front-end.
# Using this as a last resort to show fields, for unit tests
def naive_field_format(fieldspec: QueryFieldSpec):
    field = fieldspec.get_field()
    tree_rank = fieldspec.get_first_tree_rank()
    prefix = f"{tree_rank[1].treedef_name} - {tree_rank[1].name} - " if tree_rank else ""
    if field is None:
        return f"{prefix}{fieldspec.table.name} (formatted)"
    if field.is_relationship:
        return f"{prefix}{fieldspec.table.name} ({'formatted' if field.type.endswith('to-one') else 'aggregatd'})"
    return f"{prefix}{fieldspec.table.name} {field.name}"


# @transaction.atomic <--- we DONT do this because the query logic could take up possibly multiple minutes
def run_batch_edit(collection, user, spquery, agent):
    props = BatchEditProps(
        collection=collection,
        user=user,
        contexttableid=int(spquery["contexttableid"]),
        captions=spquery.get("captions", None),
        limit=spquery.get("limit", 0),
        recordsetid=spquery.get("recordsetid", None),
        fields=fields_from_json(spquery["fields"]),
        session_maker=models.session_context,
<<<<<<< HEAD
        omit_relationships=False,
=======
        omit_relationships=True,
        treedefsfilter=spquery.get("treedefsfilter", None)
>>>>>>> 8f3891af
    )
    (headers, rows, packs, json_upload_plan, visual_order) = run_batch_edit_query(props)
    mapped_raws = [
        [*row, json.dumps({"batch_edit": pack})] for (row, pack) in zip(rows, packs)
    ]
    # Skipping empty because we can have a funny case where all the query fields don't contain any data
    regularized_rows = regularize_rows(len(headers), mapped_raws, skip_empty=False)
    return make_dataset(
        user=user,
        collection=collection,
        name=spquery["name"],
        headers=headers,
        regularized_rows=regularized_rows,
        agent=agent,
        json_upload_plan=json_upload_plan,
        visual_order=visual_order,
    )


class BatchEditProps(TypedDict):
    collection: Any
    user: Any
    contexttableid: int
    captions: Any
    limit: Optional[int]
    recordsetid: Optional[int]
    session_maker: Any
    fields: List[QueryField]
    omit_relationships: Optional[bool]
    treedefsfilter: Any

def _get_table_and_field(field: QueryField):
    table_name = field.fieldspec.table.name
    field_name = None if field.fieldspec.get_field() is None else field.fieldspec.get_field().name
    return (table_name, field_name)

def run_batch_edit_query(props: BatchEditProps):

    offset = 0
    tableid = int(props["contexttableid"])
    captions = props["captions"]
    limit = props["limit"]

    recordsetid = props["recordsetid"]
    fields = props["fields"]

    visible_fields = [field for field in fields if field.display]

    treedefsfilter = props["treedefsfilter"]

    assert captions is None or (
        len(visible_fields) == len(captions)
    ), "Got misaligned captions!"

    localization_dump = {}
    if captions:
        for (field, caption) in zip(visible_fields, captions):
            table_name, field_name = _get_table_and_field(field)
            field_labels = localization_dump.get(table_name, {})
            field_labels[field_name] = caption
            localization_dump[table_name] = field_labels

    naive_row_plan = RowPlanMap.get_row_plan(visible_fields)
    all_tree_info = get_all_tree_information(props["collection"], props["user"].id)
    base_table = datamodel.get_table_by_id_strict(tableid, strict=True)
    running_path = [base_table.name]

    if treedefsfilter is not None:
        all_tree_info = filter_tree_info(treedefsfilter, all_tree_info)
    row_plan = naive_row_plan.rewrite(base_table, all_tree_info, running_path)

    indexed, query_fields = row_plan.index_plan()
    # we don't really care about these fields, since we'have already done the numbering (and it won't break with
    # more fields). We also don't caree about their sort, since their sort is guaranteed to be after ours
    query_with_hidden = [
        *query_fields,
        *[field for field in fields if not field.display],
    ]

    with props["session_maker"]() as session:
        rows = execute(
            session=session,
            collection=props["collection"],
            user=props["user"],
            tableid=tableid,
            distinct=True,
            count_only=False,
            field_specs=query_with_hidden,
            limit=limit,
            offset=offset,
            format_agent_type=True,
            recordsetid=recordsetid,
            formatauditobjs=False,
            format_picklist=True,
        )

    to_many_planner = indexed.to_many_planner()

    visited_rows: List[RowPlanCanonical] = []
    previous_id = None
    previous_row = RowPlanCanonical(EMPTY_PACK)
    for row in rows["results"]:
        _, new_row = previous_row.merge(row, indexed, query_with_hidden)
        to_many_planner = new_row.update_to_manys(to_many_planner)
        if previous_id != new_row.batch_edit_pack.id.value:
            visited_rows.append(previous_row)
            previous_id = new_row.batch_edit_pack.id.value
        previous_row = new_row

    # The very last row will not have anybody to commit by, so we need to add it.
    # At this point though, we _know_ we need to commit it
    visited_rows.append(previous_row)

    visited_rows = visited_rows[1:]
    assert len(visited_rows) > 0, "nothing to return!"

    raw_rows: List[Tuple[List[Any], Optional[Dict[str, Any]]]] = []
    for visited_row in visited_rows:
        extend_row = visited_row.extend(to_many_planner, indexed)
        row_data, row_batch_edit_pack = extend_row.flatten()
        raw_rows.append((row_data, row_batch_edit_pack))

    assert (
        len(set([len(raw_row[0]) for raw_row in raw_rows])) == 1
    ), "Made irregular rows somewhere!"

    def _get_orig_column(string_id: str):
        try:
            return next(
            filter(
                lambda field: field[1].fieldspec.to_stringid() == string_id,
                enumerate(visible_fields),
            ))[0]
        except StopIteration:
            # Put the other ones at the very last.
            return len(visible_fields)

    # Consider optimizing when relationships are not-editable? May not benefit actually
    # This permission just gets enforced here
    omit_relationships = props["omit_relationships"] or not has_target_permission(
        props["collection"].id,
        props["user"].id,
        [BatchEditDataSetPT.edit_multiple_tables],
    )

    # The keys are lookups into original query field (not modified by us). Used to get ids in the original one.
    key_and_headers, upload_plan = extend_row.to_upload_plan(
        base_table,
        localization_dump,
        query_fields,
        {},
        _get_orig_column,
        omit_relationships,
    )

    headers_enumerated = enumerate(key_and_headers)

    # We would have arbitarily sorted the columns, so our columns will not be correct.
    # Rather than sifting the data, we just add a default visual order.
    visual_order = Func.first(sorted(headers_enumerated, key=lambda tup: tup[1][0]))

    headers = Func.second(key_and_headers)

    json_upload_plan = upload_plan.unparse()
    validate(json_upload_plan, schema)

    return (
        headers,
        Func.first(raw_rows),
        Func.second(raw_rows),
        json_upload_plan,
        visual_order,
    )


def make_dataset(
    user,
    collection,
    name,
    headers,
    regularized_rows,
    agent,
    json_upload_plan,
    visual_order,
):
    # We are _finally_ ready to make a new dataset

    with transaction.atomic():
        ds = Spdataset.objects.create(
            specifyuser=user,
            collection=collection,
            name=name,
            columns=headers,
            data=regularized_rows,
            importedfilename=name,
            createdbyagent=agent,
            modifiedbyagent=agent,
            uploadplan=json.dumps(json_upload_plan),
            visualorder=visual_order,
            isupdate=True,
        )

        ds_id, ds_name = (ds.id, ds.name)
        ds.id = None
        ds.name = f"Backs - {ds.name}"
        ds.parent_id = ds_id
        # Create the backer.
        ds.save()

    return (ds_id, ds_name)


def filter_tree_info(filters: Dict[str, List[int]], all_tree_info: Dict[str, List[TREE_INFORMATION]]):
    for tablename in filters:
        treetable_key = tablename.title()
        if treetable_key in all_tree_info:
            tree_filter = set(filters[tablename])
            all_tree_info[treetable_key] = list(filter(lambda tree_info : tree_info['definition']['id'] in tree_filter, all_tree_info[treetable_key]))

    return all_tree_info<|MERGE_RESOLUTION|>--- conflicted
+++ resolved
@@ -1007,12 +1007,8 @@
         recordsetid=spquery.get("recordsetid", None),
         fields=fields_from_json(spquery["fields"]),
         session_maker=models.session_context,
-<<<<<<< HEAD
         omit_relationships=False,
-=======
-        omit_relationships=True,
         treedefsfilter=spquery.get("treedefsfilter", None)
->>>>>>> 8f3891af
     )
     (headers, rows, packs, json_upload_plan, visual_order) = run_batch_edit_query(props)
     mapped_raws = [
