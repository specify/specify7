# type: ignore

# ^^ The above is because we etensively use recursive typedefs of named tuple in this file not supported on our MyPy 0.97 version.
# When typechecked in MyPy 1.11 (supports recursive typedefs), there is no type issue in the file.
# However, using 1.11 makes things slower in other files.

from functools import reduce
from typing import (
    Any,
    Callable,
    Dict,
    List,
    NamedTuple,
    Optional,
    Tuple,
    TypedDict,
    Union,
    Literal,
)

from specifyweb.permissions.permissions import has_target_permission
from specifyweb.specify.filter_by_col import CONCRETE_HIERARCHY
from specifyweb.specify.models import datamodel
from specifyweb.specify.load_datamodel import Field, Relationship, Table
from specifyweb.specify.datamodel import is_tree_table
from specifyweb.specify.tree_views import get_all_tree_information, TREE_INFORMATION
<<<<<<< HEAD
from specifyweb.specify.tree_utils import SPECIFY_TREES
=======
>>>>>>> 9ca0c137
from specifyweb.stored_queries.execution import execute
from specifyweb.stored_queries.queryfield import QueryField, fields_from_json
from specifyweb.stored_queries.queryfieldspec import (
    QueryFieldSpec,
    QueryNode,
    TreeRankQuery,
)
from specifyweb.workbench.models import Spdataset
from specifyweb.workbench.permissions import BatchEditDataSetPT
from specifyweb.workbench.upload.treerecord import TreeRecord, TreeRankRecord, RANK_KEY_DELIMITER
from specifyweb.workbench.upload.upload_plan_schema import parse_column_options
from specifyweb.workbench.upload.upload_table import UploadTable
from specifyweb.workbench.upload.uploadable import NULL_RECORD, Uploadable
from specifyweb.workbench.views import regularize_rows
from specifyweb.specify.func import Func
from . import models
import json

from specifyweb.workbench.upload.upload_plan_schema import schema
from jsonschema import validate

from django.db import transaction

MaybeField = Callable[[QueryFieldSpec], Optional[Field]]

# TODO:
# Investigate if any/some/most of the logic for making an upload plan could be moved to frontend and reused.
#   - does generation of upload plan in the backend bc upload plan is not known (we don't know count of to-many).
#       - seemed complicated to merge upload plan from the frontend
#   - need to place id markers at correct level, so need to follow upload plan anyways.
# REFACTOR: Break this file into smaller pieaces

# TODO: Play-around with localizing
<<<<<<< HEAD
BATCH_EDIT_NULL_RECORD_DESCRIPTION = ""
=======
BATCH_EDIT_NULL_RECORD_DESCRIPTION = "(Not included in the query results)"
>>>>>>> 9ca0c137

# TODO: add backend support for making system tables readonly
BATCH_EDIT_READONLY_TABLES = [*CONCRETE_HIERARCHY]

BATCH_EDIT_SHARED_READONLY_FIELDS = [
    "timestampcreated",
    "timestampmodified",
    "version",
    "nodenumber",
    "highestchildnodenumber",
    "rankid",
    "fullname",
    "age",
]

BATCH_EDIT_SHARED_READONLY_RELATIONSHIPS = ["createdbyagent", "modifiedbyagent"]

BATCH_EDIT_REQUIRED_TREE_FIELDS = ["name"]


def get_readonly_fields(table: Table):
    fields = [*BATCH_EDIT_SHARED_READONLY_FIELDS, table.idFieldName.lower()]
    relationships = [
        rel.name
        for rel in table.relationships
        if rel.relatedModelName.lower() in BATCH_EDIT_READONLY_TABLES
    ]
    if table.name.lower() == "determination":
        relationships = ["preferredtaxon"]
    elif is_tree_table(table):
        relationships = ["definitionitem"]

    return fields, [*BATCH_EDIT_SHARED_READONLY_RELATIONSHIPS, *relationships]


FLOAT_FIELDS = ["java.lang.Float", "java.lang.Double", "java.math.BigDecimal"]


def parse(value: Optional[Any], query_field: QueryField) -> Any:
    field = query_field.fieldspec.get_field()
    if field is None or value is None:
        return value
    if field.type in FLOAT_FIELDS:
        return float(value)
    return value


def _get_nested_order(field_spec: QueryFieldSpec):
    # don't care about ordernumber if it ain't nested
    # won't affect logic, just data being saved.
    if len(field_spec.join_path) == 0:
        return None
    return field_spec.table.get_field("ordernumber")


batch_edit_fields: Dict[str, Tuple[MaybeField, int]] = {
    # technically, if version updates are correct, this is useless beyond base tables
    # and to-manys. TODO: Do just that. remove it. sorts asc. using sort, the optimized
    # dataset construction takes place.
    "id": (lambda field_spec: field_spec.table.idField, 1),
    # version control gets added here. no sort.
    "version": (lambda field_spec: field_spec.table.get_field("version"), 0),
    # ordernumber. no sort (actually adding a sort here is useless)
    "order": (_get_nested_order, 1),
}


class BatchEditFieldPack(NamedTuple):
    field: Optional[QueryField] = None
    idx: Optional[int] = None  # default value not there, for type safety
    value: Any = None  # stricten this?


class BatchEditPack(NamedTuple):
    id: BatchEditFieldPack
    order: BatchEditFieldPack
    version: BatchEditFieldPack

    # extends a path to contain the last field + for a defined fields
    @staticmethod
    def from_field_spec(field_spec: QueryFieldSpec) -> "BatchEditPack":
        # don't care about which way. bad things will happen if not sorted.
        # not using assert () since it can be optimised out.
        if batch_edit_fields["id"][1] == 0 or batch_edit_fields["order"][1] == 0:
            raise Exception("the ID field should always be sorted!")

        def extend_callback(sort_type):
            def _callback(field):
                return BatchEditPack._query_field(
                    field_spec._replace(
                        join_path=(*field_spec.join_path, field), date_part=None
                    ),
                    sort_type,
                )

            return _callback

        new_field_specs = {
            key: BatchEditFieldPack(
                idx=None,
                field=Func.maybe(callback(field_spec), extend_callback(sort_type)),
                value=None,
            )
            for key, (callback, sort_type) in batch_edit_fields.items()
        }
        return BatchEditPack(**new_field_specs)

    def merge(self, other: "BatchEditPack") -> "BatchEditPack":
        return BatchEditPack(
            id=self.id if self.id.field is not None else other.id,
            version=self.version if self.version.field is not None else other.version,
            order=self.order if self.order.field is not None else other.order,
        )

    # a basic query field spec to field
    @staticmethod
    def _query_field(field_spec: QueryFieldSpec, sort_type: int):
        return QueryField(
            fieldspec=field_spec,
            op_num=8,
            value=None,
            negate=False,
            display=True,
            format_name=None,
            sort_type=sort_type,
            strict=False,
        )

    def _index(
        self,
        start_idx: int,
        current: Tuple[Dict[str, BatchEditFieldPack], List[QueryField]],
        next: Tuple[int, Tuple[str, Tuple[MaybeField, int]]],
    ):
        current_dict, fields = current
        field_idx, (field_name, _) = next
        value: BatchEditFieldPack = getattr(self, field_name)
        new_dict = {
            **current_dict,
            field_name: value._replace(
                field=None, idx=((field_idx + start_idx) if value.field else None)
            ),
        }
        new_fields = fields if value.field is None else [*fields, value.field]
        return new_dict, new_fields

    def index_plan(self, start_index=0) -> Tuple["BatchEditPack", List[QueryField]]:
        init: Tuple[Dict[str, BatchEditFieldPack], List[QueryField]] = (
            {},
            [],
        )
        _dict, fields = reduce(
            lambda accum, next: self._index(
                start_idx=start_index, current=accum, next=next
            ),
            enumerate(batch_edit_fields.items()),
            init,
        )
        return BatchEditPack(**_dict), fields

    def bind(self, row: Tuple[Any]):
        return BatchEditPack(
            id=self.id._replace(
                value=row[self.id.idx] if self.id.idx is not None else None,
            ),
            order=self.order._replace(
                value=row[self.order.idx] if self.order.idx is not None else None
            ),
            version=self.version._replace(
                value=row[self.version.idx] if self.version.idx is not None else None
            ),
        )

    def to_json(self) -> Dict[str, Any]:
        return {
            "id": self.id.value,
            "ordernumber": self.order.value,
            "version": self.version.value,
        }

    # we not only care that it is part of tree, but also care that there is rank to tree
    def is_part_of_tree(self, query_fields: List[QueryField]) -> bool:
        if self.id.idx is None:
            return False
        id_field = self.id.idx
        field = query_fields[id_field - 1]
        join_path = field.fieldspec.join_path
        if len(join_path) < 2:
            return False
        return isinstance(join_path[-2], TreeRankQuery)
    
def get_tree_rank_record(key) -> TreeRankRecord:
    from specifyweb.workbench.upload.treerecord import RANK_KEY_DELIMITER

    tree_name, rank_name, tree_def_id = tuple(key.split(RANK_KEY_DELIMITER))
    return TreeRankRecord(RANK_KEY_DELIMITER.join([tree_name, rank_name]), int(tree_def_id))


# These constants are purely for memory optimization, no code depends and/or cares if this is constant.
EMPTY_FIELD = BatchEditFieldPack()
EMPTY_PACK = BatchEditPack(id=EMPTY_FIELD, order=EMPTY_FIELD, version=EMPTY_FIELD)


# FUTURE: this already supports nested-to-many for most part
# wb plan, but contains query fields along with indexes to look-up in a result row.
# TODO: see if it can be moved + combined with front-end logic. I kept all parsing on backend, but there might be possible beneft in doing this
# on the frontend (it already has code from mapping path -> upload plan)
class RowPlanMap(NamedTuple):
    batch_edit_pack: BatchEditPack
    columns: List[BatchEditFieldPack] = []
    to_one: Dict[str, "RowPlanMap"] = {}
    to_many: Dict[str, "RowPlanMap"] = {}
    is_naive: bool = True
    tree_rank: Optional[TreeRankQuery] = None

    @staticmethod
    def _merge(
        current: Dict[str, "RowPlanMap"], other: Tuple[str, "RowPlanMap"]
    ) -> Dict[str, "RowPlanMap"]:
        key, other_plan = other
        return {
            **current,
            # merge if other is also found in ours
            key: (other_plan if key not in current else current[key].merge(other_plan)),
        }

    # takes two row plans, combines them together. Adjusts is_naive.
    def merge(self: "RowPlanMap", other: "RowPlanMap") -> "RowPlanMap":
        new_columns = [*self.columns, *other.columns]
        batch_edit_pack = other.batch_edit_pack.merge(self.batch_edit_pack)
        is_self_naive = self.is_naive and other.is_naive
        # BUG: Handle this more gracefully for to-ones.
        # That is, we'll currently incorrectly disallow making new ones. Fine for now.
        to_one = reduce(RowPlanMap._merge, other.to_one.items(), self.to_one)
        to_many = reduce(RowPlanMap._merge, other.to_many.items(), self.to_many)
        assert not (
            (self.tree_rank is None) ^ (other.tree_rank is None)
        ), "Trying to merge inconsistent rowplanmaps"
        return RowPlanMap(
            batch_edit_pack,
            new_columns,
            to_one,
            to_many,
            is_naive=is_self_naive,
            tree_rank=self.tree_rank,
        )

    @staticmethod
    def _index(
        current: Tuple[int, Dict[str, "RowPlanMap"], List[QueryField]],
        other: Tuple[str, "RowPlanMap"],
    ):
        next_start_index = current[0]
        other_indexed, fields = other[1].index_plan(start_index=next_start_index)
        to_return = (
            (next_start_index + len(fields)),
            {**current[1], other[0]: other_indexed},
            [*current[2], *fields],
        )
        return to_return

    # to make things simpler, returns the QueryFields along with indexed plan, which are expected to be used together
    def index_plan(self, start_index=1) -> Tuple["RowPlanMap", List[QueryField]]:
        intermediary_to_tree = any(
            rowmap.tree_rank is not None for _, rowmap in self.to_one.items()
        )
        
        next_index = len(self.columns) + start_index
        # For optimization, and sanity, we remove the field from columns, as they are now completely redundant (we always know what they are using the id)
        _columns = [
            column._replace(idx=index, field=None)
            for index, column in zip(range(start_index, next_index), self.columns)
        ]
        _batch_indexed, _batch_fields = (
            self.batch_edit_pack.index_plan(start_index=next_index)
            if self.batch_edit_pack
            else (None, [])
        )
        next_index += len(_batch_fields)
        init: Callable[[int], Tuple[int, Dict[str, RowPlanMap], List[QueryField]]] = (
            lambda _start: (_start, {}, [])
        )
        next_index, _to_one, to_one_fields = reduce(
            RowPlanMap._index,
            # makes the order deterministic, would be funny otherwise
            Func.obj_to_list(self.to_one) if intermediary_to_tree else Func.sort_by_key(self.to_one),
            init(next_index),
        )
        next_index, _to_many, to_many_fields = reduce(
            RowPlanMap._index, Func.sort_by_key(self.to_many), (init(next_index))
        )
        column_fields = [column.field for column in self.columns if column.field]
        return (
            RowPlanMap(
                columns=_columns,
                to_one=_to_one,
                to_many=_to_many,
                batch_edit_pack=_batch_indexed,
                is_naive=self.is_naive,
            ),
            [*column_fields, *_batch_fields, *to_one_fields, *to_many_fields],
        )

    # helper for generating an row plan for a single query field
    # handles formatted/aggregated self or relationships correctly (places them in upload-plan at correct level)
    # it's complicated to place aggregated within the to-many table. but, since we don't map it to anything, we equivalently place it
    # on the penultimate table's column. that is, say collectingevent -> collectors (aggregated). Semantically, (aggregated) should be on
    # on the colletors table (as a column). Instead, we put it as a column in collectingevent. This has no visual difference (it is unmapped) anyways.
    @staticmethod
    def _recur_row_plan(
        running_path: List[QueryNode],  # using tuple causes typing issue
        next_path: List[QueryNode],
        next_table: Table,  # bc queryfieldspecs will be terminated early on
        original_field: QueryField,
    ) -> "RowPlanMap":

        original_field_spec = original_field.fieldspec

        # contains partial path
        partial_field_spec = original_field_spec._replace(
            join_path=tuple(running_path), table=next_table
        )

        # to handle CO->(formatted), that's it. this function will never be called with empty path other than top-level formatted/aggregated
        rest: List[QueryNode] = []

        if len(next_path) == 0:
            node = None
            rest = []
        else:
            node = next_path[0]
            rest = next_path[1:]

        # Meh, simplifies other stuff going on in other places
        # that is, we'll include the pack of CO if query is like CO -> (formatted) or CO -> CE (formatted).
        # No, this doesn't mean IDs of the formatted/aggregated are including (that is impossible)
        batch_edit_pack = BatchEditPack.from_field_spec(partial_field_spec)

        if len(rest) == 0:
            # we are at the end
            return RowPlanMap(
                columns=[BatchEditFieldPack(field=original_field)],
                batch_edit_pack=batch_edit_pack,
                is_naive=(original_field.op_num == 8),
            )

        assert isinstance(node, TreeRankQuery) or isinstance(
            node, Relationship
        ), "using a non-relationship as a pass through!"

        rel_type = (
            "to_many"
            if node.type.endswith("to-many") or node.type == "zero-to-one" or node.is_remote_to_one()
            else "to_one"
        )

        rel_name = (
            node.name.lower() if not isinstance(node, TreeRankQuery) else node.name
        )

        remaining_map = RowPlanMap._recur_row_plan(
            [*running_path, node],
            rest,
            datamodel.get_table_strict(node.relatedModelName),
            original_field,
        )

        remaining_map = remaining_map._replace(tree_rank=node if isinstance(node, TreeRankQuery) else None)

        boiler = RowPlanMap(
            columns=[],
            batch_edit_pack=batch_edit_pack,
        )

        rest_plan = {rel_name: remaining_map}
        if rel_type == "to_one":
            # Propagate is_naive up
            return boiler._replace(
                is_naive=remaining_map.is_naive, to_one=rest_plan
            )

        # bc the user eperience guys want to be able to make new dets/preps one hop away
        # but, we can't allow it for ordernumber when filtering. pretty annoying.
        # and definitely not naive for any tree, well, technically it is possible, but for user's sake.
        is_naive = not is_tree_table(next_table) and (
            (
                len(running_path) == 0
                and (remaining_map.batch_edit_pack.order.field is None)
            )
            or remaining_map.is_naive
        )
        return boiler._replace(
            to_many={
                # to force-naiveness
                rel_name: remaining_map._replace(is_naive=is_naive)
            }
        )

    # generates multiple row plan maps, and merges them into one
    # this doesn't index the row plan, bc that is complicated.
    # instead, see usage of index_plan() which indexes the plan in one go.
    @staticmethod
    def get_row_plan(fields: List[QueryField]) -> "RowPlanMap":
        start: List[QueryNode] = []
        iter = [
            RowPlanMap._recur_row_plan(
                start,
                list(field.fieldspec.join_path),
                field.fieldspec.root_table,
                field,
            )
            for field in fields
        ]

        plan = reduce(
            lambda current, other: current.merge(other),
            iter,
            RowPlanMap(batch_edit_pack=EMPTY_PACK),
        )
        return plan

    @staticmethod
    def _bind_null(value: "RowPlanCanonical") -> List["RowPlanCanonical"]:
        if value.batch_edit_pack.id.value is None:
            return []
        return [value]

    def bind(
        self, row: Tuple[Any], query_fields: List[QueryField]
    ) -> "RowPlanCanonical":
        columns = [
            column._replace(
                # accounting for id below
                value=parse(row[column.idx], query_fields[column.idx - 1]),
                field=None,
            )
            for column in self.columns
            # Careful: this can be 0, so not doing "if not column.idx"
            if column.idx is not None
        ]
        to_ones = {
            key: value.bind(row, query_fields) for (key, value) in self.to_one.items()
        }
        to_many = {
            key: RowPlanMap._bind_null(value.bind(row, query_fields))
            for (key, value) in self.to_many.items()
        }
        pack = self.batch_edit_pack.bind(row)
        return RowPlanCanonical(pack, columns, to_ones, to_many)

    # gets a null record to fill-out empty space
    # doesn't support nested-to-many's yet - complicated
    def nullify(self, parent_is_phantom=False) -> "RowPlanCanonical":
        # since is_naive is set,
        is_phantom = parent_is_phantom or not self.is_naive
        columns = [
            pack._replace(
                value=BATCH_EDIT_NULL_RECORD_DESCRIPTION if is_phantom else None
            )
            for pack in self.columns
        ]
        to_ones = {
            key: value.nullify(is_phantom) for (key, value) in self.to_one.items()
        }
        batch_edit_pack = self.batch_edit_pack._replace(
            id=self.batch_edit_pack.id._replace(
                value=(NULL_RECORD if is_phantom else None)
            )
        )
        return RowPlanCanonical(batch_edit_pack, columns, to_ones)

    # a fake upload plan that keeps track of the maximum ids / order numbrs seen in to-manys
    def to_many_planner(self) -> "RowPlanMap":
        to_one = {key: value.to_many_planner() for (key, value) in self.to_one.items()}
        to_many = {
            key: RowPlanMap(
                batch_edit_pack=(
                    BatchEditPack(
                        # NOTE: Check if default needs to be 1 here as well?
                        order=BatchEditFieldPack(value=0),
                        id=EMPTY_FIELD,
                        version=EMPTY_FIELD,
                    )
                    if value.batch_edit_pack.order.idx is not None
                    # only use id if order field is not present
                    else BatchEditPack(
                        # Default value is 1 to ensure at least one to-many is added to the dataset. 
                        # Check _extend_id_order for how this is used
                        id=BatchEditFieldPack(value=1), 
                        order=EMPTY_FIELD,
                        version=EMPTY_FIELD,
                    )
                )
            )
            for (key, value) in self.to_many.items()
        }
        return RowPlanMap(
            batch_edit_pack=EMPTY_PACK,
            columns=[],
            to_one=to_one,
            to_many=to_many,
        )

    def rewrite(
        self, table: Table, all_tree_info: TREE_INFORMATION, running_path=[]
    ) -> "RowPlanMap":
        from .batch_edit_query_rewrites import _batch_edit_rewrite  # ugh, fix this

        # NOTE: This is written in a very generic way, and makes future rewrites also not too hard.
        # However, tree rank rewrites was probably the hardest that needed to be done.
        return _batch_edit_rewrite(self, table, all_tree_info, running_path)


# the main data-structure which stores the data
# RowPlanMap is just a map, this stores actual data (to many is a dict of list, rather than just a dict)
# maybe unify that with RowPlanMap?


class RowPlanCanonical(NamedTuple):
    batch_edit_pack: BatchEditPack
    columns: List[BatchEditFieldPack] = []
    to_one: Dict[str, "RowPlanCanonical"] = {}
    to_many: Dict[str, List["RowPlanCanonical"]] = {}

    @staticmethod
    def _maybe_extend(
        values: List["RowPlanCanonical"],
        result: Tuple[bool, "RowPlanCanonical"],
    ):
        is_new = result[0]
        new_values = (is_new, [*values, result[1]] if is_new else values)
        return new_values

    # FUTURE: already handles nested to-many.
    def merge(
        self, row: Tuple[Any], indexed_plan: RowPlanMap, query_fields: List[QueryField]
    ) -> Tuple[bool, "RowPlanCanonical"]:
        # nothing to compare against. useful for recursion + handing default null as default value for reduce
        if self.batch_edit_pack.id.value is None:
            return False, indexed_plan.bind(row, query_fields)

        # trying to defer actual bind to later
        batch_fields = indexed_plan.batch_edit_pack.bind(row)
        if batch_fields.id.value != self.batch_edit_pack.id.value:
            # if the id itself is different, we are on a different record. just bind and return
            return True, indexed_plan.bind(row, query_fields)

        # now, ids are the same. no reason to bind other's to one.
        # however, still need to handle to-manys inside to-ones (this will happen when a row gets duplicated due to to-many)
        def _reduce_to_one(
            accum: Tuple[bool, Dict[str, "RowPlanCanonical"]],
            current: Tuple[str, RowPlanCanonical],
        ):
            key, value = current
            is_stalled, previous_chain = accum
            new_stalled, result = (
                (True, value)
                if is_stalled
                else value.merge(row, indexed_plan.to_one[key], query_fields)
            )
            return (is_stalled or new_stalled, {**previous_chain, key: result})

        init: Tuple[bool, Dict[str, RowPlanCanonical]] = (False, {})
        to_one_stalled, to_one = reduce(
            _reduce_to_one, Func.sort_by_key(self.to_one), init
        )

        # the most tricky lines in this file
        def _reduce_to_many(
            accum: Tuple[int, List[Tuple[str, bool, List["RowPlanCanonical"]]]],
            current: Tuple[str, List[RowPlanCanonical]],
        ):
            key, values = current
            previous_length, previous_chain = accum
            is_stalled = previous_length > 1
            if len(values) == 0:
                new_values = []
                new_stalled = False
            else:
                new_stalled, new_values = (
                    (True, values)
                    if is_stalled
                    else RowPlanCanonical._maybe_extend(
                        values,
                        values[-1].merge(row, indexed_plan.to_many[key], query_fields),
                    )
                )
            return (
                max(len(new_values), previous_length),
                [*previous_chain, (key, is_stalled or new_stalled, new_values)],
            )

        if to_one_stalled:
            to_many = self.to_many
            to_many_stalled = True
        else:
            # We got stalled early on.
            init_to_many: Tuple[
                int, List[Tuple[str, bool, List["RowPlanCanonical"]]]
            ] = (0, [])
            most_length, to_many_result = reduce(
                _reduce_to_many, Func.sort_by_key(self.to_many), init_to_many
            )

            to_many_stalled = (
                any(results[1] for results in to_many_result) or most_length > 1
            )
            to_many = {key: values for (key, _, values) in to_many_result}

        # TODO: explain why those arguments
        stalled = to_one_stalled or to_many_stalled
        return stalled, RowPlanCanonical(
            self.batch_edit_pack,
            self.columns,
            to_one,
            to_many,
        )

    @staticmethod
    def _update_id_order(values: List["RowPlanCanonical"], plan: RowPlanMap):
        is_id = plan.batch_edit_pack.order.value is None
        new_value = (
            len(values)
            if is_id
            else (
                0
                if len(values) == 0
                else max([value.batch_edit_pack.order.value for value in values])
            )
        )
        current_value = (
            plan.batch_edit_pack.order.value
            if not is_id
            else plan.batch_edit_pack.id.value
        )
        new_pack = BatchEditFieldPack(field=None, value=max(new_value, current_value))
        return RowPlanMap(
            batch_edit_pack=(
                plan.batch_edit_pack._replace(id=new_pack)
                if is_id
                else plan.batch_edit_pack._replace(order=new_pack)
            )
        )

    # as we iterate through rows, need to update the to-many stats (number of ids or maximum order we saw)
    # this is done to expand the rows at the end
    def update_to_manys(self, to_many_planner: RowPlanMap) -> RowPlanMap:
        to_one = {
            key: value.update_to_manys(to_many_planner.to_one[key])
            for (key, value) in self.to_one.items()
        }
        to_many = {
            key: RowPlanCanonical._update_id_order(values, to_many_planner.to_many[key])
            for key, values in self.to_many.items()
        }
        return RowPlanMap(batch_edit_pack=EMPTY_PACK, to_one=to_one, to_many=to_many)

    # Responsible for extending a to-many relationship to include all to-many records in the same row
    # Example: Consider a CO with 3 determinations. This function ensures all 3 determinations get added to the same row of the dataset
    @staticmethod
    def _extend_id_order(
        values: List["RowPlanCanonical"],
        to_many_planner: RowPlanMap,
        indexed_plan: RowPlanMap,
    ) -> List["RowPlanCanonical"]:
        is_id = to_many_planner.batch_edit_pack.order.value is None
        fill_out = None
        # minor memoization, hehe
        null_record = indexed_plan.nullify()
        if not is_id:  # if order is present, things are more complex
            max_order = (
                0
                if len(values) == 0
                else max([value.batch_edit_pack.order.value for value in values])
            )
            # this might be useless
            assert len(values) == 0 or (
                len(set([value.batch_edit_pack.order.value for value in values]))
                == len(values)
            )
            # fill-in before, out happens later anyways
            fill_in_range = range(
                min(max_order, to_many_planner.batch_edit_pack.order.value) + 1
            )
            # TODO: this is generic and doesn't assume items aren't sorted by order. maybe we can optimize, knowing that.
            filled_in = [
                next(
                    filter(
                        lambda pack: pack.batch_edit_pack.order.value == fill_in, values
                    ),
                    null_record,
                )
                for fill_in in fill_in_range
            ]
            values = filled_in
            fill_out = to_many_planner.batch_edit_pack.order.value - max_order

        if fill_out is None:
            fill_out = to_many_planner.batch_edit_pack.id.value - len(values)

        assert fill_out >= 0, "filling out in opposite directon!"
        rest = range(fill_out)
        values = [*values, *(null_record for _ in rest)]
        _ids = [
            value.batch_edit_pack.id.value
            for value in values
            if isinstance(value.batch_edit_pack.id.value, int)
        ]
        if len(_ids) != len(set(_ids)):
            raise Exception("Inserted duplicate ids")
        return values

    def extend(
        self, to_many_planner: RowPlanMap, plan: RowPlanMap
    ) -> "RowPlanCanonical":
        to_ones = {
            key: value.extend(to_many_planner.to_one[key], plan.to_one[key])
            for (key, value) in self.to_one.items()
        }
        to_many = {
            key: RowPlanCanonical._extend_id_order(
                values, to_many_planner.to_many[key], plan.to_many[key]
            )
            for (key, values) in self.to_many.items()
        }
        return self._replace(to_one=to_ones, to_many=to_many)

    @staticmethod
    def _make_to_one_flat(
        callback: Callable[[str, Func.I], Tuple[List[Any], Dict[str, Func.O]]]
    ):
        def _flat(
            accum: Tuple[List[Any], Dict[str, Func.O]], current: Tuple[str, Func.I]
        ):
            to_one_fields, to_one_pack = callback(*current)
            return [*accum[0], *to_one_fields], {**accum[1], current[0]: to_one_pack}

        return _flat

    @staticmethod
    def _make_to_many_flat(
        callback: Callable[[str, Func.I], Tuple[List[Any], Dict[str, Func.O]]]
    ):
        def _flat(
            accum: Tuple[List[Any], Dict[str, Func.O]],
            current: Tuple[str, List[Func.I]],
        ):
            rel_name, to_many = current
            to_many_flattened = [callback(rel_name, canonical) for canonical in to_many]
            row_data = [cell for row in to_many_flattened for cell in row[0]]
            to_many_pack = [cell[1] for cell in to_many_flattened]
            return [*accum[0], *row_data], {**accum[1], rel_name: to_many_pack}

        return _flat

    def flatten(self) -> Tuple[List[Any], Optional[Dict[str, Any]]]:
        cols = [col.value for col in self.columns]
        base_pack = (
            self.batch_edit_pack.to_json()
            if self.batch_edit_pack.id.value is not None
            else None
        )

        def _flatten(_: str, _self: "RowPlanCanonical"):
            return _self.flatten()

        _to_one_reducer = RowPlanCanonical._make_to_one_flat(_flatten)
        _to_many_reducer = RowPlanCanonical._make_to_many_flat(_flatten)

        to_one_init: Tuple[List[Any], Dict[str, Any]] = ([], {})
        to_many_init: Tuple[List[Any], Dict[str, List[Any]]] = ([], {})

        to_ones = reduce(_to_one_reducer, Func.sort_by_key(self.to_one), to_one_init)
        to_many = reduce(_to_many_reducer, Func.sort_by_key(self.to_many), to_many_init)
        all_data = [*cols, *to_ones[0], *to_many[0]]

        # Removing all the unnecceary keys to save up on the size of the dataset
        return all_data, (
            Func.remove_keys(
                {
                    "self": base_pack,
                    "to_one": Func.remove_keys(to_ones[1], Func.is_not_empty),
                    "to_many": Func.remove_keys(
                        to_many[1],
                        lambda key, records: any(
                            Func.is_not_empty(key, record) for record in records
                        ),
                    ),
                },
                Func.is_not_empty,
            )
            if base_pack
            else None
        )

    def to_upload_plan(
        self,
        base_table: Table,
        localization_dump: Dict[str, Dict[str, str]],
        query_fields: List[QueryField],
        fields_added: Dict[str, int],
        get_column_id: Callable[[str], int],
        omit_relationships: bool,
    ) -> Tuple[List[Tuple[Tuple[int, int], str]], Uploadable]:
        # Yuk, finally.

        # Whether we are something like [det-> (T -- what we are) -> tree].
        # Set break points in handle_tree_field in query_construct.py to figure out what this means.
        intermediary_to_tree = any(
            canonical.batch_edit_pack is not None
            and canonical.batch_edit_pack.is_part_of_tree(query_fields)
            for canonical in self.to_one.values()
        )

        def _lookup_in_fields(_id: Optional[int], readonly_fields: List[str]):
            assert _id is not None, "invalid lookup used!"
            field = query_fields[
                _id - 1
            ]  # Need to go off by 1, bc we added 1 to account for id fields
            table_name, field_name = _get_table_and_field(field)
            field_labels = localization_dump.get(table_name, {})
            # It could happen that the field we saw doesn't exist.
            # Plus, the default options get chosen in the cases of
            if field_name not in field_labels or field.fieldspec.contains_tree_rank():
                localized_label = naive_field_format(field.fieldspec)
            else:
                localized_label = field_labels[field_name]
            string_id = field.fieldspec.to_stringid()
            fields_added[localized_label] = fields_added.get(localized_label, 0) + 1
            _count = fields_added[localized_label]
            if _count > 1:
                localized_label += f" #{_count}"
            fieldspec = field.fieldspec

            is_null = (
                fieldspec.needs_formatted()
                or intermediary_to_tree
                or (fieldspec.is_temporal() and fieldspec.date_part != "Full Date")
                or fieldspec.get_field().name.lower() in readonly_fields
                or fieldspec.table.name.lower() in BATCH_EDIT_READONLY_TABLES
            )
            id_in_original_fields = get_column_id(string_id)
            return (
                (id_in_original_fields, _count),
                (None if is_null else fieldspec.get_field().name.lower()),
                localized_label,
            )

        readonly_fields, readonly_rels = get_readonly_fields(base_table)
        key_and_fields_and_headers = [
            _lookup_in_fields(column.idx, readonly_fields) for column in self.columns
        ]

        wb_cols = {
            key: parse_column_options(value)
            for _, key, value in key_and_fields_and_headers
            if key is not None  # will happen for not-editable fields.
        }

        def _to_upload_plan(rel_name: str, _self: "RowPlanCanonical"):
            related_model = (
                base_table
                if intermediary_to_tree
                else datamodel.get_table_strict(
                    base_table.get_relationship(rel_name).relatedModelName
                )
            )
            return _self.to_upload_plan(
                related_model,
                localization_dump,
                query_fields,
                fields_added,
                get_column_id,
                omit_relationships,
            )

        _to_one_reducer = RowPlanCanonical._make_to_one_flat(_to_upload_plan)
        _to_many_reducer = RowPlanCanonical._make_to_many_flat(_to_upload_plan)

        # will don't modify the list directly, so we can use it for both to-one and to-many
        headers_init: List[Tuple[Tuple[int, int], str]] = []
        _to_one_table: Dict[str, Uploadable] = {}

        to_one_headers, to_one_upload_tables = reduce(
            _to_one_reducer,
            Func.sort_by_key(self.to_one),
            (headers_init, _to_one_table),
        )

        _to_many_table: Dict[str, List[Uploadable]] = {}
        to_many_headers, to_many_upload_tables = reduce(
            _to_many_reducer,
            Func.sort_by_key(self.to_many),
            (headers_init, _to_many_table),
        )

        raw_headers = [
            (key, header) for (key, __, header) in key_and_fields_and_headers
        ]
        all_headers = [*raw_headers, *to_one_headers, *to_many_headers]

        def _is_anyrank_tree_relationship(name, value):
            return name.lower() in SPECIFY_TREES and not isinstance(value, TreeRecord)

        def _relationship_is_editable(name, value):
            return (
                Func.is_not_empty(name, value)
                and name not in readonly_rels
                and not _is_anyrank_tree_relationship(name, value)
                and not omit_relationships
            )

        if intermediary_to_tree:
            assert len(to_many_upload_tables) == 0, "Found to-many for tree!"
            upload_plan: Uploadable = TreeRecord(
                name=base_table.django_name,
                ranks={
                    get_tree_rank_record(key): upload_table.wbcols  # type: ignore
                    for (key, upload_table) in to_one_upload_tables.items()
                },
            )
        else:
            upload_plan = UploadTable(
                name=base_table.django_name,
                overrideScope=None,
                wbcols=wb_cols,
                static={},
                # FEAT: Remove this restriction to allow adding brand new data anywhere
                # that's about the best we can do, to make relationships readonly. we can't really omit them during headers finding, because they are "still" there
                toOne=Func.remove_keys(to_one_upload_tables, _relationship_is_editable),
                toMany=Func.remove_keys(
                    to_many_upload_tables, _relationship_is_editable
                ),
            )

        return all_headers, upload_plan


# TODO: This really only belongs on the front-end.
# Using this as a last resort to show fields, for unit tests
def naive_field_format(fieldspec: QueryFieldSpec):
    field = fieldspec.get_field()
    tree_rank = fieldspec.get_first_tree_rank()
    prefix = f"{tree_rank[1].treedef_name} - {tree_rank[1].name} - " if tree_rank else ""
    if field is None:
        return f"{prefix}{fieldspec.table.name} (formatted)"
    if field.is_relationship:
        return f"{prefix}{fieldspec.table.name} ({'formatted' if field.type.endswith('to-one') else 'aggregatd'})"
    return f"{prefix}{fieldspec.table.name} {field.name}"


# @transaction.atomic <--- we DONT do this because the query logic could take up possibly multiple minutes
def run_batch_edit(collection, user, spquery, agent):
    props = BatchEditProps(
        collection=collection,
        user=user,
        contexttableid=int(spquery["contexttableid"]),
        captions=spquery.get("captions", None),
        limit=spquery.get("limit", 0),
        recordsetid=spquery.get("recordsetid", None),
        fields=fields_from_json(spquery["fields"]),
        session_maker=models.session_context,
<<<<<<< HEAD
        omit_relationships=False,
=======
        omit_relationships=True,
>>>>>>> 9ca0c137
        treedefsfilter=spquery.get("treedefsfilter", None)
    )
    (headers, rows, packs, json_upload_plan, visual_order) = run_batch_edit_query(props)
    mapped_raws = [
        [*row, json.dumps({"batch_edit": pack})] for (row, pack) in zip(rows, packs)
    ]
    # Skipping empty because we can have a funny case where all the query fields don't contain any data
    regularized_rows = regularize_rows(len(headers), mapped_raws, skip_empty=False)
    return make_dataset(
        user=user,
        collection=collection,
        name=spquery["name"],
        headers=headers,
        regularized_rows=regularized_rows,
        agent=agent,
        json_upload_plan=json_upload_plan,
        visual_order=visual_order,
    )


class BatchEditProps(TypedDict):
    collection: Any
    user: Any
    contexttableid: int
    captions: Any
    limit: Optional[int]
    recordsetid: Optional[int]
    session_maker: Any
    fields: List[QueryField]
    omit_relationships: Optional[bool]
    treedefsfilter: Any

def _get_table_and_field(field: QueryField):
    table_name = field.fieldspec.table.name
    field_name = None if field.fieldspec.get_field() is None else field.fieldspec.get_field().name
    return (table_name, field_name)

def run_batch_edit_query(props: BatchEditProps):

    offset = 0
    tableid = int(props["contexttableid"])
    captions = props["captions"]
    limit = props["limit"]

    recordsetid = props["recordsetid"]
    fields = props["fields"]

    visible_fields = [field for field in fields if field.display]

    treedefsfilter = props["treedefsfilter"]

    assert captions is None or (
        len(visible_fields) == len(captions)
    ), "Got misaligned captions!"

    localization_dump = {}
    if captions:
        for (field, caption) in zip(visible_fields, captions):
            table_name, field_name = _get_table_and_field(field)
            field_labels = localization_dump.get(table_name, {})
            field_labels[field_name] = caption
            localization_dump[table_name] = field_labels
<<<<<<< HEAD

    naive_row_plan = RowPlanMap.get_row_plan(visible_fields)
    all_tree_info = get_all_tree_information(props["collection"], props["user"].id)
    base_table = datamodel.get_table_by_id_strict(tableid, strict=True)
    running_path = [base_table.name]

=======

    naive_row_plan = RowPlanMap.get_row_plan(visible_fields)
    all_tree_info = get_all_tree_information(props["collection"], props["user"].id)
    base_table = datamodel.get_table_by_id_strict(tableid, strict=True)
    running_path = [base_table.name]

>>>>>>> 9ca0c137
    if treedefsfilter is not None:
        all_tree_info = filter_tree_info(treedefsfilter, all_tree_info)
    row_plan = naive_row_plan.rewrite(base_table, all_tree_info, running_path)

    indexed, query_fields = row_plan.index_plan()
    # we don't really care about these fields, since we'have already done the numbering (and it won't break with
    # more fields). We also don't caree about their sort, since their sort is guaranteed to be after ours
    query_with_hidden = [
        *query_fields,
        *[field for field in fields if not field.display],
    ]

    with props["session_maker"]() as session:
        rows = execute(
            session=session,
            collection=props["collection"],
            user=props["user"],
            tableid=tableid,
            distinct=True,
            count_only=False,
            field_specs=query_with_hidden,
            limit=limit,
            offset=offset,
            format_agent_type=True,
            recordsetid=recordsetid,
            formatauditobjs=False,
            format_picklist=True,
        )

    to_many_planner = indexed.to_many_planner()

    visited_rows: List[RowPlanCanonical] = []
    previous_id = None
    previous_row = RowPlanCanonical(EMPTY_PACK)
    for row in rows["results"]:
        _, new_row = previous_row.merge(row, indexed, query_with_hidden)
        to_many_planner = new_row.update_to_manys(to_many_planner)
        if previous_id != new_row.batch_edit_pack.id.value:
            visited_rows.append(previous_row)
            previous_id = new_row.batch_edit_pack.id.value
        previous_row = new_row

    # The very last row will not have anybody to commit by, so we need to add it.
    # At this point though, we _know_ we need to commit it
    visited_rows.append(previous_row)

    visited_rows = visited_rows[1:]
    assert len(visited_rows) > 0, "nothing to return!"

    raw_rows: List[Tuple[List[Any], Optional[Dict[str, Any]]]] = []
    for visited_row in visited_rows:
        extend_row = visited_row.extend(to_many_planner, indexed)
        row_data, row_batch_edit_pack = extend_row.flatten()
        raw_rows.append((row_data, row_batch_edit_pack))

    assert (
        len(set([len(raw_row[0]) for raw_row in raw_rows])) == 1
    ), "Made irregular rows somewhere!"

    def _get_orig_column(string_id: str):
        try:
            return next(
            filter(
                lambda field: field[1].fieldspec.to_stringid() == string_id,
                enumerate(visible_fields),
            ))[0]
        except StopIteration:
            # Put the other ones at the very last.
            return len(visible_fields)

    # Consider optimizing when relationships are not-editable? May not benefit actually
    # This permission just gets enforced here
    omit_relationships = props["omit_relationships"] or not has_target_permission(
        props["collection"].id,
        props["user"].id,
        [BatchEditDataSetPT.edit_multiple_tables],
    )

    # The keys are lookups into original query field (not modified by us). Used to get ids in the original one.
    key_and_headers, upload_plan = extend_row.to_upload_plan(
        base_table,
        localization_dump,
        query_fields,
        {},
        _get_orig_column,
        omit_relationships,
    )

    headers_enumerated = enumerate(key_and_headers)

    # We would have arbitarily sorted the columns, so our columns will not be correct.
    # Rather than sifting the data, we just add a default visual order.
    visual_order = Func.first(headers_enumerated)

    headers = Func.second(key_and_headers)

    json_upload_plan = upload_plan.unparse()
    validate(json_upload_plan, schema)

    return (
        headers,
        Func.first(raw_rows),
        Func.second(raw_rows),
        json_upload_plan,
        visual_order,
    )


def make_dataset(
    user,
    collection,
    name,
    headers,
    regularized_rows,
    agent,
    json_upload_plan,
    visual_order,
):
    # We are _finally_ ready to make a new dataset

    with transaction.atomic():
        ds = Spdataset.objects.create(
            specifyuser=user,
            collection=collection,
            name=name,
            columns=headers,
            data=regularized_rows,
            importedfilename=name,
            createdbyagent=agent,
            modifiedbyagent=agent,
            uploadplan=json.dumps(json_upload_plan),
            visualorder=visual_order,
            isupdate=True,
        )

        ds_id, ds_name = (ds.id, ds.name)
        ds.id = None
        ds.name = f"Backs - {ds.name}"
        ds.parent_id = ds_id
        # Create the backer.
        ds.save()

    return (ds_id, ds_name)


def filter_tree_info(filters: Dict[str, List[int]], all_tree_info: Dict[str, List[TREE_INFORMATION]]):
    for tablename in filters:
        treetable_key = tablename.title()
        if treetable_key in all_tree_info:
            tree_filter = set(filters[tablename])
            all_tree_info[treetable_key] = list(filter(lambda tree_info : tree_info['definition']['id'] in tree_filter, all_tree_info[treetable_key]))

    return all_tree_info<|MERGE_RESOLUTION|>--- conflicted
+++ resolved
@@ -23,11 +23,6 @@
 from specifyweb.specify.models import datamodel
 from specifyweb.specify.load_datamodel import Field, Relationship, Table
 from specifyweb.specify.datamodel import is_tree_table
-from specifyweb.specify.tree_views import get_all_tree_information, TREE_INFORMATION
-<<<<<<< HEAD
-from specifyweb.specify.tree_utils import SPECIFY_TREES
-=======
->>>>>>> 9ca0c137
 from specifyweb.stored_queries.execution import execute
 from specifyweb.stored_queries.queryfield import QueryField, fields_from_json
 from specifyweb.stored_queries.queryfieldspec import (
@@ -61,11 +56,7 @@
 # REFACTOR: Break this file into smaller pieaces
 
 # TODO: Play-around with localizing
-<<<<<<< HEAD
-BATCH_EDIT_NULL_RECORD_DESCRIPTION = ""
-=======
-BATCH_EDIT_NULL_RECORD_DESCRIPTION = "(Not included in the query results)"
->>>>>>> 9ca0c137
+NULL_RECORD_DESCRIPTION = "(Not included in the query results)"
 
 # TODO: add backend support for making system tables readonly
 BATCH_EDIT_READONLY_TABLES = [*CONCRETE_HIERARCHY]
@@ -1028,12 +1019,7 @@
         recordsetid=spquery.get("recordsetid", None),
         fields=fields_from_json(spquery["fields"]),
         session_maker=models.session_context,
-<<<<<<< HEAD
-        omit_relationships=False,
-=======
-        omit_relationships=True,
->>>>>>> 9ca0c137
-        treedefsfilter=spquery.get("treedefsfilter", None)
+        omit_relationships=True
     )
     (headers, rows, packs, json_upload_plan, visual_order) = run_batch_edit_query(props)
     mapped_raws = [
@@ -1095,21 +1081,12 @@
             field_labels = localization_dump.get(table_name, {})
             field_labels[field_name] = caption
             localization_dump[table_name] = field_labels
-<<<<<<< HEAD
 
     naive_row_plan = RowPlanMap.get_row_plan(visible_fields)
     all_tree_info = get_all_tree_information(props["collection"], props["user"].id)
     base_table = datamodel.get_table_by_id_strict(tableid, strict=True)
     running_path = [base_table.name]
 
-=======
-
-    naive_row_plan = RowPlanMap.get_row_plan(visible_fields)
-    all_tree_info = get_all_tree_information(props["collection"], props["user"].id)
-    base_table = datamodel.get_table_by_id_strict(tableid, strict=True)
-    running_path = [base_table.name]
-
->>>>>>> 9ca0c137
     if treedefsfilter is not None:
         all_tree_info = filter_tree_info(treedefsfilter, all_tree_info)
     row_plan = naive_row_plan.rewrite(base_table, all_tree_info, running_path)
