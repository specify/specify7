from django.conf.urls import include, url
from django.views.generic.base import RedirectView

from .specify.views import images, properties

from .accounts import urls as accounts_urls
from .specify import urls as api_urls
from .frontend import urls as frontend_urls, doc_urls
from .workbench import urls as wb_urls
from .express_search import urls as es_urls
from .context import urls as context_urls
from .stored_queries import urls as query_urls
from .attachment_gw import urls as attachment_urls
from .barvis import urls as tt_urls
from .report_runner import urls as report_urls
from .interactions import urls as interaction_urls
from .notifications import urls as notification_urls
from .export import urls as export_urls
from .permissions import urls as permissions_urls
from .permissions.permissions import skip_collection_access_check

urlpatterns = [
    url(r'^favicon.ico', RedirectView.as_view(url='/static/img/fav_icon.png')),

<<<<<<< HEAD
    # log in and log out pages
    url(r'^accounts/login/$', auth_views.LoginView.as_view(template_name='login.html')),
    url(r'^accounts/logout/$', skip_collection_access_check(
        auth_views.LogoutView.as_view(template_name='logout.html', next_page='/accounts/login/'))),
    url(r'^accounts/password_change/$', skip_collection_access_check(
        auth_views.PasswordChangeView.as_view(template_name='password_change.html', success_url='/'))),

    url(r'^accounts/support_login/$', skip_collection_access_check(support_login)),

    url(r'^accounts/choose_collection/$', skip_collection_access_check(choose_collection)),

=======
>>>>>>> e2039823
    # just redirect root url to the main specify view
    url(r'^$', skip_collection_access_check(RedirectView.as_view(url='/specify/'))),

    # This is the main specify view.
    # Every URL beginning with '/specify/' is handled
    # by the frontend. 'frontend.urls' just serves the
    # empty webapp container for all these URLs.
    url(r'^specify/', include(frontend_urls)),

    # primary api
    url(r'^api/', include(api_urls)),
    url(r'^images/(?P<path>.+)$', images),
    url(r'^properties/(?P<name>.+).properties$', properties),

    url(r'^documentation/', include(doc_urls)),

    # submodules
<<<<<<< HEAD
    url(r'^api/workbench/', include(wb_urls)), # permissions added
=======
    url(r'^accounts/', include(accounts_urls)),
    url(r'^api/workbench/', include(wb_urls)),
>>>>>>> e2039823
    url(r'^express_search/', include(es_urls)),
    url(r'^context/', include(context_urls)),
    url(r'^stored_query/', include(query_urls)), # permissions added
    url(r'^attachment_gw/', include(attachment_urls)),
    url(r'^barvis/', include(tt_urls)),
    url(r'^report_runner/', include(report_urls)), # permissions added
    url(r'^interactions/', include(interaction_urls)), # permissions added
    url(r'^notifications/', include(notification_urls)),
    url(r'^export/', include(export_urls)), # permissions added
    url(r'^permissions/', include(permissions_urls)), # permissions added
    # url(r'^testcontext/', include()),
]<|MERGE_RESOLUTION|>--- conflicted
+++ resolved
@@ -22,20 +22,6 @@
 urlpatterns = [
     url(r'^favicon.ico', RedirectView.as_view(url='/static/img/fav_icon.png')),
 
-<<<<<<< HEAD
-    # log in and log out pages
-    url(r'^accounts/login/$', auth_views.LoginView.as_view(template_name='login.html')),
-    url(r'^accounts/logout/$', skip_collection_access_check(
-        auth_views.LogoutView.as_view(template_name='logout.html', next_page='/accounts/login/'))),
-    url(r'^accounts/password_change/$', skip_collection_access_check(
-        auth_views.PasswordChangeView.as_view(template_name='password_change.html', success_url='/'))),
-
-    url(r'^accounts/support_login/$', skip_collection_access_check(support_login)),
-
-    url(r'^accounts/choose_collection/$', skip_collection_access_check(choose_collection)),
-
-=======
->>>>>>> e2039823
     # just redirect root url to the main specify view
     url(r'^$', skip_collection_access_check(RedirectView.as_view(url='/specify/'))),
 
@@ -53,12 +39,8 @@
     url(r'^documentation/', include(doc_urls)),
 
     # submodules
-<<<<<<< HEAD
+    url(r'^accounts/', include(accounts_urls)),
     url(r'^api/workbench/', include(wb_urls)), # permissions added
-=======
-    url(r'^accounts/', include(accounts_urls)),
-    url(r'^api/workbench/', include(wb_urls)),
->>>>>>> e2039823
     url(r'^express_search/', include(es_urls)),
     url(r'^context/', include(context_urls)),
     url(r'^stored_query/', include(query_urls)), # permissions added
