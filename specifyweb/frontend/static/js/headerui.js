--- conflicted
+++ resolved
@@ -4,11 +4,8 @@
 // Tasks included in header:
     'toolbarwelcome',
     'toolbardataentry',
-<<<<<<< HEAD
     'toolbartrees',
-=======
     'toolbarrecordsets',
->>>>>>> 6dc22763
     'toolbarquery',
     'toolbarreport',
     'toolbarattachments'
