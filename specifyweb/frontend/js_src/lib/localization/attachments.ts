--- conflicted
+++ resolved
@@ -672,15 +672,6 @@
       "Не всі вкладення завантажено. Будь ласка, створіть набір записів результатів запиту, щоб завантажити всі вкладення.",
   },
   deleteAttachmentWarning: {
-<<<<<<< HEAD
-    'en-us': 'Are you sure you want to delete this attachment?',
-    'de-ch': 'Möchten Sie diesen Anhang wirklich löschen?',
-    'es-es': '¿Está seguro que desea eliminar este archivo adjunto?',
-    'fr-fr': 'Êtes-vous sûr de vouloir supprimer cette pièce jointe ?',
-    'pt-br': 'Tem certeza de que deseja excluir este anexo?',
-    'ru-ru': 'Вы уверены, что хотите удалить это вложение?',
-    'uk-ua': 'Ви впевнені, що хочете видалити цей вкладений файл?',
-=======
     "en-us": "Are you sure you want to delete this attachment?",
     "de-ch": "Möchten Sie diesen Anhang wirklich löschen?",
     "es-es": "¿Está seguro que desea eliminar este archivo adjunto?",
@@ -688,7 +679,6 @@
     "pt-br": "Tem certeza de que deseja excluir este anexo?",
     "ru-ru": "Вы уверены, что хотите удалить это вложение?",
     "uk-ua": "Ви впевнені, що хочете видалити цей вкладений файл?",
->>>>>>> 306ab4c2
   },
   attachmentDelition: {
     'en-us': 'Attachment deletion',
