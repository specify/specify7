--- conflicted
+++ resolved
@@ -43,11 +43,7 @@
     'ru-ru': 'Настройте сервер вложений',
     'uk-ua': 'Налаштуйте сервер прикріплень',
     'de-ch': 'Richten Sie Ihren Attachment-Server ein',
-<<<<<<< HEAD
-    'pt-br': 'Configure seu servidor de anexos',
-=======
     'pt-br': 'Configure seu servidor de anexos.',
->>>>>>> 240b46d0
   },
   orderBy: {
     'en-us': 'Order By',
@@ -56,11 +52,7 @@
     'fr-fr': 'Trier par',
     'uk-ua': 'Сортувати по',
     'de-ch': 'Sortiere nach',
-<<<<<<< HEAD
-    'pt-br': 'Ordenar por',
-=======
     'pt-br': 'Ordem por',
->>>>>>> 240b46d0
   },
   uploadingInline: {
     'en-us': 'Uploading…',
@@ -69,11 +61,7 @@
     'fr-fr': 'Envoi en cours…',
     'uk-ua': 'Завантаження…',
     'de-ch': 'Am Hochladen…',
-<<<<<<< HEAD
-    'pt-br': 'Enviando…',
-=======
     'pt-br': 'Carregando…',
->>>>>>> 240b46d0
   },
   noAttachments: {
     'en-us': 'There are no attachments',
@@ -82,11 +70,7 @@
     'fr-fr': "Il n'y a pas de pièces jointes",
     'uk-ua': 'Прикріплень нема',
     'de-ch': 'Es gibt keine Anhänge',
-<<<<<<< HEAD
-    'pt-br': 'Não há anexos',
-=======
     'pt-br': 'Não há anexos.',
->>>>>>> 240b46d0
   },
   unableToFindRelatedRecord: {
     'en-us': 'Unable to find related record',
@@ -95,11 +79,7 @@
     'ru-ru': 'Не удалось найти связанную запись',
     'uk-ua': 'Неможливо знайти відповідний запис',
     'de-ch': 'Verknüpfter Datensatz kann nicht gefunden werden',
-<<<<<<< HEAD
-    'pt-br': 'Não foi possível encontrar o registro relacionado',
-=======
     'pt-br': 'Não foi possível encontrar o registro relacionado.',
->>>>>>> 240b46d0
   },
   unableToFindRelatedRecordDescription: {
     'en-us': 'Unable to find a record that this attachment is related to.',
@@ -112,11 +92,7 @@
     'de-ch':
       'Es konnte kein Datensatz gefunden werden, auf den sich dieser Anhang bezieht.',
     'pt-br':
-<<<<<<< HEAD
-      'Não foi possível encontrar um registro ao qual este anexo esteja relacionado.',
-=======
       'Não foi possível encontrar nenhum registro ao qual este anexo esteja relacionado.',
->>>>>>> 240b46d0
   },
   showForm: {
     'en-us': 'Show Form',
@@ -165,23 +141,15 @@
   },
   pleaseReselectAllFiles: {
     'en-us': 'Please reselect all files before uploading.',
-<<<<<<< HEAD
-    'de-ch': 'Bitte wählen Sie vor dem Hochladen alle Dateien erneut aus.',
-=======
     'de-ch': 'Bitte wählen Sie alle Dateien vor dem Hochladen erneut aus.',
->>>>>>> 240b46d0
     'es-es':
       'Por favor, vuelva a seleccionar todos los archivos antes de cargarlos.',
     'fr-fr':
       'Veuillez resélectionner tous les fichiers avant de les télécharger.',
     'ru-ru': 'Пожалуйста, повторно выберите все файлы перед загрузкой.',
     'uk-ua': 'Перед завантаженням повторно виберіть усі файли.',
-<<<<<<< HEAD
-    'pt-br': 'Selecione novamente todos os arquivos antes de fazer o upload.',
-=======
     'pt-br':
       'Por favor, selecione todos os arquivos novamente antes de fazer o upload.',
->>>>>>> 240b46d0
   },
   incorrectFormatter: {
     'en-us': 'Incorrectly Formatted',
@@ -190,11 +158,7 @@
     'fr-fr': 'Incorrectement formaté',
     'ru-ru': 'Неправильно отформатировано',
     'uk-ua': 'Неправильно відформатований',
-<<<<<<< HEAD
-    'pt-br': 'Formatado incorretamente',
-=======
     'pt-br': 'Formatação incorreta',
->>>>>>> 240b46d0
   },
   alreadyUploaded: {
     'en-us': 'Already Uploaded',
@@ -203,21 +167,13 @@
     'fr-fr': 'Déjà téléchargé',
     'ru-ru': 'Уже загружено',
     'uk-ua': 'Вже завантажено',
-<<<<<<< HEAD
-    'pt-br': 'Já carregado',
-=======
     'pt-br': 'Já foi carregado',
->>>>>>> 240b46d0
   },
   skipped: {
     'en-us': 'Skipped',
     'de-ch': 'Übersprungen',
     'es-es': 'Omitido',
-<<<<<<< HEAD
-    'fr-fr': 'Sauté',
-=======
     'fr-fr': 'Omission',
->>>>>>> 240b46d0
     'ru-ru': 'Пропущено',
     'uk-ua': 'Пропущено',
     'pt-br': 'Ignorado',
@@ -233,11 +189,7 @@
   },
   frontEndInterruption: {
     'en-us': '{action:string} was in progress when interruption occurred',
-<<<<<<< HEAD
-    'de-ch': '{action:string} war im Gange, als die Unterbrechung auftrat',
-=======
     'de-ch': '{action:string} war im Gange, als es zu einer Unterbrechung kam.',
->>>>>>> 240b46d0
     'es-es':
       '{action:string} estaba en curso cuando se produjo la interrupción',
     'fr-fr':
@@ -245,12 +197,8 @@
     'ru-ru':
       '{action:string} был в процессе выполнения, когда произошло прерывание',
     'uk-ua': 'Виконувався {action:string}, коли сталася перерва',
-<<<<<<< HEAD
-    'pt-br': '{action:string} estava em andamento quando a interrupção ocorreu',
-=======
     'pt-br':
       '{action:string} estava em andamento quando ocorreu a interrupção.',
->>>>>>> 240b46d0
   },
   matchError: {
     'en-us': 'Match Error',
@@ -272,15 +220,9 @@
   },
   unhandledFatalResourceError: {
     'en-us': 'Unhandled fatal resource error:',
-<<<<<<< HEAD
-    'de-ch': 'Nicht behandelter schwerwiegender Ressourcenfehler:',
-    'es-es': 'Error de recurso fatal no controlado:',
-    'fr-fr': 'Erreur de ressource fatale non gérée :',
-=======
     'de-ch': 'Unbehandelter schwerwiegender Ressourcenfehler:',
     'es-es': 'Error de recurso fatal no controlado:',
     'fr-fr': 'Erreur fatale de ressource non gérée :',
->>>>>>> 240b46d0
     'ru-ru': 'Необработанная фатальная ошибка ресурса:',
     'uk-ua': 'Необроблена критична помилка ресурсу:',
     'pt-br': 'Erro fatal de recurso não tratado:',
@@ -301,11 +243,7 @@
     'fr-fr': 'Nouveau jeu de données de pièces jointes {date: string}',
     'ru-ru': 'Новый набор данных о вложениях {дата: строка}',
     'uk-ua': 'Новий набір даних вкладень {date: string}',
-<<<<<<< HEAD
-    'pt-br': 'Novo conjunto de dados de anexo {data: string}',
-=======
     'pt-br': 'Novo conjunto de dados de anexos {date: string}',
->>>>>>> 240b46d0
   },
   newAttachmentDatasetBase: {
     'en-us': 'New Attachment Data Set',
@@ -314,11 +252,7 @@
     'uk-ua': 'Новий набір даних вкладення',
     'fr-fr': 'Nouveau jeu de données de pièces jointes',
     'ru-ru': 'Новый набор данных о вложениях',
-<<<<<<< HEAD
-    'pt-br': 'Novo conjunto de dados de anexo',
-=======
     'pt-br': 'Novo conjunto de dados de anexos',
->>>>>>> 240b46d0
   },
   uploadInterrupted: {
     'en-us': 'Upload Interrupted',
@@ -333,11 +267,7 @@
     'en-us':
       'The upload was in progress when an interruption occurred. Some files may have been uploaded.',
     'de-ch':
-<<<<<<< HEAD
-      'Der Upload war im Gange, als es zu einer Unterbrechung kam. Möglicherweise wurden einige Dateien hochgeladen.',
-=======
       'Der Upload war im Gange, als es zu einer Unterbrechung kam. Möglicherweise wurden einige Dateien bereits hochgeladen.',
->>>>>>> 240b46d0
     'es-es':
       'La carga estaba en curso cuando se produjo una interrupción. Es posible que se hayan cargado algunos archivos.',
     'fr-fr':
@@ -347,11 +277,7 @@
     'uk-ua':
       'Під час завантаження виникла перерва. Можливо, деякі файли було завантажено.',
     'pt-br':
-<<<<<<< HEAD
-      'O upload estava em andamento quando ocorreu uma interrupção. Alguns arquivos podem ter sido enviados.',
-=======
       'O carregamento estava em andamento quando ocorreu uma interrupção. Alguns arquivos podem ter sido carregados.',
->>>>>>> 240b46d0
   },
   rollbackInterrupted: {
     'en-us': 'Rollback Interrupted',
@@ -360,21 +286,13 @@
     'fr-fr': 'Retour en arrière interrompu',
     'ru-ru': 'Откат прерван',
     'uk-ua': 'Відкат перервано',
-<<<<<<< HEAD
-    'pt-br': 'Rollback interrompido',
-=======
     'pt-br': 'Reversão interrompida',
->>>>>>> 240b46d0
   },
   rollbackInterruptedDescription: {
     'en-us':
       'The rollback was in progress when an interruption occurred. Some files may have been deleted',
     'de-ch':
-<<<<<<< HEAD
-      'Das Rollback war im Gange, als eine Unterbrechung auftrat. Einige Dateien wurden möglicherweise gelöscht',
-=======
       'Der Rollback war im Gange, als es zu einer Unterbrechung kam. Einige Dateien wurden möglicherweise gelöscht.',
->>>>>>> 240b46d0
     'fr-fr':
       "Le retour en arrière était en cours lorsqu'une interruption s'est produite. Certains fichiers peuvent avoir été supprimés",
     'ru-ru':
@@ -384,11 +302,7 @@
     'es-es':
       'La reversión estaba en curso cuando se produjo una interrupción. Es posible que se hayan eliminado algunos archivos.',
     'pt-br':
-<<<<<<< HEAD
-      'A reversão estava em andamento quando ocorreu uma interrupção. Alguns arquivos podem ter sido excluídos.',
-=======
       'O processo de reversão estava em andamento quando ocorreu uma interrupção. Alguns arquivos podem ter sido excluídos.',
->>>>>>> 240b46d0
   },
   attachmentId: {
     'en-us': 'Attachment ID',
@@ -401,11 +315,7 @@
   },
   choosePath: {
     'en-us': 'Choose Path',
-<<<<<<< HEAD
-    'de-ch': 'Pfad wählen',
-=======
     'de-ch': 'Wähle den Weg',
->>>>>>> 240b46d0
     'es-es': 'Seleccione la ruta',
     'fr-fr': 'Choisir le chemin',
     'ru-ru': 'Выбрать путь',
@@ -414,46 +324,27 @@
   },
   beginAttachmentUpload: {
     'en-us': 'Begin Attachment Upload?',
-<<<<<<< HEAD
-    'de-ch': 'Mit dem Hochladen des Anhangs beginnen?',
-=======
     'de-ch': 'Anhang hochladen?',
->>>>>>> 240b46d0
     'es-es': '¿Comenzar a cargar archivos adjuntos?',
     'fr-fr': 'Commencer le téléchargement des pièces jointes ?',
     'ru-ru': 'Начать загрузку вложения?',
     'uk-ua': 'Почати завантаження вкладених файлів?',
-<<<<<<< HEAD
-    'pt-br': 'Iniciar upload de anexo?',
-=======
     'pt-br': 'Iniciar o envio do anexo?',
->>>>>>> 240b46d0
   },
   beginUploadDescription: {
     'en-us':
       'Uploading the attachments will make attachments in the asset server and in the Specify database',
     'de-ch':
-<<<<<<< HEAD
-      'Durch das Hochladen der Anhänge werden Anhänge im Asset-Server und in der Specify-Datenbank erstellt.',
-    'es-es': 'Interrumpido. Reintentando en [X25X]',
-    'fr-fr':
-      "Le téléchargement des pièces jointes créera des pièces jointes dans le serveur d'actifs et dans la base de données de spécification",
-=======
       'Durch das Hochladen der Anhänge werden diese auf dem Asset-Server und in der Specify-Datenbank erstellt.',
     'es-es': 'Interrumpido. Reintentando en [X25X]',
     'fr-fr':
       'Le chargement des pièces jointes les ajoutera au serveur de ressources et à la base de données Specification.',
->>>>>>> 240b46d0
     'ru-ru':
       'Загрузка вложений создаст вложения на сервере активов и в базе данных Specify.',
     'uk-ua':
       'Завантаження вкладень призведе до створення вкладень на сервері активів і в базі даних Specify',
     'pt-br':
-<<<<<<< HEAD
-      'O upload dos anexos fará com que os anexos sejam criados no servidor de ativos e no banco de dados do Specify',
-=======
       'O envio dos anexos os criará no servidor de ativos e no banco de dados especificado.',
->>>>>>> 240b46d0
   },
   interrupted: {
     'en-us': 'Interrupted',
@@ -466,11 +357,7 @@
   },
   tryNow: {
     'en-us': 'Try Now',
-<<<<<<< HEAD
-    'de-ch': 'Jetzt testen',
-=======
     'de-ch': 'Jetzt ausprobieren',
->>>>>>> 240b46d0
     'es-es': 'Probar ahora',
     'fr-fr': 'Essayez maintenant',
     'ru-ru': 'Попробуйте сейчас',
@@ -479,11 +366,7 @@
   },
   interruptedTime: {
     'en-us': 'Interrupted. Retrying in {remainingTime:string}',
-<<<<<<< HEAD
-    'de-ch': 'Unterbrochen. Erneuter Versuch in {remainingTime:string}',
-=======
     'de-ch': 'Unterbrechung. Wiederholungsversuch in {remainingTime:string}',
->>>>>>> 240b46d0
     'es-es': 'Interrumpido. Reintentando en {remainingTime:string}',
     'fr-fr': 'Interrompu. Réessayer dans {remainingTime:string}',
     'ru-ru': 'Прервано. Повторная попытка через {remainingTime:string}',
@@ -494,37 +377,21 @@
     'en-us':
       'Rollback will delete the attachments from the Specify database and Asset Server',
     'de-ch':
-<<<<<<< HEAD
-      'Rollback löscht die Anhänge aus der Datenbank und dem Asset Server',
+      'Durch das Rollback werden die Anhänge aus der Specify-Datenbank und dem Asset-Server gelöscht.',
     'es-es':
       'La reversión eliminará los archivos adjuntos de la base de datos Specify y del servidor de activos.',
     'fr-fr':
-      "La restauration supprimera les pièces jointes de la base de données spécifiée et du serveur d'actifs.",
-=======
-      'Durch das Rollback werden die Anhänge aus der Specify-Datenbank und dem Asset-Server gelöscht.',
-    'es-es':
-      'La reversión eliminará los archivos adjuntos de la base de datos Specify y del servidor de activos.',
-    'fr-fr':
       "La restauration supprimera les pièces jointes de la base de données Specification et du serveur d'actifs.",
->>>>>>> 240b46d0
     'ru-ru':
       'Откат приведет к удалению вложений из базы данных Specify и сервера Asset.',
     'uk-ua':
       'Відкат видалить вкладення з бази даних Specify і сервера ресурсів',
     'pt-br':
-<<<<<<< HEAD
-      'A reversão excluirá os anexos do banco de dados Especificar e do Asset Server',
-  },
-  noMatch: {
-    'en-us': 'No match',
-    'de-ch': 'Keine Übereinstimmung',
-=======
       'A reversão excluirá os anexos do banco de dados especificado e do servidor de ativos.',
   },
   noMatch: {
     'en-us': 'No match',
     'de-ch': 'Kein Spiel',
->>>>>>> 240b46d0
     'es-es': 'Sin coincidencia',
     'fr-fr': 'Aucune correspondance',
     'ru-ru': 'Нет совпадений',
@@ -547,11 +414,7 @@
   },
   fetchNextAttachments: {
     'en-us': 'Look for more attachments',
-<<<<<<< HEAD
-    'de-ch': 'Suchen Sie nach weiteren Anhängen',
-=======
     'de-ch': 'Suchen Sie nach weiteren Anhängen.',
->>>>>>> 240b46d0
     'es-es': 'Buscar más adjuntos',
     'fr-fr': 'Rechercher plus de pièces jointes',
     'ru-ru': 'Найдите больше вложений',
@@ -566,8 +429,6 @@
     'ru-ru': 'Скрыть форму',
     'uk-ua': 'Сховати форму',
     'pt-br': 'Ocultar formulário',
-<<<<<<< HEAD
-=======
   },
   collapseFormByDefault: {
     'en-us': 'Collapse form by default',
@@ -618,7 +479,6 @@
       'Показати або приховати кнопки збільшення, зменшення, скидання та приховування/показу форми у переглядачі вкладень.',
     'pt-br':
       'Mostrar ou ocultar os botões de zoom, zoom out, reset e ocultar/mostrar formulário no visualizador de anexos.',
->>>>>>> 240b46d0
   },
   multipleMatches: {
     'en-us': 'Multiple matches',
@@ -627,37 +487,21 @@
     'fr-fr': 'Plusieurs correspondances',
     'ru-ru': 'Несколько совпадений',
     'uk-ua': 'Кілька збігів',
-<<<<<<< HEAD
-    'pt-br': 'Várias correspondências',
-=======
     'pt-br': 'Vários confrontos',
->>>>>>> 240b46d0
   },
   multipleMatchesClick: {
     'en-us': 'Multiple Matches. Click To Disambiguate',
     'de-ch':
-<<<<<<< HEAD
-      'Mehrere Übereinstimmungen. Klicken Sie hier, um die Mehrdeutigkeit aufzuheben.',
-=======
       'Mehrere Treffer. Klicken Sie hier, um die Begriffsbestimmungen aufzulösen.',
->>>>>>> 240b46d0
     'es-es': 'Múltiples coincidencias. Haga clic para eliminar la ambigüedad',
     'fr-fr': 'Plusieurs correspondances. Cliquez pour clarifier',
     'ru-ru': 'Несколько совпадений. Нажмите, чтобы устранить неоднозначность.',
     'uk-ua': 'Кілька збігів. Натисніть, щоб усунути неоднозначність',
-<<<<<<< HEAD
-    'pt-br': 'Várias correspondências. Clique para desambiguar',
-  },
-  totalFiles: {
-    'en-us': 'Total files',
-    'de-ch': 'Gesamtzahl der Dateien',
-=======
     'pt-br': 'Vários resultados. Clique para desambiguar.',
   },
   totalFiles: {
     'en-us': 'Total files',
     'de-ch': 'Gesamtdateien',
->>>>>>> 240b46d0
     'es-es': 'Archivos totales',
     'fr-fr': 'Total des fichiers',
     'ru-ru': 'Всего файлов',
@@ -671,11 +515,7 @@
     'fr-fr': 'Correctement formaté',
     'ru-ru': 'Правильно отформатировано',
     'uk-ua': 'Правильно відформатований',
-<<<<<<< HEAD
-    'pt-br': 'Formatado corretamente',
-=======
     'pt-br': 'Formatação correta',
->>>>>>> 240b46d0
   },
   stoppedByUser: {
     'en-us': 'Stopped By User',
@@ -684,11 +524,7 @@
     'fr-fr': "Arrêté par l'utilisateur",
     'ru-ru': 'Остановлено пользователем',
     'uk-ua': 'Зупинено користувачем',
-<<<<<<< HEAD
-    'pt-br': 'Parado pelo usuário',
-=======
     'pt-br': 'Interrompido pelo usuário',
->>>>>>> 240b46d0
   },
   importAttachments: {
     'en-us': 'Import Attachments',
@@ -701,11 +537,7 @@
   },
   onFile: {
     'en-us': 'On File',
-<<<<<<< HEAD
-    'de-ch': 'In Datei',
-=======
     'de-ch': 'In der Akte',
->>>>>>> 240b46d0
     'es-es': 'En archivo',
     'ru-ru': 'В деле',
     'uk-ua': 'У файлі',
@@ -731,11 +563,7 @@
     'ru-ru':
       'Следующие файлы не выбраны, поскольку они уже существуют в этом наборе данных.',
     'de-ch':
-<<<<<<< HEAD
-      'Die folgenden Dateien werden nicht ausgewählt, da sie in diesem Datensatz bereits vorhanden sind.',
-=======
       'Die folgenden Dateien wurden nicht ausgewählt, da sie bereits in diesem Datensatz vorhanden sind.',
->>>>>>> 240b46d0
     'uk-ua':
       'Наступні файли не вибрано, оскільки вони вже існують у цьому наборі даних.',
     'pt-br':
@@ -757,31 +585,18 @@
     'fr-fr': "Erreur lors de la sauvegarde de l'enregistrement",
     'ru-ru': 'Ошибка сохранения записи',
     'uk-ua': 'Помилка збереження запису',
-<<<<<<< HEAD
-    'pt-br': 'Erro ao salvar registro',
-=======
     'pt-br': 'Erro ao salvar o registro',
->>>>>>> 240b46d0
   },
   interruptionStopped: {
     'en-us': 'Stopped because of error uploading a previous file',
     'de-ch':
-<<<<<<< HEAD
-      'Wegen eines Fehlers beim Hochladen einer vorherigen Datei angehalten',
-    'es-es': 'Detenido debido a un error al cargar un archivo anterior',
-=======
       'Der Vorgang wurde aufgrund eines Fehlers beim Hochladen einer vorherigen Datei abgebrochen.',
     'es-es': 'Se detuvo debido a un error al cargar un archivo anterior.',
->>>>>>> 240b46d0
     'fr-fr':
       "Arrêté à cause d'une erreur de téléchargement du précédent fichier",
     'ru-ru': 'Остановлено из-за ошибки при загрузке предыдущего файла',
     'uk-ua': 'Зупинено через помилку завантаження попереднього файлу',
-<<<<<<< HEAD
-    'pt-br': 'Interrompido devido a erro ao carregar um arquivo anterior',
-=======
     'pt-br': 'Interrompido devido a erro ao carregar um arquivo anterior.',
->>>>>>> 240b46d0
   },
   chooseFilesToGetStarted: {
     'en-us': 'Choose files or drag them here to get started.',
@@ -792,11 +607,7 @@
       'Choisissez des fichiers ou faites-les glisser ici pour commencer.',
     'ru-ru': 'Чтобы начать, выберите файлы или перетащите их сюда.',
     'uk-ua': 'Щоб почати, виберіть файли або перетягніть їх сюди.',
-<<<<<<< HEAD
-    'pt-br': 'Escolha os arquivos ou arraste-os aqui para começar.',
-=======
     'pt-br': 'Selecione os arquivos ou arraste-os para cá para começar.',
->>>>>>> 240b46d0
   },
   selectIdentifier: {
     'en-us': 'Select an identifier to match the files name against.',
@@ -809,12 +620,7 @@
     'ru-ru':
       'Выберите идентификатор, с которым будет сопоставляться имя файла.',
     'uk-ua': 'Виберіть ідентифікатор для відповідності імені файлу.',
-<<<<<<< HEAD
-    'pt-br':
-      'Selecione um identificador para comparar com o nome dos arquivos.',
-=======
     'pt-br': 'Selecione um identificador para comparar com o nome do arquivo.',
->>>>>>> 240b46d0
   },
   progress: {
     'en-us': 'Progress',
@@ -838,11 +644,7 @@
     'en-us':
       '{success: number} out of the {total: number} attachments in the data set have been {action: string}.',
     'de-ch':
-<<<<<<< HEAD
-      '{success: number} der {total: number} Anhänge im Datensatz waren {action: string}.',
-=======
       '{success: number} von den {total: number} Anhängen im Datensatz wurden {action: string} ausgeführt.',
->>>>>>> 240b46d0
     'es-es':
       '{éxito: número} de los {total: número} archivos adjuntos en el conjunto de datos han sido {acción: cadena}.',
     'fr-fr':
@@ -858,11 +660,7 @@
     'en-us':
       'Deleting a Data Set permanently removes it and its Upload Path. Also after deleting, Rollback will no longer be an option for an uploaded Data Set.',
     'de-ch':
-<<<<<<< HEAD
-      'Durch das Löschen eines Datensatzes werden dieser und sein Upload-Pfad dauerhaft entfernt. Nach dem Löschen ist für einen hochgeladenen Datensatz auch kein Rollback mehr möglich.',
-=======
       'Durch das Löschen eines Datensatzes werden dieser und sein Upload-Pfad endgültig entfernt. Nach dem Löschen ist die Option „Rollback“ für einen hochgeladenen Datensatz nicht mehr verfügbar.',
->>>>>>> 240b46d0
     'es-es':
       'Al eliminar un conjunto de datos, se elimina permanentemente este y su ruta de carga. Además, después de la eliminación, la Reversión ya no será una opción para un conjunto de datos cargado.',
     'fr-fr':
@@ -872,21 +670,13 @@
     'uk-ua':
       'Видалення набору даних остаточно видаляє його та його шлях завантаження. Крім того, після видалення відкат більше не буде доступним для завантаженого набору даних.',
     'pt-br':
-<<<<<<< HEAD
-      'Excluir um Conjunto de Dados remove permanentemente o conjunto e seu Caminho de Upload. Além disso, após a exclusão, a opção de Reverter não será mais uma opção para um Conjunto de Dados carregado.',
-=======
       'A exclusão de um conjunto de dados remove permanentemente o conjunto e seu caminho de upload. Além disso, após a exclusão, a opção de reversão (rollback) não estará mais disponível para o conjunto de dados carregado.',
->>>>>>> 240b46d0
   },
   attachmentUploadError: {
     'en-us':
       'Error Uploading Attachment. Attachment server maybe unavailable or there was an error reading the file.',
     'de-ch':
-<<<<<<< HEAD
-      'Fehler beim Hochladen des Anhangs. Der Anhangsserver ist möglicherweise nicht verfügbar oder beim Lesen der Datei ist ein Fehler aufgetreten.',
-=======
       'Fehler beim Hochladen des Anhangs. Der Server für den Anhang ist möglicherweise nicht verfügbar oder es ist ein Fehler beim Lesen der Datei aufgetreten.',
->>>>>>> 240b46d0
     'es-es':
       'Error al cargar el archivo adjunto. Es posible que el servidor de archivos adjuntos no esté disponible o hubo un error al leer el archivo.',
     'fr-fr':
@@ -896,15 +686,6 @@
     'uk-ua':
       'Помилка завантаження вкладення. Можливо, сервер вкладень недоступний або під час читання файлу сталася помилка.',
     'pt-br':
-<<<<<<< HEAD
-      'Erro ao carregar anexo. O servidor de anexos pode estar indisponível ou ocorreu um erro ao ler o arquivo.',
-  },
-  downloadAll: {
-    'en-us': 'Download All',
-    'de-ch': 'Alles herunterladen',
-    'es-es': 'Descargar todo',
-    'fr-fr': 'Télécharger tout',
-=======
       'Erro ao enviar o anexo. O servidor de anexos pode estar indisponível ou ocorreu um erro ao ler o arquivo.',
   },
   downloadAll: {
@@ -912,7 +693,6 @@
     'de-ch': 'Alle herunterladen',
     'es-es': 'Descargar todo',
     'fr-fr': 'Tout télécharger',
->>>>>>> 240b46d0
     'pt-br': 'Baixar tudo',
     'ru-ru': 'Скачать все',
     'uk-ua': 'Завантажити все',
@@ -932,19 +712,11 @@
     'de-ch':
       'Es wurden nicht alle Anhänge geladen. Bitte erstellen Sie einen Datensatz der Abfrageergebnisse, um alle Anhänge herunterzuladen.',
     'es-es':
-<<<<<<< HEAD
-      'No se han cargado todos los archivos adjuntos. Cree un conjunto de registros con los resultados de la consulta para descargarlos todos.',
-    'fr-fr':
-      "Toutes les pièces jointes n'ont pas été chargées. Veuillez créer un ensemble d'enregistrements des résultats de la requête pour télécharger toutes les pièces jointes.",
-    'pt-br':
-      'Nem todos os anexos foram carregados. Crie um conjunto de registros dos resultados da consulta para baixar todos os anexos.',
-=======
       'No se han cargado todos los archivos adjuntos. Cree un conjunto de registros con los resultados de la consulta para descargar todos los archivos adjuntos.',
     'fr-fr':
       "Toutes les pièces jointes n'ont pas été chargées. Veuillez créer un enregistrement des résultats de la requête pour télécharger toutes les pièces jointes.",
     'pt-br':
       'Nem todos os anexos foram carregados. Crie um conjunto de registros com os resultados da consulta para baixar todos os anexos.',
->>>>>>> 240b46d0
     'ru-ru':
       'Не все вложения загружены. Создайте набор записей результатов запроса, чтобы загрузить все вложения.',
     'uk-ua':
@@ -953,20 +725,14 @@
   deleteAttachmentWarning: {
     'en-us': 'Are you sure you want to delete this attachment?',
     'de-ch': 'Möchten Sie diesen Anhang wirklich löschen?',
-<<<<<<< HEAD
-    'es-es': '¿Está seguro que desea eliminar este archivo adjunto?',
-    'fr-fr': 'Etes-vous sûr de vouloir supprimer cette pièce jointe ?',
-=======
     'es-es': '¿Seguro que quieres eliminar este archivo adjunto?',
     'fr-fr': 'Êtes-vous sûr de vouloir supprimer cette pièce jointe ?',
->>>>>>> 240b46d0
     'pt-br': 'Tem certeza de que deseja excluir este anexo?',
     'ru-ru': 'Вы уверены, что хотите удалить это вложение?',
     'uk-ua': 'Ви впевнені, що хочете видалити цей вкладений файл?',
   },
   attachmentDelition: {
     'en-us': 'Attachment deletion',
-<<<<<<< HEAD
     'de-ch': 'Löschen von Anhängen',
     'es-es': 'Eliminación de archivos adjuntos',
     'fr-fr': 'Suppression des pièces jointes',
@@ -980,13 +746,5 @@
   publicDefaultDescription: {
     'en-us':
       'This controls whether or not new attachments added to this collection are flagged as "Public" by default. Public attachments will automatically be visible on a Specify Web Portal. This setting can be overridden on a per-attachment basis and does not affect existing attachments.',
-=======
-    'de-ch': 'Anhang löschen',
-    'es-es': 'Eliminación de archivos adjuntos',
-    'fr-fr': 'Suppression de la pièce jointe',
-    'pt-br': 'Exclusão de anexos',
-    'ru-ru': 'Удаление вложения',
-    'uk-ua': 'Видалення вкладень',
->>>>>>> 240b46d0
   },
 } as const);