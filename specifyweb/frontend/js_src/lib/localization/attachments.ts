/**
 * Localization strings used for displaying Attachments
 *
 * @module
 */

import { createDictionary } from './utils';

// Refer to "Guidelines for Programmers" in ./README.md before editing this file

export const attachmentsText = createDictionary({
  attachments: {
    'en-us': 'Attachments',
    'ru-ru': 'Вложения',
    'es-es': 'Adjuntos',
    'fr-fr': 'Pièces jointes',
    'uk-ua': 'Прикріплення',
    'de-ch': 'Anhänge',
    'pt-br': 'Anexos',
  },
  scale: {
    'en-us': 'Scale',
    'ru-ru': 'Масштаб',
    'es-es': 'Escala',
    'fr-fr': 'Échelle',
    'uk-ua': 'масштаб',
    'de-ch': 'Massstab',
    'pt-br': 'Escala',
  },
  attachmentServerUnavailable: {
    'en-us': 'Attachment server unavailable',
    'ru-ru': 'Сервер прикрепленных файлов недоступен',
    'es-es': 'Servidor de adjuntos no disponible',
    'fr-fr': 'Serveur de pièces jointes indisponible',
    'uk-ua': 'Сервер прикріплень недоступний',
    'de-ch': 'Attachment-Server nicht verfügbar',
    'pt-br': 'Servidor de anexos indisponível',
  },
  attachmentServerUnavailableDescription: {
    'en-us': 'Setup your attachment server',
    'es-es': 'Configura tu servidor de adjuntos',
    'fr-fr': 'Configurez votre serveur de pièces jointes',
    'ru-ru': 'Настройте сервер вложений',
    'uk-ua': 'Налаштуйте сервер прикріплень',
    'de-ch': 'Richten Sie Ihren Attachment-Server ein',
    'pt-br': 'Configure seu servidor de anexos',
  },
  orderBy: {
    'en-us': 'Order By',
    'ru-ru': 'Сортировать по',
    'es-es': 'Ordenar por',
    'fr-fr': 'Trier par',
    'uk-ua': 'Сортувати по',
    'de-ch': 'Sortiere nach',
    'pt-br': 'Ordenar por',
  },
  uploadingInline: {
    'en-us': 'Uploading…',
    'ru-ru': 'Закачивание…',
    'es-es': 'Subiendo…',
    'fr-fr': 'Envoi en cours…',
    'uk-ua': 'Завантаження…',
    'de-ch': 'Am Hochladen…',
    'pt-br': 'Enviando…',
  },
  noAttachments: {
    'en-us': 'There are no attachments',
    'ru-ru': 'В вашей коллекции нет вложений',
    'es-es': 'No hay adjuntos',
    'fr-fr': "Il n'y a pas de pièces jointes",
    'uk-ua': 'Прикріплень нема',
    'de-ch': 'Es gibt keine Anhänge',
    'pt-br': 'Não há anexos',
  },
  unableToFindRelatedRecord: {
<<<<<<< HEAD
    'en-us': 'Unable to find related record',
    'es-es': 'No se puede encontrar el registro relacionado',
    'fr-fr': "Impossible de trouver l'enregistrement lié",
    'ru-ru': 'Не удалось найти связанную запись',
    'uk-ua': 'Неможливо знайти відповідний запис',
    'de-ch': 'Verknüpfter Datensatz kann nicht gefunden werden',
    'pt-br': 'Não foi possível encontrar o registro relacionado',
=======
    "en-us": "Unable to find related record",
    "es-es": "No se puede encontrar el registro relacionado",
    "fr-fr": "Impossible de trouver l'enregistrement lié",
    "ru-ru": "Невозможно найти связанную запись",
    "uk-ua": "Неможливо знайти відповідний запис",
    "de-ch": "Verknüpfter Datensatz kann nicht gefunden werden",
    "pt-br": "Não foi possível encontrar o registro relacionado",
>>>>>>> 4b02a2ea
  },
  unableToFindRelatedRecordDescription: {
    'en-us': 'Unable to find a record that this attachment is related to.',
    'es-es':
      'No se puede encontrar un registro con el que esté relacionado este adjunto.',
    'fr-fr':
      'Impossible de trouver un enregistrement auquel cette pièce jointe est liée.',
    'ru-ru': 'Не удалось найти запись, к которой относится это вложение.',
    'uk-ua': 'Не вдалося знайти запис, до якого відноситься це вкладення.',
    'de-ch':
      'Es konnte kein Datensatz gefunden werden, auf den sich dieser Anhang bezieht.',
    'pt-br':
      'Não é possível encontrar um registro ao qual este anexo esteja relacionado.',
  },
  showForm: {
    'en-us': 'Show Form',
    'es-es': 'Mostrar formulario',
    'fr-fr': 'Afficher le formulaire',
    'ru-ru': 'Показать форму',
    'uk-ua': 'Показати форму',
    'de-ch': 'Formular anzeigen',
    'pt-br': 'Mostrar formulário',
  },
  multipleFilesSelected: {
    'en-us': 'Multiple files selected',
    'de-ch': 'Mehrere Dateien ausgewählt',
    'es-es': 'Varios archivos seleccionados',
    'fr-fr': 'Plusieurs fichiers sélectionnés',
    'ru-ru': 'Выбрано несколько файлов',
    'uk-ua': 'Вибрано декілька файлів',
    'pt-br': 'Vários arquivos selecionados',
  },
  fileSize: {
    'en-us': 'File Size',
    'de-ch': 'Dateigröße',
    'es-es': 'Tamaño del archivo',
    'fr-fr': 'Taille du fichier',
    'ru-ru': 'Размер файла',
    'uk-ua': 'Розмір файлу',
    'pt-br': 'Tamanho do arquivo',
  },
  deleted: {
    'en-us': 'Deleted',
    'de-ch': 'Gelöscht',
    'es-es': 'Eliminado',
    'fr-fr': 'Supprimé',
    'ru-ru': 'Удалено',
    'uk-ua': 'Видалено',
    'pt-br': 'Excluído',
  },
  noFile: {
    'en-us': 'No File',
    'de-ch': 'Keine Datei',
    'es-es': 'Ningún archivo',
    'fr-fr': 'Pas de fichier',
    'uk-ua': 'Немає файлу',
    'ru-ru': 'Нет файла',
    'pt-br': 'Nenhum arquivo',
  },
  pleaseReselectAllFiles: {
    'en-us': 'Please reselect all files before uploading.',
    'de-ch': 'Bitte wählen Sie vor dem Hochladen alle Dateien erneut aus.',
    'es-es':
      'Por favor, vuelva a seleccionar todos los archivos antes de cargarlos.',
    'fr-fr':
      'Veuillez resélectionner tous les fichiers avant de les télécharger.',
    'ru-ru': 'Пожалуйста, повторно выберите все файлы перед загрузкой.',
    'uk-ua': 'Перед завантаженням повторно виберіть усі файли.',
    'pt-br': 'Selecione novamente todos os arquivos antes de fazer o upload.',
  },
  incorrectFormatter: {
<<<<<<< HEAD
    'en-us': 'Incorrectly Formatted',
    'de-ch': 'Falsch formatiert',
    'es-es': 'Formateado incorrectamente',
    'fr-fr': 'Incorrectement formaté',
    'ru-ru': 'Неправильно отформатирован',
    'uk-ua': 'Неправильно відформатований',
    'pt-br': 'Formatado incorretamente',
=======
    "en-us": "Incorrectly Formatted",
    "de-ch": "Falsch formatiert",
    "es-es": "Formateado incorrectamente",
    "fr-fr": "Incorrectement formaté",
    "ru-ru": "Неправильно отформатировано",
    "uk-ua": "Неправильно відформатований",
    "pt-br": "Formatado incorretamente",
>>>>>>> 4b02a2ea
  },
  alreadyUploaded: {
    'en-us': 'Already Uploaded',
    'de-ch': 'Bereits hochgeladen',
    'es-es': 'Ya se ha cargado',
    'fr-fr': 'Déjà téléchargé',
    'ru-ru': 'Уже загружено',
    'uk-ua': 'Вже завантажено',
    'pt-br': 'Já Enviado',
  },
  skipped: {
    'en-us': 'Skipped',
    'de-ch': 'Übersprungen',
    'es-es': 'Omitido',
    'fr-fr': 'Sauté',
    'ru-ru': 'Пропущено',
    'uk-ua': 'Пропущено',
    'pt-br': 'Ignorado',
  },
  cancelled: {
    'en-us': 'Cancelled',
    'de-ch': 'Abgesagt',
    'es-es': 'Anulado',
    'fr-fr': 'Annulé',
    'ru-ru': 'Отменено',
    'uk-ua': 'Скасовано',
    'pt-br': 'Cancelado',
  },
  frontEndInterruption: {
    'en-us': '{action:string} was in progress when interruption occurred',
    'de-ch': '{action:string} war im Gange, als die Unterbrechung auftrat',
    'es-es':
      '{action:string} estaba en curso cuando se produjo la interrupción',
    'fr-fr':
      "{action:string} était en cours lorsque l'interruption s'est produite",
    'ru-ru':
      '{action:string} был в процессе выполнения, когда произошло прерывание',
    'uk-ua': 'Виконувався {action:string}, коли сталася перерва',
    'pt-br': '{action:string} estava em andamento quando ocorreu a interrupção',
  },
  matchError: {
<<<<<<< HEAD
    'en-us': 'Match Error',
    'de-ch': 'Übereinstimmungsfehler',
    'es-es': 'Error de coincidencia',
    'fr-fr': 'Erreur de correspondance',
    'ru-ru': 'Ошибка совпадения',
    'uk-ua': 'Помилка збігу',
    'pt-br': 'Erro de correspondência',
=======
    "en-us": "Match Error",
    "de-ch": "Übereinstimmungsfehler",
    "es-es": "Error de coincidencia",
    "fr-fr": "Erreur de correspondance",
    "ru-ru": "Ошибка соответствия",
    "uk-ua": "Помилка збігу",
    "pt-br": "Erro de correspondência",
>>>>>>> 4b02a2ea
  },
  errorReadingFile: {
    'en-us': 'Error reading file',
    'es-es': 'Error al leer el archivo',
    'fr-fr': 'Erreur de lecture du fichier',
    'ru-ru': 'Ошибка чтения файла',
    'de-ch': 'Fehler beim Lesen der Datei',
    'uk-ua': 'Помилка читання файлу',
    'pt-br': 'Erro ao ler o arquivo',
  },
  unhandledFatalResourceError: {
    'en-us': 'Unhandled fatal resource error:',
    'de-ch': 'Nicht behandelter schwerwiegender Ressourcenfehler:',
    'es-es': 'Error de recurso fatal no controlado:',
    'fr-fr': 'Erreur de ressource fatale non gérée :',
    'ru-ru': 'Необработанная фатальная ошибка ресурса:',
    'uk-ua': 'Необроблена критична помилка ресурсу:',
    'pt-br': 'Erro fatal de recurso não tratado:',
  },
  attachmentImportDatasetsCount: {
    'en-us': 'Attachment Import Data Sets ({count:number})',
    'de-ch': 'Anhänge-Importdatensätze ({count:number})',
    'es-es': 'Adjuntar el conjuntos de datos de importación ({count:number})',
    'fr-fr': "Import d'un jeu de données de pièces jointes ({count:number})",
    'ru-ru': 'Наборы данных импорта вложений ({count:number})',
    'uk-ua': 'Набори даних імпорту вкладених файлів ({count:number})',
    'pt-br': 'Conjuntos de dados de importação de anexos ({count:number})',
  },
  newAttachmentDataset: {
<<<<<<< HEAD
    'en-us': 'New Attachment Data Set {date: string}',
    'de-ch': 'Neuer Anhangsdatensatz {date: string}',
    'es-es': 'Nuevo conjunto de datos adjuntos {date: string}',
    'fr-fr': 'Nouveau jeu de données de pièces jointes {date: string}',
    'ru-ru': 'Новый набор данных вложений {дата: строка}',
    'uk-ua': 'Новий набір даних вкладень {date: string}',
    'pt-br': 'Novo conjunto de dados de anexo {data: string}',
  },
  newAttachmentDatasetBase: {
    'en-us': 'New Attachment Data Set',
    'de-ch': 'Neuer Anhangsdatensatz',
    'es-es': 'Nuevo conjunto de datos adjuntos',
    'uk-ua': 'Новий набір даних вкладення',
    'fr-fr': 'Nouveau jeu de données de pièces jointes',
    'ru-ru': 'Новый набор данных вложений',
    'pt-br': 'Novo conjunto de dados de anexo',
=======
    "en-us": "New Attachment Data Set {date: string}",
    "de-ch": "Neuer Anhangsdatensatz {date: string}",
    "es-es": "Nuevo conjunto de datos adjuntos {date: string}",
    "fr-fr": "Nouveau jeu de données de pièces jointes {date: string}",
    "ru-ru": "Новый набор данных о вложениях {дата: строка}",
    "uk-ua": "Новий набір даних вкладень {date: string}",
    "pt-br": "Novo conjunto de dados de anexo {data: string}",
  },
  newAttachmentDatasetBase: {
    "en-us": "New Attachment Data Set",
    "de-ch": "Neuer Anhangsdatensatz",
    "es-es": "Nuevo conjunto de datos adjuntos",
    "uk-ua": "Новий набір даних вкладення",
    "fr-fr": "Nouveau jeu de données de pièces jointes",
    "ru-ru": "Новый набор данных о вложениях",
    "pt-br": "Novo conjunto de dados de anexo",
>>>>>>> 4b02a2ea
  },
  uploadInterrupted: {
    'en-us': 'Upload Interrupted',
    'de-ch': 'Upload unterbrochen',
    'es-es': 'Carga interrumpida',
    'fr-fr': 'Téléchargement interrompu',
    'ru-ru': 'Загрузка прервана',
    'uk-ua': 'Завантаження перервано',
    'pt-br': 'Upload interrompido',
  },
  uploadInterruptedDescription: {
<<<<<<< HEAD
    'en-us':
      'The upload was in progress when an interruption occurred. Some files may have been uploaded.',
    'de-ch':
      'Der Upload war bereits im Gange, als es zu einer Unterbrechung kam. Möglicherweise wurden bereits einige Dateien hochgeladen.',
    'es-es':
      'La carga estaba en curso cuando se produjo una interrupción. Es posible que se hayan cargado algunos archivos.',
    'fr-fr':
      "Le téléchargement était en cours lorsqu'une interruption s'est produite. Certains fichiers peuvent avoir été téléchargés.",
    'ru-ru':
      'Загрузка была в процессе, когда произошло прерывание. Некоторые файлы могли быть загружены.',
    'uk-ua':
      'Під час завантаження виникла перерва. Можливо, деякі файли було завантажено.',
    'pt-br':
      'O upload estava em andamento quando ocorreu uma interrupção. Alguns arquivos podem ter sido enviados.',
=======
    "en-us":
      "The upload was in progress when an interruption occurred. Some files may have been uploaded.",
    "de-ch":
      "Der Upload war im Gange, als es zu einer Unterbrechung kam. Möglicherweise wurden bereits einige Dateien hochgeladen.",
    "es-es":
      "La carga estaba en curso cuando se produjo una interrupción. Es posible que se hayan cargado algunos archivos.",
    "fr-fr":
      "Le téléchargement était en cours lorsqu'une interruption s'est produite. Certains fichiers peuvent avoir été téléchargés.",
    "ru-ru":
      "Загрузка была прервана. Возможно, некоторые файлы уже были загружены.",
    "uk-ua":
      "Під час завантаження виникла перерва. Можливо, деякі файли було завантажено.",
    "pt-br":
      "O upload estava em andamento quando ocorreu uma interrupção. Alguns arquivos podem ter sido enviados.",
>>>>>>> 4b02a2ea
  },
  rollbackInterrupted: {
    'en-us': 'Rollback Interrupted',
    'de-ch': 'Rollback unterbrochen',
    'es-es': 'Reversión interrumpida',
    'fr-fr': 'Retour en arrière interrompu',
    'ru-ru': 'Откат прерван',
    'uk-ua': 'Відкат перервано',
    'pt-br': 'Reversão interrompida',
  },
  rollbackInterruptedDescription: {
    'en-us':
      'The rollback was in progress when an interruption occurred. Some files may have been deleted',
    'de-ch':
      'Das Rollback war im Gange, als eine Unterbrechung auftrat. Einige Dateien wurden möglicherweise gelöscht',
    'fr-fr':
      "Le retour en arrière était en cours lorsqu'une interruption s'est produite. Certains fichiers peuvent avoir été supprimés",
<<<<<<< HEAD
    'ru-ru':
      'Откат был в процессе, когда произошло прерывание. Некоторые файлы могли быть удалены',
    'uk-ua':
      'Тривав відкат, коли сталася перерва. Деякі файли могли бути видалені',
    'es-es':
      'La reversión estaba en curso cuando se produjo una interrupción. Es posible que se hayan eliminado algunos archivos.',
    'pt-br':
      'A reversão estava em andamento quando ocorreu uma interrupção. Alguns arquivos podem ter sido excluídos',
=======
    "ru-ru":
      "Откат выполнялся, когда произошло прерывание. Некоторые файлы могли быть удалены.",
    "uk-ua":
      "Тривав відкат, коли сталася перерва. Деякі файли могли бути видалені",
    "es-es":
      "La reversión estaba en curso cuando se produjo una interrupción. Es posible que se hayan eliminado algunos archivos.",
    "pt-br":
      "A reversão estava em andamento quando ocorreu uma interrupção. Alguns arquivos podem ter sido excluídos",
>>>>>>> 4b02a2ea
  },
  attachmentId: {
    'en-us': 'Attachment ID',
    'de-ch': 'Anhangs-ID',
    'es-es': 'ID del archivo adjunto',
    'fr-fr': 'ID de la pièce jointe',
    'ru-ru': 'Идентификатор вложения',
    'uk-ua': 'ID вкладення',
    'pt-br': 'ID do anexo',
  },
  choosePath: {
    'en-us': 'Choose Path',
    'de-ch': 'Pfad wählen',
    'es-es': 'Seleccione la ruta',
    'fr-fr': 'Choisir le chemin',
    'ru-ru': 'Выбрать путь',
    'uk-ua': 'Виберіть шлях',
    'pt-br': 'Escolha o caminho',
  },
  beginAttachmentUpload: {
    'en-us': 'Begin Attachment Upload?',
    'de-ch': 'Mit dem Hochladen des Anhangs beginnen?',
    'es-es': '¿Comenzar a cargar archivos adjuntos?',
    'fr-fr': 'Commencer le téléchargement des pièces jointes ?',
    'ru-ru': 'Начать загрузку вложения?',
    'uk-ua': 'Почати завантаження вкладених файлів?',
    'pt-br': 'Iniciar upload de anexo?',
  },
  beginUploadDescription: {
    'en-us':
      'Uploading the attachments will make attachments in the asset server and in the Specify database',
    'de-ch':
      'Durch das Hochladen der Anhänge werden Anhänge im Asset-Server und in der Specify-Datenbank erstellt.',
    'es-es': 'Interrumpido. Reintentando en [X25X]',
    'fr-fr':
      "Le téléchargement des pièces jointes créera des pièces jointes dans le serveur d'actifs et dans la base de données de spécification",
    'ru-ru':
      'Загрузка вложений создаст вложения на сервере активов и в базе данных Specify.',
    'uk-ua':
      'Завантаження вкладень призведе до створення вкладень на сервері активів і в базі даних Specify',
    'pt-br':
      'O upload dos anexos fará com que os anexos sejam criados no servidor de ativos e no banco de dados do Specify',
  },
  interrupted: {
    'en-us': 'Interrupted',
    'de-ch': 'Unterbrochen',
    'es-es': 'interrumpido',
    'fr-fr': 'Interrompu',
    'ru-ru': 'Прерванный',
    'uk-ua': 'Перерваний',
    'pt-br': 'Interrompido',
  },
  tryNow: {
    'en-us': 'Try Now',
    'de-ch': 'Jetzt testen',
    'es-es': 'Probar ahora',
    'fr-fr': 'Essayez maintenant',
    'ru-ru': 'Попробуйте сейчас',
    'uk-ua': 'Спробуйте зараз',
    'pt-br': 'Experimente agora',
  },
  interruptedTime: {
    'en-us': 'Interrupted. Retrying in {remainingTime:string}',
    'de-ch': 'Unterbrochen. Erneuter Versuch in {remainingTime:string}',
    'es-es': 'Interrumpido. Reintentando en {remainingTime:string}',
    'fr-fr': 'Interrompu. Réessayer dans {remainingTime:string}',
    'ru-ru': 'Прервано. Повторная попытка через {remainingTime:string}',
    'uk-ua': 'Перерваний. Повторна спроба через {remainingTime:string}',
    'pt-br': 'Interrompido. Tentando novamente em {remainingTime:string}',
  },
  rollbackDescription: {
    'en-us':
      'Rollback will delete the attachments from the Specify database and Asset Server',
    'de-ch':
      'Rollback löscht die Anhänge aus der Datenbank und dem Asset Server.',
    'es-es':
      'La reversión eliminará los archivos adjuntos de la base de datos Specify y del servidor de activos.',
    'fr-fr':
      "La restauration supprimera les pièces jointes de la base de données spécifiée et du serveur d'actifs.",
<<<<<<< HEAD
    'ru-ru':
      'Откат приведет к удалению вложений из базы данных Specify и Asset Server.',
    'uk-ua':
      'Відкат видалить вкладення з бази даних Specify і сервера ресурсів',
    'pt-br':
      'A reversão excluirá os anexos do banco de dados Especificar e do Asset Server',
=======
    "ru-ru":
      "Откат приведет к удалению вложений из базы данных Specify и сервера Asset.",
    "uk-ua":
      "Відкат видалить вкладення з бази даних Specify і сервера ресурсів",
    "pt-br":
      "A reversão excluirá os anexos do banco de dados Especificar e do Servidor de Ativos",
>>>>>>> 4b02a2ea
  },
  noMatch: {
    'en-us': 'No match',
    'de-ch': 'Keine Übereinstimmung',
    'es-es': 'Sin coincidencia',
    'fr-fr': 'Aucune correspondance',
    'ru-ru': 'Нет совпадений',
    'uk-ua': 'Немає відповідності',
    'pt-br': 'Nenhuma correspondência',
  },
  attachmentHaltLimit: {
    'en-us':
      'No attachments have been found in the first {halt:number} records.',
    'de-ch':
      'In den ersten {halt:number}-Datensätzen wurden keine Anhänge gefunden.',
    'es-es':
      'No se han encontrado adjuntos en los primeros {halt:number} registros.',
    'fr-fr':
      "Aucune pièce jointe n'a été trouvée dans les premiers enregistrements {halt:number}.",
    'ru-ru': 'В первых записях {halt:number} вложений не обнаружено.',
    'uk-ua': 'У перших записах {halt:number} вкладень не знайдено.',
    'pt-br':
      'Nenhum anexo foi encontrado nos primeiros registros {halt:number}.',
  },
  fetchNextAttachments: {
<<<<<<< HEAD
    'en-us': 'Look for more attachments',
    'de-ch': 'Suchen Sie nach weiteren Anhängen',
    'es-es': 'Buscar más adjuntos',
    'fr-fr': 'Rechercher plus de pièces jointes',
    'ru-ru': 'Ищите больше вложений',
    'uk-ua': 'Шукайте більше вкладень',
    'pt-br': 'Procure mais anexos',
=======
    "en-us": "Look for more attachments",
    "de-ch": "Suchen Sie nach weiteren Anhängen",
    "es-es": "Buscar más adjuntos",
    "fr-fr": "Rechercher plus de pièces jointes",
    "ru-ru": "Найдите больше вложений",
    "uk-ua": "Шукайте більше вкладень",
    "pt-br": "Procure mais anexos",
>>>>>>> 4b02a2ea
  },
  hideForm: {
    'en-us': 'Hide Form',
    'de-ch': 'Formular ausblenden',
    'es-es': 'Ocultar formulario',
    'fr-fr': 'Masquer le formulaire',
    'ru-ru': 'Скрыть форму',
    'uk-ua': 'Сховати форму',
    'pt-br': 'Ocultar formulário',
  },
  multipleMatches: {
    'en-us': 'Multiple matches',
    'de-ch': 'Mehrere Übereinstimmungen',
    'es-es': 'Múltiples coincidencias',
    'fr-fr': 'Plusieurs correspondances',
    'ru-ru': 'Несколько совпадений',
    'uk-ua': 'Кілька збігів',
    'pt-br': 'Várias correspondências',
  },
  multipleMatchesClick: {
<<<<<<< HEAD
    'en-us': 'Multiple Matches. Click To Disambiguate',
    'de-ch':
      'Mehrere Übereinstimmungen. Klicken Sie hier, um die Mehrdeutigkeit aufzuheben.',
    'es-es': 'Múltiples coincidencias. Haga clic para eliminar la ambigüedad',
    'fr-fr': 'Plusieurs correspondances. Cliquez pour clarifier',
    'ru-ru': 'Несколько совпадений. Нажмите, чтобы устранить неоднозначность',
    'uk-ua': 'Кілька збігів. Натисніть, щоб усунути неоднозначність',
    'pt-br': 'Várias correspondências. Clique para desambiguar',
=======
    "en-us": "Multiple Matches. Click To Disambiguate",
    "de-ch":
      "Mehrere Übereinstimmungen. Klicken Sie hier, um die Mehrdeutigkeit aufzuheben.",
    "es-es": "Múltiples coincidencias. Haga clic para eliminar la ambigüedad",
    "fr-fr": "Plusieurs correspondances. Cliquez pour clarifier",
    "ru-ru": "Несколько совпадений. Нажмите, чтобы устранить неоднозначность.",
    "uk-ua": "Кілька збігів. Натисніть, щоб усунути неоднозначність",
    "pt-br": "Várias correspondências. Clique para desambiguar",
>>>>>>> 4b02a2ea
  },
  totalFiles: {
    'en-us': 'Total files',
    'de-ch': 'Gesamtzahl der Dateien',
    'es-es': 'Archivos totales',
    'fr-fr': 'Total des fichiers',
    'ru-ru': 'Всего файлов',
    'uk-ua': 'Всього файлів',
    'pt-br': 'Total de arquivos',
  },
  correctlyFormatted: {
<<<<<<< HEAD
    'en-us': 'Correctly Formatted',
    'de-ch': 'Korrekt formatiert',
    'es-es': 'Formateado correctamente',
    'fr-fr': 'Correctement formaté',
    'ru-ru': 'Правильно отформатирован',
    'uk-ua': 'Правильно відформатований',
    'pt-br': 'Formatado corretamente',
=======
    "en-us": "Correctly Formatted",
    "de-ch": "Korrekt formatiert",
    "es-es": "Formateado correctamente",
    "fr-fr": "Correctement formaté",
    "ru-ru": "Правильно отформатировано",
    "uk-ua": "Правильно відформатований",
    "pt-br": "Formatado corretamente",
>>>>>>> 4b02a2ea
  },
  stoppedByUser: {
    'en-us': 'Stopped By User',
    'de-ch': 'Vom Benutzer gestoppt',
    'es-es': 'Detenido por el usuario',
    'fr-fr': "Arrêté par l'utilisateur",
    'ru-ru': 'Остановлено пользователем',
    'uk-ua': 'Зупинено користувачем',
    'pt-br': 'Parado pelo usuário',
  },
  importAttachments: {
    'en-us': 'Import Attachments',
    'de-ch': 'Anhänge importieren',
    'es-es': 'Importar archivos adjuntos',
    'fr-fr': 'Importer des pièces jointes',
    'ru-ru': 'Импорт вложений',
    'uk-ua': 'Імпорт вкладень',
    'pt-br': 'Importar anexos',
  },
  onFile: {
<<<<<<< HEAD
    'en-us': 'On File',
    'de-ch': 'In Datei',
    'es-es': 'En archivo',
    'ru-ru': 'В файле',
    'uk-ua': 'У файлі',
    'fr-fr': 'Dans le fichier',
    'pt-br': 'Em arquivo',
=======
    "en-us": "On File",
    "de-ch": "In Datei",
    "es-es": "En archivo",
    "ru-ru": "В деле",
    "uk-ua": "У файлі",
    "fr-fr": "Dans le fichier",
    "pt-br": "Em arquivo",
>>>>>>> 4b02a2ea
  },
  duplicateFilesFound: {
    'en-us': 'Duplicate Files Found',
    'de-ch': 'Doppelte Dateien gefunden',
    'es-es': 'Archivos duplicados encontrados',
    'fr-fr': 'Fichiers en double trouvés',
    'ru-ru': 'Найдены дубликаты файлов',
    'uk-ua': 'Знайдено дублікати файлів',
    'pt-br': 'Arquivos duplicados encontrados',
  },
  duplicateFilesDescription: {
    'en-us':
      'The following files are not selected because they already exist in this data set.',
    'es-es':
      'Los siguientes archivos no están seleccionados porque ya existen en este conjunto de datos.',
    'fr-fr':
      'Les fichiers suivants ne sont pas sélectionnés car ils existent déjà dans cet ensemble de données.',
    'ru-ru':
      'Следующие файлы не выбраны, поскольку они уже существуют в этом наборе данных.',
    'de-ch':
      'Die folgenden Dateien werden nicht ausgewählt, da sie in diesem Datensatz bereits vorhanden sind.',
    'uk-ua':
      'Наступні файли не вибрано, оскільки вони вже існують у цьому наборі даних.',
    'pt-br':
      'Os seguintes arquivos não foram selecionados porque já existem neste conjunto de dados.',
  },
  errorFetchingRecord: {
    'en-us': 'Error fetching record',
    'de-ch': 'Fehler beim Abrufen des Datensatzes',
    'es-es': 'Error al obtener el registro',
    'fr-fr': "Erreur lors de la récupération de l'enregistrement",
    'ru-ru': 'Ошибка при извлечении записи',
    'uk-ua': 'Помилка отримання запису',
    'pt-br': 'Erro ao buscar registro',
  },
  errorSavingRecord: {
    'en-us': 'Error saving record',
    'de-ch': 'Fehler beim Speichern des Datensatzes',
    'es-es': 'Error al guardar el registro',
    'fr-fr': "Erreur lors de la sauvegarde de l'enregistrement",
    'ru-ru': 'Ошибка сохранения записи',
    'uk-ua': 'Помилка збереження запису',
    'pt-br': 'Erro ao salvar registro',
  },
  interruptionStopped: {
    'en-us': 'Stopped because of error uploading a previous file',
    'de-ch':
      'Gestoppt wegen eines Fehlers beim Hochladen einer vorherigen Datei',
    'es-es': 'Detenido debido a un error al cargar un archivo anterior',
    'fr-fr':
      "Arrêté à cause d'une erreur de téléchargement du précédent fichier",
<<<<<<< HEAD
    'ru-ru': 'Остановлено из-за ошибки загрузки предыдущего файла',
    'uk-ua': 'Зупинено через помилку завантаження попереднього файлу',
    'pt-br': 'Interrompido devido a erro ao carregar um arquivo anterior',
  },
  chooseFilesToGetStarted: {
    'en-us': 'Choose files or drag them here to get started.',
    'de-ch':
      'Wählen Sie Dateien aus oder ziehen Sie sie hierher, um zu beginnen.',
    'es-es': 'Elija archivos o arrástrelos aquí para comenzar.',
    'fr-fr':
      'Choisissez des fichiers ou faites-les glisser ici pour commencer.',
    'ru-ru': 'Выберите файлы или перетащите их сюда, чтобы начать.',
    'uk-ua': 'Щоб почати, виберіть файли або перетягніть їх сюди.',
    'pt-br': 'Escolha os arquivos ou arraste-os aqui para começar.',
=======
    "ru-ru": "Остановлено из-за ошибки при загрузке предыдущего файла",
    "uk-ua": "Зупинено через помилку завантаження попереднього файлу",
    "pt-br": "Interrompido devido a erro ao carregar um arquivo anterior",
  },
  chooseFilesToGetStarted: {
    "en-us": "Choose files or drag them here to get started.",
    "de-ch":
      "Wählen Sie Dateien aus oder ziehen Sie sie hierher, um zu beginnen.",
    "es-es": "Elija archivos o arrástrelos aquí para comenzar.",
    "fr-fr":
      "Choisissez des fichiers ou faites-les glisser ici pour commencer.",
    "ru-ru": "Чтобы начать, выберите файлы или перетащите их сюда.",
    "uk-ua": "Щоб почати, виберіть файли або перетягніть їх сюди.",
    "pt-br": "Escolha os arquivos ou arraste-os aqui para começar.",
>>>>>>> 4b02a2ea
  },
  selectIdentifier: {
    'en-us': 'Select an identifier to match the files name against.',
    'de-ch':
      'Wählen Sie eine Kennung aus, mit der der Dateiname abgeglichen werden soll.',
    'es-es':
      'Seleccione un identificador para hacer coincidir el nombre de los archivos.',
    'fr-fr':
      'Sélectionnez un identifiant pour faire correspondre le nom des fichiers.',
    'ru-ru':
      'Выберите идентификатор, с которым будет сопоставляться имя файла.',
    'uk-ua': 'Виберіть ідентифікатор для відповідності імені файлу.',
    'pt-br':
      'Selecione um identificador para comparar com o nome dos arquivos.',
  },
  progress: {
    'en-us': 'Progress',
    'de-ch': 'Fortschritt',
    'es-es': 'Progreso',
    'fr-fr': 'En cours',
    'ru-ru': 'Прогресс',
    'uk-ua': 'Прогрес',
    'pt-br': 'Progresso',
  },
  rollbackResults: {
    'en-us': 'Rollback Results',
    'de-ch': 'Rollback-Ergebnisse',
    'es-es': 'Resultados de reversión',
    'fr-fr': 'Résultats du retour en arrière',
    'ru-ru': 'Результаты отката',
    'uk-ua': 'Результати відкату',
    'pt-br': 'Resultados da reversão',
  },
  resultValue: {
    'en-us':
      '{success: number} out of the {total: number} attachments in the data set have been {action: string}.',
    'de-ch':
      '{success: number} der {total: number} Anhänge im Datensatz waren {action: string}.',
    'es-es':
      '{éxito: número} de los {total: número} archivos adjuntos en el conjunto de datos han sido {acción: cadena}.',
    'fr-fr':
      '{success : number} sur les {total : number} pièces jointes du jeu de données étaient {action : string}.',
    'ru-ru':
      '{success: number} из {total: number} вложений в наборе данных были {action: string}.',
    'uk-ua':
      '{success: number} із {total: number} вкладень у наборі даних було {action: string}.',
    'pt-br':
      '{success: number} dos {total: number} anexos no conjunto de dados foram {action: string}.',
  },
  deleteAttachmentDataSetDescription: {
<<<<<<< HEAD
    'en-us':
      'Deleting a Data Set permanently removes it and its Upload Path. Also after deleting, Rollback will no longer be an option for an uploaded Data Set.',
    'de-ch':
      'Durch das Löschen eines Datensatzes werden dieser und sein Upload-Pfad dauerhaft entfernt. Nach dem Löschen ist für einen hochgeladenen Datensatz auch kein Rollback mehr möglich.',
    'es-es':
      'Al eliminar un conjunto de datos, se elimina permanentemente este y su ruta de carga. Además, después de la eliminación, la Reversión ya no será una opción para un conjunto de datos cargado.',
    'fr-fr':
      'Supprimer un jeu de données le retire définitivement ainsi que son chemin de téléchargement. De plus, après la suppression, le retour en arrière ne sera plus possible pour un jeu de données téléchargé.',
    'ru-ru':
      'Удаление набора данных навсегда удаляет его и его путь загрузки. Также после удаления откат больше не будет опцией для загруженного набора данных.',
    'uk-ua':
      'Видалення набору даних остаточно видаляє його та його шлях завантаження. Крім того, після видалення відкат більше не буде доступним для завантаженого набору даних.',
    'pt-br':
      'Excluir um Conjunto de Dados remove permanentemente o conjunto e seu Caminho de Upload. Além disso, após a exclusão, a opção de Reverter não será mais uma opção para um Conjunto de Dados carregado.',
=======
    "en-us":
      "Deleting a Data Set permanently removes it and its Upload Path. Also after deleting, Rollback will no longer be an option for an uploaded Data Set.",
    "de-ch":
      "Durch das Löschen eines Datensatzes werden dieser und sein Upload-Pfad dauerhaft entfernt. Nach dem Löschen ist für einen hochgeladenen Datensatz auch kein Rollback mehr möglich.",
    "es-es":
      "Al eliminar un conjunto de datos, se elimina permanentemente este y su ruta de carga. Además, después de la eliminación, la Reversión ya no será una opción para un conjunto de datos cargado.",
    "fr-fr":
      "Supprimer un jeu de données le retire définitivement ainsi que son chemin de téléchargement. De plus, après la suppression, le retour en arrière ne sera plus possible pour un jeu de données téléchargé.",
    "ru-ru":
      "Удаление набора данных приводит к его безвозвратному удалению вместе с путём загрузки. Кроме того, после удаления откат загруженного набора данных больше не будет доступен.",
    "uk-ua":
      "Видалення набору даних остаточно видаляє його та його шлях завантаження. Крім того, після видалення відкат більше не буде доступним для завантаженого набору даних.",
    "pt-br":
      "Excluir um Conjunto de Dados remove permanentemente o conjunto e seu Caminho de Upload. Além disso, após a exclusão, a opção de Reverter não será mais uma opção para um Conjunto de Dados carregado.",
>>>>>>> 4b02a2ea
  },
  attachmentUploadError: {
    'en-us':
      'Error Uploading Attachment. Attachment server maybe unavailable or there was an error reading the file.',
    'de-ch':
      'Fehler beim Hochladen des Anhangs. Der Anhangsserver ist möglicherweise nicht verfügbar oder beim Lesen der Datei ist ein Fehler aufgetreten.',
    'es-es':
      'Error al cargar el archivo adjunto. Es posible que el servidor de archivos adjuntos no esté disponible o hubo un error al leer el archivo.',
    'fr-fr':
      "Erreur lors du téléchargement de la pièce jointe. Le serveur de pièces jointes est peut-être indisponible ou une erreur s'est produite lors de la lecture du fichier.",
<<<<<<< HEAD
    'ru-ru':
      'Ошибка загрузки вложения. Сервер вложения может быть недоступен или произошла ошибка чтения файла.',
    'uk-ua':
      'Помилка завантаження вкладення. Можливо, сервер вкладень недоступний або під час читання файлу сталася помилка.',
    'pt-br':
      'Erro ao carregar anexo. O servidor de anexos pode estar indisponível ou ocorreu um erro ao ler o arquivo.',
=======
    "ru-ru":
      "Ошибка загрузки вложения. Возможно, сервер вложения недоступен или произошла ошибка при чтении файла.",
    "uk-ua":
      "Помилка завантаження вкладення. Можливо, сервер вкладень недоступний або під час читання файлу сталася помилка.",
    "pt-br":
      "Erro ao carregar anexo. O servidor de anexos pode estar indisponível ou ocorreu um erro ao ler o arquivo.",
>>>>>>> 4b02a2ea
  },
  downloadAll: {
    'en-us': 'Download All',
    'de-ch': 'Alles herunterladen',
    'es-es': 'Descargar todo',
    'fr-fr': 'Télécharger tout',
    'pt-br': 'Baixar tudo',
    'ru-ru': 'Скачать все',
    'uk-ua': 'Завантажити все',
  },
  downloadAllDescription: {
    'en-us': 'Download all found attachments',
    'de-ch': 'Alle gefundenen Anhänge herunterladen',
    'es-es': 'Descargar todos los archivos adjuntos encontrados',
    'fr-fr': 'Télécharger toutes les pièces jointes trouvées',
    'pt-br': 'Baixar todos os anexos encontrados',
    'ru-ru': 'Загрузить все найденные вложения',
    'uk-ua': 'Завантажити всі знайдені вкладення',
  },
  deleteAttachmentWarning: {
    'en-us': 'Are you sure you want to delete this attachment?',
    'de-ch': 'Möchten Sie diesen Anhang wirklich löschen?',
    'es-es': '¿Está seguro que desea eliminar este archivo adjunto?',
    'fr-fr': 'Êtes-vous sûr de vouloir supprimer cette pièce jointe ?',
    'pt-br': 'Tem certeza de que deseja excluir este anexo?',
    'ru-ru': 'Вы уверены, что хотите удалить это вложение?',
    'uk-ua': 'Ви впевнені, що хочете видалити цей вкладений файл?',
  },
  attachmentDelition: {
    'en-us': 'Attachment deletion',
    'de-ch': 'Löschen von Anhängen',
    'es-es': 'Eliminación de archivos adjuntos',
    'fr-fr': 'Suppression des pièces jointes',
    'pt-br': 'Exclusão de anexos',
    'ru-ru': 'Удаление вложения',
    'uk-ua': 'Видалення вкладень',
  },
} as const);<|MERGE_RESOLUTION|>--- conflicted
+++ resolved
@@ -73,23 +73,13 @@
     'pt-br': 'Não há anexos',
   },
   unableToFindRelatedRecord: {
-<<<<<<< HEAD
     'en-us': 'Unable to find related record',
     'es-es': 'No se puede encontrar el registro relacionado',
     'fr-fr': "Impossible de trouver l'enregistrement lié",
-    'ru-ru': 'Не удалось найти связанную запись',
+    'ru-ru': 'Невозможно найти связанную запись',
     'uk-ua': 'Неможливо знайти відповідний запис',
     'de-ch': 'Verknüpfter Datensatz kann nicht gefunden werden',
     'pt-br': 'Não foi possível encontrar o registro relacionado',
-=======
-    "en-us": "Unable to find related record",
-    "es-es": "No se puede encontrar el registro relacionado",
-    "fr-fr": "Impossible de trouver l'enregistrement lié",
-    "ru-ru": "Невозможно найти связанную запись",
-    "uk-ua": "Неможливо знайти відповідний запис",
-    "de-ch": "Verknüpfter Datensatz kann nicht gefunden werden",
-    "pt-br": "Não foi possível encontrar o registro relacionado",
->>>>>>> 4b02a2ea
   },
   unableToFindRelatedRecordDescription: {
     'en-us': 'Unable to find a record that this attachment is related to.',
@@ -161,23 +151,13 @@
     'pt-br': 'Selecione novamente todos os arquivos antes de fazer o upload.',
   },
   incorrectFormatter: {
-<<<<<<< HEAD
     'en-us': 'Incorrectly Formatted',
     'de-ch': 'Falsch formatiert',
     'es-es': 'Formateado incorrectamente',
     'fr-fr': 'Incorrectement formaté',
-    'ru-ru': 'Неправильно отформатирован',
+    'ru-ru': 'Неправильно отформатировано',
     'uk-ua': 'Неправильно відформатований',
     'pt-br': 'Formatado incorretamente',
-=======
-    "en-us": "Incorrectly Formatted",
-    "de-ch": "Falsch formatiert",
-    "es-es": "Formateado incorrectamente",
-    "fr-fr": "Incorrectement formaté",
-    "ru-ru": "Неправильно отформатировано",
-    "uk-ua": "Неправильно відформатований",
-    "pt-br": "Formatado incorretamente",
->>>>>>> 4b02a2ea
   },
   alreadyUploaded: {
     'en-us': 'Already Uploaded',
@@ -219,23 +199,13 @@
     'pt-br': '{action:string} estava em andamento quando ocorreu a interrupção',
   },
   matchError: {
-<<<<<<< HEAD
     'en-us': 'Match Error',
     'de-ch': 'Übereinstimmungsfehler',
     'es-es': 'Error de coincidencia',
     'fr-fr': 'Erreur de correspondance',
-    'ru-ru': 'Ошибка совпадения',
+    'ru-ru': 'Ошибка соответствия',
     'uk-ua': 'Помилка збігу',
     'pt-br': 'Erro de correspondência',
-=======
-    "en-us": "Match Error",
-    "de-ch": "Übereinstimmungsfehler",
-    "es-es": "Error de coincidencia",
-    "fr-fr": "Erreur de correspondance",
-    "ru-ru": "Ошибка соответствия",
-    "uk-ua": "Помилка збігу",
-    "pt-br": "Erro de correspondência",
->>>>>>> 4b02a2ea
   },
   errorReadingFile: {
     'en-us': 'Error reading file',
@@ -265,12 +235,11 @@
     'pt-br': 'Conjuntos de dados de importação de anexos ({count:number})',
   },
   newAttachmentDataset: {
-<<<<<<< HEAD
     'en-us': 'New Attachment Data Set {date: string}',
     'de-ch': 'Neuer Anhangsdatensatz {date: string}',
     'es-es': 'Nuevo conjunto de datos adjuntos {date: string}',
     'fr-fr': 'Nouveau jeu de données de pièces jointes {date: string}',
-    'ru-ru': 'Новый набор данных вложений {дата: строка}',
+    'ru-ru': 'Новый набор данных о вложениях {дата: строка}',
     'uk-ua': 'Новий набір даних вкладень {date: string}',
     'pt-br': 'Novo conjunto de dados de anexo {data: string}',
   },
@@ -280,26 +249,8 @@
     'es-es': 'Nuevo conjunto de datos adjuntos',
     'uk-ua': 'Новий набір даних вкладення',
     'fr-fr': 'Nouveau jeu de données de pièces jointes',
-    'ru-ru': 'Новый набор данных вложений',
+    'ru-ru': 'Новый набор данных о вложениях',
     'pt-br': 'Novo conjunto de dados de anexo',
-=======
-    "en-us": "New Attachment Data Set {date: string}",
-    "de-ch": "Neuer Anhangsdatensatz {date: string}",
-    "es-es": "Nuevo conjunto de datos adjuntos {date: string}",
-    "fr-fr": "Nouveau jeu de données de pièces jointes {date: string}",
-    "ru-ru": "Новый набор данных о вложениях {дата: строка}",
-    "uk-ua": "Новий набір даних вкладень {date: string}",
-    "pt-br": "Novo conjunto de dados de anexo {data: string}",
-  },
-  newAttachmentDatasetBase: {
-    "en-us": "New Attachment Data Set",
-    "de-ch": "Neuer Anhangsdatensatz",
-    "es-es": "Nuevo conjunto de datos adjuntos",
-    "uk-ua": "Новий набір даних вкладення",
-    "fr-fr": "Nouveau jeu de données de pièces jointes",
-    "ru-ru": "Новый набор данных о вложениях",
-    "pt-br": "Novo conjunto de dados de anexo",
->>>>>>> 4b02a2ea
   },
   uploadInterrupted: {
     'en-us': 'Upload Interrupted',
@@ -311,37 +262,20 @@
     'pt-br': 'Upload interrompido',
   },
   uploadInterruptedDescription: {
-<<<<<<< HEAD
     'en-us':
       'The upload was in progress when an interruption occurred. Some files may have been uploaded.',
     'de-ch':
-      'Der Upload war bereits im Gange, als es zu einer Unterbrechung kam. Möglicherweise wurden bereits einige Dateien hochgeladen.',
+      'Der Upload war im Gange, als es zu einer Unterbrechung kam. Möglicherweise wurden bereits einige Dateien hochgeladen.',
     'es-es':
       'La carga estaba en curso cuando se produjo una interrupción. Es posible que se hayan cargado algunos archivos.',
     'fr-fr':
       "Le téléchargement était en cours lorsqu'une interruption s'est produite. Certains fichiers peuvent avoir été téléchargés.",
     'ru-ru':
-      'Загрузка была в процессе, когда произошло прерывание. Некоторые файлы могли быть загружены.',
+      'Загрузка была прервана. Возможно, некоторые файлы уже были загружены.',
     'uk-ua':
       'Під час завантаження виникла перерва. Можливо, деякі файли було завантажено.',
     'pt-br':
       'O upload estava em andamento quando ocorreu uma interrupção. Alguns arquivos podem ter sido enviados.',
-=======
-    "en-us":
-      "The upload was in progress when an interruption occurred. Some files may have been uploaded.",
-    "de-ch":
-      "Der Upload war im Gange, als es zu einer Unterbrechung kam. Möglicherweise wurden bereits einige Dateien hochgeladen.",
-    "es-es":
-      "La carga estaba en curso cuando se produjo una interrupción. Es posible que se hayan cargado algunos archivos.",
-    "fr-fr":
-      "Le téléchargement était en cours lorsqu'une interruption s'est produite. Certains fichiers peuvent avoir été téléchargés.",
-    "ru-ru":
-      "Загрузка была прервана. Возможно, некоторые файлы уже были загружены.",
-    "uk-ua":
-      "Під час завантаження виникла перерва. Можливо, деякі файли було завантажено.",
-    "pt-br":
-      "O upload estava em andamento quando ocorreu uma interrupção. Alguns arquivos podem ter sido enviados.",
->>>>>>> 4b02a2ea
   },
   rollbackInterrupted: {
     'en-us': 'Rollback Interrupted',
@@ -359,25 +293,14 @@
       'Das Rollback war im Gange, als eine Unterbrechung auftrat. Einige Dateien wurden möglicherweise gelöscht',
     'fr-fr':
       "Le retour en arrière était en cours lorsqu'une interruption s'est produite. Certains fichiers peuvent avoir été supprimés",
-<<<<<<< HEAD
-    'ru-ru':
-      'Откат был в процессе, когда произошло прерывание. Некоторые файлы могли быть удалены',
+    'ru-ru':
+      'Откат выполнялся, когда произошло прерывание. Некоторые файлы могли быть удалены.',
     'uk-ua':
       'Тривав відкат, коли сталася перерва. Деякі файли могли бути видалені',
     'es-es':
       'La reversión estaba en curso cuando se produjo una interrupción. Es posible que se hayan eliminado algunos archivos.',
     'pt-br':
       'A reversão estava em andamento quando ocorreu uma interrupção. Alguns arquivos podem ter sido excluídos',
-=======
-    "ru-ru":
-      "Откат выполнялся, когда произошло прерывание. Некоторые файлы могли быть удалены.",
-    "uk-ua":
-      "Тривав відкат, коли сталася перерва. Деякі файли могли бути видалені",
-    "es-es":
-      "La reversión estaba en curso cuando se produjo una interrupción. Es posible que se hayan eliminado algunos archivos.",
-    "pt-br":
-      "A reversão estava em andamento quando ocorreu uma interrupção. Alguns arquivos podem ter sido excluídos",
->>>>>>> 4b02a2ea
   },
   attachmentId: {
     'en-us': 'Attachment ID',
@@ -457,21 +380,12 @@
       'La reversión eliminará los archivos adjuntos de la base de datos Specify y del servidor de activos.',
     'fr-fr':
       "La restauration supprimera les pièces jointes de la base de données spécifiée et du serveur d'actifs.",
-<<<<<<< HEAD
-    'ru-ru':
-      'Откат приведет к удалению вложений из базы данных Specify и Asset Server.',
+    'ru-ru':
+      'Откат приведет к удалению вложений из базы данных Specify и сервера Asset.',
     'uk-ua':
       'Відкат видалить вкладення з бази даних Specify і сервера ресурсів',
     'pt-br':
-      'A reversão excluirá os anexos do banco de dados Especificar e do Asset Server',
-=======
-    "ru-ru":
-      "Откат приведет к удалению вложений из базы данных Specify и сервера Asset.",
-    "uk-ua":
-      "Відкат видалить вкладення з бази даних Specify і сервера ресурсів",
-    "pt-br":
-      "A reversão excluirá os anexos do banco de dados Especificar e do Servidor de Ativos",
->>>>>>> 4b02a2ea
+      'A reversão excluirá os anexos do banco de dados Especificar e do Servidor de Ativos',
   },
   noMatch: {
     'en-us': 'No match',
@@ -497,23 +411,13 @@
       'Nenhum anexo foi encontrado nos primeiros registros {halt:number}.',
   },
   fetchNextAttachments: {
-<<<<<<< HEAD
     'en-us': 'Look for more attachments',
     'de-ch': 'Suchen Sie nach weiteren Anhängen',
     'es-es': 'Buscar más adjuntos',
     'fr-fr': 'Rechercher plus de pièces jointes',
-    'ru-ru': 'Ищите больше вложений',
+    'ru-ru': 'Найдите больше вложений',
     'uk-ua': 'Шукайте більше вкладень',
     'pt-br': 'Procure mais anexos',
-=======
-    "en-us": "Look for more attachments",
-    "de-ch": "Suchen Sie nach weiteren Anhängen",
-    "es-es": "Buscar más adjuntos",
-    "fr-fr": "Rechercher plus de pièces jointes",
-    "ru-ru": "Найдите больше вложений",
-    "uk-ua": "Шукайте більше вкладень",
-    "pt-br": "Procure mais anexos",
->>>>>>> 4b02a2ea
   },
   hideForm: {
     'en-us': 'Hide Form',
@@ -534,25 +438,14 @@
     'pt-br': 'Várias correspondências',
   },
   multipleMatchesClick: {
-<<<<<<< HEAD
     'en-us': 'Multiple Matches. Click To Disambiguate',
     'de-ch':
       'Mehrere Übereinstimmungen. Klicken Sie hier, um die Mehrdeutigkeit aufzuheben.',
     'es-es': 'Múltiples coincidencias. Haga clic para eliminar la ambigüedad',
     'fr-fr': 'Plusieurs correspondances. Cliquez pour clarifier',
-    'ru-ru': 'Несколько совпадений. Нажмите, чтобы устранить неоднозначность',
+    'ru-ru': 'Несколько совпадений. Нажмите, чтобы устранить неоднозначность.',
     'uk-ua': 'Кілька збігів. Натисніть, щоб усунути неоднозначність',
     'pt-br': 'Várias correspondências. Clique para desambiguar',
-=======
-    "en-us": "Multiple Matches. Click To Disambiguate",
-    "de-ch":
-      "Mehrere Übereinstimmungen. Klicken Sie hier, um die Mehrdeutigkeit aufzuheben.",
-    "es-es": "Múltiples coincidencias. Haga clic para eliminar la ambigüedad",
-    "fr-fr": "Plusieurs correspondances. Cliquez pour clarifier",
-    "ru-ru": "Несколько совпадений. Нажмите, чтобы устранить неоднозначность.",
-    "uk-ua": "Кілька збігів. Натисніть, щоб усунути неоднозначність",
-    "pt-br": "Várias correspondências. Clique para desambiguar",
->>>>>>> 4b02a2ea
   },
   totalFiles: {
     'en-us': 'Total files',
@@ -564,23 +457,13 @@
     'pt-br': 'Total de arquivos',
   },
   correctlyFormatted: {
-<<<<<<< HEAD
     'en-us': 'Correctly Formatted',
     'de-ch': 'Korrekt formatiert',
     'es-es': 'Formateado correctamente',
     'fr-fr': 'Correctement formaté',
-    'ru-ru': 'Правильно отформатирован',
+    'ru-ru': 'Правильно отформатировано',
     'uk-ua': 'Правильно відформатований',
     'pt-br': 'Formatado corretamente',
-=======
-    "en-us": "Correctly Formatted",
-    "de-ch": "Korrekt formatiert",
-    "es-es": "Formateado correctamente",
-    "fr-fr": "Correctement formaté",
-    "ru-ru": "Правильно отформатировано",
-    "uk-ua": "Правильно відформатований",
-    "pt-br": "Formatado corretamente",
->>>>>>> 4b02a2ea
   },
   stoppedByUser: {
     'en-us': 'Stopped By User',
@@ -601,23 +484,13 @@
     'pt-br': 'Importar anexos',
   },
   onFile: {
-<<<<<<< HEAD
     'en-us': 'On File',
     'de-ch': 'In Datei',
     'es-es': 'En archivo',
-    'ru-ru': 'В файле',
+    'ru-ru': 'В деле',
     'uk-ua': 'У файлі',
     'fr-fr': 'Dans le fichier',
     'pt-br': 'Em arquivo',
-=======
-    "en-us": "On File",
-    "de-ch": "In Datei",
-    "es-es": "En archivo",
-    "ru-ru": "В деле",
-    "uk-ua": "У файлі",
-    "fr-fr": "Dans le fichier",
-    "pt-br": "Em arquivo",
->>>>>>> 4b02a2ea
   },
   duplicateFilesFound: {
     'en-us': 'Duplicate Files Found',
@@ -669,8 +542,7 @@
     'es-es': 'Detenido debido a un error al cargar un archivo anterior',
     'fr-fr':
       "Arrêté à cause d'une erreur de téléchargement du précédent fichier",
-<<<<<<< HEAD
-    'ru-ru': 'Остановлено из-за ошибки загрузки предыдущего файла',
+    'ru-ru': 'Остановлено из-за ошибки при загрузке предыдущего файла',
     'uk-ua': 'Зупинено через помилку завантаження попереднього файлу',
     'pt-br': 'Interrompido devido a erro ao carregar um arquivo anterior',
   },
@@ -681,25 +553,9 @@
     'es-es': 'Elija archivos o arrástrelos aquí para comenzar.',
     'fr-fr':
       'Choisissez des fichiers ou faites-les glisser ici pour commencer.',
-    'ru-ru': 'Выберите файлы или перетащите их сюда, чтобы начать.',
+    'ru-ru': 'Чтобы начать, выберите файлы или перетащите их сюда.',
     'uk-ua': 'Щоб почати, виберіть файли або перетягніть їх сюди.',
     'pt-br': 'Escolha os arquivos ou arraste-os aqui para começar.',
-=======
-    "ru-ru": "Остановлено из-за ошибки при загрузке предыдущего файла",
-    "uk-ua": "Зупинено через помилку завантаження попереднього файлу",
-    "pt-br": "Interrompido devido a erro ao carregar um arquivo anterior",
-  },
-  chooseFilesToGetStarted: {
-    "en-us": "Choose files or drag them here to get started.",
-    "de-ch":
-      "Wählen Sie Dateien aus oder ziehen Sie sie hierher, um zu beginnen.",
-    "es-es": "Elija archivos o arrástrelos aquí para comenzar.",
-    "fr-fr":
-      "Choisissez des fichiers ou faites-les glisser ici pour commencer.",
-    "ru-ru": "Чтобы начать, выберите файлы или перетащите их сюда.",
-    "uk-ua": "Щоб почати, виберіть файли або перетягніть їх сюди.",
-    "pt-br": "Escolha os arquivos ou arraste-os aqui para começar.",
->>>>>>> 4b02a2ea
   },
   selectIdentifier: {
     'en-us': 'Select an identifier to match the files name against.',
@@ -750,7 +606,6 @@
       '{success: number} dos {total: number} anexos no conjunto de dados foram {action: string}.',
   },
   deleteAttachmentDataSetDescription: {
-<<<<<<< HEAD
     'en-us':
       'Deleting a Data Set permanently removes it and its Upload Path. Also after deleting, Rollback will no longer be an option for an uploaded Data Set.',
     'de-ch':
@@ -760,27 +615,11 @@
     'fr-fr':
       'Supprimer un jeu de données le retire définitivement ainsi que son chemin de téléchargement. De plus, après la suppression, le retour en arrière ne sera plus possible pour un jeu de données téléchargé.',
     'ru-ru':
-      'Удаление набора данных навсегда удаляет его и его путь загрузки. Также после удаления откат больше не будет опцией для загруженного набора данных.',
+      'Удаление набора данных приводит к его безвозвратному удалению вместе с путём загрузки. Кроме того, после удаления откат загруженного набора данных больше не будет доступен.',
     'uk-ua':
       'Видалення набору даних остаточно видаляє його та його шлях завантаження. Крім того, після видалення відкат більше не буде доступним для завантаженого набору даних.',
     'pt-br':
       'Excluir um Conjunto de Dados remove permanentemente o conjunto e seu Caminho de Upload. Além disso, após a exclusão, a opção de Reverter não será mais uma opção para um Conjunto de Dados carregado.',
-=======
-    "en-us":
-      "Deleting a Data Set permanently removes it and its Upload Path. Also after deleting, Rollback will no longer be an option for an uploaded Data Set.",
-    "de-ch":
-      "Durch das Löschen eines Datensatzes werden dieser und sein Upload-Pfad dauerhaft entfernt. Nach dem Löschen ist für einen hochgeladenen Datensatz auch kein Rollback mehr möglich.",
-    "es-es":
-      "Al eliminar un conjunto de datos, se elimina permanentemente este y su ruta de carga. Además, después de la eliminación, la Reversión ya no será una opción para un conjunto de datos cargado.",
-    "fr-fr":
-      "Supprimer un jeu de données le retire définitivement ainsi que son chemin de téléchargement. De plus, après la suppression, le retour en arrière ne sera plus possible pour un jeu de données téléchargé.",
-    "ru-ru":
-      "Удаление набора данных приводит к его безвозвратному удалению вместе с путём загрузки. Кроме того, после удаления откат загруженного набора данных больше не будет доступен.",
-    "uk-ua":
-      "Видалення набору даних остаточно видаляє його та його шлях завантаження. Крім того, після видалення відкат більше не буде доступним для завантаженого набору даних.",
-    "pt-br":
-      "Excluir um Conjunto de Dados remove permanentemente o conjunto e seu Caminho de Upload. Além disso, após a exclusão, a opção de Reverter não será mais uma opção para um Conjunto de Dados carregado.",
->>>>>>> 4b02a2ea
   },
   attachmentUploadError: {
     'en-us':
@@ -791,21 +630,12 @@
       'Error al cargar el archivo adjunto. Es posible que el servidor de archivos adjuntos no esté disponible o hubo un error al leer el archivo.',
     'fr-fr':
       "Erreur lors du téléchargement de la pièce jointe. Le serveur de pièces jointes est peut-être indisponible ou une erreur s'est produite lors de la lecture du fichier.",
-<<<<<<< HEAD
-    'ru-ru':
-      'Ошибка загрузки вложения. Сервер вложения может быть недоступен или произошла ошибка чтения файла.',
+    'ru-ru':
+      'Ошибка загрузки вложения. Возможно, сервер вложения недоступен или произошла ошибка при чтении файла.',
     'uk-ua':
       'Помилка завантаження вкладення. Можливо, сервер вкладень недоступний або під час читання файлу сталася помилка.',
     'pt-br':
       'Erro ao carregar anexo. O servidor de anexos pode estar indisponível ou ocorreu um erro ao ler o arquivo.',
-=======
-    "ru-ru":
-      "Ошибка загрузки вложения. Возможно, сервер вложения недоступен или произошла ошибка при чтении файла.",
-    "uk-ua":
-      "Помилка завантаження вкладення. Можливо, сервер вкладень недоступний або під час читання файлу сталася помилка.",
-    "pt-br":
-      "Erro ao carregar anexo. O servidor de anexos pode estar indisponível ou ocorreu um erro ao ler o arquivo.",
->>>>>>> 4b02a2ea
   },
   downloadAll: {
     'en-us': 'Download All',
