--- conflicted
+++ resolved
@@ -459,11 +459,7 @@
     'es-es':
       'Informe de fallos de actualización de localidad {taskId: string} - {date: string}',
     'fr-fr':
-<<<<<<< HEAD
-      "Mise à jour de la localité {taskId: string} Rapport d'incident - {date: string}",
-=======
       "Mise à jour de la localité {taskId : chaîne} Rapport d'incident - {date : chaîne}",
->>>>>>> f292f990
     'ru-ru':
       'Обновление местоположения {taskId: string} Отчет о сбое - {date: string}',
     'uk-ua':
@@ -495,11 +491,7 @@
     'de-ch':
       'Mehr als ein Ort mit GUID gefunden: {guid:string}. Orts-IDs: {localityIds: string}',
     'es-es':
-<<<<<<< HEAD
-      'Se encontró más de una localidad con guid: {guid:string}. ID de localidad: {localityIds: string}',
-=======
       'Se encontró más de una localidad con guid: {guid:string}. ID de localidad: {localityIds: string}.',
->>>>>>> f292f990
     'fr-fr':
       'Plusieurs localités trouvées avec le GUID : {guid:string}. ID de localité : {localityIds: string}',
     'ru-ru':
@@ -533,21 +525,13 @@
     'es-es':
       'Se actualizó la siguiente cantidad de registros {localityTabelLabel: string} y se crearon registros {geoCoordDetailTableLabel: string}:',
     'fr-fr':
-<<<<<<< HEAD
-      "Le nombre suivant d'enregistrements {localityTabelLabel: string} ont été mis à jour et d'enregistrements {geoCoordDetailTableLabel: string} ont été créés :",
-=======
       "Le nombre suivant d'enregistrements {localityTabelLabel: string} ont été mis à jour et les enregistrements {geoCoordDetailTableLabel: string} ont été créés :",
->>>>>>> f292f990
     'ru-ru':
       'Следующее количество записей {localityTabelLabel: string} было обновлено и создано записей {geoCoordDetailTableLabel: string}:',
     'uk-ua':
       'Оновлено таку кількість записів {localityTabelLabel: string} і створено записи {geoCoordDetailTableLabel: string}:',
     'pt-br':
-<<<<<<< HEAD
-      'O seguinte número de registros {localityTabelLabel: string} foi atualizado e os registros {geoCoordDetailTableLabel: string} foram criados:',
-=======
       'O seguinte número de registros {localityTabelLabel: string} foi atualizado e {geoCoordDetailTableLabel: string} registros foram criados:',
->>>>>>> f292f990
   },
   localityUpdateStarted: {
     'en-us': 'The Locality Update process has started',
@@ -570,11 +554,7 @@
   localityUpdateFailureResults: {
     'en-us': 'Locality Update Failure Results',
     'de-ch': 'Ergebnisse der fehlgeschlagenen Lokalitätsaktualisierung',
-<<<<<<< HEAD
-    'es-es': 'Resultados de errores de actualización de localidad',
-=======
     'es-es': 'Resultados de fallas en la actualización de localidad',
->>>>>>> f292f990
     'fr-fr': "Résultats de l'échec de la mise à jour de la localité",
     'ru-ru': 'Результаты сбоя обновления местоположения',
     'uk-ua': 'Результати помилки оновлення місцевості',
