--- conflicted
+++ resolved
@@ -292,7 +292,6 @@
     'uk-ua': 'DD MM SS.SS N/S/E/W (32 45 42.84 N)',
     'de-ch': 'DD MM SS.SS N/S/O/W (32 45 42.84 N)',
   },
-<<<<<<< HEAD
   localityImportHeaderError: {
     'en-us': 'Errors Found in Column Headers',
   },
@@ -351,22 +350,11 @@
   },
   taskId: {
     'en-us': 'Task ID',
-=======
+  },
   validLatitude: {
     'en-us': 'Latitude needs to have a value between -90° and 90°',
-    'de-ch': '',
-    'es-es': '',
-    'fr-fr': '',
-    'ru-ru': '',
-    'uk-ua': '',
   },
   validLongitude: {
     'en-us': 'Longitude needs to have a value between -180° and 180°',
-    'de-ch': '',
-    'es-es': '',
-    'fr-fr': '',
-    'ru-ru': '',
-    'uk-ua': '',
->>>>>>> 3f3a73e4
   },
 } as const);