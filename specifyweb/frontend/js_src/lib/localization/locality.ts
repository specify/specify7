--- conflicted
+++ resolved
@@ -453,21 +453,6 @@
       The file name which is used when any Generic non-parsing errors are
       exported. The .txt file extension is appended to the end of this string
     `,
-<<<<<<< HEAD
-    'en-us': 'Locality Update {taskId: string} Crash Report - {date: string}',
-    'de-ch':
-      'Lokalitätsaktualisierung {taskId: string} Absturzbericht – {date: string}',
-    'es-es':
-      'Informe de fallos de actualización de localidad {taskId: string} - {date: string}',
-    'fr-fr':
-      "Mise à jour de la localité {taskId: string} Rapport d'incident - {date: string}",
-    'ru-ru':
-      'Обновление местоположения {taskId: string} Отчет о сбое - {date: string}',
-    'uk-ua':
-      'Оновлення місцевості {taskId: string} Звіт про збій - {date: string}',
-    'pt-br':
-      'Relatório de falha de atualização de localidade {taskId: string} - {date: string}',
-=======
     "en-us": "Locality Update {taskId: string} Crash Report - {date: string}",
     "de-ch":
       "Lokalitätsaktualisierung {taskId: string} Absturzbericht – {date: string}",
@@ -481,7 +466,6 @@
       "Оновлення місцевості {taskId: string} Звіт про збій - {date: string}",
     "pt-br":
       "Relatório de falha de atualização de localidade {taskId: string} - {date: string}",
->>>>>>> 306ab4c2
   },
   guidHeaderNotProvided: {
     'en-us': "The Dataset must contain a 'guid' header",
@@ -502,22 +486,6 @@
     'pt-br': "Nenhuma localidade com guid: '{guid:string}'",
   },
   multipleLocalitiesWithGuid: {
-<<<<<<< HEAD
-    'en-us':
-      'More than one Locality found with guid: {guid:string}. Locality IDs: {localityIds: string}',
-    'de-ch':
-      'Mehr als ein Ort mit GUID gefunden: {guid:string}. Orts-IDs: {localityIds: string}',
-    'es-es':
-      'Se encontró más de una localidad con guid: {guid:string}. ID de localidad: {localityIds: string}',
-    'fr-fr':
-      'Plusieurs localités trouvées avec le GUID : {guid:string}. ID de localité : {localityIds: string}',
-    'ru-ru':
-      'Найдено более одного населённого пункта с guid: {guid:string}. Идентификаторы населённых пунктов: {localityIds: string}',
-    'uk-ua':
-      'За допомогою guid: {guid:string} знайдено більше одного населеного пункту. Ідентифікатори населених пунктів: {localityIds: рядок}',
-    'pt-br':
-      'Mais de uma localidade encontrada com guid: {guid:string}. IDs de localidade: {localityIds: string}',
-=======
     "en-us":
       "More than one Locality found with guid: {guid:string}. Locality IDs: {localityIds: string}",
     "de-ch":
@@ -532,7 +500,6 @@
       "За допомогою guid: {guid:string} знайдено більше одного населеного пункту. Ідентифікатори населених пунктів: {localityIds: рядок}",
     "pt-br":
       "Mais de uma localidade encontrada com guid: {guid:string}. IDs de localidade: {localityIds: string}",
->>>>>>> 306ab4c2
   },
   localityUpdateEffectCounts: {
     'en-us':
@@ -551,22 +518,6 @@
       'O seguinte número de registros {localityTabelLabel: string} será afetado pela atualização e os registros {geoCoordDetailTableLabel: string} serão criados:',
   },
   localityUploadedDescription: {
-<<<<<<< HEAD
-    'en-us':
-      'The following number of {localityTabelLabel: string} records were updated and {geoCoordDetailTableLabel: string} records were created:',
-    'de-ch':
-      'Die folgende Anzahl von {localityTabelLabel: string}-Datensätzen wurde aktualisiert und {geoCoordDetailTableLabel: string}-Datensätzen erstellt:',
-    'es-es':
-      'Se actualizó la siguiente cantidad de registros {localityTabelLabel: string} y se crearon registros {geoCoordDetailTableLabel: string}:',
-    'fr-fr':
-      "Le nombre suivant d'enregistrements {localityTabelLabel: string} ont été mis à jour et d'enregistrements {geoCoordDetailTableLabel: string} ont été créés :",
-    'ru-ru':
-      'Следующее количество записей {localityTabelLabel: string} было обновлено и создано записей {geoCoordDetailTableLabel: string}:',
-    'uk-ua':
-      'Оновлено таку кількість записів {localityTabelLabel: string} і створено записи {geoCoordDetailTableLabel: string}:',
-    'pt-br':
-      'O seguinte número de registros {localityTabelLabel: string} foi atualizado e os registros {geoCoordDetailTableLabel: string} foram criados:',
-=======
     "en-us":
       "The following number of {localityTabelLabel: string} records were updated and {geoCoordDetailTableLabel: string} records were created:",
     "de-ch":
@@ -581,7 +532,6 @@
       "Оновлено таку кількість записів {localityTabelLabel: string} і створено записи {geoCoordDetailTableLabel: string}:",
     "pt-br":
       "O seguinte número de registros {localityTabelLabel: string} foi atualizado e {geoCoordDetailTableLabel: string} registros foram criados:",
->>>>>>> 306ab4c2
   },
   localityUpdateStarted: {
     'en-us': 'The Locality Update process has started',
@@ -602,15 +552,6 @@
     'pt-br': 'Resultados da atualização de localidade',
   },
   localityUpdateFailureResults: {
-<<<<<<< HEAD
-    'en-us': 'Locality Update Failure Results',
-    'de-ch': 'Ergebnisse der fehlgeschlagenen Lokalitätsaktualisierung',
-    'es-es': 'Resultados de errores de actualización de localidad',
-    'fr-fr': "Résultats de l'échec de la mise à jour de la localité",
-    'ru-ru': 'Результаты сбоя обновления местоположения',
-    'uk-ua': 'Результати помилки оновлення місцевості',
-    'pt-br': 'Resultados de falha na atualização de localidade',
-=======
     "en-us": "Locality Update Failure Results",
     "de-ch": "Ergebnisse der fehlgeschlagenen Lokalitätsaktualisierung",
     "es-es": "Resultados de fallas en la actualización de localidad",
@@ -618,7 +559,6 @@
     "ru-ru": "Результаты сбоя обновления местоположения",
     "uk-ua": "Результати помилки оновлення місцевості",
     "pt-br": "Resultados de falha na atualização de localidade",
->>>>>>> 306ab4c2
   },
   taskId: {
     'en-us': 'Task ID',
