/**
 * Localization strings used for Interactions
 *
 * @module
 */

import { createDictionary } from './utils';

// Refer to "Guidelines for Programmers" in ./README.md before editing this file

export const interactionsText = createDictionary({
  interactions: {
    'en-us': 'Interactions',
    'ru-ru': 'Взаимодействия',
    'es-es': 'Interacciones',
    'fr-fr': 'Interactions',
    'uk-ua': 'Взаємодії',
    'de-ch': 'Interaktionen',
    'pt-br': 'Interações',
  },
  noInteractions: {
    comment: 'Example: There are no interactions linked to this {preparation}',
    'en-us':
      'There are no interactions linked to this {preparationTable:string}.',
  },
  addItems: {
    'en-us': 'Add Items',
    'ru-ru': 'Добавить элементы',
    'es-es': 'Agregar elementos',
    'fr-fr': 'Ajouter des objets',
    'uk-ua': 'Додати елементи',
    'de-ch': 'Elemente hinzufügen',
    'pt-br': 'Adicionar itens',
  },
  recordReturn: {
    'en-us': '{table:string} Return',
    'ru-ru': '{table:string} Возврат',
    'es-es': '{table:string} Regresar',
    'fr-fr': '{table:string} Retour',
    'uk-ua': '{table:string} Повернення',
    'de-ch': '{table:string} Rückkehr',
    'pt-br': '{table:string} Retornar',
  },
  preparationsNotFoundFor: {
<<<<<<< HEAD
    comment:
      'Example: No preparation records were found for the following records:',
    'en-us':
      'No {preparationTable:string} records were found for the following records:',
  },
  preparationsNotAvailableFor: {
    'en-us': `
      No {preparationTable:string} records are available for at least one type of preparation in the
      following records:
    `,
=======
    'en-us': 'No preparations were found for the following records:',
    'de-ch': 'Für die folgenden Datensätze wurden keine Präparate gefunden:',
    'es-es': 'No se encontraron preparaciones para los siguientes registros:',
    'fr-fr':
      "Aucune préparation n'a été trouvée pour les enregistrements suivants :",
    'ru-ru': 'Не обнаружено никаких препаратов для следующих записей:',
    'uk-ua': 'Для наступних записів не знайдено жодних підготовчих матеріалів:',
    'pt-br': 'Não foram encontradas preparações para os seguintes registros:',
  },
  preparationsNotAvailableFor: {
    'en-us':
      'No preparations are available for at least one type of preparation in the following records:',
    'de-ch':
      'Für mindestens eine Präparateart sind in folgenden Datensätzen keine Präparate vorhanden:',
    'es-es':
      'No hay preparaciones disponibles para al menos un tipo de preparación en los siguientes registros:',
    'fr-fr':
      "Aucune préparation n'est disponible pour au moins un type de préparation dans les enregistrements suivants :",
    'ru-ru': 'В следующих записях отсутствуют препараты хотя бы одного типа:',
    'uk-ua':
      'У наступних записах відсутні препарати принаймні для одного типу препарату:',
    'pt-br':
      'Não há preparações disponíveis para pelo menos um tipo de preparação nos seguintes registros:',
>>>>>>> b92ef946
  },
  problemsFound: {
    'en-us': 'There are problems with the entry:',
    'ru-ru': 'Возникли проблемы с записью:',
    'es-es': 'Hay problemas con la entrada:',
    'fr-fr': 'Il y a des problèmes avec la saisie :',
    'uk-ua': 'Є проблеми зі вступом:',
    'de-ch': 'Es gibt Probleme mit dem Eintrag:',
    'pt-br': 'Há problemas com a entrada:',
  },
  byChoosingRecordSet: {
    comment: 'See documentation for syntax for plural rules',
    'en-us': 'By choosing a recordset ({{count:none | one | ??}} available)',
    'ru-ru': 'Выбрав набор записей (доступно {{count:none | one | ??}})',
    'es-es':
      'Al elegir un conjunto de registros ({{count:none | one | ??}} disponibles)',
    'fr-fr':
      "En choisissant un jeu d'enregistrements ({{count:none | one | ??}} disponible)",
    'uk-ua': 'Вибравши набір записів (доступно {{count:none | one | ??}})',
    'de-ch':
      'Durch wählen eines Datensatzes ({{count:none | one | ??}} available)',
    'pt-br':
      'Escolhendo um conjunto de registros ({{count:none | one | ??}} disponível)',
  },
  byEnteringNumbers: {
    comment: `
      Field name is localized. Coming from Schema Configuration. I.e, By
      entering Catalog Numbers
    `,
    'en-us': 'By entering {fieldName:string}s',
    'ru-ru': 'Введя {fieldName:string}s',
    'es-es': 'Ingresando {fieldName:string}s',
    'fr-fr': 'En saisissant les {fieldName:string}',
    'uk-ua': 'Ввівши {fieldName:string}s',
    'de-ch': 'Durch Eingabe von {fieldName:string}s',
    'pt-br': 'Ao inserir {fieldName:string}s',
  },
  withoutPreparations: {
<<<<<<< HEAD
    'en-us': 'No {preparationTable:string}',
  },
  continueWithoutPreparations: {
    'en-us': 'Continue without {preparationTable:string}',
=======
    'en-us': 'Without preparations',
    'ru-ru': 'Без подготовки',
    'es-es': 'Sin preparativos',
    'fr-fr': 'Sans préparations',
    'uk-ua': 'Без підготовки',
    'de-ch': 'Ohne Präparate',
    'pt-br': 'Sem preparativos',
  },
  continueWithoutPreparations: {
    'en-us': 'Continue without preparations',
    'de-ch': 'Ohne Vorbereitungen weitermachen',
    'es-es': 'Continuar sin preparativos',
    'fr-fr': 'Continuer sans préparation',
    'ru-ru': 'Продолжить без подготовки',
    'uk-ua': 'Продовжуйте без підготовки',
    'pt-br': 'Continuar sem preparações',
>>>>>>> b92ef946
  },
  addUnassociated: {
    'en-us': 'Add unassociated item',
    'ru-ru': 'Добавить несвязанный элемент',
    'es-es': 'Agregar elemento no asociado',
    'fr-fr': 'Ajouter un objet non associé',
    'uk-ua': "Додати непов'язаний елемент",
    'de-ch': 'Nicht assoziierter Gegenstand hinzufügen',
    'pt-br': 'Adicionar item não associado',
  },
  preparations: {
<<<<<<< HEAD
    'en-us': 'Add {preparationTable:string}',
  },
  preparationsCanNotBeReturned: {
    'en-us':
      '{preparationTable:string} records cannot be returned in this context.',
  },
  noUnresolvedPreparations: {
    'en-us': 'There are no unresolved {loanPreparationsLabel:string}.',
=======
    'en-us': 'Preparations',
    'ru-ru': 'Препараты',
    'es-es': 'Preparativos',
    'fr-fr': 'Preparations',
    'uk-ua': 'Підготовка',
    'de-ch': 'Präparate',
    'pt-br': 'Preparativos',
  },
  preparationsCanNotBeReturned: {
    'en-us': 'Preparations cannot be returned in this context.',
    'ru-ru': 'В этом контексте препараты не подлежат возврату.',
    'es-es': 'En este contexto no es posible retomar los preparativos.',
    'fr-fr': 'Les preparations ne peuvent être renvoyées dans ce contexte.',
    'uk-ua': 'У цьому контексті препарати не можна повернути.',
    'de-ch': 'Präparate können in diesem Kontext nicht zurückgegeben werden.',
    'pt-br': 'Os preparativos não podem ser devolvidos neste contexto.',
  },
  noUnresolvedPreparations: {
    'en-us': 'There are no unresolved preparations for this loan.',
    'ru-ru': 'По данному кредиту нет нерешенных вопросов подготовки.',
    'es-es': 'No existen preparativos pendientes para este préstamo.',
    'fr-fr': 'Il n’y a pas de preparations non retournées pour ce prêt.',
    'uk-ua':
      'Немає жодних невирішених питань щодо підготовки до цього кредиту.',
    'de-ch': 'Für dieses Ausleihe bestehen keine ungelösten Vorbereitungen.',
    'pt-br': 'Não há preparativos não resolvidos para este empréstimo.',
>>>>>>> b92ef946
  },
  unresolved: {
    'en-us': 'Unresolved',
    'ru-ru': 'Нерешенный',
    'es-es': 'Irresoluto',
    'fr-fr': 'Non résolu',
    'uk-ua': 'Невирішено',
    'de-ch': 'Ungelöst',
    'pt-br': 'Não resolvido',
  },
  return: {
    comment: 'Verb',
    'en-us': 'Return',
    'ru-ru': 'Возвращаться',
    'es-es': 'Devolver',
    'fr-fr': 'Retour',
    'uk-ua': 'Повернення',
    'de-ch': 'Rückgabe',
    'pt-br': 'Retornar',
  },
  resolve: {
    comment: 'As in "Resolve preparations"',
    'en-us': 'Resolve',
    'ru-ru': 'Решать',
    'es-es': 'Resolver',
    'fr-fr': 'Résoudre',
    'uk-ua': 'Вирішити',
    'de-ch': 'Lösen',
    'pt-br': 'Resolver',
  },
  returnAllPreparations: {
<<<<<<< HEAD
    'en-us': 'Return all {preparationTable:string} records',
  },
  returnSelectedPreparations: {
    'en-us': 'Return selected {preparationTable:string} records',
  },
  selectAllAvailablePreparations: {
    'en-us': 'Select all available {preparationTable:string} records',
=======
    'en-us': 'Return all preparations',
    'ru-ru': 'Вернуть все препараты',
    'es-es': 'Devolver todos los preparativos',
    'fr-fr': 'Retourner toutes les préparations',
    'uk-ua': 'Поверніть усі заготовки',
    'de-ch': 'Alle Präparate zurückgeben',
    'pt-br': 'Devolva todos os preparativos',
  },
  returnSelectedPreparations: {
    'en-us': 'Return selected preparations',
    'ru-ru': 'Возврат выбранных препаратов',
    'es-es': 'Devolver preparaciones seleccionadas',
    'fr-fr': 'Retourner les préparations sélectionnées',
    'uk-ua': 'Повернути вибрані препарати',
    'de-ch': 'Ausgewählte Präparate zurückgeben',
    'pt-br': 'Devolver preparações selecionadas',
  },
  selectAllAvailablePreparations: {
    'en-us': 'Select all available preparations',
    'ru-ru': 'Выбрать все доступные препараты',
    'es-es': 'Seleccione todas las preparaciones disponibles',
    'fr-fr': 'Sélectionnez toutes les préparations disponibles',
    'uk-ua': 'Виберіть усі доступні препарати',
    'de-ch': 'Alle verfügbaren Präparate auswählen',
    'pt-br': 'Selecione todas as preparações disponíveis',
>>>>>>> b92ef946
  },
  selectAll: {
    'en-us': 'Select All',
    'ru-ru': 'Выбрать все',
    'es-es': 'Seleccionar todo',
    'fr-fr': 'Tout sélectionner',
    'uk-ua': 'Вибрати все',
    'de-ch': 'Alle auswählen',
    'pt-br': 'Selecionar tudo',
  },
  selectedAmount: {
    'en-us': 'Selected Amount',
    'ru-ru': 'Выбранная сумма',
    'es-es': 'Cantidad seleccionada',
    'fr-fr': 'Quantité sélectionnée',
    'uk-ua': 'Вибрана сума',
    'de-ch': 'Ausgewählte Anzahl',
    'pt-br': 'Quantidade selecionada',
  },
  returnedAmount: {
    'en-us': 'Returned Amount',
    'ru-ru': 'Возвращенная сумма',
    'es-es': 'Cantidad devuelta',
    'fr-fr': 'Quantité retournée',
    'uk-ua': 'Повернена сума',
    'de-ch': 'Zurückgegebene Anzahl',
    'pt-br': 'Valor Devolvido',
  },
  resolvedAmount: {
    'en-us': 'Resolved Amount',
    'ru-ru': 'Решенная сумма',
    'es-es': 'Monto Resuelto',
    'fr-fr': 'Montant résolu',
    'uk-ua': 'Вирішена сума',
    'de-ch': 'Gelöste Anzahl',
    'pt-br': 'Valor resolvido',
  },
  prepReturnFormatter: {
    comment: 'Used to format preparations in the prep return dialog',
    'en-us': '{tableName:string}: {resource:string}',
<<<<<<< HEAD
=======
    'ru-ru': '{tableName:string}: {resource:string}',
>>>>>>> b92ef946
    'es-es': '{tableName:string}: {resource:string}',
    'fr-fr': '{tableName:string}: {resource:string}',
    'uk-ua': "{tableName:string}': {resource:string}",
    'de-ch': '{tableName:string}: {resource:string}',
    'pt-br': '{tableName:string}: {resource:string}',
  },
  resolvedLoans: {
    comment: 'Example: Resolved Loan records',
    'en-us': 'Resolved {loanTable:string} records',
    'es-es': 'Registros {loanTable:string} resueltos',
    'fr-fr': 'Enregistrements résolus {loanTable:string}',
    'ru-ru': 'Решено {loanTable:string} записей',
    'uk-ua': 'Вирішено записів {loanTable:string}',
    'de-ch': 'Aufgelöste {loanTable:string}-Datensätze',
    'pt-br': 'Registros resolvidos {loanTable:string}',
  },
  openLoans: {
    comment: 'Example: Open Loan records',
    'en-us': 'Open {loanTable:string} records',
    'es-es': 'Abrir {loanTable:string} registros',
    'fr-fr': 'Ouvrir les enregistrements {loanTable:string}',
    'ru-ru': 'Открыть {loanTable:string} записи',
    'uk-ua': 'Відкрити записи {loanTable:string}',
    'de-ch': 'Öffnen Sie {loanTable:string}-Datensätze',
    'pt-br': 'Abrir registros {loanTable:string}',
  },
<<<<<<< HEAD
  tableLabelRecords: {
    comment: 'Example: Exchange In records',
    'en-us': '{tableLabel:string} records',
=======
  gifts: {
    comment: 'Example: Gift records',
    'en-us': '{giftTable:string} records',
    'es-es': '{giftTable:string} registros',
    'fr-fr': '{giftTable:string} enregistrements',
    'ru-ru': '{giftTable:string} записей',
    'uk-ua': '{giftTable:string} записи',
    'de-ch': '{giftTable:string} Datensätze',
    'pt-br': '{giftTable:string} registros',
  },
  exchanges: {
    comment: 'Example: Exchange In / Exchnage Out records',
    'en-us': '{exhangeInTable:string} / {exhangeOutTable:string} records',
    'es-es': '{exhangeInTable:string} / {exhangeOutTable:string} registros',
    'fr-fr':
      '{exhangeInTable:string} / {exhangeOutTable:string} enregistrements',
    'ru-ru': '{exhangeInTable:string} / {exhangeOutTable:string} записи',
    'uk-ua': 'Записи {exhangeInTable:string} / {exhangeOutTable:string}',
    'de-ch': '{exhangeInTable:string} / {exhangeOutTable:string} Datensätze',
    'pt-br': 'Registros {exhangeInTable:string} / {exhangeOutTable:string}',
>>>>>>> b92ef946
  },
  unCataloged: {
    'en-us': 'uncataloged',
    'ru-ru': 'некаталогизированный',
    'es-es': 'sin catalogar',
    'fr-fr': 'non catalogué',
    'uk-ua': 'некаталогізований',
    'de-ch': 'nicht katalogisiert',
    'pt-br': 'não catalogado',
  },
  returnedPreparations: {
    comment: 'Example: Preparation records',
    'en-us': 'Returned {tablePreparation:string} records',
    'es-es': 'Se devolvieron {tablePreparation:string} registros',
    'fr-fr': 'Enregistrements {tablePreparation:string} renvoyés',
    'ru-ru': 'Возвращено {tablePreparation:string} записей',
    'uk-ua': 'Повернуто записів {tablePreparation:string}',
    'de-ch': 'Zurückgegebene {tablePreparation:string} Datensätze',
    'pt-br': 'Registros retornados {tablePreparation:string}',
  },
  returnedAndSaved: {
    comment: 'Example: 2 Preparation records have been returned and saved',
    'en-us':
      '{count:number|formatted} {tablePreparation:string} records have been returned and saved',
    'es-es':
      'Se han devuelto y guardado {count:number|formatted} {tablePreparation:string} registros',
    'fr-fr':
      '{count:number|formatted} {tablePreparation:string} enregistrements ont été renvoyés et enregistrés',
    'ru-ru':
      '{count:number|formatted} {tablePreparation:string} записей были возвращены и сохранены',
    'uk-ua':
      'Повернуто та збережено записів {count:number|formatted} {tablePreparation:string}',
    'de-ch':
      '{count:number|formatted} {tablePreparation:string} Datensätze wurden zurückgegeben und gespeichert',
    'pt-br':
      '{count:number|formatted} {tablePreparation:string} registros foram retornados e salvos',
  },
  deselectAll: {
    'en-us': 'Deselect all',
    'ru-ru': 'Отменить выбор всех',
    'es-es': 'Deseleccionar todo',
    'fr-fr': 'Désélectionner tout',
    'uk-ua': 'Зняти вибір усіх',
    'de-ch': 'Alle abwählen',
    'pt-br': 'Desmarcar tudo',
  },
  available: {
    'en-us': 'Available',
    'ru-ru': 'Доступный',
    'es-es': 'Disponible',
    'fr-fr': 'Disponible',
    'uk-ua': 'Доступно',
    'de-ch': 'Verfügbar',
    'pt-br': 'Disponível',
  },
  unavailable: {
    'en-us': 'Unavailable',
    'ru-ru': 'Недоступно',
    'es-es': 'Indisponible',
    'fr-fr': 'Indisponible',
    'uk-ua': 'Недоступно',
    'de-ch': 'Nicht verfügbar',
    'pt-br': 'Indisponível',
  },
  returnLoan: {
    comment: 'Example: Return Loan records',
    'en-us': 'Return {tableLoan:string} records',
    'es-es': 'Devolver {tableLoan:string} registros',
    'fr-fr': 'Renvoyer les enregistrements {tableLoan:string}',
    'ru-ru': 'Возврат {tableLoan:string} записей',
    'uk-ua': 'Повернути записи {tableLoan:string}',
    'de-ch': '{tableLoan:string} Datensätze zurückgeben',
    'pt-br': 'Retornar {tableLoan:string} registros',
  },
  createRecord: {
    comment: 'Example: Create a Loan',
    'en-us': 'Create {table:string}',
    'es-es': 'Crear {table:string}',
    'fr-fr': 'Créer {table:string}',
    'ru-ru': 'Создать {table:string}',
    'uk-ua': 'Створити {table:string}',
    'de-ch': 'Erstelle {table:string}',
    'pt-br': 'Criar {table:string}',
  },
  noPreparationsWarning: {
    'en-us':
<<<<<<< HEAD
      'None of these objects have {preparationTable:string} records. Would you like to continue?',
=======
      'None of these objects have preparations. Would you like to continue?',
    'de-ch':
      'Für keines dieser Objekte liegen Vorbereitungen vor. Möchten Sie fortfahren?',
    'es-es': 'Ninguno de estos objetos tiene preparativos. ¿Quieres continuar?',
    'fr-fr': "Aucun de ces objets n'a été préparé. Voulez-vous continuer ?",
    'ru-ru': 'Ни один из этих объектов не имеет подготовки. Хотите продолжить?',
    'uk-ua': "Жоден з цих об'єктів не має підготовки. Бажаєте продовжити?",
    'pt-br': 'Nenhum destes objetos possui preparação. Deseja continuar?',
>>>>>>> b92ef946
  },
  continue: {
    'en-us': 'Continue',
    'de-ch': 'Weitermachen',
    'es-es': 'Continuar',
    'fr-fr': 'Continuer',
    'ru-ru': 'Продолжать',
    'uk-ua': 'Продовжити',
    'pt-br': 'Continuar',
  },
  notAvailable: {
    'en-us': 'Not available',
    'de-ch': 'Nicht verfügbar',
    'es-es': 'No disponible',
    'fr-fr': 'Pas disponible',
    'pt-br': 'Não disponível',
    'ru-ru': 'Нет в наличии',
    'uk-ua': 'Не доступно',
  },
} as const);<|MERGE_RESOLUTION|>--- conflicted
+++ resolved
@@ -42,7 +42,6 @@
     'pt-br': '{table:string} Retornar',
   },
   preparationsNotFoundFor: {
-<<<<<<< HEAD
     comment:
       'Example: No preparation records were found for the following records:',
     'en-us':
@@ -53,31 +52,6 @@
       No {preparationTable:string} records are available for at least one type of preparation in the
       following records:
     `,
-=======
-    'en-us': 'No preparations were found for the following records:',
-    'de-ch': 'Für die folgenden Datensätze wurden keine Präparate gefunden:',
-    'es-es': 'No se encontraron preparaciones para los siguientes registros:',
-    'fr-fr':
-      "Aucune préparation n'a été trouvée pour les enregistrements suivants :",
-    'ru-ru': 'Не обнаружено никаких препаратов для следующих записей:',
-    'uk-ua': 'Для наступних записів не знайдено жодних підготовчих матеріалів:',
-    'pt-br': 'Não foram encontradas preparações para os seguintes registros:',
-  },
-  preparationsNotAvailableFor: {
-    'en-us':
-      'No preparations are available for at least one type of preparation in the following records:',
-    'de-ch':
-      'Für mindestens eine Präparateart sind in folgenden Datensätzen keine Präparate vorhanden:',
-    'es-es':
-      'No hay preparaciones disponibles para al menos un tipo de preparación en los siguientes registros:',
-    'fr-fr':
-      "Aucune préparation n'est disponible pour au moins un type de préparation dans les enregistrements suivants :",
-    'ru-ru': 'В следующих записях отсутствуют препараты хотя бы одного типа:',
-    'uk-ua':
-      'У наступних записах відсутні препарати принаймні для одного типу препарату:',
-    'pt-br':
-      'Não há preparações disponíveis para pelo menos um tipo de preparação nos seguintes registros:',
->>>>>>> b92ef946
   },
   problemsFound: {
     'en-us': 'There are problems with the entry:',
@@ -116,29 +90,10 @@
     'pt-br': 'Ao inserir {fieldName:string}s',
   },
   withoutPreparations: {
-<<<<<<< HEAD
     'en-us': 'No {preparationTable:string}',
   },
   continueWithoutPreparations: {
     'en-us': 'Continue without {preparationTable:string}',
-=======
-    'en-us': 'Without preparations',
-    'ru-ru': 'Без подготовки',
-    'es-es': 'Sin preparativos',
-    'fr-fr': 'Sans préparations',
-    'uk-ua': 'Без підготовки',
-    'de-ch': 'Ohne Präparate',
-    'pt-br': 'Sem preparativos',
-  },
-  continueWithoutPreparations: {
-    'en-us': 'Continue without preparations',
-    'de-ch': 'Ohne Vorbereitungen weitermachen',
-    'es-es': 'Continuar sin preparativos',
-    'fr-fr': 'Continuer sans préparation',
-    'ru-ru': 'Продолжить без подготовки',
-    'uk-ua': 'Продовжуйте без підготовки',
-    'pt-br': 'Continuar sem preparações',
->>>>>>> b92ef946
   },
   addUnassociated: {
     'en-us': 'Add unassociated item',
@@ -150,7 +105,6 @@
     'pt-br': 'Adicionar item não associado',
   },
   preparations: {
-<<<<<<< HEAD
     'en-us': 'Add {preparationTable:string}',
   },
   preparationsCanNotBeReturned: {
@@ -158,35 +112,8 @@
       '{preparationTable:string} records cannot be returned in this context.',
   },
   noUnresolvedPreparations: {
-    'en-us': 'There are no unresolved {loanPreparationsLabel:string}.',
-=======
-    'en-us': 'Preparations',
-    'ru-ru': 'Препараты',
-    'es-es': 'Preparativos',
-    'fr-fr': 'Preparations',
-    'uk-ua': 'Підготовка',
-    'de-ch': 'Präparate',
-    'pt-br': 'Preparativos',
-  },
-  preparationsCanNotBeReturned: {
-    'en-us': 'Preparations cannot be returned in this context.',
-    'ru-ru': 'В этом контексте препараты не подлежат возврату.',
-    'es-es': 'En este contexto no es posible retomar los preparativos.',
-    'fr-fr': 'Les preparations ne peuvent être renvoyées dans ce contexte.',
-    'uk-ua': 'У цьому контексті препарати не можна повернути.',
-    'de-ch': 'Präparate können in diesem Kontext nicht zurückgegeben werden.',
-    'pt-br': 'Os preparativos não podem ser devolvidos neste contexto.',
-  },
-  noUnresolvedPreparations: {
-    'en-us': 'There are no unresolved preparations for this loan.',
-    'ru-ru': 'По данному кредиту нет нерешенных вопросов подготовки.',
-    'es-es': 'No existen preparativos pendientes para este préstamo.',
-    'fr-fr': 'Il n’y a pas de preparations non retournées pour ce prêt.',
-    'uk-ua':
-      'Немає жодних невирішених питань щодо підготовки до цього кредиту.',
-    'de-ch': 'Für dieses Ausleihe bestehen keine ungelösten Vorbereitungen.',
-    'pt-br': 'Não há preparativos não resolvidos para este empréstimo.',
->>>>>>> b92ef946
+    'en-us':
+      'There are no unresolved {loanPreparationsLabel:string} for this {loanTableLabel:string}.',
   },
   unresolved: {
     'en-us': 'Unresolved',
@@ -218,7 +145,6 @@
     'pt-br': 'Resolver',
   },
   returnAllPreparations: {
-<<<<<<< HEAD
     'en-us': 'Return all {preparationTable:string} records',
   },
   returnSelectedPreparations: {
@@ -226,33 +152,6 @@
   },
   selectAllAvailablePreparations: {
     'en-us': 'Select all available {preparationTable:string} records',
-=======
-    'en-us': 'Return all preparations',
-    'ru-ru': 'Вернуть все препараты',
-    'es-es': 'Devolver todos los preparativos',
-    'fr-fr': 'Retourner toutes les préparations',
-    'uk-ua': 'Поверніть усі заготовки',
-    'de-ch': 'Alle Präparate zurückgeben',
-    'pt-br': 'Devolva todos os preparativos',
-  },
-  returnSelectedPreparations: {
-    'en-us': 'Return selected preparations',
-    'ru-ru': 'Возврат выбранных препаратов',
-    'es-es': 'Devolver preparaciones seleccionadas',
-    'fr-fr': 'Retourner les préparations sélectionnées',
-    'uk-ua': 'Повернути вибрані препарати',
-    'de-ch': 'Ausgewählte Präparate zurückgeben',
-    'pt-br': 'Devolver preparações selecionadas',
-  },
-  selectAllAvailablePreparations: {
-    'en-us': 'Select all available preparations',
-    'ru-ru': 'Выбрать все доступные препараты',
-    'es-es': 'Seleccione todas las preparaciones disponibles',
-    'fr-fr': 'Sélectionnez toutes les préparations disponibles',
-    'uk-ua': 'Виберіть усі доступні препарати',
-    'de-ch': 'Alle verfügbaren Präparate auswählen',
-    'pt-br': 'Selecione todas as preparações disponíveis',
->>>>>>> b92ef946
   },
   selectAll: {
     'en-us': 'Select All',
@@ -293,10 +192,7 @@
   prepReturnFormatter: {
     comment: 'Used to format preparations in the prep return dialog',
     'en-us': '{tableName:string}: {resource:string}',
-<<<<<<< HEAD
-=======
     'ru-ru': '{tableName:string}: {resource:string}',
->>>>>>> b92ef946
     'es-es': '{tableName:string}: {resource:string}',
     'fr-fr': '{tableName:string}: {resource:string}',
     'uk-ua': "{tableName:string}': {resource:string}",
@@ -323,32 +219,9 @@
     'de-ch': 'Öffnen Sie {loanTable:string}-Datensätze',
     'pt-br': 'Abrir registros {loanTable:string}',
   },
-<<<<<<< HEAD
   tableLabelRecords: {
     comment: 'Example: Exchange In records',
     'en-us': '{tableLabel:string} records',
-=======
-  gifts: {
-    comment: 'Example: Gift records',
-    'en-us': '{giftTable:string} records',
-    'es-es': '{giftTable:string} registros',
-    'fr-fr': '{giftTable:string} enregistrements',
-    'ru-ru': '{giftTable:string} записей',
-    'uk-ua': '{giftTable:string} записи',
-    'de-ch': '{giftTable:string} Datensätze',
-    'pt-br': '{giftTable:string} registros',
-  },
-  exchanges: {
-    comment: 'Example: Exchange In / Exchnage Out records',
-    'en-us': '{exhangeInTable:string} / {exhangeOutTable:string} records',
-    'es-es': '{exhangeInTable:string} / {exhangeOutTable:string} registros',
-    'fr-fr':
-      '{exhangeInTable:string} / {exhangeOutTable:string} enregistrements',
-    'ru-ru': '{exhangeInTable:string} / {exhangeOutTable:string} записи',
-    'uk-ua': 'Записи {exhangeInTable:string} / {exhangeOutTable:string}',
-    'de-ch': '{exhangeInTable:string} / {exhangeOutTable:string} Datensätze',
-    'pt-br': 'Registros {exhangeInTable:string} / {exhangeOutTable:string}',
->>>>>>> b92ef946
   },
   unCataloged: {
     'en-us': 'uncataloged',
@@ -435,18 +308,7 @@
   },
   noPreparationsWarning: {
     'en-us':
-<<<<<<< HEAD
       'None of these objects have {preparationTable:string} records. Would you like to continue?',
-=======
-      'None of these objects have preparations. Would you like to continue?',
-    'de-ch':
-      'Für keines dieser Objekte liegen Vorbereitungen vor. Möchten Sie fortfahren?',
-    'es-es': 'Ninguno de estos objetos tiene preparativos. ¿Quieres continuar?',
-    'fr-fr': "Aucun de ces objets n'a été préparé. Voulez-vous continuer ?",
-    'ru-ru': 'Ни один из этих объектов не имеет подготовки. Хотите продолжить?',
-    'uk-ua': "Жоден з цих об'єктів не має підготовки. Бажаєте продовжити?",
-    'pt-br': 'Nenhum destes objetos possui preparação. Deseja continuar?',
->>>>>>> b92ef946
   },
   continue: {
     'en-us': 'Continue',
