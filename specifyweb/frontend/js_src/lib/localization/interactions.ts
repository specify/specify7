--- conflicted
+++ resolved
@@ -100,11 +100,7 @@
   withoutPreparations: {
     'en-us': 'Without preparations',
     'ru-ru': 'Без подготовки',
-<<<<<<< HEAD
-    'es-es': 'Sin preparativos',
-=======
     'es-es': 'Sin preparaciones',
->>>>>>> f292f990
     'fr-fr': 'Sans préparations',
     'uk-ua': 'Без підготовки',
     'de-ch': 'Ohne Präparate',
@@ -113,11 +109,7 @@
   continueWithoutPreparations: {
     'en-us': 'Continue without preparations',
     'de-ch': 'Ohne Vorbereitungen weitermachen',
-<<<<<<< HEAD
-    'es-es': 'Continuar sin preparativos',
-=======
     'es-es': 'Continuar sin preparaciones',
->>>>>>> f292f990
     'fr-fr': 'Continuer sans préparation',
     'ru-ru': 'Продолжить без подготовки',
     'uk-ua': 'Продовжуйте без підготовки',
@@ -135,11 +127,7 @@
   preparations: {
     'en-us': 'Preparations',
     'ru-ru': 'Препараты',
-<<<<<<< HEAD
-    'es-es': 'Preparativos',
-=======
     'es-es': 'Preparaciones',
->>>>>>> f292f990
     'fr-fr': 'Preparations',
     'uk-ua': 'Підготовка',
     'de-ch': 'Präparate',
@@ -148,11 +136,7 @@
   preparationsCanNotBeReturned: {
     'en-us': 'Preparations cannot be returned in this context.',
     'ru-ru': 'Препараты в данном случае возврату не подлежат.',
-<<<<<<< HEAD
-    'es-es': 'En este contexto no es posible retomar los preparativos.',
-=======
     'es-es': 'En este contexto no es posible retomar las preparaciones',
->>>>>>> f292f990
     'fr-fr': 'Les preparations ne peuvent être renvoyées dans ce contexte.',
     'uk-ua': 'У цьому контексті препарати не можна повернути.',
     'de-ch': 'Präparate können in diesem Kontext nicht zurückgegeben werden.',
@@ -162,11 +146,7 @@
     'en-us': 'There are no unresolved preparations for this loan.',
     'ru-ru':
       'Никаких нерешенных подготовительных вопросов по данному кредиту нет.',
-<<<<<<< HEAD
-    'es-es': 'No existen preparativos pendientes para este préstamo.',
-=======
     'es-es': 'No existen preparaciones pendientes para este préstamo.',
->>>>>>> f292f990
     'fr-fr': 'Il n’y a pas de preparations non retournées pour ce prêt.',
     'uk-ua':
       'Немає жодних невирішених питань щодо підготовки до цього кредиту.',
@@ -176,11 +156,7 @@
   unresolved: {
     'en-us': 'Unresolved',
     'ru-ru': 'Нерешенный',
-<<<<<<< HEAD
-    'es-es': 'Irresoluto',
-=======
     'es-es': 'Sin resolver',
->>>>>>> f292f990
     'fr-fr': 'Non résolu',
     'uk-ua': 'Невирішено',
     'de-ch': 'Ungelöst',
@@ -318,11 +294,7 @@
     'ru-ru': '{exhangeInTable:string} / {exhangeOutTable:string} записи',
     'uk-ua': 'Записи {exhangeInTable:string} / {exhangeOutTable:string}',
     'de-ch': '{exhangeInTable:string} / {exhangeOutTable:string} Datensätze',
-<<<<<<< HEAD
-    'pt-br': 'Registros {exhangeInTable:string} / {exhangeOutTable:string}',
-=======
     'pt-br': '{exhangeInTable:string} / {exhangeOutTable:string} registros',
->>>>>>> f292f990
   },
   unCataloged: {
     'en-us': 'uncataloged',
@@ -348,11 +320,7 @@
     'en-us':
       '{count:number|formatted} {tablePreparation:string} records have been returned and saved',
     'es-es':
-<<<<<<< HEAD
-      'Se han devuelto y guardado {count:number|formatted} {tablePreparation:string} registros',
-=======
       '{count:number|formatted} {tablePreparation:string} registros han sido devueltos y guardados',
->>>>>>> f292f990
     'fr-fr':
       '{count:number|formatted} {tablePreparation:string} enregistrements ont été renvoyés et enregistrés',
     'ru-ru':
@@ -416,12 +384,8 @@
       'None of these objects have preparations. Would you like to continue?',
     'de-ch':
       'Für keines dieser Objekte liegen Vorbereitungen vor. Möchten Sie fortfahren?',
-<<<<<<< HEAD
-    'es-es': 'Ninguno de estos objetos tiene preparativos. ¿Quieres continuar?',
-=======
     'es-es':
       'Ninguno de estos objetos tiene preparaciones. ¿Quieres continuar?',
->>>>>>> f292f990
     'fr-fr': "Aucun de ces objets n'a été préparé. Voulez-vous continuer ?",
     'ru-ru': 'Ни один из этих объектов не имеет подготовки. Хотите продолжить?',
     'uk-ua': "Жоден з цих об'єктів не має підготовки. Бажаєте продовжити?",
