--- conflicted
+++ resolved
@@ -24,19 +24,11 @@
     'uk-ua': 'Додати предмети',
   },
   recordReturn: {
-<<<<<<< HEAD
     'en-us': '{tableName:string} Return',
     'ru-ru': 'Возврат {tableName:string}',
     'es-es': '{tableName:string} Devuelve',
-    'fr-fr': '{tableName:string} Retour',
+    'fr-fr': '{tableName:string} Retourner',
     'uk-ua': '{tableName:string} Повернення',
-=======
-    'en-us': '{modelName:string} Return',
-    'ru-ru': 'Возврат {modelName:string}',
-    'es-es': '{modelName:string} Devuelve',
-    'fr-fr': '{modelName:string} Retourner',
-    'uk-ua': '{modelName:string} Повернення',
->>>>>>> 3ea6689c
   },
   createRecord: {
     'en-us': 'Create {tableName:string}',
@@ -302,77 +294,4 @@
     'ru-ru': 'Вернуть записи {tableLoan:string}',
     'uk-ua': 'Повернути записи {tableLoan:string}.',
   },
-<<<<<<< HEAD
-=======
-  printInvoice: {
-    'en-us': 'Print Invoice',
-    'ru-ru': 'Распечатать Накладную',
-    'es-es': 'Imprimir factura',
-    'fr-fr': "La facture d'impression",
-    'uk-ua': 'Роздрукувати рахунок-фактуру',
-  },
-  loanWithoutPreparation: {
-    comment: 'Example: Loan records w/o Preparation records',
-    'en-us': '{tableLoan:string} w/o {tablePreparation:string} records',
-    'es-es': '{tableLoan:string} sin registros {tablePreparation:string}',
-    'fr-fr':
-      '{tableLoan:string} sans enregistrements {tablePreparation:string}',
-    'ru-ru': '{tableLoan:string} без записей {tablePreparation:string}',
-    'uk-ua': '{tableLoan:string} без записів {tablePreparation:string}.',
-  },
-  loanWithoutPreparationDescription: {
-    comment: 'Example: Create a Loan records with no Preparation records',
-    'en-us':
-      'Create a {tableLoan:string} with no {tablePreparation:string} records',
-    'es-es':
-      'Cree un {tableLoan:string} sin registros {tablePreparation:string}',
-    'fr-fr': `
-      Créer un {tableLoan:string} sans enregistrements {tablePreparation:string}
-    `,
-    'ru-ru':
-      'Создайте {tableLoan:string} без записей {tablePreparation:string}',
-    'uk-ua':
-      'Створіть {tableLoan:string} без записів {tablePreparation:string}.',
-  },
-  createLoan: {
-    comment: 'Example: Create a Loan',
-    'en-us': 'Create a {tableLoan:string}',
-    'es-es': 'Crear un {tableLoan:string}',
-    'fr-fr': 'Créer un {tableGift:string}',
-    'ru-ru': 'Создайте {tableLoan:string}',
-    'uk-ua': 'Створити {tableGift:string}',
-  },
-  editLoan: {
-    comment: 'Example: Edit a Loan',
-    'en-us': 'Edit {tableLoan:string}',
-    'es-es': 'Editar {tableLoan:string}',
-    'fr-fr': 'Modifier {tableLoan:string}',
-    'ru-ru': 'Изменить {tableLoan:string}',
-    'uk-ua': 'Редагувати {tableLoan:string}',
-  },
-  createdGift: {
-    comment: 'Example: Create a Gift',
-    'en-us': 'Create a {tableGift:string}',
-    'es-es': 'Crear una {tableGift:string}',
-    'fr-fr': 'Créer un {tableGift:string}',
-    'ru-ru': 'Создайте {tableLoan:string}',
-    'uk-ua': 'Створити {tableGift:string}',
-  },
-  editGift: {
-    comment: 'Example: Edit a Gift',
-    'en-us': 'Edit {tableGift:string}',
-    'es-es': 'Edite {tableGift:string}',
-    'fr-fr': 'Modifier {tableLoan:string}',
-    'ru-ru': 'Изменить {tableLoan:string}',
-    'uk-ua': 'Редагувати {tableLoan:string}',
-  },
-  createInformationRequest: {
-    comment: 'Example: Create a Infrormation Request',
-    'en-us': 'Create {tableInformationRequest:string}',
-    'es-es': 'Crear {tableInformationRequest:string}',
-    'fr-fr': 'Créer {tableInformationRequest:string}',
-    'ru-ru': 'Создать {tableInformationRequest:string}',
-    'uk-ua': 'Створити {modelName:string}',
-  },
->>>>>>> 3ea6689c
 } as const);