/**
 * Localization strings used for Interactions
 *
 * @module
 */

import { createDictionary } from './utils';

// Refer to "Guidelines for Programmers" in ./README.md before editing this file

export const interactionsText = createDictionary({
  interactions: {
    'en-us': 'Interactions',
    'ru-ru': 'Взаимодействия',
    'es-es': 'Interacciones',
    'fr-fr': 'Interactions',
    'uk-ua': 'Взаємодії',
    'de-ch': 'Interaktionen',
    'pt-br': 'Interações',
  },
  addItems: {
    'en-us': 'Add Items',
    'ru-ru': 'Добавить элементы',
    'es-es': 'Agregar elementos',
    'fr-fr': 'Ajouter des objets',
    'uk-ua': 'Додати елементи',
    'de-ch': 'Elemente hinzufügen',
    'pt-br': 'Adicionar itens',
  },
  recordReturn: {
    'en-us': '{table:string} Return',
    'ru-ru': '{table:string} Возврат',
    'es-es': '{table:string} Regresar',
    'fr-fr': '{table:string} Retour',
    'uk-ua': '{table:string} Повернення',
    'de-ch': '{table:string} Rückkehr',
    'pt-br': '{table:string} Retornar',
  },
  preparationsNotFoundFor: {
    'en-us': 'No preparations were found for the following records:',
    'de-ch': 'Für die folgenden Datensätze wurden keine Präparate gefunden:',
    'es-es': 'No se encontraron preparaciones para los siguientes registros:',
    'fr-fr':
      "Aucune préparation n'a été trouvée pour les enregistrements suivants :",
<<<<<<< HEAD
    'ru-ru': 'Не обнаружено никаких препаратов для следующих записей:',
    'uk-ua': 'Для наступних записів не знайдено жодних підготовчих матеріалів:',
    'pt-br': 'Não foram encontradas preparações para os seguintes registros:',
=======
    "ru-ru": "Препаратов для следующих записей не обнаружено:",
    "uk-ua": "Для наступних записів не знайдено жодних підготовчих матеріалів:",
    "pt-br": "Não foram encontradas preparações para os seguintes registros:",
>>>>>>> 4b02a2ea
  },
  preparationsNotAvailableFor: {
    'en-us':
      'No preparations are available for at least one type of preparation in the following records:',
    'de-ch':
      'Für mindestens eine Präparateart sind in folgenden Datensätzen keine Präparate vorhanden:',
    'es-es':
      'No hay preparaciones disponibles para al menos un tipo de preparación en los siguientes registros:',
    'fr-fr':
      "Aucune préparation n'est disponible pour au moins un type de préparation dans les enregistrements suivants :",
    'ru-ru': 'В следующих записях отсутствуют препараты хотя бы одного типа:',
    'uk-ua':
      'У наступних записах відсутні препарати принаймні для одного типу препарату:',
    'pt-br':
      'Não há preparações disponíveis para pelo menos um tipo de preparação nos seguintes registros:',
  },
  problemsFound: {
    'en-us': 'There are problems with the entry:',
    'ru-ru': 'Возникли проблемы с записью:',
    'es-es': 'Hay problemas con la entrada:',
    'fr-fr': 'Il y a des problèmes avec la saisie :',
    'uk-ua': 'Є проблеми зі вступом:',
    'de-ch': 'Es gibt Probleme mit dem Eintrag:',
    'pt-br': 'Há problemas com a entrada:',
  },
  byChoosingRecordSet: {
    comment: 'See documentation for syntax for plural rules',
    'en-us': 'By choosing a recordset ({{count:none | one | ??}} available)',
    'ru-ru': 'Выбрав набор записей (доступно {{count:none | one | ??}})',
    'es-es':
      'Al elegir un conjunto de registros ({{count:none | one | ??}} disponibles)',
    'fr-fr':
      "En choisissant un jeu d'enregistrements ({{count:none | one | ??}} disponible)",
    'uk-ua': 'Вибравши набір записів (доступно {{count:none | one | ??}})',
    'de-ch':
      'Durch wählen eines Datensatzes ({{count:none | one | ??}} available)',
    'pt-br':
      'Escolhendo um conjunto de registros ({{count:none | one | ??}} disponível)',
  },
  byEnteringNumbers: {
    comment: `
      Field name is localized. Coming from Schema Configuration. I.e, By
      entering Catalog Numbers
    `,
    'en-us': 'By entering {fieldName:string}s',
    'ru-ru': 'Введя {fieldName:string}s',
    'es-es': 'Ingresando {fieldName:string}s',
    'fr-fr': 'En saisissant les {fieldName:string}',
    'uk-ua': 'Ввівши {fieldName:string}s',
    'de-ch': 'Durch Eingabe von {fieldName:string}s',
    'pt-br': 'Ao inserir {fieldName:string}s',
  },
  withoutPreparations: {
    'en-us': 'Without preparations',
    'ru-ru': 'Без подготовки',
    'es-es': 'Sin preparativos',
    'fr-fr': 'Sans préparations',
    'uk-ua': 'Без підготовки',
    'de-ch': 'Ohne Präparate',
    'pt-br': 'Sem preparativos',
  },
  continueWithoutPreparations: {
    'en-us': 'Continue without preparations',
    'de-ch': 'Ohne Vorbereitungen weitermachen',
    'es-es': 'Continuar sin preparativos',
    'fr-fr': 'Continuer sans préparation',
    'ru-ru': 'Продолжить без подготовки',
    'uk-ua': 'Продовжуйте без підготовки',
    'pt-br': 'Continuar sem preparações',
  },
  addUnassociated: {
    'en-us': 'Add unassociated item',
    'ru-ru': 'Добавить несвязанный элемент',
    'es-es': 'Agregar elemento no asociado',
    'fr-fr': 'Ajouter un objet non associé',
    'uk-ua': "Додати непов'язаний елемент",
    'de-ch': 'Nicht assoziierter Gegenstand hinzufügen',
    'pt-br': 'Adicionar item não associado',
  },
  preparations: {
    'en-us': 'Preparations',
    'ru-ru': 'Препараты',
    'es-es': 'Preparativos',
    'fr-fr': 'Preparations',
    'uk-ua': 'Підготовка',
    'de-ch': 'Präparate',
    'pt-br': 'Preparativos',
  },
  preparationsCanNotBeReturned: {
<<<<<<< HEAD
    'en-us': 'Preparations cannot be returned in this context.',
    'ru-ru': 'В этом контексте препараты не подлежат возврату.',
    'es-es': 'En este contexto no es posible retomar los preparativos.',
    'fr-fr': 'Les preparations ne peuvent être renvoyées dans ce contexte.',
    'uk-ua': 'У цьому контексті препарати не можна повернути.',
    'de-ch': 'Präparate können in diesem Kontext nicht zurückgegeben werden.',
    'pt-br': 'Os preparativos não podem ser devolvidos neste contexto.',
  },
  noUnresolvedPreparations: {
    'en-us': 'There are no unresolved preparations for this loan.',
    'ru-ru': 'По данному кредиту нет нерешенных вопросов подготовки.',
    'es-es': 'No existen preparativos pendientes para este préstamo.',
    'fr-fr': 'Il n’y a pas de preparations non retournées pour ce prêt.',
    'uk-ua':
      'Немає жодних невирішених питань щодо підготовки до цього кредиту.',
    'de-ch': 'Für dieses Ausleihe bestehen keine ungelösten Vorbereitungen.',
    'pt-br': 'Não há preparativos não resolvidos para este empréstimo.',
=======
    "en-us": "Preparations cannot be returned in this context.",
    "ru-ru": "Препараты в данном случае возврату не подлежат.",
    "es-es": "En este contexto no es posible retomar los preparativos.",
    "fr-fr": "Les preparations ne peuvent être renvoyées dans ce contexte.",
    "uk-ua": "У цьому контексті препарати не можна повернути.",
    "de-ch": "Präparate können in diesem Kontext nicht zurückgegeben werden.",
    "pt-br": "Os preparativos não podem ser devolvidos neste contexto.",
  },
  noUnresolvedPreparations: {
    "en-us": "There are no unresolved preparations for this loan.",
    "ru-ru":
      "Никаких нерешенных подготовительных вопросов по данному кредиту нет.",
    "es-es": "No existen preparativos pendientes para este préstamo.",
    "fr-fr": "Il n’y a pas de preparations non retournées pour ce prêt.",
    "uk-ua":
      "Немає жодних невирішених питань щодо підготовки до цього кредиту.",
    "de-ch": "Für dieses Ausleihe bestehen keine ungelösten Vorbereitungen.",
    "pt-br": "Não há preparativos não resolvidos para este empréstimo.",
>>>>>>> 4b02a2ea
  },
  unresolved: {
    'en-us': 'Unresolved',
    'ru-ru': 'Нерешенный',
    'es-es': 'Irresoluto',
    'fr-fr': 'Non résolu',
    'uk-ua': 'Невирішено',
    'de-ch': 'Ungelöst',
    'pt-br': 'Não resolvido',
  },
  return: {
    comment: 'Verb',
    'en-us': 'Return',
    'ru-ru': 'Возвращаться',
    'es-es': 'Devolver',
    'fr-fr': 'Retour',
    'uk-ua': 'Повернення',
    'de-ch': 'Rückgabe',
    'pt-br': 'Retornar',
  },
  resolve: {
    comment: 'As in "Resolve preparations"',
    'en-us': 'Resolve',
    'ru-ru': 'Решать',
    'es-es': 'Resolver',
    'fr-fr': 'Résoudre',
    'uk-ua': 'Вирішити',
    'de-ch': 'Lösen',
    'pt-br': 'Resolver',
  },
  returnAllPreparations: {
    'en-us': 'Return all preparations',
    'ru-ru': 'Вернуть все препараты',
    'es-es': 'Devolver todos los preparativos',
    'fr-fr': 'Retourner toutes les préparations',
    'uk-ua': 'Поверніть усі заготовки',
    'de-ch': 'Alle Präparate zurückgeben',
    'pt-br': 'Devolva todos os preparativos',
  },
  returnSelectedPreparations: {
    'en-us': 'Return selected preparations',
    'ru-ru': 'Возврат выбранных препаратов',
    'es-es': 'Devolver preparaciones seleccionadas',
    'fr-fr': 'Retourner les préparations sélectionnées',
    'uk-ua': 'Повернути вибрані препарати',
    'de-ch': 'Ausgewählte Präparate zurückgeben',
    'pt-br': 'Devolver preparações selecionadas',
  },
  selectAllAvailablePreparations: {
    'en-us': 'Select all available preparations',
    'ru-ru': 'Выбрать все доступные препараты',
    'es-es': 'Seleccione todas las preparaciones disponibles',
    'fr-fr': 'Sélectionnez toutes les préparations disponibles',
    'uk-ua': 'Виберіть усі доступні препарати',
    'de-ch': 'Alle verfügbaren Präparate auswählen',
    'pt-br': 'Selecione todas as preparações disponíveis',
  },
  selectAll: {
    'en-us': 'Select All',
    'ru-ru': 'Выбрать все',
    'es-es': 'Seleccionar todo',
    'fr-fr': 'Tout sélectionner',
    'uk-ua': 'Вибрати все',
    'de-ch': 'Alle auswählen',
    'pt-br': 'Selecionar tudo',
  },
  selectedAmount: {
    'en-us': 'Selected Amount',
    'ru-ru': 'Выбранная сумма',
    'es-es': 'Cantidad seleccionada',
    'fr-fr': 'Quantité sélectionnée',
    'uk-ua': 'Вибрана сума',
    'de-ch': 'Ausgewählte Anzahl',
    'pt-br': 'Quantidade selecionada',
  },
  returnedAmount: {
    'en-us': 'Returned Amount',
    'ru-ru': 'Возвращенная сумма',
    'es-es': 'Cantidad devuelta',
    'fr-fr': 'Quantité retournée',
    'uk-ua': 'Повернена сума',
    'de-ch': 'Zurückgegebene Anzahl',
    'pt-br': 'Valor Devolvido',
  },
  resolvedAmount: {
    'en-us': 'Resolved Amount',
    'ru-ru': 'Решенная сумма',
    'es-es': 'Monto Resuelto',
    'fr-fr': 'Montant résolu',
    'uk-ua': 'Вирішена сума',
    'de-ch': 'Gelöste Anzahl',
    'pt-br': 'Valor resolvido',
  },
  prepReturnFormatter: {
    comment: 'Used to format preparations in the prep return dialog',
    'en-us': '{tableName:string}: {resource:string}',
    'ru-ru': '{tableName:string}: {resource:string}',
    'es-es': '{tableName:string}: {resource:string}',
    'fr-fr': '{tableName:string}: {resource:string}',
    'uk-ua': "{tableName:string}': {resource:string}",
    'de-ch': '{tableName:string}: {resource:string}',
    'pt-br': '{tableName:string}: {resource:string}',
  },
  resolvedLoans: {
<<<<<<< HEAD
    comment: 'Example: Resolved Loan records',
    'en-us': 'Resolved {loanTable:string} records',
    'es-es': 'Registros {loanTable:string} resueltos',
    'fr-fr': 'Enregistrements résolus {loanTable:string}',
    'ru-ru': 'Решено {loanTable:string} записей',
    'uk-ua': 'Вирішено записів {loanTable:string}',
    'de-ch': 'Aufgelöste {loanTable:string}-Datensätze',
    'pt-br': 'Registros resolvidos {loanTable:string}',
=======
    comment: "Example: Resolved Loan records",
    "en-us": "Resolved {loanTable:string} records",
    "es-es": "Registros {loanTable:string} resueltos",
    "fr-fr": "Enregistrements résolus {loanTable:string}",
    "ru-ru": "Решенные {loanTable:string} записи",
    "uk-ua": "Вирішено записів {loanTable:string}",
    "de-ch": "Aufgelöste {loanTable:string}-Datensätze",
    "pt-br": "Registros resolvidos {loanTable:string}",
>>>>>>> 4b02a2ea
  },
  openLoans: {
    comment: 'Example: Open Loan records',
    'en-us': 'Open {loanTable:string} records',
    'es-es': 'Abrir {loanTable:string} registros',
    'fr-fr': 'Ouvrir les enregistrements {loanTable:string}',
    'ru-ru': 'Открыть {loanTable:string} записи',
    'uk-ua': 'Відкрити записи {loanTable:string}',
    'de-ch': 'Öffnen Sie {loanTable:string}-Datensätze',
    'pt-br': 'Abrir registros {loanTable:string}',
  },
  gifts: {
    comment: 'Example: Gift records',
    'en-us': '{giftTable:string} records',
    'es-es': '{giftTable:string} registros',
    'fr-fr': '{giftTable:string} enregistrements',
    'ru-ru': '{giftTable:string} записей',
    'uk-ua': '{giftTable:string} записи',
    'de-ch': '{giftTable:string} Datensätze',
    'pt-br': '{giftTable:string} registros',
  },
  exchanges: {
    comment: 'Example: Exchange In / Exchnage Out records',
    'en-us': '{exhangeInTable:string} / {exhangeOutTable:string} records',
    'es-es': '{exhangeInTable:string} / {exhangeOutTable:string} registros',
    'fr-fr':
      '{exhangeInTable:string} / {exhangeOutTable:string} enregistrements',
    'ru-ru': '{exhangeInTable:string} / {exhangeOutTable:string} записи',
    'uk-ua': 'Записи {exhangeInTable:string} / {exhangeOutTable:string}',
    'de-ch': '{exhangeInTable:string} / {exhangeOutTable:string} Datensätze',
    'pt-br': 'Registros {exhangeInTable:string} / {exhangeOutTable:string}',
  },
  unCataloged: {
    'en-us': 'uncataloged',
    'ru-ru': 'некаталогизированный',
    'es-es': 'sin catalogar',
    'fr-fr': 'non catalogué',
    'uk-ua': 'некаталогізований',
    'de-ch': 'nicht katalogisiert',
    'pt-br': 'não catalogado',
  },
  returnedPreparations: {
    comment: 'Example: Preparation records',
    'en-us': 'Returned {tablePreparation:string} records',
    'es-es': 'Se devolvieron {tablePreparation:string} registros',
    'fr-fr': 'Enregistrements {tablePreparation:string} renvoyés',
    'ru-ru': 'Возвращено {tablePreparation:string} записей',
    'uk-ua': 'Повернуто записів {tablePreparation:string}',
    'de-ch': 'Zurückgegebene {tablePreparation:string} Datensätze',
    'pt-br': 'Registros retornados {tablePreparation:string}',
  },
  returnedAndSaved: {
    comment: 'Example: 2 Preparation records have been returned and saved',
    'en-us':
      '{count:number|formatted} {tablePreparation:string} records have been returned and saved',
    'es-es':
      'Se han devuelto y guardado {count:number|formatted} {tablePreparation:string} registros',
    'fr-fr':
      '{count:number|formatted} {tablePreparation:string} enregistrements ont été renvoyés et enregistrés',
    'ru-ru':
      '{count:number|formatted} {tablePreparation:string} записей были возвращены и сохранены',
    'uk-ua':
      'Повернуто та збережено записів {count:number|formatted} {tablePreparation:string}',
    'de-ch':
      '{count:number|formatted} {tablePreparation:string} Datensätze wurden zurückgegeben und gespeichert',
    'pt-br':
      '{count:number|formatted} {tablePreparation:string} registros foram retornados e salvos',
  },
  deselectAll: {
    'en-us': 'Deselect all',
    'ru-ru': 'Отменить выбор всех',
    'es-es': 'Deseleccionar todo',
    'fr-fr': 'Désélectionner tout',
    'uk-ua': 'Зняти вибір усіх',
    'de-ch': 'Alle abwählen',
    'pt-br': 'Desmarcar tudo',
  },
  available: {
    'en-us': 'Available',
    'ru-ru': 'Доступный',
    'es-es': 'Disponible',
    'fr-fr': 'Disponible',
    'uk-ua': 'Доступно',
    'de-ch': 'Verfügbar',
    'pt-br': 'Disponível',
  },
  unavailable: {
    'en-us': 'Unavailable',
    'ru-ru': 'Недоступно',
    'es-es': 'Indisponible',
    'fr-fr': 'Indisponible',
    'uk-ua': 'Недоступно',
    'de-ch': 'Nicht verfügbar',
    'pt-br': 'Indisponível',
  },
  returnLoan: {
    comment: 'Example: Return Loan records',
    'en-us': 'Return {tableLoan:string} records',
    'es-es': 'Devolver {tableLoan:string} registros',
    'fr-fr': 'Renvoyer les enregistrements {tableLoan:string}',
    'ru-ru': 'Возврат {tableLoan:string} записей',
    'uk-ua': 'Повернути записи {tableLoan:string}',
    'de-ch': '{tableLoan:string} Datensätze zurückgeben',
    'pt-br': 'Retornar {tableLoan:string} registros',
  },
  createRecord: {
    comment: 'Example: Create a Loan',
    'en-us': 'Create {table:string}',
    'es-es': 'Crear {table:string}',
    'fr-fr': 'Créer {table:string}',
    'ru-ru': 'Создать {table:string}',
    'uk-ua': 'Створити {table:string}',
    'de-ch': 'Erstelle {table:string}',
    'pt-br': 'Criar {table:string}',
  },
  noPreparationsWarning: {
    'en-us':
      'None of these objects have preparations. Would you like to continue?',
    'de-ch':
      'Für keines dieser Objekte liegen Vorbereitungen vor. Möchten Sie fortfahren?',
    'es-es': 'Ninguno de estos objetos tiene preparativos. ¿Quieres continuar?',
    'fr-fr': "Aucun de ces objets n'a été préparé. Voulez-vous continuer ?",
    'ru-ru': 'Ни один из этих объектов не имеет подготовки. Хотите продолжить?',
    'uk-ua': "Жоден з цих об'єктів не має підготовки. Бажаєте продовжити?",
    'pt-br': 'Nenhum destes objetos possui preparação. Deseja continuar?',
  },
  continue: {
    'en-us': 'Continue',
    'de-ch': 'Weitermachen',
    'es-es': 'Continuar',
    'fr-fr': 'Continuer',
    'ru-ru': 'Продолжать',
    'uk-ua': 'Продовжити',
    'pt-br': 'Continuar',
  },
  notAvailable: {
    'en-us': 'Not available',
    'de-ch': 'Nicht verfügbar',
    'es-es': 'No disponible',
    'fr-fr': 'Pas disponible',
    'pt-br': 'Não disponível',
    'ru-ru': 'Нет в наличии',
    'uk-ua': 'Не доступно',
  },
} as const);<|MERGE_RESOLUTION|>--- conflicted
+++ resolved
@@ -42,15 +42,9 @@
     'es-es': 'No se encontraron preparaciones para los siguientes registros:',
     'fr-fr':
       "Aucune préparation n'a été trouvée pour les enregistrements suivants :",
-<<<<<<< HEAD
-    'ru-ru': 'Не обнаружено никаких препаратов для следующих записей:',
+    'ru-ru': 'Препаратов для следующих записей не обнаружено:',
     'uk-ua': 'Для наступних записів не знайдено жодних підготовчих матеріалів:',
     'pt-br': 'Não foram encontradas preparações para os seguintes registros:',
-=======
-    "ru-ru": "Препаратов для следующих записей не обнаружено:",
-    "uk-ua": "Для наступних записів не знайдено жодних підготовчих матеріалів:",
-    "pt-br": "Não foram encontradas preparações para os seguintes registros:",
->>>>>>> 4b02a2ea
   },
   preparationsNotAvailableFor: {
     'en-us':
@@ -140,9 +134,8 @@
     'pt-br': 'Preparativos',
   },
   preparationsCanNotBeReturned: {
-<<<<<<< HEAD
     'en-us': 'Preparations cannot be returned in this context.',
-    'ru-ru': 'В этом контексте препараты не подлежат возврату.',
+    'ru-ru': 'Препараты в данном случае возврату не подлежат.',
     'es-es': 'En este contexto no es posible retomar los preparativos.',
     'fr-fr': 'Les preparations ne peuvent être renvoyées dans ce contexte.',
     'uk-ua': 'У цьому контексті препарати не можна повернути.',
@@ -151,33 +144,14 @@
   },
   noUnresolvedPreparations: {
     'en-us': 'There are no unresolved preparations for this loan.',
-    'ru-ru': 'По данному кредиту нет нерешенных вопросов подготовки.',
+    'ru-ru':
+      'Никаких нерешенных подготовительных вопросов по данному кредиту нет.',
     'es-es': 'No existen preparativos pendientes para este préstamo.',
     'fr-fr': 'Il n’y a pas de preparations non retournées pour ce prêt.',
     'uk-ua':
       'Немає жодних невирішених питань щодо підготовки до цього кредиту.',
     'de-ch': 'Für dieses Ausleihe bestehen keine ungelösten Vorbereitungen.',
     'pt-br': 'Não há preparativos não resolvidos para este empréstimo.',
-=======
-    "en-us": "Preparations cannot be returned in this context.",
-    "ru-ru": "Препараты в данном случае возврату не подлежат.",
-    "es-es": "En este contexto no es posible retomar los preparativos.",
-    "fr-fr": "Les preparations ne peuvent être renvoyées dans ce contexte.",
-    "uk-ua": "У цьому контексті препарати не можна повернути.",
-    "de-ch": "Präparate können in diesem Kontext nicht zurückgegeben werden.",
-    "pt-br": "Os preparativos não podem ser devolvidos neste contexto.",
-  },
-  noUnresolvedPreparations: {
-    "en-us": "There are no unresolved preparations for this loan.",
-    "ru-ru":
-      "Никаких нерешенных подготовительных вопросов по данному кредиту нет.",
-    "es-es": "No existen preparativos pendientes para este préstamo.",
-    "fr-fr": "Il n’y a pas de preparations non retournées pour ce prêt.",
-    "uk-ua":
-      "Немає жодних невирішених питань щодо підготовки до цього кредиту.",
-    "de-ch": "Für dieses Ausleihe bestehen keine ungelösten Vorbereitungen.",
-    "pt-br": "Não há preparativos não resolvidos para este empréstimo.",
->>>>>>> 4b02a2ea
   },
   unresolved: {
     'en-us': 'Unresolved',
@@ -282,25 +256,14 @@
     'pt-br': '{tableName:string}: {resource:string}',
   },
   resolvedLoans: {
-<<<<<<< HEAD
     comment: 'Example: Resolved Loan records',
     'en-us': 'Resolved {loanTable:string} records',
     'es-es': 'Registros {loanTable:string} resueltos',
     'fr-fr': 'Enregistrements résolus {loanTable:string}',
-    'ru-ru': 'Решено {loanTable:string} записей',
+    'ru-ru': 'Решенные {loanTable:string} записи',
     'uk-ua': 'Вирішено записів {loanTable:string}',
     'de-ch': 'Aufgelöste {loanTable:string}-Datensätze',
     'pt-br': 'Registros resolvidos {loanTable:string}',
-=======
-    comment: "Example: Resolved Loan records",
-    "en-us": "Resolved {loanTable:string} records",
-    "es-es": "Registros {loanTable:string} resueltos",
-    "fr-fr": "Enregistrements résolus {loanTable:string}",
-    "ru-ru": "Решенные {loanTable:string} записи",
-    "uk-ua": "Вирішено записів {loanTable:string}",
-    "de-ch": "Aufgelöste {loanTable:string}-Datensätze",
-    "pt-br": "Registros resolvidos {loanTable:string}",
->>>>>>> 4b02a2ea
   },
   openLoans: {
     comment: 'Example: Open Loan records',
