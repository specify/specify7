/**
 * Localization strings used in security panel, permissions and login screen
 *
 * @module
 */

import { createDictionary } from './utils';

// Refer to "Guidelines for Programmers" in ./README.md before editing this file

export const userText = createDictionary({
  logIn: {
    'en-us': 'Log In',
    'ru-ru': 'Авторизоваться',
    'es-es': 'Iniciar sesión',
    'fr-fr': 'Connexion',
    'uk-ua': 'Увійти',
    'de-ch': 'Anmelden',
    'pt-br': 'Conecte-se',
  },
  username: {
    'en-us': 'Username',
    'ru-ru': 'Имя пользователя',
    'es-es': 'Nombre de usuario',
    'fr-fr': "Nom d'utilisateur",
    'uk-ua': "Ім'я користувача",
    'de-ch': 'Benutzername',
    'pt-br': 'Nome de usuário',
  },
  password: {
    'en-us': 'Password',
    'ru-ru': 'Пароль',
    'es-es': 'Contraseña',
    'fr-fr': 'Mot de passe',
    'uk-ua': 'Пароль',
    'de-ch': 'Kennwort',
    'pt-br': 'Senha',
  },
  collectionAccessDenied: {
    'en-us': 'You do not have access to this collection',
    'ru-ru': 'У вас нет доступа к этой коллекции',
    'es-es': 'No tiene acceso a esta colección',
    'fr-fr': "Vous n'avez pas accès à cette collection",
    'uk-ua': 'У вас немає доступу до цієї колекції',
    'de-ch': 'Sie haben keinen Zugang zu dieser Sammlung',
    'pt-br': 'Você não tem acesso a esta coleção',
  },
  collectionAccessDeniedDescription: {
    'en-us':
      'The currently logged in account does not have access to the {collectionName:string} collection.',
    'ru-ru':
      'Текущая учетная запись не имеет доступа к коллекции {collectionName:string}.',
    'es-es':
      'La cuenta actualmente iniciada no tiene acceso a la colección {collectionName:string}.',
    'fr-fr':
      "Le compte actuellement connecté n'a pas accès à la collection {collectionName:string}.",
    'uk-ua':
      'Поточний обліковий запис, у який ви ввійшли, не має доступу до колекції {collectionName:string}.',
    'de-ch':
      'Das aktuell angemeldete Konto hat keinen Zugriff auf die {collectionName:string}-Sammlung.',
    'pt-br':
      'A conta atualmente conectada não tem acesso à coleção {collectionName:string}.',
  },
  changePassword: {
    'en-us': 'Change Password',
    'ru-ru': 'Изменить пароль',
    'es-es': 'Cambiar la contraseña',
    'fr-fr': 'Modifier le mot de passe',
    'uk-ua': 'Змінити пароль',
    'de-ch': 'Kennwort ändern',
    'pt-br': 'Alterar a senha',
  },
  oldPassword: {
    'en-us': 'Old password',
    'ru-ru': 'Старый пароль',
    'es-es': 'Contraseña anterior',
    'fr-fr': 'Mot de passe actuel',
    'uk-ua': 'Старий пароль',
    'de-ch': 'Altes Kennwort',
    'pt-br': 'Senha Antiga',
  },
  newPassword: {
    'en-us': 'New password',
    'ru-ru': 'Новый пароль',
    'es-es': 'Nueva contraseña',
    'fr-fr': 'Nouveau mot de passe',
    'uk-ua': 'Новий пароль',
    'de-ch': 'Neues Kennwort',
    'pt-br': 'Nova Senha',
  },
  repeatPassword: {
    'en-us': 'Repeat new password',
    'ru-ru': 'Повторите новый пароль',
    'es-es': 'repita la nueva contraseña',
    'fr-fr': 'Répéter le nouveau mot de passe',
    'uk-ua': 'Повторіть новий пароль',
    'de-ch': 'Wiederhole das neue Kennwort',
    'pt-br': 'Repita a nova senha',
  },
  logOut: {
    'en-us': 'Log Out',
    'ru-ru': 'Выйти',
    'es-es': 'Cerrar sesión',
    'fr-fr': 'Se déconnecter',
    'uk-ua': 'Вийти',
    'de-ch': 'Ausloggen',
    'pt-br': 'Sair',
  },
  setUserAgents: {
<<<<<<< HEAD
    'en-us': 'Set User Agents',
    'ru-ru': 'Установить пользовательских агентов',
    'es-es': 'Establecer agentes usuarios',
    'fr-fr': 'Définir les agents utilisateurs',
    'uk-ua': 'Налаштування агентів користувачів',
    'de-ch': 'Benutzeragenten festlegen',
    'pt-br': 'Definir agentes de usuário',
  },
  noAgent: {
    'en-us': 'Current user does not have an agent assigned',
    'ru-ru': 'Текущий пользователь не имеет назначенного агента',
    'es-es': 'El usuario actual no tiene un agente asignado',
    'fr-fr': "L'utilisateur actuel n'a pas d'agent attribué",
    'uk-ua': 'Поточному користувачеві не призначено агента',
    'de-ch': 'Dem aktuellen Benutzer ist kein Agent zugewiesen',
    'pt-br': 'O usuário atual não tem um agente atribuído',
=======
    "en-us": "Set User Agents",
    "ru-ru": "Установить пользовательские агенты",
    "es-es": "Establecer agentes usuarios",
    "fr-fr": "Définir les agents utilisateurs",
    "uk-ua": "Налаштування агентів користувачів",
    "de-ch": "Benutzeragenten festlegen",
    "pt-br": "Definir agentes de usuário",
  },
  noAgent: {
    "en-us": "Current user does not have an agent assigned",
    "ru-ru": "Текущий пользователь не имеет назначенного агента.",
    "es-es": "El usuario actual no tiene un agente asignado",
    "fr-fr": "L'utilisateur actuel n'a pas d'agent attribué",
    "uk-ua": "Поточному користувачеві не призначено агента",
    "de-ch": "Dem aktuellen Benutzer ist kein Agent zugewiesen",
    "pt-br": "O usuário atual não tem um agente atribuído",
>>>>>>> 63e30aca
  },
  noAgentDescription: {
    'en-us': 'Please log in as admin and assign an agent to this user',
    'ru-ru':
      'Пожалуйста, войдите в систему как администратор и назначьте агента этому пользователю.',
    'es-es':
      'Iniciar sesión como administrador y asignar un agente a este usuario',
    'fr-fr':
      "Veuillez vous connecter en tant qu'administrateur et attribuer un agent à cet utilisateur",
    'uk-ua':
      'Будь ласка, увійдіть як адміністратор і призначте агента цьому користувачеві',
    'de-ch':
      'Bitte melden Sie sich als Administrator an und weisen Sie diesem Benutzer einen Agenten zu',
    'pt-br':
      'Por favor, faça login como administrador e atribua um agente a este usuário',
  },
  helloMessage: {
    'en-us': 'Hello, {userName:string}!',
    'ru-ru': 'Привет, {userName:string}!',
    'es-es': '¡Hola, {userName:string}!',
    'fr-fr': 'Bonjour, {userName:string} !',
    'de-ch': 'Hallo, {userName:string}!',
    'uk-ua': 'Привіт, {userName:string}!',
    'pt-br': 'Olá, {userName:string}!',
  },
  oicWelcomeMessage: {
    'en-us':
      "You've been invited to associate an external login to your Specify user account. This will enable you to log in to Specify with your chosen provider going forward.",
<<<<<<< HEAD
    'ru-ru':
      'Вас пригласили связать внешний вход с вашей учетной записью пользователя Specify. Это позволит вам в дальнейшем входить в Specify с выбранным вами провайдером.',
    'es-es':
      'Se le ha invitado a asociar un inicio de sesión externo a su cuenta de usuario de Specify. Esto le permitirá en el futuro iniciar sesión en Specify con el proveedor elegido.',
    'fr-fr':
      'Vous avez été invité à associer un identifiant externe à votre compte utilisateur Specify. Cela vous permettra de vous connecter à Specify avec le fournisseur de votre choix.',
    'uk-ua':
      'Вам запропоновано пов’язати зовнішній логін із вашим обліковим записом користувача Specify. Це дозволить вам надалі входити в Specify за допомогою обраного вами постачальника.',
    'de-ch':
      'Sie wurden aufgefordert, Ihrem Specify-Benutzerkonto einen externen Login zuzuordnen. Dadurch können Sie sich künftig mit Ihrem gewählten Anbieter bei Specify anmelden.',
    'pt-br':
      'Você foi convidado a associar um login externo à sua conta de usuário do Specify. Isso permitirá que você faça login no Specify com o provedor escolhido a partir de agora.',
  },
  legacyLogin: {
    'en-us': 'Sign in with Specify Account',
    'ru-ru': 'Войти с помощью Указать учетную запись',
    'es-es': 'Iniciar sesión con una cuenta de Specify',
    'fr-fr': 'Connectez-vous avec un compte spécifié',
    'uk-ua': 'Увійти за допомогою Вказати обліковий запис',
    'de-ch': 'Mit „Konto angeben“ anmelden',
    'pt-br': 'Entrar com Especificar Conta',
  },
  unknownOicUser: {
    'en-us':
      'There is currently no Specify user associated with your {providerName:string} account. If you have a Specify user name and password, you can enter them below to associate that user with your {providerName:string} account for future logins.',
    'ru-ru':
      'В настоящее время нет Указанного пользователя, связанного с вашей учетной записью {providerName:string}. Если у вас есть Указанное имя пользователя и пароль, вы можете ввести их ниже, чтобы связать этого пользователя с вашей учетной записью {providerName:string} для будущих входов.',
    'es-es':
      'Actualmente no hay ningún usuario de Specify asociado con su cuenta {providerName:string}. Si tiene un nombre de usuario y contraseña de Specify, puede ingresarlos a continuación para asociar ese usuario con su cuenta {providerName:string} para futuros inicios de sesión.',
    'fr-fr':
      "Aucun utilisateur spécifié n'est actuellement associé à votre compte {providerName:string}. Si vous possédez un nom d'utilisateur et un mot de passe spécifiés, saisissez-les ci-dessous pour associer cet utilisateur à votre compte {providerName:string} lors de vos prochaines connexions.",
    'uk-ua':
      'Наразі з вашим обліковим записом {providerName:string} не пов’язано жодного користувача типу «Вказати». Якщо у вас є ім’я користувача та пароль типу «Вказати», ви можете ввести їх нижче, щоб пов’язати цього користувача з вашим обліковим записом {providerName:string} для майбутніх входів.',
    'de-ch':
      'Ihrem {providerName:string}-Konto ist derzeit kein Benutzername zugeordnet. Wenn Sie über einen Benutzernamen und ein Passwort verfügen, können Sie diese unten eingeben, um diesen Benutzer bei zukünftigen Anmeldungen Ihrem {providerName:string}-Konto zuzuordnen.',
    'pt-br':
      'Atualmente, não há nenhum usuário específico associado à sua conta {providerName:string}. Se você tiver um nome de usuário e uma senha específicos, poderá inseri-los abaixo para associar esse usuário à sua conta {providerName:string} para logins futuros.',
=======
    "ru-ru":
      "Вам предложено связать внешний логин с вашей учётной записью Specify. Это позволит вам в дальнейшем входить в Specify через выбранного вами провайдера.",
    "es-es":
      "Se le ha invitado a asociar un inicio de sesión externo a su cuenta de usuario de Specify. Esto le permitirá en el futuro iniciar sesión en Specify con el proveedor elegido.",
    "fr-fr":
      "Vous avez été invité à associer un identifiant externe à votre compte utilisateur Specify. Cela vous permettra de vous connecter à Specify avec le fournisseur de votre choix.",
    "uk-ua":
      "Вам запропоновано пов’язати зовнішній логін із вашим обліковим записом користувача Specify. Це дозволить вам надалі входити в Specify за допомогою обраного вами постачальника.",
    "de-ch":
      "Sie wurden aufgefordert, Ihrem Specify-Benutzerkonto einen externen Login zuzuordnen. Dadurch können Sie sich künftig mit Ihrem gewählten Anbieter bei Specify anmelden.",
    "pt-br":
      "Você foi convidado a associar um login externo à sua conta de usuário do Specify. Isso permitirá que você faça login no Specify com o provedor escolhido a partir de agora.",
  },
  legacyLogin: {
    "en-us": "Sign in with Specify Account",
    "ru-ru": "Войти, указав учетную запись",
    "es-es": "Iniciar sesión con una cuenta de Specify",
    "fr-fr": "Connectez-vous avec un compte spécifié",
    "uk-ua": "Увійти за допомогою Вказати обліковий запис",
    "de-ch": "Mit „Konto angeben“ anmelden",
    "pt-br": "Entrar com Especificar Conta",
  },
  unknownOicUser: {
    "en-us":
      "There is currently no Specify user associated with your {providerName:string} account. If you have a Specify user name and password, you can enter them below to associate that user with your {providerName:string} account for future logins.",
    "ru-ru":
      "В настоящее время с вашей учётной записью {providerName:string} не связан пользователь «Specified». Если у вас есть имя пользователя и пароль «Specified», введите их ниже, чтобы связать этого пользователя с вашей учётной записью {providerName:string} для последующих входов в систему.",
    "es-es":
      "Actualmente no hay ningún usuario de Specify asociado con su cuenta {providerName:string}. Si tiene un nombre de usuario y contraseña de Specify, puede ingresarlos a continuación para asociar ese usuario con su cuenta {providerName:string} para futuros inicios de sesión.",
    "fr-fr":
      "Aucun utilisateur spécifié n'est actuellement associé à votre compte {providerName:string}. Si vous possédez un nom d'utilisateur et un mot de passe spécifiés, saisissez-les ci-dessous pour associer cet utilisateur à votre compte {providerName:string} lors de vos prochaines connexions.",
    "uk-ua":
      "Наразі з вашим обліковим записом {providerName:string} не пов’язано жодного користувача типу «Вказати». Якщо у вас є ім’я користувача та пароль типу «Вказати», ви можете ввести їх нижче, щоб пов’язати цього користувача з вашим обліковим записом {providerName:string} для майбутніх входів.",
    "de-ch":
      "Derzeit ist Ihrem {providerName:string}-Konto kein Benutzer zugewiesen. Wenn Sie über einen Benutzernamen und ein Kennwort verfügen, können Sie diese unten eingeben, um diesen Benutzer für zukünftige Anmeldungen Ihrem {providerName:string}-Konto zuzuweisen.",
    "pt-br":
      "Atualmente, não há nenhum usuário específico associado à sua conta {providerName:string}. Se você tiver um nome de usuário e uma senha específicos, poderá inseri-los abaixo para associar esse usuário à sua conta {providerName:string} para logins futuros.",
>>>>>>> 63e30aca
  },
  generateMasterKey: {
    'en-us': 'Generate Master Key',
    'es-es': 'Generar clave maestra',
    'fr-fr': 'Générer la clé principale',
    'de-ch': 'Masterschlüssel generieren',
    'ru-ru': 'Сгенерировать главный ключ',
    'uk-ua': 'Згенерувати головний ключ',
    'pt-br': 'Gerar Chave Mestra',
  },
  userPassword: {
    'en-us': 'User Password',
    'ru-ru': 'Пароль пользователя',
    'es-es': 'Contraseña de usuario',
    'fr-fr': 'Mot de passe utilisateur',
    'uk-ua': 'Пароль користувача',
    'de-ch': 'Benutzer-Kennwort',
    'pt-br': 'Senha do usuário',
  },
  generate: {
    'en-us': 'Generate',
    'ru-ru': 'Генерировать',
    'es-es': 'Generar',
    'fr-fr': 'Générer',
    'uk-ua': 'Згенерувати',
    'de-ch': 'Generieren',
    'pt-br': 'Gerar',
  },
  masterKeyGenerated: {
<<<<<<< HEAD
    'en-us': 'Master key generated',
    'ru-ru': 'Сгенерирован главный ключ',
    'es-es': 'Clave maestra generada',
    'fr-fr': 'Clé principale générée',
    'uk-ua': 'Згенеровано головний ключ',
    'de-ch': 'Hauptschlüssel wurde generiert',
    'pt-br': 'Chave mestra gerada',
=======
    "en-us": "Master key generated",
    "ru-ru": "Мастер-ключ сгенерирован",
    "es-es": "Clave maestra generada",
    "fr-fr": "Clé principale générée",
    "uk-ua": "Згенеровано головний ключ",
    "de-ch": "Hauptschlüssel wurde generiert",
    "pt-br": "Chave mestra gerada",
>>>>>>> 63e30aca
  },
  masterKeyFieldLabel: {
    'en-us': 'Master Key',
    'ru-ru': 'Мастер-ключ',
    'es-es': 'Clave maestra',
    'fr-fr': 'Clé principale',
    'uk-ua': 'Головний ключ',
    'de-ch': 'Hauptschlüssel',
    'pt-br': 'Chave Mestra',
  },
  incorrectPassword: {
<<<<<<< HEAD
    'en-us': 'Password was incorrect.',
    'ru-ru': 'Пароль неверный.',
    'es-es': 'La contraseña era incorrecta.',
    'fr-fr': 'Le mot de passe était incorrect.',
    'uk-ua': 'Пароль був неправильним.',
    'de-ch': 'Das Passwort war falsch.',
    'pt-br': 'A senha estava incorreta.',
  },
  noAccessToResource: {
    'en-us':
      'You do not have access to any {collectionTable:string} containing this resource through the currently logged in account',
    'ru-ru':
      'У вас нет доступа ни к одному {collectionTable:string}, содержащему этот ресурс, через текущую учетную запись.',
    'es-es':
      'No tiene acceso a ningún {collectionTable:string} que contenga este recurso a través de la cuenta actualmente iniciada',
    'fr-fr':
=======
    "en-us": "Password was incorrect.",
    "ru-ru": "Пароль был неверным.",
    "es-es": "La contraseña era incorrecta.",
    "fr-fr": "Le mot de passe était incorrect.",
    "uk-ua": "Пароль був неправильним.",
    "de-ch": "Das Passwort war falsch.",
    "pt-br": "A senha estava incorreta.",
  },
  noAccessToResource: {
    "en-us":
      "You do not have access to any {collectionTable:string} containing this resource through the currently logged in account",
    "ru-ru":
      "У вас нет доступа к {collectionTable:string}, содержащим этот ресурс, через текущую учетную запись.",
    "es-es":
      "No tiene acceso a ningún {collectionTable:string} que contenga este recurso a través de la cuenta actualmente iniciada",
    "fr-fr":
>>>>>>> 63e30aca
      "Vous n'avez accès à aucun {collectionTable:string} contenant cette ressource via le compte actuellement connecté",
    'uk-ua':
      'Ви не маєте доступу до жодного {collectionTable:string}, що містить цей ресурс, через обліковий запис, у який ви зараз увійшли',
    'de-ch':
      'Sie haben über das aktuell angemeldete Konto keinen Zugriff auf {collectionTable:string}, das diese Ressource enthält',
    'pt-br':
      'Você não tem acesso a nenhum {collectionTable:string} contendo este recurso por meio da conta atualmente conectada',
  },
  resourceInaccessible: {
<<<<<<< HEAD
    'en-us':
      'The requested resource cannot be accessed while logged into the current collection.',
    'ru-ru':
      'Запрошенный ресурс не может быть доступен, пока вы вошли в текущую коллекцию.',
    'es-es':
      'No se puede acceder al recurso solicitado mientras se está conectado a la colección actual.',
    'fr-fr':
=======
    "en-us":
      "The requested resource cannot be accessed while logged into the current collection.",
    "ru-ru":
      "Запрошенный ресурс не может быть доступен во время входа в текущую коллекцию.",
    "es-es":
      "No se puede acceder al recurso solicitado mientras se está conectado a la colección actual.",
    "fr-fr":
>>>>>>> 63e30aca
      "La ressource demandée n'est pas accessible lorsque vous êtes connecté à la collection actuelle.",
    'uk-ua': 'Запитаний ресурс недоступний під час входу в поточну колекцію.',
    'de-ch':
      'Auf die angeforderte Ressource kann nicht zugegriffen werden, während Sie bei der aktuellen Sammlung angemeldet sind.',
    'pt-br':
      'O recurso solicitado não pode ser acessado enquanto estiver conectado à coleção atual.',
  },
  selectCollection: {
    'en-us': 'Select one of the following collections:',
    'ru-ru': 'Выберите одну из следующих коллекций:',
    'es-es': 'Seleccione una de las siguientes colecciones:',
    'uk-ua': 'Виберіть одну з наступних колекцій:',
    'de-ch': 'Wählen Sie eine der folgenden Sammlungen aus:',
    'fr-fr': "Sélectionnez l'une des collections suivantes :",
    'pt-br': 'Selecione uma das seguintes coleções:',
  },
  loginToProceed: {
    comment: 'Example: You can login to the Collection, to proceed:',
    'en-us': 'You can login to the {collectionTable:string}, to proceed:',
    'ru-ru': 'Вы можете войти в {collectionTable:string}, чтобы продолжить:',
    'es-es': 'Puede iniciar sesión en {collectionTable:string} para continuar:',
    'fr-fr':
      'Vous pouvez vous connecter au {collectionTable:string} pour continuer :',
    'uk-ua': 'Ви можете увійти до {collectionTable:string}, щоб продовжити:',
    'de-ch':
      'Sie können sich bei {collectionTable:string} anmelden, um fortzufahren:',
    'pt-br':
      'Você pode fazer login no {collectionTable:string}, para prosseguir:',
  },
  sessionTimeOut: {
    'en-us': 'Insufficient Privileges',
    'ru-ru': 'Недостаточно привилегий',
    'es-es': 'Privilegios insuficientes',
    'fr-fr': 'Privilèges insuffisants',
    'uk-ua': 'Недостатньо привілеїв',
    'de-ch': 'Unzureichende Berechtigungen',
    'pt-br': 'Privilégios Insuficientes',
  },
  sessionTimeOutDescription: {
    'en-us':
      'You lack sufficient privileges for that action, or your current session has been logged out.',
    'ru-ru':
      'У вас недостаточно прав для этого действия, или ваш текущий сеанс был завершен.',
    'es-es':
      'No tiene privilegios suficientes para esa acción o se ha cerrado la sesión actual.',
    'fr-fr':
      'Vous ne disposez pas des privilèges suffisants pour cette action ou votre session actuelle a été déconnectée.',
    'uk-ua':
      'У вас недостатньо прав для цієї дії, або ваш поточний сеанс завершено.',
    'de-ch':
      'Ihnen fehlen die erforderlichen Berechtigungen für diese Aktion oder Ihre aktuelle Sitzung wurde abgemeldet.',
    'pt-br':
      'Você não tem privilégios suficientes para essa ação ou sua sessão atual foi desconectada.',
  },
  noPermission: {
    comment: `
      Used in field formatter if user doesn't have read access to the related
      table
    `,
    'en-us': 'NO PERMISSION',
    'ru-ru': 'НЕТ РАЗРЕШЕНИЯ',
    'es-es': 'SIN AUTORIZACIÓN',
    'fr-fr': 'AUCUNE AUTORISATION',
    'uk-ua': 'ДОЗВІЛУ НЕ ПОТРІБНО',
    'de-ch': 'KEINE ERLAUBNIS',
    'pt-br': 'SEM PERMISSÃO',
  },
  permissionDeniedError: {
    'en-us': 'Permission denied error',
    'ru-ru': 'Ошибка «Отказано в доступе»',
    'es-es': 'Error de permiso denegado',
    'fr-fr': "Erreur d'autorisation refusée",
    'uk-ua': 'Помилка відмови у доступі',
    'de-ch': 'Fehler „Berechtigung verweigert“',
    'pt-br': 'Erro de permissão negada',
  },
  permissionDeniedDescription: {
    'en-us':
      "You don't have any policy or role that gives you permission to do the following action:",
    'ru-ru':
      'У вас нет политики или роли, которая дает вам разрешение на выполнение следующих действий:',
    'es-es':
      'No tiene ninguna política o función que le otorgue permiso para realizar la siguiente acción:',
    'fr-fr':
      "Vous ne disposez d'aucune politique ni d'aucun rôle vous autorisant à effectuer l'action suivante :",
    'uk-ua':
      'У вас немає жодної політики чи ролі, яка б давала вам дозвіл на виконання наступної дії:',
    'de-ch':
      'Sie verfügen über keine Richtlinie oder Rolle, die Ihnen die Berechtigung zur Ausführung der folgenden Aktion erteilt:',
    'pt-br':
      'Você não tem nenhuma política ou função que lhe dê permissão para executar a seguinte ação:',
  },
  emptyRecordSetsReadOnly: {
    'en-us': 'Cannot open empty {recordSetTable:string} when in Read-Only mode',
    'es-es':
      'No se puede abrir {recordSetTable:string} vacío cuando está en modo de solo lectura',
    'fr-fr':
      "Impossible d'ouvrir un {recordSetTable:string} vide en mode lecture seule",
    'ru-ru':
      'Невозможно открыть пустой {recordSetTable:string} в режиме «Только чтение»',
    'uk-ua':
      'Не вдається відкрити порожній {recordSetTable:string} у режимі лише для читання',
    'de-ch':
      'Leeres {recordSetTable:string} kann im schreibgeschützten Modus nicht geöffnet werden',
    'pt-br':
      'Não é possível abrir {recordSetTable:string} vazio no modo somente leitura',
  },
  permissionDeniedForUrl: {
    'en-us': 'Permission denied when accessing <url />',
    'ru-ru': 'Отказано в доступе при доступе <url />',
    'es-es': 'Permiso denegado al acceder a <url />',
    'fr-fr': "Autorisation refusée lors de l'accès à <url />",
    'uk-ua': 'Відмовлено в доступі під час доступу до <url />',
    'de-ch': 'Zugriff verweigert beim Zugriff auf <url />',
    'pt-br': 'Permissão negada ao acessar <url />',
  },
  noAccessToCollections: {
<<<<<<< HEAD
    'en-us':
      'The logged in user has not been given access to any collections in this database. You must login as another user.',
    'ru-ru':
      'Вошедшему в систему пользователю не предоставлен доступ ни к одной коллекции в этой базе данных. Вы должны войти в систему как другой пользователь.',
    'es-es':
      'Al usuario que inició sesión no se le ha dado acceso a ninguna colección de esta base de datos. Debe iniciar sesión como otro usuario.',
    'fr-fr':
=======
    "en-us":
      "The logged in user has not been given access to any collections in this database. You must login as another user.",
    "ru-ru":
      "Вошедший в систему пользователь не имеет доступа ни к одной коллекции в этой базе данных. Вам необходимо войти как другой пользователь.",
    "es-es":
      "Al usuario que inició sesión no se le ha dado acceso a ninguna colección de esta base de datos. Debe iniciar sesión como otro usuario.",
    "fr-fr":
>>>>>>> 63e30aca
      "L'utilisateur connecté n'a accès à aucune collection de cette base de données. Vous devez vous connecter sous un autre nom d'utilisateur.",
    'uk-ua':
      'Користувач, який зареєстрований, не має доступу до жодної колекції в цій базі даних. Ви повинні увійти як інший користувач.',
    'de-ch':
      'Dem angemeldeten Benutzer wurde kein Zugriff auf Sammlungen in dieser Datenbank gewährt. Sie müssen sich als anderer Benutzer anmelden.',
    'pt-br':
      'O usuário logado não recebeu acesso a nenhuma coleção neste banco de dados. Você deve efetuar login como outro usuário.',
  },
  userAccount: {
    'en-us': 'User Account',
    'ru-ru': 'Учетная запись пользователя',
    'es-es': 'Cuenta de usuario',
    'fr-fr': 'Compte utilisateur',
    'uk-ua': 'Обліковий запис користувача',
    'de-ch': 'Benutzerkonto',
    'pt-br': 'Conta de usuário',
  },
  removeAdmin: {
    'en-us': 'Remove Admin',
    'ru-ru': 'Удалить администратора',
    'es-es': 'Eliminar administrador',
    'fr-fr': "Supprimer l'administrateur",
    'uk-ua': 'Видалити адміністратора',
    'de-ch': 'Administrator entfernen',
    'pt-br': 'Remover administrador',
  },
  canNotRemoveYourself: {
    'en-us': 'You cannot revoke your own admin status',
    'ru-ru': 'Вы не можете отозвать свой собственный статус администратора.',
    'es-es': 'No puede revocar su propio estatus de administrador',
    'fr-fr': "Vous ne pouvez pas révoquer votre propre statut d'administrateur",
    'uk-ua': 'Ви не можете скасувати свій власний статус адміністратора',
    'de-ch': 'Sie können Ihren eigenen Administratorstatus nicht widerrufen',
    'pt-br': 'Você não pode revogar seu próprio status de administrador',
  },
  makeAdmin: {
    'en-us': 'Make Admin',
    'ru-ru': 'Сделать администратором',
    'es-es': 'Hacer administrador',
    'fr-fr': 'Créer un administrateur',
    'uk-ua': 'Зробити адміністратором',
    'de-ch': 'Zum Administrator machen',
    'pt-br': 'Tornar administrador',
  },
  saveUserFirst: {
    'en-us': 'Save user first',
    'ru-ru': 'Сначала сохраните пользователя',
    'es-es': 'Guardar usuario primero',
    'fr-fr': "Enregistrer l'utilisateur en premier",
    'uk-ua': 'Спочатку збережіть користувача',
    'de-ch': 'Benutzer zuerst speichern',
    'pt-br': 'Salvar usuário primeiro',
  },
  mustBeManager: {
    'en-us': 'User must be saved as Manager first',
    'ru-ru': 'Сначала пользователь должен быть сохранен как менеджер.',
    'es-es': 'El usuario debe guardarse primero como administrador',
    'de-ch': 'Der Benutzer muss zuerst als Manager gespeichert werden',
    'fr-fr':
      "L'utilisateur doit d'abord être enregistré en tant que gestionnaire",
    'uk-ua': 'Спочатку користувача потрібно зберегти як менеджера',
    'pt-br': 'O usuário deve ser salvo como gerente primeiro',
  },
  users: {
    'en-us': 'User Accounts',
    'ru-ru': 'Учетные записи пользователей',
    'es-es': 'Cuentas de usuario',
    'fr-fr': "Comptes d'utilisateurs",
    'uk-ua': 'Облікові записи користувачів',
    'de-ch': 'Benutzerkonten',
    'pt-br': 'Contas de usuário',
  },
  institutionUsers: {
    'en-us': 'User Accounts Defined in this {institutionTable:string}',
    'ru-ru':
      'Учетные записи пользователей, определенные в этом {institutionTable:string}',
    'es-es': 'Cuentas de usuario definidas en este {institutionTable:string}',
    'fr-fr': "Comptes d'utilisateurs définis dans ce {institutionTable:string}",
    'uk-ua':
      'Облікові записи користувачів, визначені в цьому {institutionTable:string}',
    'de-ch': 'In diesem {institutionTable:string} definierte Benutzerkonten',
    'pt-br': 'Contas de usuário definidas neste {institutionTable:string}',
  },
  collectionUsers: {
<<<<<<< HEAD
    'en-us': 'User Accounts Assigned to this {collectionTable:string}',
    'ru-ru':
      'Учетные записи пользователей, назначенные этому {collectionTable:string}',
    'es-es': 'Cuentas de usuario asignadas a este {collectionTable:string}',
    'fr-fr': "Comptes d'utilisateurs attribués à ce {collectionTable:string}",
    'uk-ua':
      'Облікові записи користувачів, призначені цьому {collectionTable:string}',
    'de-ch': 'Zugewiesene Benutzerkonten {collectionTable:string}',
    'pt-br': 'Contas de usuário atribuídas a este {collectionTable:string}',
=======
    "en-us": "User Accounts Assigned to this {collectionTable:string}",
    "ru-ru":
      "Учетные записи пользователей, назначенные этому {collectionTable:string}",
    "es-es": "Cuentas de usuario asignadas a este {collectionTable:string}",
    "fr-fr": "Comptes d'utilisateurs attribués à ce {collectionTable:string}",
    "uk-ua":
      "Облікові записи користувачів, призначені цьому {collectionTable:string}",
    "de-ch": "Diesem {collectionTable:string} zugewiesene Benutzerkonten",
    "pt-br": "Contas de usuário atribuídas a este {collectionTable:string}",
>>>>>>> 63e30aca
  },
  setPassword: {
    'en-us': 'Set Password',
    'ru-ru': 'Установить пароль',
    'es-es': 'Establecer contraseña',
    'fr-fr': 'Définir le mot de passe',
    'uk-ua': 'Встановити пароль',
    'de-ch': 'Passwort festlegen',
    'pt-br': 'Definir senha',
  },
  passwordsDoNotMatchError: {
    'en-us': 'Passwords do not match.',
    'ru-ru': 'Пароли не совпадают.',
    'es-es': 'Las contraseñas no coinciden.',
    'fr-fr': 'Les mots de passe ne correspondent pas.',
    'uk-ua': 'Паролі не збігаються.',
    'de-ch': 'Die Passwörter stimmen nicht überein.',
    'pt-br': 'As senhas não coincidem.',
  },
  confirmPassword: {
    'en-us': 'Confirm',
    'ru-ru': 'Подтверждать',
    'es-es': 'Confirmar',
    'fr-fr': 'Confirmer',
    'uk-ua': 'Підтвердити',
    'de-ch': 'Bestätigen',
    'pt-br': 'Confirmar',
  },
  collections: {
    'en-us': 'Collections',
    'ru-ru': 'Коллекции',
    'es-es': 'Colecciones',
    'fr-fr': 'Collections',
    'uk-ua': 'Колекції',
    'de-ch': 'Sammlungen',
    'pt-br': 'Coleções',
  },
  configureCollectionAccess: {
    'en-us': 'Select user collection access',
    'ru-ru': 'Выберите доступ к коллекции пользователей',
    'es-es': 'Seleccionar acceso a la colección del usuario',
    'fr-fr': "Sélectionner l'accès à la collection d'utilisateurs",
    'uk-ua': 'Виберіть доступ до колекції користувачів',
    'de-ch': 'Auswählen des Benutzerzugriffs auf die Sammlung',
    'pt-br': 'Selecione o acesso à coleção de usuários',
  },
  securityPanel: {
    'en-us': 'Security and Accounts',
    'es-es': 'Seguridad y cuentas',
    'fr-fr': 'Sécurité et comptes',
    'uk-ua': 'Безпека та облікові записи',
    'de-ch': 'Sicherheit und Konten',
    'ru-ru': 'Безопасность и учетные записи',
    'pt-br': 'Segurança e Contas',
  },
  userRoleLibrary: {
<<<<<<< HEAD
    'en-us': 'Institution Library of Role Templates',
    'ru-ru': 'Библиотека шаблонов ролей учреждений',
    'es-es': 'Biblioteca institucional de plantillas de roles',
    'fr-fr': 'Bibliothèque institutionnelle de modèles de rôles',
    'uk-ua': 'Бібліотека шаблонів ролей установи',
    'de-ch': 'Institutionsbibliothek mit Rollenvorlagen',
    'pt-br': 'Biblioteca de Modelos de Funções da Instituição',
=======
    "en-us": "Institution Library of Role Templates",
    "ru-ru": "Библиотека шаблонов ролей учреждения",
    "es-es": "Biblioteca institucional de plantillas de roles",
    "fr-fr": "Bibliothèque institutionnelle de modèles de rôles",
    "uk-ua": "Бібліотека шаблонів ролей установи",
    "de-ch": "Institutionsbibliothek mit Rollenvorlagen",
    "pt-br": "Biblioteca de Modelos de Funções da Instituição",
>>>>>>> 63e30aca
  },
  userRoles: {
    'en-us': 'User Roles',
    'ru-ru': 'Роли пользователей',
    'es-es': 'Roles del usuario',
    'fr-fr': 'Rôles utilisateur',
    'uk-ua': 'Ролі користувачів',
    'de-ch': 'Benutzerrollen',
    'pt-br': 'Funções do usuário',
  },
  collectionUserRoles: {
    'en-us': '{collectionTable:string} User Roles',
    'ru-ru': '{collectionTable:string} Роли пользователей',
    'es-es': 'Roles de usuario de {collectionTable:string}',
    'fr-fr': '{collectionTable:string} Rôles utilisateur',
    'uk-ua': 'Ролі користувачів {collectionTable:string}',
    'de-ch': '{collectionTable:string} Benutzerrollen',
    'pt-br': '{collectionTable:string} Funções do usuário',
  },
  assignedUserRoles: {
    'en-us': 'Assigned User Roles',
    'es-es': 'Roles de usuario asignados',
    'fr-fr': 'Rôles utilisateur attribués',
    'uk-ua': 'Призначені ролі користувачів',
    'de-ch': 'Zugewiesene Benutzerrollen',
    'ru-ru': 'Назначенные роли пользователей',
    'pt-br': 'Funções de usuário atribuídas',
  },
  rolePolicies: {
    'en-us': 'Role Permission Policies',
    'ru-ru': 'Политики разрешений ролей',
    'es-es': 'Políticas de permisos',
    'fr-fr': "Politiques d'autorisation des rôles",
    'uk-ua': 'Політики дозволів для ролей',
    'de-ch': 'Rollenberechtigungsrichtlinien',
    'pt-br': 'Políticas de permissão de função',
  },
  userPolicies: {
    'en-us': 'User Permission Policies',
    'ru-ru': 'Политики разрешений пользователей',
    'es-es': 'Políticas de permisos de usuario',
    'fr-fr': "Politiques d'autorisation des utilisateurs",
    'uk-ua': 'Політики дозволів користувачів',
    'de-ch': 'Richtlinien für Benutzerberechtigungen',
    'pt-br': 'Políticas de permissão do usuário',
  },
  customUserPolices: {
<<<<<<< HEAD
    'en-us':
      'Custom Collection-level Policies (applies to this collection only)',
    'ru-ru':
      'Пользовательские политики на уровне коллекции (применяются только к этой коллекции)',
    'es-es':
      'Políticas personalizadas a nivel de colección (sólo se aplican a esta colección)',
    'fr-fr':
=======
    "en-us":
      "Custom Collection-level Policies (applies to this collection only)",
    "ru-ru":
      "Политики на уровне пользовательской коллекции (применяются только к этой коллекции)",
    "es-es":
      "Políticas personalizadas a nivel de colección (sólo se aplican a esta colección)",
    "fr-fr":
>>>>>>> 63e30aca
      "Politiques personnalisées au niveau de la collection (s'applique uniquement à cette collection)",
    'uk-ua':
      'Політики на рівні користувацьких колекцій (стосуються лише цієї колекції)',
    'de-ch':
      'Benutzerdefinierte Richtlinien auf Sammlungsebene (gilt nur für diese Sammlung)',
    'pt-br':
      'Políticas personalizadas em nível de coleção (aplica-se somente a esta coleção)',
  },
  role: {
    'en-us': 'Role',
    'ru-ru': 'Роль',
    'es-es': 'Rol',
    'fr-fr': 'Rôle',
    'uk-ua': 'Роль',
    'de-ch': 'Rolle',
    'pt-br': 'Papel',
  },
  read: {
    'en-us': 'Read',
    'ru-ru': 'Читать',
    'es-es': 'Leer',
    'fr-fr': 'Lire',
    'uk-ua': 'Читати',
    'de-ch': 'Lesen',
    'pt-br': 'Ler',
  },
  userPermissionPreview: {
    'en-us': "User's Permission Profile (read-only)",
    'ru-ru': 'Профиль разрешений пользователя (только для чтения)',
    'es-es': 'Perfil de permisos del usuario (solo lectura)',
    'fr-fr': "Profil d'autorisation de l'utilisateur (lecture seule)",
    'uk-ua': 'Профіль дозволів користувача (лише для читання)',
    'de-ch': 'Berechtigungsprofil des Benutzers (schreibgeschützt)',
    'pt-br': 'Perfil de permissão do usuário (somente leitura)',
  },
  outOfDateWarning: {
<<<<<<< HEAD
    'en-us':
      'Note: preview may be out of date. Save changes to update the preview',
    'ru-ru':
      'Примечание: предварительный просмотр может быть устаревшим. Сохраните изменения, чтобы обновить предварительный просмотр',
    'es-es':
      'Nota: la vista previa puede estar desactualizada. Guarde los cambios para actualizar la vista previa',
    'fr-fr':
      "Remarque : l'aperçu peut être obsolète. Enregistrez les modifications pour le mettre à jour.",
    'uk-ua':
      'Примітка: попередній перегляд може бути застарілим. Збережіть зміни, щоб оновити попередній перегляд',
    'de-ch':
      'Hinweis: Die Vorschau ist möglicherweise veraltet. Speichern Sie die Änderungen, um die Vorschau zu aktualisieren.',
    'pt-br':
      'Observação: a pré-visualização pode estar desatualizada. Salve as alterações para atualizar a pré-visualização.',
=======
    "en-us":
      "Note: preview may be out of date. Save changes to update the preview",
    "ru-ru":
      "Примечание: предварительный просмотр может быть устаревшим. Сохраните изменения, чтобы обновить предварительный просмотр.",
    "es-es":
      "Nota: la vista previa puede estar desactualizada. Guarde los cambios para actualizar la vista previa",
    "fr-fr":
      "Remarque : l'aperçu peut être obsolète. Enregistrez les modifications pour le mettre à jour.",
    "uk-ua":
      "Примітка: попередній перегляд може бути застарілим. Збережіть зміни, щоб оновити попередній перегляд",
    "de-ch":
      "Hinweis: Die Vorschau ist möglicherweise veraltet. Speichern Sie die Änderungen, um die Vorschau zu aktualisieren",
    "pt-br":
      "Observação: a pré-visualização pode estar desatualizada. Salve as alterações para atualizar a pré-visualização.",
>>>>>>> 63e30aca
  },
  allUsers: {
    'en-us': 'All Users',
    'ru-ru': 'Все пользователи',
    'es-es': 'Todos los usuarios',
    'fr-fr': 'Tous les utilisateurs',
    'uk-ua': 'Усі користувачі',
    'de-ch': 'Alle Benutzer',
    'pt-br': 'Todos os usuários',
  },
  thisUser: {
    'en-us': 'This user',
    'ru-ru': 'Этот пользователь',
    'es-es': 'Este usuario',
    'fr-fr': 'Cet utilisateur',
    'uk-ua': 'Цей користувач',
    'de-ch': 'Dieser Benutzer',
    'pt-br': 'Este usuário',
  },
  action: {
    'en-us': 'Action',
    'ru-ru': 'Действие',
    'es-es': 'Acción',
    'fr-fr': 'Action',
    'uk-ua': 'Дія',
    'de-ch': 'Aktion',
    'pt-br': 'Ação',
  },
  resource: {
    'en-us': 'Resource',
    'ru-ru': 'Ресурс',
    'es-es': 'Recurso',
    'fr-fr': 'Ressource',
    'uk-ua': 'Ресурс',
    'de-ch': 'Ressource',
    'pt-br': 'Recurso',
  },
  allCollections: {
    'en-us': 'All Collections',
    'ru-ru': 'Все коллекции',
    'es-es': 'Todas las colecciones',
    'fr-fr': 'Toutes les collections',
    'uk-ua': 'Усі колекції',
    'de-ch': 'Alle Kollektionen',
    'pt-br': 'Todas as coleções',
  },
  thisCollection: {
    'en-us': 'This collection',
    'ru-ru': 'Эта коллекция',
    'es-es': 'Esta colección',
    'fr-fr': 'Cette collection',
    'uk-ua': 'Ця колекція',
    'de-ch': 'Diese Sammlung',
    'pt-br': 'Esta coleção',
  },
  allActions: {
    'en-us': 'All Actions',
    'ru-ru': 'Все действия',
    'es-es': 'Todas las acciones',
    'fr-fr': 'Toutes les actions',
    'uk-ua': 'Усі дії',
    'de-ch': 'Alle Aktionen',
    'pt-br': 'Todas as ações',
  },
  collectionAccess: {
<<<<<<< HEAD
    'en-us': 'Enable Collection Access',
    'ru-ru': 'Включить доступ к коллекции',
    'es-es': 'Habilitar acceso a la colección',
    'fr-fr': "Autoriser l'accès à la collection",
    'uk-ua': 'Увімкнути доступ до колекції',
    'de-ch': 'Sammlungszugriff aktivieren',
    'pt-br': 'Habilitar acesso à coleção',
=======
    "en-us": "Enable Collection Access",
    "ru-ru": "Включить доступ к коллекции",
    "es-es": "Habilitar acceso a la colección",
    "fr-fr": "Autoriser l'accès à la collection",
    "uk-ua": "Увімкнути доступ до колекції",
    "de-ch": "Zugriff auf die Sammlung aktivieren",
    "pt-br": "Habilitar acesso à coleção",
>>>>>>> 63e30aca
  },
  createRole: {
    'en-us': 'Create Role',
    'ru-ru': 'Создать роль',
    'es-es': 'Crear rol',
    'fr-fr': 'Créer un rôle',
    'uk-ua': 'Створити роль',
    'de-ch': 'Rolle erstellen',
    'pt-br': 'Criar função',
  },
  newRole: {
    'en-us': 'New Role',
    'ru-ru': 'Новая роль',
    'es-es': 'Nuevo rol',
    'fr-fr': 'Nouveau rôle',
    'uk-ua': 'Нова роль',
    'de-ch': 'Neue Rolle',
    'pt-br': 'Nova função',
  },
  fromLibrary: {
    'en-us': 'From library:',
    'ru-ru': 'Из библиотеки:',
    'es-es': 'De la biblioteca:',
    'fr-fr': 'Depuis la bibliothèque :',
    'uk-ua': 'З бібліотеки:',
    'de-ch': 'Aus der Bibliothek:',
    'pt-br': 'Da biblioteca:',
  },
  fromExistingRole: {
    'en-us': 'From an existing role:',
    'ru-ru': 'Из существующей роли:',
    'es-es': 'Desde un rol existente:',
    'fr-fr': "À partir d'un rôle existant :",
    'uk-ua': 'З існуючої ролі:',
    'de-ch': 'Aus einer vorhandenen Rolle:',
    'pt-br': 'De uma função existente:',
  },
  createNewRoles: {
<<<<<<< HEAD
    'en-us': 'Create new roles:',
    'ru-ru': 'Создать новые роли:',
    'es-es': 'Crear nuevos roles:',
    'fr-fr': 'Créer de nouveaux rôles :',
    'uk-ua': 'Створити нові ролі:',
    'de-ch': 'Neue Rollen erstellen:',
    'pt-br': 'Criar novas funções:',
=======
    "en-us": "Create new roles:",
    "ru-ru": "Создайте новые роли:",
    "es-es": "Crear nuevos roles:",
    "fr-fr": "Créer de nouveaux rôles :",
    "uk-ua": "Створити нові ролі:",
    "de-ch": "Neue Rollen erstellen:",
    "pt-br": "Criar novas funções:",
>>>>>>> 63e30aca
  },
  updateExistingRoles: {
    'en-us': 'Update existing roles:',
    'ru-ru': 'Обновить существующие роли:',
    'es-es': 'Actualizar roles existentes:',
    'fr-fr': 'Mettre à jour les rôles existants :',
    'uk-ua': 'Оновити існуючі ролі:',
    'de-ch': 'Vorhandene Rollen aktualisieren:',
    'pt-br': 'Atualizar funções existentes:',
  },
  unchangedRoles: {
    'en-us': 'Unchanged roles:',
    'ru-ru': 'Неизменные роли:',
    'es-es': 'Roles sin cambios:',
    'fr-fr': 'Rôles inchangés :',
    'uk-ua': 'Незмінні ролі:',
    'de-ch': 'Unveränderte Rollen:',
    'pt-br': 'Funções inalteradas:',
  },
  institutionAdmin: {
    'en-us': 'Institution Admin',
    'ru-ru': 'Администратор учреждения',
    'es-es': 'Administrador de la institución',
    'fr-fr': "Administrateur de l'établissement",
    'uk-ua': 'Адміністратор установи',
    'de-ch': 'Institutionsadministrator',
    'pt-br': 'Administrador da Instituição',
  },
  createInviteLink: {
<<<<<<< HEAD
    'en-us': 'Create Invite Link',
    'ru-ru': 'Создать ссылку для приглашения',
    'es-es': 'Crear enlace de invitación',
    'fr-fr': "Créer un lien d'invitation",
    'uk-ua': 'Створити посилання для запрошення',
    'de-ch': 'Einladungslink erstellen',
    'pt-br': 'Criar link de convite',
=======
    "en-us": "Create Invite Link",
    "ru-ru": "Создать ссылку-приглашение",
    "es-es": "Crear enlace de invitación",
    "fr-fr": "Créer un lien d'invitation",
    "uk-ua": "Створити посилання для запрошення",
    "de-ch": "Einladungslink erstellen",
    "pt-br": "Criar link de convite",
>>>>>>> 63e30aca
  },
  userInviteLink: {
    'en-us': 'User Invite Link',
    'ru-ru': 'Ссылка для приглашения пользователя',
    'es-es': 'Enlace de invitación de usuario',
    'fr-fr': "Lien d'invitation utilisateur",
    'uk-ua': 'Посилання для запрошення користувача',
    'de-ch': 'Benutzereinladungslink',
    'pt-br': 'Link de convite do usuário',
  },
  userInviteLinkDescription: {
    'en-us':
      'Send the following link to {userName:string} to allow them to log in for the first time.',
    'ru-ru':
      'Отправьте следующую ссылку {userName:string}, чтобы разрешить ему войти в систему в первый раз.',
    'es-es':
      'Envíe el siguiente enlace a {userName:string} para permitirles iniciar sesión por primera vez.',
    'fr-fr':
      'Envoyez le lien suivant à {userName:string} pour leur permettre de se connecter pour la première fois.',
    'uk-ua':
      'Надішліть наступне посилання користувачу {userName:string}, щоб дозволити йому вперше увійти в систему.',
    'de-ch':
      'Senden Sie den folgenden Link an {userName:string}, um ihnen die erstmalige Anmeldung zu ermöglichen.',
    'pt-br':
      'Envie o seguinte link para {userName:string} para permitir que eles façam login pela primeira vez.',
  },
  noProvidersForUserInviteLink: {
<<<<<<< HEAD
    'en-us':
      'No external identity provider is configured. You can configure some in Specify 7 server settings',
    'ru-ru':
      'Внешний поставщик удостоверений не настроен. Вы можете настроить некоторые параметры в разделе «Укажите 7 параметров сервера»',
    'es-es':
      'No hay configurado ningún proveedor de identidad externo. Puede configurar algunos en configuraciones de servidor de Specify 7',
    'fr-fr':
      "Aucun fournisseur d'identité externe n'est configuré. Vous pouvez en configurer certains dans les paramètres du serveur de Specify 7",
    'uk-ua':
      'Зовнішнього постачальника ідентифікаційних даних не налаштовано. Ви можете налаштувати деякі з них у розділі «Specify 7 параметрів сервера»',
    'de-ch':
      'Es ist kein externer Identitätsanbieter konfiguriert. Sie können einige in den Servereinstellungen festlegen.',
    'pt-br':
=======
    "en-us":
      "No external identity provider is configured. You can configure some in Specify 7 server settings",
    "ru-ru":
      "Внешний поставщик удостоверений не настроен. Вы можете настроить его в разделе «Укажите 7 параметров сервера».",
    "es-es":
      "No hay configurado ningún proveedor de identidad externo. Puede configurar algunos en configuraciones de servidor de Specify 7",
    "fr-fr":
      "Aucun fournisseur d'identité externe n'est configuré. Vous pouvez en configurer certains dans les paramètres du serveur de Specify 7",
    "uk-ua":
      "Зовнішнього постачальника ідентифікаційних даних не налаштовано. Ви можете налаштувати деякі з них у розділі «Specify 7 параметрів сервера»",
    "de-ch":
      "Es ist kein externer Identitätsanbieter konfiguriert. Sie können einige in den 7 Servereinstellungen konfigurieren.",
    "pt-br":
>>>>>>> 63e30aca
      'Nenhum provedor de identidade externo está configurado. Você pode configurar alguns em "Especificar 7 configurações do servidor".',
  },
  legacyPermissions: {
    'en-us': 'Specify 6 Permissions',
    'ru-ru': 'Укажите 6 разрешений',
    'es-es': 'Permisos de Specify 6',
    'fr-fr': 'Autorisations de Specify 6',
    'uk-ua': 'Specify 6 дозволів',
    'de-ch': 'Geben Sie 6 Berechtigungen an',
    'pt-br': 'Especifique 6 permissões',
  },
  setPasswordBeforeSavePrompt: {
    'en-us':
      "Consider setting a password for this user. Users without a password won't be able to sign in",
<<<<<<< HEAD
    'ru-ru':
      'Рассмотрите возможность установки пароля для этого пользователя. Пользователи без пароля не смогут войти в систему',
    'es-es':
      'Considere establecer una contraseña para este usuario. Los usuarios sin contraseña no podrán iniciar sesión',
    'fr-fr':
      'Pensez à définir un mot de passe pour cet utilisateur. Les utilisateurs sans mot de passe ne pourront pas se connecter',
    'uk-ua':
      'Спробуйте встановити пароль для цього користувача. Користувачі без пароля не зможуть увійти',
    'de-ch':
      'Erwägen Sie, für diesen Benutzer ein Passwort festzulegen. Benutzer ohne Passwort können sich nicht anmelden.',
    'pt-br':
      'Considere definir uma senha para este usuário. Usuários sem senha não conseguirão fazer login.',
  },
  setCollections: {
    'en-us': 'Set Collections',
    'ru-ru': 'Набор Коллекций',
    'es-es': 'Establecer colecciones',
    'fr-fr': "Collections d'ensembles",
    'uk-ua': 'Колекції наборів',
    'de-ch': 'Sammlungen festlegen',
    'pt-br': 'Conjuntos de coleções',
=======
    "ru-ru":
      "Попробуйте установить пароль для этого пользователя. Пользователи без пароля не смогут войти в систему.",
    "es-es":
      "Considere establecer una contraseña para este usuario. Los usuarios sin contraseña no podrán iniciar sesión",
    "fr-fr":
      "Pensez à définir un mot de passe pour cet utilisateur. Les utilisateurs sans mot de passe ne pourront pas se connecter",
    "uk-ua":
      "Спробуйте встановити пароль для цього користувача. Користувачі без пароля не зможуть увійти",
    "de-ch":
      "Erwägen Sie, für diesen Benutzer ein Kennwort festzulegen. Benutzer ohne Kennwort können sich nicht anmelden.",
    "pt-br":
      "Considere definir uma senha para este usuário. Usuários sem senha não conseguirão fazer login.",
  },
  setCollections: {
    "en-us": "Set Collections",
    "ru-ru": "Наборы коллекций",
    "es-es": "Establecer colecciones",
    "fr-fr": "Collections d'ensembles",
    "uk-ua": "Колекції наборів",
    "de-ch": "Sammlungen festlegen",
    "pt-br": "Conjuntos de coleções",
>>>>>>> 63e30aca
  },
  agentInUse: {
    'en-us': 'This agent is already associated with a different user.',
    'ru-ru': 'Этот агент уже связан с другим пользователем.',
    'es-es': 'Este agente ya está asociado con un usuario diferente.',
    'fr-fr': 'Cet agent est déjà associé à un autre utilisateur.',
    'uk-ua': "Цей агент вже пов'язаний з іншим користувачем.",
    'de-ch': 'Dieser Agent ist bereits einem anderen Benutzer zugeordnet.',
    'pt-br': 'Este agente já está associado a um usuário diferente.',
  },
  setAgentsBeforeProceeding: {
<<<<<<< HEAD
    'en-us': 'Please set the following agents before proceeding:',
    'ru-ru': 'Прежде чем продолжить, установите следующие агенты:',
    'es-es': 'Configure los siguientes agentes antes de continuar:',
    'uk-ua': 'Будь ласка, налаштуйте наступних агентів, перш ніж продовжити:',
    'de-ch':
      'Bitte legen Sie die folgenden Agenten fest, bevor Sie fortfahren:',
    'fr-fr': 'Veuillez définir les agents suivants avant de continuer :',
    'pt-br': 'Defina os seguintes agentes antes de prosseguir:',
=======
    "en-us": "Please set the following agents before proceeding:",
    "ru-ru": "Перед продолжением установите следующие агенты:",
    "es-es": "Configure los siguientes agentes antes de continuar:",
    "uk-ua": "Будь ласка, налаштуйте наступних агентів, перш ніж продовжити:",
    "de-ch":
      "Bitte legen Sie die folgenden Agenten fest, bevor Sie fortfahren:",
    "fr-fr": "Veuillez définir les agents suivants avant de continuer :",
    "pt-br": "Defina os seguintes agentes antes de prosseguir:",
>>>>>>> 63e30aca
  },
  externalIdentityProviders: {
    'en-us': 'External identity providers:',
    'es-es': 'Proveedores de identidad externos:',
    'fr-fr': "Fournisseurs d'identité externes :",
    'de-ch': 'Externe Identitätsanbieter:',
    'ru-ru': 'Внешние поставщики удостоверений:',
    'uk-ua': 'Зовнішні постачальники ідентифікаційних даних:',
    'pt-br': 'Provedores de identidade externos:',
  },
  allTables: {
    'en-us': 'All tables',
    'ru-ru': 'Все таблицы',
    'es-es': 'Todas las tablas',
    'fr-fr': 'Tous les tableaux',
    'uk-ua': 'Усі столи',
    'de-ch': 'Alle Tabellen',
    'pt-br': 'Todas as tabelas',
  },
  loadingAdmins: {
    'en-us': 'Loading admins...',
    'ru-ru': 'Загрузка администраторов...',
    'es-es': 'Cargando administradores...',
    'fr-fr': 'Chargement des administrateurs…',
    'uk-ua': 'Завантаження адміністраторів...',
    'de-ch': 'Administratoren werden geladen …',
    'pt-br': 'Carregando administradores...',
  },
  specifyAdmin: {
    comment: 'Shown next to user name for admin users',
    'en-us': '(Specify 7 Admin)',
    'ru-ru': '(Укажите 7 Администратор)',
    'es-es': '(Administradores de Specify 7)',
    'fr-fr': '(Spécifiez 7 Admin)',
    'uk-ua': '(Specify 7 Адміністратор)',
    'de-ch': '(Geben Sie 7 Admin an)',
    'pt-br': '(Especifique 7 Admin)',
  },
  legacyAdmin: {
    comment: 'Shown next to user name for admin users',
    'en-us': '(Specify 6 Admin)',
    'ru-ru': '(Укажите 6 Администратор)',
    'es-es': '(Administradores de Specify 6)',
    'fr-fr': '(Spécifiez 6 Admin)',
    'uk-ua': '(Specify 6 Адміністратор)',
    'de-ch': '(Geben Sie 6 Admin an)',
    'pt-br': '(Especifique 6 Admin)',
  },
  deleteRoleWithUsers: {
<<<<<<< HEAD
    'en-us': 'Delete role that has users?',
    'ru-ru': 'Удалить роль, в которой есть пользователи?',
    'es-es': '¿Eliminar rol que tiene usuarios?',
    'fr-fr': 'Supprimer le rôle qui a des utilisateurs ?',
    'uk-ua': 'Видалити роль, яка має користувачів?',
    'de-ch': 'Rolle löschen, die Benutzer hat?',
    'pt-br': 'Excluir função que possui usuários?',
  },
  deleteRoleWithUsersDescription: {
    'en-us': 'Users will not be deleted, but they would lose this role.',
    'ru-ru': 'Пользователи не будут удалены, но они потеряют эту роль.',
    'es-es': 'Los usuarios no serán eliminados, pero perderán este rol.',
    'fr-fr':
      'Les utilisateurs ne seront pas supprimés, mais ils perdront ce rôle.',
    'uk-ua': 'Користувачів не буде видалено, але вони втратять цю роль.',
    'de-ch':
      'Benutzer werden nicht gelöscht, sie würden jedoch diese Rolle verlieren.',
    'pt-br': 'Os usuários não serão excluídos, mas perderão essa função.',
=======
    "en-us": "Delete role that has users?",
    "ru-ru": "Удалить роль, в которой есть пользователи?",
    "es-es": "¿Eliminar rol que tiene usuarios?",
    "fr-fr": "Supprimer le rôle qui a des utilisateurs ?",
    "uk-ua": "Видалити роль, яка має користувачів?",
    "de-ch": "Rolle mit Benutzern löschen?",
    "pt-br": "Excluir função que possui usuários?",
  },
  deleteRoleWithUsersDescription: {
    "en-us": "Users will not be deleted, but they would lose this role.",
    "ru-ru": "Пользователи не будут удалены, но потеряют эту роль.",
    "es-es": "Los usuarios no serán eliminados, pero perderán este rol.",
    "fr-fr":
      "Les utilisateurs ne seront pas supprimés, mais ils perdront ce rôle.",
    "uk-ua": "Користувачів не буде видалено, але вони втратять цю роль.",
    "de-ch":
      "Benutzer werden nicht gelöscht, sie würden jedoch diese Rolle verlieren.",
    "pt-br": "Os usuários não serão excluídos, mas perderão essa função.",
>>>>>>> 63e30aca
  },
  institutionPolicies: {
    'en-us':
      'Custom Institution-level Policies (applies to all assigned collections)',
    'ru-ru':
      'Пользовательские политики на уровне учреждения (применяются ко всем назначенным коллекциям)',
    'es-es':
      'Políticas personalizadas a nivel de Institución (se aplican a todas las colecciones asignadas)',
    'fr-fr':
      "Politiques personnalisées au niveau de l'institution (s'appliquent à toutes les collections attribuées)",
    'uk-ua':
      'Спеціальні правила на рівні установи (стосуються всіх призначених колекцій)',
    'de-ch':
      'Benutzerdefinierte Richtlinien auf Institutionsebene (gilt für alle zugewiesenen Sammlungen)',
    'pt-br':
      'Políticas personalizadas em nível de instituição (aplica-se a todas as coleções atribuídas)',
  },
  cantRemoveLastAdmin: {
    'en-us': "Can't remove Institution Admin status",
    'ru-ru': 'Невозможно удалить статус администратора учреждения',
    'es-es':
      'No se puede eliminar el estatus de Administrador de la Institución',
    'fr-fr':
      "Impossible de supprimer le statut d'administrateur de l'établissement",
    'uk-ua': 'Не вдається видалити статус адміністратора установи',
    'de-ch':
      'Der Status „Institutionsadministrator“ kann nicht entfernt werden',
    'pt-br': 'Não é possível remover o status de administrador da instituição',
  },
  cantRemoveLastAdminDescription: {
<<<<<<< HEAD
    'en-us': 'There must be at least one Institution Admin in institution',
    'ru-ru':
      'В учреждении должен быть как минимум один администратор учреждения.',
    'es-es':
      'En la Institución debe haber al menos un Administrador de la Institución',
    'fr-fr':
=======
    "en-us": "There must be at least one Institution Admin in institution",
    "ru-ru":
      "В учреждении должен быть по крайней мере один администратор учреждения.",
    "es-es":
      "En la Institución debe haber al menos un Administrador de la Institución",
    "fr-fr":
>>>>>>> 63e30aca
      "Il doit y avoir au moins un administrateur d'établissement dans l'établissement",
    'uk-ua': 'У закладі має бути принаймні один адміністратор закладу',
    'de-ch':
      'Es muss mindestens einen Institutionsadministrator in der Institution geben',
    'pt-br':
      'Deve haver pelo menos um administrador da instituição na instituição',
  },
  switchToHorizontalLayout: {
<<<<<<< HEAD
    'en-us': 'Switch to horizontal layout',
    'ru-ru': 'Переключиться на горизонтальную компоновку',
    'es-es': 'Cambiar a diseño horizontal',
    'fr-fr': "Passer à l'affichage horizontal",
    'uk-ua': 'Перейти до горизонтального розташування',
    'de-ch': 'Zum horizontalen Layout wechseln',
    'pt-br': 'Mudar para layout horizontal',
=======
    "en-us": "Switch to horizontal layout",
    "ru-ru": "Переключиться на горизонтальную компоновку",
    "es-es": "Cambiar a diseño horizontal",
    "fr-fr": "Passer à l'affichage horizontal",
    "uk-ua": "Перейти до горизонтального розташування",
    "de-ch": "Wechseln Sie zum horizontalen Layout",
    "pt-br": "Mudar para layout horizontal",
>>>>>>> 63e30aca
  },
  switchToVerticalLayout: {
    'en-us': 'Switch to vertical layout',
    'ru-ru': 'Переключиться на вертикальную компоновку',
    'es-es': 'Cambiar al diseño vertical',
    'fr-fr': "Passer à l'affichage vertical",
    'de-ch': 'Zum vertikalen Layout wechseln',
    'uk-ua': 'Перейти до вертикального розташування',
    'pt-br': 'Mudar para layout vertical',
  },
  advancedTables: {
    'en-us': 'Advanced tables',
    'ru-ru': 'Расширенные таблицы',
    'es-es': 'Tablas avanzadas',
    'fr-fr': 'Tableaux avancés',
    'uk-ua': 'Розширені таблиці',
    'de-ch': 'Erweiterte Tabellen',
    'pt-br': 'Tabelas avançadas',
  },
  excludedInstitutionalPolicies: {
    'en-us': 'Excluded institutional policies:',
    'ru-ru': 'Исключенные институциональные политики:',
    'es-es': 'Políticas institucionales excluidas:',
    'fr-fr': 'Politiques institutionnelles exclues :',
    'uk-ua': 'Виключені інституційні політики:',
    'de-ch': 'Ausgeschlossene institutionelle Richtlinien:',
    'pt-br': 'Políticas institucionais excluídas:',
  },
  excludedInstitutionalPoliciesDescription: {
    'en-us':
      '(Some policies that apply only at the institution-level are not present here at the collection-level.)',
    'ru-ru':
      '(Некоторые политики, которые применяются только на уровне учреждения, не представлены здесь на уровне сбора.)',
    'es-es':
      '(Algunas políticas que se aplican solo a nivel de institución no están presentes aquí, a nivel de colección)',
    'fr-fr':
      '(Certaines politiques qui s’appliquent uniquement au niveau de l’institution ne sont pas présentes ici au niveau de la collection.)',
    'uk-ua':
      '(Деякі політики, що застосовуються лише на рівні установи, відсутні тут на рівні колекції.)',
    'de-ch':
      '(Einige Richtlinien, die nur auf Institutionsebene gelten, sind hier auf Sammlungsebene nicht vorhanden.)',
    'pt-br':
      '(Algumas políticas que se aplicam apenas ao nível da instituição não estão presentes aqui no nível da coleção.)',
  },
  accountSetupOptions: {
<<<<<<< HEAD
    'en-us': 'Account Setup Options',
    'ru-ru': 'Параметры настройки учетной записи',
    'es-es': 'Opciones de configuración de cuenta',
    'fr-fr': 'Options de configuration du compte',
    'uk-ua': 'Параметри налаштування облікового запису',
    'de-ch': 'Optionen zur Kontoeinrichtung',
    'pt-br': 'Opções de configuração de conta',
=======
    "en-us": "Account Setup Options",
    "ru-ru": "Параметры настройки учетной записи",
    "es-es": "Opciones de configuración de cuenta",
    "fr-fr": "Options de configuration du compte",
    "uk-ua": "Параметри налаштування облікового запису",
    "de-ch": "Kontoeinrichtungsoptionen",
    "pt-br": "Opções de configuração de conta",
>>>>>>> 63e30aca
  },
  currentUser: {
    'en-us': 'Current User',
    'ru-ru': 'Текущий пользователь',
    'de-ch': 'Aktueller Benutzer',
    'es-es': 'Usuario actual',
    'fr-fr': 'Utilisateur actuel',
    'uk-ua': 'Поточний користувач',
    'pt-br': 'Usuário atual',
  },
  addRole: {
    'en-us': 'Add Role',
    'de-ch': 'Rolle hinzufügen',
    'es-es': 'Agregar rol',
    'fr-fr': 'Ajouter un rôle',
    'ru-ru': 'Добавить роль',
    'uk-ua': 'Додати роль',
    'pt-br': 'Adicionar função',
  },
  addUser: {
    'en-us': 'Add User',
    'de-ch': 'Benutzer hinzufügen',
    'es-es': 'Agregar usuario',
    'fr-fr': 'Ajouter un utilisateur',
    'ru-ru': 'Добавить пользователя',
    'uk-ua': 'Додати користувача',
    'pt-br': 'Adicionar usuário',
  },
} as const);<|MERGE_RESOLUTION|>--- conflicted
+++ resolved
@@ -107,9 +107,8 @@
     'pt-br': 'Sair',
   },
   setUserAgents: {
-<<<<<<< HEAD
     'en-us': 'Set User Agents',
-    'ru-ru': 'Установить пользовательских агентов',
+    'ru-ru': 'Установить пользовательские агенты',
     'es-es': 'Establecer agentes usuarios',
     'fr-fr': 'Définir les agents utilisateurs',
     'uk-ua': 'Налаштування агентів користувачів',
@@ -118,30 +117,12 @@
   },
   noAgent: {
     'en-us': 'Current user does not have an agent assigned',
-    'ru-ru': 'Текущий пользователь не имеет назначенного агента',
+    'ru-ru': 'Текущий пользователь не имеет назначенного агента.',
     'es-es': 'El usuario actual no tiene un agente asignado',
     'fr-fr': "L'utilisateur actuel n'a pas d'agent attribué",
     'uk-ua': 'Поточному користувачеві не призначено агента',
     'de-ch': 'Dem aktuellen Benutzer ist kein Agent zugewiesen',
     'pt-br': 'O usuário atual não tem um agente atribuído',
-=======
-    "en-us": "Set User Agents",
-    "ru-ru": "Установить пользовательские агенты",
-    "es-es": "Establecer agentes usuarios",
-    "fr-fr": "Définir les agents utilisateurs",
-    "uk-ua": "Налаштування агентів користувачів",
-    "de-ch": "Benutzeragenten festlegen",
-    "pt-br": "Definir agentes de usuário",
-  },
-  noAgent: {
-    "en-us": "Current user does not have an agent assigned",
-    "ru-ru": "Текущий пользователь не имеет назначенного агента.",
-    "es-es": "El usuario actual no tiene un agente asignado",
-    "fr-fr": "L'utilisateur actuel n'a pas d'agent attribué",
-    "uk-ua": "Поточному користувачеві не призначено агента",
-    "de-ch": "Dem aktuellen Benutzer ist kein Agent zugewiesen",
-    "pt-br": "O usuário atual não tem um agente atribuído",
->>>>>>> 63e30aca
   },
   noAgentDescription: {
     'en-us': 'Please log in as admin and assign an agent to this user',
@@ -170,9 +151,8 @@
   oicWelcomeMessage: {
     'en-us':
       "You've been invited to associate an external login to your Specify user account. This will enable you to log in to Specify with your chosen provider going forward.",
-<<<<<<< HEAD
-    'ru-ru':
-      'Вас пригласили связать внешний вход с вашей учетной записью пользователя Specify. Это позволит вам в дальнейшем входить в Specify с выбранным вами провайдером.',
+    'ru-ru':
+      'Вам предложено связать внешний логин с вашей учётной записью Specify. Это позволит вам в дальнейшем входить в Specify через выбранного вами провайдера.',
     'es-es':
       'Se le ha invitado a asociar un inicio de sesión externo a su cuenta de usuario de Specify. Esto le permitirá en el futuro iniciar sesión en Specify con el proveedor elegido.',
     'fr-fr':
@@ -186,7 +166,7 @@
   },
   legacyLogin: {
     'en-us': 'Sign in with Specify Account',
-    'ru-ru': 'Войти с помощью Указать учетную запись',
+    'ru-ru': 'Войти, указав учетную запись',
     'es-es': 'Iniciar sesión con una cuenta de Specify',
     'fr-fr': 'Connectez-vous avec un compte spécifié',
     'uk-ua': 'Увійти за допомогою Вказати обліковий запис',
@@ -197,7 +177,7 @@
     'en-us':
       'There is currently no Specify user associated with your {providerName:string} account. If you have a Specify user name and password, you can enter them below to associate that user with your {providerName:string} account for future logins.',
     'ru-ru':
-      'В настоящее время нет Указанного пользователя, связанного с вашей учетной записью {providerName:string}. Если у вас есть Указанное имя пользователя и пароль, вы можете ввести их ниже, чтобы связать этого пользователя с вашей учетной записью {providerName:string} для будущих входов.',
+      'В настоящее время с вашей учётной записью {providerName:string} не связан пользователь «Specified». Если у вас есть имя пользователя и пароль «Specified», введите их ниже, чтобы связать этого пользователя с вашей учётной записью {providerName:string} для последующих входов в систему.',
     'es-es':
       'Actualmente no hay ningún usuario de Specify asociado con su cuenta {providerName:string}. Si tiene un nombre de usuario y contraseña de Specify, puede ingresarlos a continuación para asociar ese usuario con su cuenta {providerName:string} para futuros inicios de sesión.',
     'fr-fr':
@@ -205,48 +185,9 @@
     'uk-ua':
       'Наразі з вашим обліковим записом {providerName:string} не пов’язано жодного користувача типу «Вказати». Якщо у вас є ім’я користувача та пароль типу «Вказати», ви можете ввести їх нижче, щоб пов’язати цього користувача з вашим обліковим записом {providerName:string} для майбутніх входів.',
     'de-ch':
-      'Ihrem {providerName:string}-Konto ist derzeit kein Benutzername zugeordnet. Wenn Sie über einen Benutzernamen und ein Passwort verfügen, können Sie diese unten eingeben, um diesen Benutzer bei zukünftigen Anmeldungen Ihrem {providerName:string}-Konto zuzuordnen.',
+      'Derzeit ist Ihrem {providerName:string}-Konto kein Benutzer zugewiesen. Wenn Sie über einen Benutzernamen und ein Kennwort verfügen, können Sie diese unten eingeben, um diesen Benutzer für zukünftige Anmeldungen Ihrem {providerName:string}-Konto zuzuweisen.',
     'pt-br':
       'Atualmente, não há nenhum usuário específico associado à sua conta {providerName:string}. Se você tiver um nome de usuário e uma senha específicos, poderá inseri-los abaixo para associar esse usuário à sua conta {providerName:string} para logins futuros.',
-=======
-    "ru-ru":
-      "Вам предложено связать внешний логин с вашей учётной записью Specify. Это позволит вам в дальнейшем входить в Specify через выбранного вами провайдера.",
-    "es-es":
-      "Se le ha invitado a asociar un inicio de sesión externo a su cuenta de usuario de Specify. Esto le permitirá en el futuro iniciar sesión en Specify con el proveedor elegido.",
-    "fr-fr":
-      "Vous avez été invité à associer un identifiant externe à votre compte utilisateur Specify. Cela vous permettra de vous connecter à Specify avec le fournisseur de votre choix.",
-    "uk-ua":
-      "Вам запропоновано пов’язати зовнішній логін із вашим обліковим записом користувача Specify. Це дозволить вам надалі входити в Specify за допомогою обраного вами постачальника.",
-    "de-ch":
-      "Sie wurden aufgefordert, Ihrem Specify-Benutzerkonto einen externen Login zuzuordnen. Dadurch können Sie sich künftig mit Ihrem gewählten Anbieter bei Specify anmelden.",
-    "pt-br":
-      "Você foi convidado a associar um login externo à sua conta de usuário do Specify. Isso permitirá que você faça login no Specify com o provedor escolhido a partir de agora.",
-  },
-  legacyLogin: {
-    "en-us": "Sign in with Specify Account",
-    "ru-ru": "Войти, указав учетную запись",
-    "es-es": "Iniciar sesión con una cuenta de Specify",
-    "fr-fr": "Connectez-vous avec un compte spécifié",
-    "uk-ua": "Увійти за допомогою Вказати обліковий запис",
-    "de-ch": "Mit „Konto angeben“ anmelden",
-    "pt-br": "Entrar com Especificar Conta",
-  },
-  unknownOicUser: {
-    "en-us":
-      "There is currently no Specify user associated with your {providerName:string} account. If you have a Specify user name and password, you can enter them below to associate that user with your {providerName:string} account for future logins.",
-    "ru-ru":
-      "В настоящее время с вашей учётной записью {providerName:string} не связан пользователь «Specified». Если у вас есть имя пользователя и пароль «Specified», введите их ниже, чтобы связать этого пользователя с вашей учётной записью {providerName:string} для последующих входов в систему.",
-    "es-es":
-      "Actualmente no hay ningún usuario de Specify asociado con su cuenta {providerName:string}. Si tiene un nombre de usuario y contraseña de Specify, puede ingresarlos a continuación para asociar ese usuario con su cuenta {providerName:string} para futuros inicios de sesión.",
-    "fr-fr":
-      "Aucun utilisateur spécifié n'est actuellement associé à votre compte {providerName:string}. Si vous possédez un nom d'utilisateur et un mot de passe spécifiés, saisissez-les ci-dessous pour associer cet utilisateur à votre compte {providerName:string} lors de vos prochaines connexions.",
-    "uk-ua":
-      "Наразі з вашим обліковим записом {providerName:string} не пов’язано жодного користувача типу «Вказати». Якщо у вас є ім’я користувача та пароль типу «Вказати», ви можете ввести їх нижче, щоб пов’язати цього користувача з вашим обліковим записом {providerName:string} для майбутніх входів.",
-    "de-ch":
-      "Derzeit ist Ihrem {providerName:string}-Konto kein Benutzer zugewiesen. Wenn Sie über einen Benutzernamen und ein Kennwort verfügen, können Sie diese unten eingeben, um diesen Benutzer für zukünftige Anmeldungen Ihrem {providerName:string}-Konto zuzuweisen.",
-    "pt-br":
-      "Atualmente, não há nenhum usuário específico associado à sua conta {providerName:string}. Se você tiver um nome de usuário e uma senha específicos, poderá inseri-los abaixo para associar esse usuário à sua conta {providerName:string} para logins futuros.",
->>>>>>> 63e30aca
   },
   generateMasterKey: {
     'en-us': 'Generate Master Key',
@@ -276,23 +217,13 @@
     'pt-br': 'Gerar',
   },
   masterKeyGenerated: {
-<<<<<<< HEAD
     'en-us': 'Master key generated',
-    'ru-ru': 'Сгенерирован главный ключ',
+    'ru-ru': 'Мастер-ключ сгенерирован',
     'es-es': 'Clave maestra generada',
     'fr-fr': 'Clé principale générée',
     'uk-ua': 'Згенеровано головний ключ',
     'de-ch': 'Hauptschlüssel wurde generiert',
     'pt-br': 'Chave mestra gerada',
-=======
-    "en-us": "Master key generated",
-    "ru-ru": "Мастер-ключ сгенерирован",
-    "es-es": "Clave maestra generada",
-    "fr-fr": "Clé principale générée",
-    "uk-ua": "Згенеровано головний ключ",
-    "de-ch": "Hauptschlüssel wurde generiert",
-    "pt-br": "Chave mestra gerada",
->>>>>>> 63e30aca
   },
   masterKeyFieldLabel: {
     'en-us': 'Master Key',
@@ -304,9 +235,8 @@
     'pt-br': 'Chave Mestra',
   },
   incorrectPassword: {
-<<<<<<< HEAD
     'en-us': 'Password was incorrect.',
-    'ru-ru': 'Пароль неверный.',
+    'ru-ru': 'Пароль был неверным.',
     'es-es': 'La contraseña era incorrecta.',
     'fr-fr': 'Le mot de passe était incorrect.',
     'uk-ua': 'Пароль був неправильним.',
@@ -317,28 +247,10 @@
     'en-us':
       'You do not have access to any {collectionTable:string} containing this resource through the currently logged in account',
     'ru-ru':
-      'У вас нет доступа ни к одному {collectionTable:string}, содержащему этот ресурс, через текущую учетную запись.',
+      'У вас нет доступа к {collectionTable:string}, содержащим этот ресурс, через текущую учетную запись.',
     'es-es':
       'No tiene acceso a ningún {collectionTable:string} que contenga este recurso a través de la cuenta actualmente iniciada',
     'fr-fr':
-=======
-    "en-us": "Password was incorrect.",
-    "ru-ru": "Пароль был неверным.",
-    "es-es": "La contraseña era incorrecta.",
-    "fr-fr": "Le mot de passe était incorrect.",
-    "uk-ua": "Пароль був неправильним.",
-    "de-ch": "Das Passwort war falsch.",
-    "pt-br": "A senha estava incorreta.",
-  },
-  noAccessToResource: {
-    "en-us":
-      "You do not have access to any {collectionTable:string} containing this resource through the currently logged in account",
-    "ru-ru":
-      "У вас нет доступа к {collectionTable:string}, содержащим этот ресурс, через текущую учетную запись.",
-    "es-es":
-      "No tiene acceso a ningún {collectionTable:string} que contenga este recurso a través de la cuenta actualmente iniciada",
-    "fr-fr":
->>>>>>> 63e30aca
       "Vous n'avez accès à aucun {collectionTable:string} contenant cette ressource via le compte actuellement connecté",
     'uk-ua':
       'Ви не маєте доступу до жодного {collectionTable:string}, що містить цей ресурс, через обліковий запис, у який ви зараз увійшли',
@@ -348,23 +260,13 @@
       'Você não tem acesso a nenhum {collectionTable:string} contendo este recurso por meio da conta atualmente conectada',
   },
   resourceInaccessible: {
-<<<<<<< HEAD
     'en-us':
       'The requested resource cannot be accessed while logged into the current collection.',
     'ru-ru':
-      'Запрошенный ресурс не может быть доступен, пока вы вошли в текущую коллекцию.',
+      'Запрошенный ресурс не может быть доступен во время входа в текущую коллекцию.',
     'es-es':
       'No se puede acceder al recurso solicitado mientras se está conectado a la colección actual.',
     'fr-fr':
-=======
-    "en-us":
-      "The requested resource cannot be accessed while logged into the current collection.",
-    "ru-ru":
-      "Запрошенный ресурс не может быть доступен во время входа в текущую коллекцию.",
-    "es-es":
-      "No se puede acceder al recurso solicitado mientras se está conectado a la colección actual.",
-    "fr-fr":
->>>>>>> 63e30aca
       "La ressource demandée n'est pas accessible lorsque vous êtes connecté à la collection actuelle.",
     'uk-ua': 'Запитаний ресурс недоступний під час входу в поточну колекцію.',
     'de-ch':
@@ -482,23 +384,13 @@
     'pt-br': 'Permissão negada ao acessar <url />',
   },
   noAccessToCollections: {
-<<<<<<< HEAD
     'en-us':
       'The logged in user has not been given access to any collections in this database. You must login as another user.',
     'ru-ru':
-      'Вошедшему в систему пользователю не предоставлен доступ ни к одной коллекции в этой базе данных. Вы должны войти в систему как другой пользователь.',
+      'Вошедший в систему пользователь не имеет доступа ни к одной коллекции в этой базе данных. Вам необходимо войти как другой пользователь.',
     'es-es':
       'Al usuario que inició sesión no se le ha dado acceso a ninguna colección de esta base de datos. Debe iniciar sesión como otro usuario.',
     'fr-fr':
-=======
-    "en-us":
-      "The logged in user has not been given access to any collections in this database. You must login as another user.",
-    "ru-ru":
-      "Вошедший в систему пользователь не имеет доступа ни к одной коллекции в этой базе данных. Вам необходимо войти как другой пользователь.",
-    "es-es":
-      "Al usuario que inició sesión no se le ha dado acceso a ninguna colección de esta base de datos. Debe iniciar sesión como otro usuario.",
-    "fr-fr":
->>>>>>> 63e30aca
       "L'utilisateur connecté n'a accès à aucune collection de cette base de données. Vous devez vous connecter sous un autre nom d'utilisateur.",
     'uk-ua':
       'Користувач, який зареєстрований, не має доступу до жодної колекції в цій базі даних. Ви повинні увійти як інший користувач.',
@@ -583,7 +475,6 @@
     'pt-br': 'Contas de usuário definidas neste {institutionTable:string}',
   },
   collectionUsers: {
-<<<<<<< HEAD
     'en-us': 'User Accounts Assigned to this {collectionTable:string}',
     'ru-ru':
       'Учетные записи пользователей, назначенные этому {collectionTable:string}',
@@ -591,19 +482,8 @@
     'fr-fr': "Comptes d'utilisateurs attribués à ce {collectionTable:string}",
     'uk-ua':
       'Облікові записи користувачів, призначені цьому {collectionTable:string}',
-    'de-ch': 'Zugewiesene Benutzerkonten {collectionTable:string}',
+    'de-ch': 'Diesem {collectionTable:string} zugewiesene Benutzerkonten',
     'pt-br': 'Contas de usuário atribuídas a este {collectionTable:string}',
-=======
-    "en-us": "User Accounts Assigned to this {collectionTable:string}",
-    "ru-ru":
-      "Учетные записи пользователей, назначенные этому {collectionTable:string}",
-    "es-es": "Cuentas de usuario asignadas a este {collectionTable:string}",
-    "fr-fr": "Comptes d'utilisateurs attribués à ce {collectionTable:string}",
-    "uk-ua":
-      "Облікові записи користувачів, призначені цьому {collectionTable:string}",
-    "de-ch": "Diesem {collectionTable:string} zugewiesene Benutzerkonten",
-    "pt-br": "Contas de usuário atribuídas a este {collectionTable:string}",
->>>>>>> 63e30aca
   },
   setPassword: {
     'en-us': 'Set Password',
@@ -660,23 +540,13 @@
     'pt-br': 'Segurança e Contas',
   },
   userRoleLibrary: {
-<<<<<<< HEAD
     'en-us': 'Institution Library of Role Templates',
-    'ru-ru': 'Библиотека шаблонов ролей учреждений',
+    'ru-ru': 'Библиотека шаблонов ролей учреждения',
     'es-es': 'Biblioteca institucional de plantillas de roles',
     'fr-fr': 'Bibliothèque institutionnelle de modèles de rôles',
     'uk-ua': 'Бібліотека шаблонів ролей установи',
     'de-ch': 'Institutionsbibliothek mit Rollenvorlagen',
     'pt-br': 'Biblioteca de Modelos de Funções da Instituição',
-=======
-    "en-us": "Institution Library of Role Templates",
-    "ru-ru": "Библиотека шаблонов ролей учреждения",
-    "es-es": "Biblioteca institucional de plantillas de roles",
-    "fr-fr": "Bibliothèque institutionnelle de modèles de rôles",
-    "uk-ua": "Бібліотека шаблонів ролей установи",
-    "de-ch": "Institutionsbibliothek mit Rollenvorlagen",
-    "pt-br": "Biblioteca de Modelos de Funções da Instituição",
->>>>>>> 63e30aca
   },
   userRoles: {
     'en-us': 'User Roles',
@@ -724,23 +594,13 @@
     'pt-br': 'Políticas de permissão do usuário',
   },
   customUserPolices: {
-<<<<<<< HEAD
     'en-us':
       'Custom Collection-level Policies (applies to this collection only)',
     'ru-ru':
-      'Пользовательские политики на уровне коллекции (применяются только к этой коллекции)',
+      'Политики на уровне пользовательской коллекции (применяются только к этой коллекции)',
     'es-es':
       'Políticas personalizadas a nivel de colección (sólo se aplican a esta colección)',
     'fr-fr':
-=======
-    "en-us":
-      "Custom Collection-level Policies (applies to this collection only)",
-    "ru-ru":
-      "Политики на уровне пользовательской коллекции (применяются только к этой коллекции)",
-    "es-es":
-      "Políticas personalizadas a nivel de colección (sólo se aplican a esta colección)",
-    "fr-fr":
->>>>>>> 63e30aca
       "Politiques personnalisées au niveau de la collection (s'applique uniquement à cette collection)",
     'uk-ua':
       'Політики на рівні користувацьких колекцій (стосуються лише цієї колекції)',
@@ -777,11 +637,10 @@
     'pt-br': 'Perfil de permissão do usuário (somente leitura)',
   },
   outOfDateWarning: {
-<<<<<<< HEAD
     'en-us':
       'Note: preview may be out of date. Save changes to update the preview',
     'ru-ru':
-      'Примечание: предварительный просмотр может быть устаревшим. Сохраните изменения, чтобы обновить предварительный просмотр',
+      'Примечание: предварительный просмотр может быть устаревшим. Сохраните изменения, чтобы обновить предварительный просмотр.',
     'es-es':
       'Nota: la vista previa puede estar desactualizada. Guarde los cambios para actualizar la vista previa',
     'fr-fr':
@@ -789,25 +648,9 @@
     'uk-ua':
       'Примітка: попередній перегляд може бути застарілим. Збережіть зміни, щоб оновити попередній перегляд',
     'de-ch':
-      'Hinweis: Die Vorschau ist möglicherweise veraltet. Speichern Sie die Änderungen, um die Vorschau zu aktualisieren.',
+      'Hinweis: Die Vorschau ist möglicherweise veraltet. Speichern Sie die Änderungen, um die Vorschau zu aktualisieren',
     'pt-br':
       'Observação: a pré-visualização pode estar desatualizada. Salve as alterações para atualizar a pré-visualização.',
-=======
-    "en-us":
-      "Note: preview may be out of date. Save changes to update the preview",
-    "ru-ru":
-      "Примечание: предварительный просмотр может быть устаревшим. Сохраните изменения, чтобы обновить предварительный просмотр.",
-    "es-es":
-      "Nota: la vista previa puede estar desactualizada. Guarde los cambios para actualizar la vista previa",
-    "fr-fr":
-      "Remarque : l'aperçu peut être obsolète. Enregistrez les modifications pour le mettre à jour.",
-    "uk-ua":
-      "Примітка: попередній перегляд може бути застарілим. Збережіть зміни, щоб оновити попередній перегляд",
-    "de-ch":
-      "Hinweis: Die Vorschau ist möglicherweise veraltet. Speichern Sie die Änderungen, um die Vorschau zu aktualisieren",
-    "pt-br":
-      "Observação: a pré-visualização pode estar desatualizada. Salve as alterações para atualizar a pré-visualização.",
->>>>>>> 63e30aca
   },
   allUsers: {
     'en-us': 'All Users',
@@ -873,23 +716,13 @@
     'pt-br': 'Todas as ações',
   },
   collectionAccess: {
-<<<<<<< HEAD
     'en-us': 'Enable Collection Access',
     'ru-ru': 'Включить доступ к коллекции',
     'es-es': 'Habilitar acceso a la colección',
     'fr-fr': "Autoriser l'accès à la collection",
     'uk-ua': 'Увімкнути доступ до колекції',
-    'de-ch': 'Sammlungszugriff aktivieren',
+    'de-ch': 'Zugriff auf die Sammlung aktivieren',
     'pt-br': 'Habilitar acesso à coleção',
-=======
-    "en-us": "Enable Collection Access",
-    "ru-ru": "Включить доступ к коллекции",
-    "es-es": "Habilitar acceso a la colección",
-    "fr-fr": "Autoriser l'accès à la collection",
-    "uk-ua": "Увімкнути доступ до колекції",
-    "de-ch": "Zugriff auf die Sammlung aktivieren",
-    "pt-br": "Habilitar acesso à coleção",
->>>>>>> 63e30aca
   },
   createRole: {
     'en-us': 'Create Role',
@@ -928,23 +761,13 @@
     'pt-br': 'De uma função existente:',
   },
   createNewRoles: {
-<<<<<<< HEAD
     'en-us': 'Create new roles:',
-    'ru-ru': 'Создать новые роли:',
+    'ru-ru': 'Создайте новые роли:',
     'es-es': 'Crear nuevos roles:',
     'fr-fr': 'Créer de nouveaux rôles :',
     'uk-ua': 'Створити нові ролі:',
     'de-ch': 'Neue Rollen erstellen:',
     'pt-br': 'Criar novas funções:',
-=======
-    "en-us": "Create new roles:",
-    "ru-ru": "Создайте новые роли:",
-    "es-es": "Crear nuevos roles:",
-    "fr-fr": "Créer de nouveaux rôles :",
-    "uk-ua": "Створити нові ролі:",
-    "de-ch": "Neue Rollen erstellen:",
-    "pt-br": "Criar novas funções:",
->>>>>>> 63e30aca
   },
   updateExistingRoles: {
     'en-us': 'Update existing roles:',
@@ -974,23 +797,13 @@
     'pt-br': 'Administrador da Instituição',
   },
   createInviteLink: {
-<<<<<<< HEAD
     'en-us': 'Create Invite Link',
-    'ru-ru': 'Создать ссылку для приглашения',
+    'ru-ru': 'Создать ссылку-приглашение',
     'es-es': 'Crear enlace de invitación',
     'fr-fr': "Créer un lien d'invitation",
     'uk-ua': 'Створити посилання для запрошення',
     'de-ch': 'Einladungslink erstellen',
     'pt-br': 'Criar link de convite',
-=======
-    "en-us": "Create Invite Link",
-    "ru-ru": "Создать ссылку-приглашение",
-    "es-es": "Crear enlace de invitación",
-    "fr-fr": "Créer un lien d'invitation",
-    "uk-ua": "Створити посилання для запрошення",
-    "de-ch": "Einladungslink erstellen",
-    "pt-br": "Criar link de convite",
->>>>>>> 63e30aca
   },
   userInviteLink: {
     'en-us': 'User Invite Link',
@@ -1018,11 +831,10 @@
       'Envie o seguinte link para {userName:string} para permitir que eles façam login pela primeira vez.',
   },
   noProvidersForUserInviteLink: {
-<<<<<<< HEAD
     'en-us':
       'No external identity provider is configured. You can configure some in Specify 7 server settings',
     'ru-ru':
-      'Внешний поставщик удостоверений не настроен. Вы можете настроить некоторые параметры в разделе «Укажите 7 параметров сервера»',
+      'Внешний поставщик удостоверений не настроен. Вы можете настроить его в разделе «Укажите 7 параметров сервера».',
     'es-es':
       'No hay configurado ningún proveedor de identidad externo. Puede configurar algunos en configuraciones de servidor de Specify 7',
     'fr-fr':
@@ -1030,23 +842,8 @@
     'uk-ua':
       'Зовнішнього постачальника ідентифікаційних даних не налаштовано. Ви можете налаштувати деякі з них у розділі «Specify 7 параметрів сервера»',
     'de-ch':
-      'Es ist kein externer Identitätsanbieter konfiguriert. Sie können einige in den Servereinstellungen festlegen.',
-    'pt-br':
-=======
-    "en-us":
-      "No external identity provider is configured. You can configure some in Specify 7 server settings",
-    "ru-ru":
-      "Внешний поставщик удостоверений не настроен. Вы можете настроить его в разделе «Укажите 7 параметров сервера».",
-    "es-es":
-      "No hay configurado ningún proveedor de identidad externo. Puede configurar algunos en configuraciones de servidor de Specify 7",
-    "fr-fr":
-      "Aucun fournisseur d'identité externe n'est configuré. Vous pouvez en configurer certains dans les paramètres du serveur de Specify 7",
-    "uk-ua":
-      "Зовнішнього постачальника ідентифікаційних даних не налаштовано. Ви можете налаштувати деякі з них у розділі «Specify 7 параметрів сервера»",
-    "de-ch":
-      "Es ist kein externer Identitätsanbieter konfiguriert. Sie können einige in den 7 Servereinstellungen konfigurieren.",
-    "pt-br":
->>>>>>> 63e30aca
+      'Es ist kein externer Identitätsanbieter konfiguriert. Sie können einige in den 7 Servereinstellungen konfigurieren.',
+    'pt-br':
       'Nenhum provedor de identidade externo está configurado. Você pode configurar alguns em "Especificar 7 configurações do servidor".',
   },
   legacyPermissions: {
@@ -1061,9 +858,8 @@
   setPasswordBeforeSavePrompt: {
     'en-us':
       "Consider setting a password for this user. Users without a password won't be able to sign in",
-<<<<<<< HEAD
-    'ru-ru':
-      'Рассмотрите возможность установки пароля для этого пользователя. Пользователи без пароля не смогут войти в систему',
+    'ru-ru':
+      'Попробуйте установить пароль для этого пользователя. Пользователи без пароля не смогут войти в систему.',
     'es-es':
       'Considere establecer una contraseña para este usuario. Los usuarios sin contraseña no podrán iniciar sesión',
     'fr-fr':
@@ -1071,41 +867,18 @@
     'uk-ua':
       'Спробуйте встановити пароль для цього користувача. Користувачі без пароля не зможуть увійти',
     'de-ch':
-      'Erwägen Sie, für diesen Benutzer ein Passwort festzulegen. Benutzer ohne Passwort können sich nicht anmelden.',
+      'Erwägen Sie, für diesen Benutzer ein Kennwort festzulegen. Benutzer ohne Kennwort können sich nicht anmelden.',
     'pt-br':
       'Considere definir uma senha para este usuário. Usuários sem senha não conseguirão fazer login.',
   },
   setCollections: {
     'en-us': 'Set Collections',
-    'ru-ru': 'Набор Коллекций',
+    'ru-ru': 'Наборы коллекций',
     'es-es': 'Establecer colecciones',
     'fr-fr': "Collections d'ensembles",
     'uk-ua': 'Колекції наборів',
     'de-ch': 'Sammlungen festlegen',
     'pt-br': 'Conjuntos de coleções',
-=======
-    "ru-ru":
-      "Попробуйте установить пароль для этого пользователя. Пользователи без пароля не смогут войти в систему.",
-    "es-es":
-      "Considere establecer una contraseña para este usuario. Los usuarios sin contraseña no podrán iniciar sesión",
-    "fr-fr":
-      "Pensez à définir un mot de passe pour cet utilisateur. Les utilisateurs sans mot de passe ne pourront pas se connecter",
-    "uk-ua":
-      "Спробуйте встановити пароль для цього користувача. Користувачі без пароля не зможуть увійти",
-    "de-ch":
-      "Erwägen Sie, für diesen Benutzer ein Kennwort festzulegen. Benutzer ohne Kennwort können sich nicht anmelden.",
-    "pt-br":
-      "Considere definir uma senha para este usuário. Usuários sem senha não conseguirão fazer login.",
-  },
-  setCollections: {
-    "en-us": "Set Collections",
-    "ru-ru": "Наборы коллекций",
-    "es-es": "Establecer colecciones",
-    "fr-fr": "Collections d'ensembles",
-    "uk-ua": "Колекції наборів",
-    "de-ch": "Sammlungen festlegen",
-    "pt-br": "Conjuntos de coleções",
->>>>>>> 63e30aca
   },
   agentInUse: {
     'en-us': 'This agent is already associated with a different user.',
@@ -1117,25 +890,14 @@
     'pt-br': 'Este agente já está associado a um usuário diferente.',
   },
   setAgentsBeforeProceeding: {
-<<<<<<< HEAD
     'en-us': 'Please set the following agents before proceeding:',
-    'ru-ru': 'Прежде чем продолжить, установите следующие агенты:',
+    'ru-ru': 'Перед продолжением установите следующие агенты:',
     'es-es': 'Configure los siguientes agentes antes de continuar:',
     'uk-ua': 'Будь ласка, налаштуйте наступних агентів, перш ніж продовжити:',
     'de-ch':
       'Bitte legen Sie die folgenden Agenten fest, bevor Sie fortfahren:',
     'fr-fr': 'Veuillez définir les agents suivants avant de continuer :',
     'pt-br': 'Defina os seguintes agentes antes de prosseguir:',
-=======
-    "en-us": "Please set the following agents before proceeding:",
-    "ru-ru": "Перед продолжением установите следующие агенты:",
-    "es-es": "Configure los siguientes agentes antes de continuar:",
-    "uk-ua": "Будь ласка, налаштуйте наступних агентів, перш ніж продовжити:",
-    "de-ch":
-      "Bitte legen Sie die folgenden Agenten fest, bevor Sie fortfahren:",
-    "fr-fr": "Veuillez définir les agents suivants avant de continuer :",
-    "pt-br": "Defina os seguintes agentes antes de prosseguir:",
->>>>>>> 63e30aca
   },
   externalIdentityProviders: {
     'en-us': 'External identity providers:',
@@ -1185,18 +947,17 @@
     'pt-br': '(Especifique 6 Admin)',
   },
   deleteRoleWithUsers: {
-<<<<<<< HEAD
     'en-us': 'Delete role that has users?',
     'ru-ru': 'Удалить роль, в которой есть пользователи?',
     'es-es': '¿Eliminar rol que tiene usuarios?',
     'fr-fr': 'Supprimer le rôle qui a des utilisateurs ?',
     'uk-ua': 'Видалити роль, яка має користувачів?',
-    'de-ch': 'Rolle löschen, die Benutzer hat?',
+    'de-ch': 'Rolle mit Benutzern löschen?',
     'pt-br': 'Excluir função que possui usuários?',
   },
   deleteRoleWithUsersDescription: {
     'en-us': 'Users will not be deleted, but they would lose this role.',
-    'ru-ru': 'Пользователи не будут удалены, но они потеряют эту роль.',
+    'ru-ru': 'Пользователи не будут удалены, но потеряют эту роль.',
     'es-es': 'Los usuarios no serán eliminados, pero perderán este rol.',
     'fr-fr':
       'Les utilisateurs ne seront pas supprimés, mais ils perdront ce rôle.',
@@ -1204,26 +965,6 @@
     'de-ch':
       'Benutzer werden nicht gelöscht, sie würden jedoch diese Rolle verlieren.',
     'pt-br': 'Os usuários não serão excluídos, mas perderão essa função.',
-=======
-    "en-us": "Delete role that has users?",
-    "ru-ru": "Удалить роль, в которой есть пользователи?",
-    "es-es": "¿Eliminar rol que tiene usuarios?",
-    "fr-fr": "Supprimer le rôle qui a des utilisateurs ?",
-    "uk-ua": "Видалити роль, яка має користувачів?",
-    "de-ch": "Rolle mit Benutzern löschen?",
-    "pt-br": "Excluir função que possui usuários?",
-  },
-  deleteRoleWithUsersDescription: {
-    "en-us": "Users will not be deleted, but they would lose this role.",
-    "ru-ru": "Пользователи не будут удалены, но потеряют эту роль.",
-    "es-es": "Los usuarios no serán eliminados, pero perderán este rol.",
-    "fr-fr":
-      "Les utilisateurs ne seront pas supprimés, mais ils perdront ce rôle.",
-    "uk-ua": "Користувачів не буде видалено, але вони втратять цю роль.",
-    "de-ch":
-      "Benutzer werden nicht gelöscht, sie würden jedoch diese Rolle verlieren.",
-    "pt-br": "Os usuários não serão excluídos, mas perderão essa função.",
->>>>>>> 63e30aca
   },
   institutionPolicies: {
     'en-us':
@@ -1254,21 +995,12 @@
     'pt-br': 'Não é possível remover o status de administrador da instituição',
   },
   cantRemoveLastAdminDescription: {
-<<<<<<< HEAD
     'en-us': 'There must be at least one Institution Admin in institution',
     'ru-ru':
-      'В учреждении должен быть как минимум один администратор учреждения.',
+      'В учреждении должен быть по крайней мере один администратор учреждения.',
     'es-es':
       'En la Institución debe haber al menos un Administrador de la Institución',
     'fr-fr':
-=======
-    "en-us": "There must be at least one Institution Admin in institution",
-    "ru-ru":
-      "В учреждении должен быть по крайней мере один администратор учреждения.",
-    "es-es":
-      "En la Institución debe haber al menos un Administrador de la Institución",
-    "fr-fr":
->>>>>>> 63e30aca
       "Il doit y avoir au moins un administrateur d'établissement dans l'établissement",
     'uk-ua': 'У закладі має бути принаймні один адміністратор закладу',
     'de-ch':
@@ -1277,23 +1009,13 @@
       'Deve haver pelo menos um administrador da instituição na instituição',
   },
   switchToHorizontalLayout: {
-<<<<<<< HEAD
     'en-us': 'Switch to horizontal layout',
     'ru-ru': 'Переключиться на горизонтальную компоновку',
     'es-es': 'Cambiar a diseño horizontal',
     'fr-fr': "Passer à l'affichage horizontal",
     'uk-ua': 'Перейти до горизонтального розташування',
-    'de-ch': 'Zum horizontalen Layout wechseln',
+    'de-ch': 'Wechseln Sie zum horizontalen Layout',
     'pt-br': 'Mudar para layout horizontal',
-=======
-    "en-us": "Switch to horizontal layout",
-    "ru-ru": "Переключиться на горизонтальную компоновку",
-    "es-es": "Cambiar a diseño horizontal",
-    "fr-fr": "Passer à l'affichage horizontal",
-    "uk-ua": "Перейти до горизонтального розташування",
-    "de-ch": "Wechseln Sie zum horizontalen Layout",
-    "pt-br": "Mudar para layout horizontal",
->>>>>>> 63e30aca
   },
   switchToVerticalLayout: {
     'en-us': 'Switch to vertical layout',
@@ -1339,23 +1061,13 @@
       '(Algumas políticas que se aplicam apenas ao nível da instituição não estão presentes aqui no nível da coleção.)',
   },
   accountSetupOptions: {
-<<<<<<< HEAD
     'en-us': 'Account Setup Options',
     'ru-ru': 'Параметры настройки учетной записи',
     'es-es': 'Opciones de configuración de cuenta',
     'fr-fr': 'Options de configuration du compte',
     'uk-ua': 'Параметри налаштування облікового запису',
-    'de-ch': 'Optionen zur Kontoeinrichtung',
+    'de-ch': 'Kontoeinrichtungsoptionen',
     'pt-br': 'Opções de configuração de conta',
-=======
-    "en-us": "Account Setup Options",
-    "ru-ru": "Параметры настройки учетной записи",
-    "es-es": "Opciones de configuración de cuenta",
-    "fr-fr": "Options de configuration du compte",
-    "uk-ua": "Параметри налаштування облікового запису",
-    "de-ch": "Kontoeinrichtungsoptionen",
-    "pt-br": "Opções de configuração de conta",
->>>>>>> 63e30aca
   },
   currentUser: {
     'en-us': 'Current User',
