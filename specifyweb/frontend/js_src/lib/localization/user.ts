--- conflicted
+++ resolved
@@ -168,11 +168,7 @@
     'en-us': 'Sign in with Specify Account',
     'ru-ru': 'Войти, указав учетную запись',
     'es-es': 'Iniciar sesión con una cuenta de Specify',
-<<<<<<< HEAD
-    'fr-fr': 'Connectez-vous avec un compte spécifié',
-=======
     'fr-fr': 'Connectez-vous avec Spécifier le compte',
->>>>>>> dff800b8
     'uk-ua': 'Увійти за допомогою Вказати обліковий запис',
     'de-ch': 'Mit „Konto angeben“ anmelden',
     'pt-br': 'Entrar com Especificar Conta',
@@ -298,11 +294,7 @@
     'de-ch':
       'Sie können sich bei {collectionTable:string} anmelden, um fortzufahren:',
     'pt-br':
-<<<<<<< HEAD
-      'Você pode fazer login no {collectionTable:string}, para prosseguir:',
-=======
       'Você pode fazer login no {collectionTable:string} para prosseguir:',
->>>>>>> dff800b8
   },
   sessionTimeOut: {
     'en-us': 'Insufficient Privileges',
@@ -380,11 +372,7 @@
     'de-ch':
       'Leeres {recordSetTable:string} kann im schreibgeschützten Modus nicht geöffnet werden',
     'pt-br':
-<<<<<<< HEAD
-      'Não é possível abrir {recordSetTable:string} vazio no modo somente leitura',
-=======
       'Não é possível abrir {recordSetTable:string} vazio quando em modo somente leitura',
->>>>>>> dff800b8
   },
   permissionDeniedForUrl: {
     'en-us': 'Permission denied when accessing <url />',
@@ -409,11 +397,7 @@
     'de-ch':
       'Dem angemeldeten Benutzer wurde kein Zugriff auf Sammlungen in dieser Datenbank gewährt. Sie müssen sich als anderer Benutzer anmelden.',
     'pt-br':
-<<<<<<< HEAD
-      'O usuário logado não recebeu acesso a nenhuma coleção neste banco de dados. Você deve efetuar login como outro usuário.',
-=======
       'O usuário conectado não recebeu acesso a nenhuma coleção neste banco de dados. Você deve efetuar login como outro usuário.',
->>>>>>> dff800b8
   },
   userAccount: {
     'en-us': 'User Account',
@@ -517,11 +501,7 @@
     'fr-fr': 'Les mots de passe ne correspondent pas.',
     'uk-ua': 'Паролі не збігаються.',
     'de-ch': 'Die Passwörter stimmen nicht überein.',
-<<<<<<< HEAD
-    'pt-br': 'As senhas não coincidem.',
-=======
     'pt-br': 'As senhas não correspondem.',
->>>>>>> dff800b8
   },
   confirmPassword: {
     'en-us': 'Confirm',
@@ -599,11 +579,7 @@
     'en-us': 'Role Permission Policies',
     'ru-ru': 'Политики разрешений ролей',
     'es-es': 'Políticas de permisos',
-<<<<<<< HEAD
-    'fr-fr': "Politiques d'autorisation des rôles",
-=======
     'fr-fr': "Politiques d'autorisation de rôle",
->>>>>>> dff800b8
     'uk-ua': 'Політики дозволів для ролей',
     'de-ch': 'Rollenberechtigungsrichtlinien',
     'pt-br': 'Políticas de permissão de função',
@@ -791,11 +767,7 @@
     'fr-fr': 'Créer de nouveaux rôles :',
     'uk-ua': 'Створити нові ролі:',
     'de-ch': 'Neue Rollen erstellen:',
-<<<<<<< HEAD
-    'pt-br': 'Criar novas funções:',
-=======
     'pt-br': 'Crie novas funções:',
->>>>>>> dff800b8
   },
   updateExistingRoles: {
     'en-us': 'Update existing roles:',
@@ -1042,11 +1014,7 @@
     'es-es': 'Cambiar a diseño horizontal',
     'fr-fr': "Passer à l'affichage horizontal",
     'uk-ua': 'Перейти до горизонтального розташування',
-<<<<<<< HEAD
-    'de-ch': 'Wechseln Sie zum horizontalen Layout',
-=======
     'de-ch': 'Zum horizontalen Layout wechseln',
->>>>>>> dff800b8
     'pt-br': 'Mudar para layout horizontal',
   },
   switchToVerticalLayout: {
