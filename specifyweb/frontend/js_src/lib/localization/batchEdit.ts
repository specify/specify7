/**
 * Localization strings used for displaying Attachments
 *
 * @module
 */

import { createDictionary } from './utils';

export const batchEditText = createDictionary({
  batchEdit: {
    'en-us': 'Batch Edit',
    'de-ch': 'Stapelbearbeitung',
    'es-es': 'Edición por lotes',
    'fr-fr': 'Édition par lots',
    'pt-br': 'Edição em lote',
    'ru-ru': 'Пакетное редактирование',
    'uk-ua': 'Пакетне редагування',
  },
  batchEditPrefs: {
    'en-us': 'Batch Edit Preferences',
    'de-ch': 'Stapelbearbeitungseinstellungen',
    'es-es': 'Preferencias de edición por lotes',
    'fr-fr': "Préférences d'édition par lots",
    'pt-br': 'Preferências de edição em lote',
    'ru-ru': 'Пакетное редактирование настроек',
    'uk-ua': 'Налаштування пакетного редагування',
  },
  numberOfRecords: {
    'en-us': 'Number of records selected from the query',
    'de-ch': 'Anzahl der aus der Abfrage ausgewählten Datensätze',
    'es-es': 'Número de registros seleccionados de la consulta',
    'fr-fr': "Nombre d'enregistrements sélectionnés à partir de la requête",
    'pt-br': 'Número de registros selecionados da consulta',
    'ru-ru': 'Количество записей, выбранных из запроса',
    'uk-ua': 'Кількість записів, вибраних із запиту',
  },
  removeField: {
    'en-us':
      'Field not supported for batch edit. Either remove the field, or make it hidden.',
    'de-ch':
      'Das Feld wird für die Stapelbearbeitung nicht unterstützt. Entfernen Sie das Feld oder blenden Sie es aus.',
    'es-es':
      'Campo no compatible con la edición por lotes. Elimínelo u ocúltelo.',
    'fr-fr':
      'Champ non pris en charge pour la modification par lots. Supprimez le champ ou masquez-le.',
    'pt-br':
      'Campo não suportado para edição em lote. Remova o campo ou oculte-o.',
    'ru-ru':
      'Поле не поддерживается для пакетного редактирования. Либо удалите поле, либо сделайте его скрытым.',
    'uk-ua':
      'Поле не підтримується для пакетного редагування. Видаліть поле або приховайте його.',
  },
  addTreeRank: {
    'en-us':
      'The following ranks will be added to the query to enable batch editing',
    'de-ch':
      'Die folgenden Ränge werden der Abfrage hinzugefügt, um die Stapelbearbeitung zu ermöglichen',
    'es-es':
      'Los siguientes rangos se agregarán a la consulta para permitir la edición por lotes',
    'fr-fr':
      "Les rangs suivants seront ajoutés à la requête pour permettre l'édition par lots",
    'pt-br':
      'As seguintes classificações serão adicionadas à consulta para permitir a edição em lote',
    'ru-ru':
      'Следующие ранги будут добавлены в запрос для включения пакетного редактирования',
    'uk-ua':
      'Наступні ранги будуть додані до запиту, щоб увімкнути пакетне редагування',
  },
  pickTreesToFilter: {
    'en-us':
      'The selected rank(s) are found in multiple trees. Pick tree(s) to batch edit with',
    'de-ch':
      'Die ausgewählten Ränge sind in mehreren Bäumen vorhanden. Wählen Sie Bäume für die Stapelbearbeitung aus.',
    'es-es':
      'Los rangos seleccionados se encuentran en varios árboles. Seleccione los árboles para editarlos por lotes.',
    'fr-fr':
      'Les rangs sélectionnés se trouvent dans plusieurs arbres. Sélectionnez les arbres à modifier par lots.',
    'pt-br':
      'A(s) classificação(ões) selecionada(s) são encontradas em várias árvores. Selecione a(s) árvore(s) para edição em lote',
    'ru-ru':
      'Выбранные ранги найдены в нескольких деревьях. Выберите дерево(а) для пакетного редактирования с',
    'uk-ua':
<<<<<<< HEAD
      'Вибрані ранги знаходяться в кількох деревах. Виберіть дерево(а) для пакетного редагування.',
=======
      'Вибрані ранги знаходяться в кількох деревах. Виберіть дерево(а) для пакетного редагування',
>>>>>>> 01787605
  },
  datasetName: {
    'en-us': '{queryName:string} {datePart:string}',
    'de-ch': '{queryName:string} {datePart:string}',
    'es-es': '{queryName:string} {datePart:string}',
    'fr-fr': '{queryName:string} {datePart:string}',
    'pt-br': '{queryName:string} {datePart:string}',
    'ru-ru': '{queryName:string} {datePart:string}',
<<<<<<< HEAD
    'uk-ua': '{queryName:string} {datePart:string}',
=======
    'uk-ua': "{queryName:string} {datePart:string}'",
>>>>>>> 01787605
  },
  errorInQuery: {
    'en-us': 'Following errors were found in the query',
    'de-ch': 'Folgende Fehler wurden in der Abfrage gefunden',
    'es-es': 'Se encontraron los siguientes errores en la consulta',
    'fr-fr': 'Les erreurs suivantes ont été trouvées dans la requête',
    'pt-br': 'Os seguintes erros foram encontrados na consulta',
    'ru-ru': 'В запросе обнаружены следующие ошибки',
    'uk-ua': 'У запиті виявлено такі помилки',
  },
  missingRanksInQuery: {
    'en-us': 'Query requires additional ranks for batch editing',
    'de-ch': 'Abfrage erfordert zusätzliche Ränge für die Stapelbearbeitung',
    'es-es':
      'La consulta requiere rangos adicionales para la edición por lotes',
    'fr-fr':
      "La requête nécessite des rangs supplémentaires pour l'édition par lots",
    'pt-br': 'A consulta requer classificações adicionais para edição em lote',
    'ru-ru':
      'Запрос требует дополнительных рангов для пакетного редактирования',
    'uk-ua': 'Запит потребує додаткових рангів для пакетного редагування',
  },
  createUpdateDataSetInstructions: {
    'en-us': 'Use the query builder to make a new batch edit dataset',
    'de-ch':
      'Verwenden Sie den Abfrage-Generator, um einen neuen Datensatz für die Stapelbearbeitung zu erstellen',
    'es-es':
      'Utilice el generador de consultas para crear un nuevo conjunto de datos de edición por lotes',
    'fr-fr':
      "Utilisez le générateur de requêtes pour créer un nouvel ensemble de données d'édition par lots",
    'pt-br':
      'Use o construtor de consultas para criar um novo conjunto de dados de edição em lote',
    'ru-ru':
      'Используйте конструктор запросов для создания нового набора данных пакетного редактирования.',
    'uk-ua':
      'Використовуйте конструктор запитів для створення нового набору даних для пакетного редагування',
  },
  showRollback: {
    'en-us': 'Show rollback button',
    'de-ch': 'Rollback-Schaltfläche anzeigen',
    'es-es': 'Mostrar el botón de reversión',
    'fr-fr': 'Afficher le bouton de restauration',
    'pt-br': 'Mostrar botão de reversão',
    'ru-ru': 'Показать кнопку отката',
    'uk-ua': 'Показати кнопку відкату',
  },
  showRollbackDescription: {
    'en-us':
      'Rollback in Batch Edit is an experimental feature. This preference will hide the button',
    'de-ch':
      'Rollback in der Stapelbearbeitung ist eine experimentelle Funktion. Diese Einstellung blendet die Schaltfläche',
    'es-es':
      'Revertir en la edición por lotes es una función experimental. Esta preferencia ocultará el botón.',
    'fr-fr':
      "La restauration dans l'édition par lots est une fonctionnalité expérimentale. Cette préférence masquera le bouton.",
    'pt-br':
      'Reverter na Edição em Lote é um recurso experimental. Esta preferência ocultará o botão',
    'ru-ru':
      'Откат в пакетном редактировании — экспериментальная функция. Эта настройка скроет кнопку',
    'uk-ua':
      'Відкат у пакетному редагуванні – це експериментальна функція. Цей параметр приховає кнопку',
  },
  commit: {
    'en-us': 'Commit',
    'de-ch': 'Begehen',
    'es-es': 'Comprometerse',
    'fr-fr': 'Commettre',
    'pt-br': 'Comprometer-se',
    'ru-ru': 'Совершить',
    'uk-ua': 'Здійснити',
  },
  startCommitDescription: {
    'en-us':
      'Commiting the Data Set will update, add, and delete the data from the spreadsheet to the  Specify database.',
    'de-ch':
      'Durch das Übernehmen des Datensatzes werden die Daten aus der Tabelle in der angegebenen Datenbank aktualisiert, hinzugefügt und gelöscht.',
    'es-es':
      'Al confirmar el conjunto de datos, se actualizarán, agregarán y eliminarán los datos de la hoja de cálculo en la base de datos Especificar.',
    'fr-fr':
      "La validation de l'ensemble de données mettra à jour, ajoutera et supprimera les données de la feuille de calcul dans la base de données Spécifier.",
    'pt-br':
      'A confirmação do conjunto de dados atualizará, adicionará e excluirá os dados da planilha para o banco de dados Specify.',
    'ru-ru':
      'При фиксации набора данных данные будут обновлены, добавлены и удалены из электронной таблицы в базу данных Specify.',
    'uk-ua':
      'Запис набору даних призведе до оновлення, додавання та видалення даних з електронної таблиці до бази даних Specify.',
  },
  startRevertDescription: {
    'en-us':
      'Rolling back the dataset will re-update the values, delete created records, and create new records',
    'de-ch':
      'Durch das Zurücksetzen des Datensatzes werden die Werte erneut aktualisiert, erstellte Datensätze gelöscht und neue Datensätze erstellt',
    'es-es':
      'Al revertir el conjunto de datos se volverán a actualizar los valores, se eliminarán los registros creados y se crearán nuevos registros.',
    'fr-fr':
      "La restauration de l'ensemble de données mettra à jour les valeurs, supprimera les enregistrements créés et créera de nouveaux enregistrements.",
    'pt-br':
      'Reverter o conjunto de dados atualizará novamente os valores, excluirá os registros criados e criará novos registros',
    'ru-ru':
      'Откат набора данных приведет к повторному обновлению значений, удалению созданных записей и созданию новых записей.',
    'uk-ua':
<<<<<<< HEAD
      'Відкат набору даних призведе до повторного оновлення значень, видалення створених записів та створення нових записів.',
=======
      'Відкат набору даних призведе до повторного оновлення значень, видалення створених записів та створення нових записів',
>>>>>>> 01787605
  },
  commitSuccessfulDescription: {
    'en-us':
      'Click on the "Results" button to see the number of records affected in each database table',
    'de-ch':
      'Klicken Sie auf die Schaltfläche „Ergebnisse“, um die Anzahl der betroffenen Datensätze in jeder Datenbanktabelle anzuzeigen',
    'es-es':
      'Haga clic en el botón "Resultados" para ver el número de registros afectados en cada tabla de la base de datos',
    'fr-fr':
      "Cliquez sur le bouton « Résultats » pour voir le nombre d'enregistrements affectés dans chaque table de base de données",
    'pt-br':
      'Clique no botão "Resultados" para ver o número de registros afetados em cada tabela do banco de dados',
    'ru-ru':
      'Нажмите кнопку «Результаты», чтобы увидеть количество затронутых записей в каждой таблице базы данных.',
    'uk-ua':
<<<<<<< HEAD
      'Натисніть кнопку «Результати», щоб побачити кількість записів, на які вплинула зміна, у кожній таблиці бази даних.',
=======
      'Натисніть кнопку «Результати», щоб побачити кількість записів, на які вплинула зміна, у кожній таблиці бази даних',
>>>>>>> 01787605
  },
  dateSetRevertDescription: {
    'en-us':
      'This rolled-back Data Set is saved, however, it cannot be edited. Please re-run the query',
    'de-ch':
      'Dieser zurückgesetzte Datensatz ist gespeichert, kann jedoch nicht bearbeitet werden. Bitte führen Sie die Abfrage erneut aus.',
    'es-es':
      'Este conjunto de datos revertido se ha guardado, pero no se puede editar. Vuelva a ejecutar la consulta.',
    'fr-fr':
      'Cet ensemble de données restauré est enregistré, mais non modifiable. Veuillez relancer la requête.',
    'pt-br':
      'Este conjunto de dados revertido foi salvo, mas não pode ser editado. Execute a consulta novamente.',
    'ru-ru':
      'Этот откатный набор данных сохранен, однако его нельзя редактировать. Пожалуйста, повторите запрос',
    'uk-ua':
<<<<<<< HEAD
      'Цей відкочений набір даних збережено, проте його не можна редагувати. Будь ласка, повторіть запит.',
=======
      'Цей відкочений набір даних збережено, проте його не можна редагувати. Будь ласка, повторіть запит',
>>>>>>> 01787605
  },
  committing: {
    'en-us': 'Committing',
    'de-ch': 'Festschreiben',
    'es-es': 'Comprometerse',
    'fr-fr': "S'engager",
    'pt-br': 'Comprometendo-se',
    'ru-ru': 'Совершение',
    'uk-ua': 'Здійснення',
  },
  beStatusCommit: {
    'en-us': 'Data Set Commit Status',
    'de-ch': 'Datensatz-Commit-Status',
    'es-es': 'Estado de confirmación del conjunto de datos',
    'fr-fr': "Statut de validation de l'ensemble de données",
    'pt-br': 'Status de confirmação do conjunto de dados',
    'ru-ru': 'Статус фиксации набора данных',
    'uk-ua': 'Стан фіксації набору даних',
  },
  startCommit: {
    'en-us': 'Begin Data Set Commit?',
    'de-ch': 'Mit der Datensatzfestschreibung beginnen?',
    'es-es': '¿Comenzar conjunto de datos? ¿Confirmar?',
    'fr-fr': "Commencer la validation de l'ensemble de données ?",
    'pt-br': 'Iniciar confirmação do conjunto de dados?',
    'ru-ru': 'Начать фиксацию набора данных?',
    'uk-ua': 'Почати фіксацію набору даних?',
  },
  commitErrors: {
    'en-us': 'Commit Failed due to Error Cells',
    'de-ch': 'Commit aufgrund von Fehlerzellen fehlgeschlagen',
    'es-es': 'Error de confirmación debido a celdas de error',
    'fr-fr': "Échec de la validation en raison de cellules d'erreur",
    'pt-br': 'Falha na confirmação devido a células de erro',
    'ru-ru': 'Фиксация не удалась из-за ошибок ячеек',
    'uk-ua': 'Не вдалося виконати фіксацію через комірки з помилками',
  },
  commitErrorsDescription: {
    'en-us': 'The Commit failed due to one or more cell value errors.',
    'de-ch':
      'Das Commit ist aufgrund eines oder mehrerer Zellenwertfehler fehlgeschlagen.',
    'es-es':
      'La confirmación falló debido a uno o más errores en el valor de la celda.',
    'fr-fr':
      "La validation a échoué en raison d'une ou plusieurs erreurs de valeur de cellule.",
    'pt-br':
      'A confirmação falhou devido a um ou mais erros de valor de célula.',
    'ru-ru':
      'Фиксация не удалась из-за одной или нескольких ошибок в значениях ячеек.',
    'uk-ua':
      'Фіксацію не вдалося виконати через одну або декілька помилок у значенні клітинки.',
  },
  commitCancelled: {
    'en-us': 'Commit Cancelled',
    'de-ch': 'Commit abgebrochen',
    'es-es': 'Confirmación cancelada',
    'fr-fr': 'Engagement annulé',
    'pt-br': 'Commit cancelado',
    'ru-ru': 'Фиксация отменена',
    'uk-ua': 'Зміна фіксації',
  },
  commitCancelledDescription: {
    'en-us': 'Commit Cancelled Description',
    'de-ch': 'Commit abgebrochen Beschreibung',
    'es-es': 'Descripción de confirmación cancelada',
    'fr-fr': "Description de l'engagement annulé",
    'pt-br': 'Descrição de confirmação cancelada',
    'ru-ru': 'Описание отмены фиксации',
    'uk-ua': 'Опис скасованого підтвердження',
  },
  commitSuccessful: {
    'en-us': 'Commit Completed with No Errors',
    'de-ch': 'Commit ohne Fehler abgeschlossen',
    'es-es': 'Confirmación completada sin errores',
    'fr-fr': 'Validation terminée sans erreur',
    'pt-br': 'Commit concluído sem erros',
    'ru-ru': 'Фиксация завершена без ошибок',
    'uk-ua': 'Коміт завершено без помилок',
  },
  batchEditRecordSetName: {
    'en-us': 'BE commit of "{dataSet:string}"',
    'de-ch': 'BE-Commit von „{dataSet:string}“',
    'es-es': 'Confirmación BE de "{dataSet:string}"',
    'fr-fr': 'Validation BE de « {dataSet:string} »',
    'pt-br': 'Confirmação BE de "{dataSet:string}"',
    'ru-ru': 'BE-коммит "{dataSet:string}"',
    'uk-ua': 'BE коміт "{dataSet:string}"',
  },
  deferForMatch: {
    'en-us': 'Use only visible fields for match',
    'de-ch': 'Nur sichtbare Felder für die Übereinstimmung verwenden',
    'es-es': 'Utilice únicamente campos visibles para la coincidencia',
    'fr-fr': 'Utiliser uniquement les champs visibles pour la correspondance',
    'pt-br': 'Use apenas campos visíveis para correspondência',
    'ru-ru': 'Использовать только видимые поля для сопоставления',
    'uk-ua': 'Використовувати лише видимі поля для збігу',
  },
  deferForMatchDescription: {
    'en-us':
      'If true, invisible database fields will not be used for matching. Default value is {default:boolean}',
    'de-ch':
      'Wenn diese Option aktiviert ist, werden unsichtbare Datenbankfelder nicht für den Abgleich verwendet. Der Standardwert ist {default:boolean}.',
    'es-es':
      'Si es verdadero, los campos invisibles de la base de datos no se usarán para la coincidencia. El valor predeterminado es {default:boolean}.',
    'fr-fr':
      'Si cette option est définie sur « true », les champs invisibles de la base de données ne seront pas utilisés pour la correspondance. La valeur par défaut est {default:boolean}.',
    'pt-br':
      'Se verdadeiro, os campos invisíveis do banco de dados não serão usados para correspondência. O valor padrão é {default:boolean}',
    'ru-ru':
      'Если true, невидимые поля базы данных не будут использоваться для сопоставления. Значение по умолчанию {default:boolean}',
    'uk-ua':
      'Якщо значення true, невидимі поля бази даних не використовуватимуться для зіставлення. Значення за замовчуванням — {default:boolean}',
  },
  deferForNullCheck: {
    'en-us': 'Use only visible fields for empty record check',
    'de-ch': 'Nur sichtbare Felder zur Prüfung leerer Datensätze verwenden',
    'es-es':
      'Utilice únicamente campos visibles para la verificación de registros vacíos',
    'fr-fr':
      'Utiliser uniquement les champs visibles pour la vérification des enregistrements vides',
    'pt-br': 'Use apenas campos visíveis para verificação de registros vazios',
    'ru-ru': 'Использовать только видимые поля для проверки пустых записей',
    'uk-ua': 'Використовуйте лише видимі поля для перевірки порожніх записів',
  },
  deferForNullCheckDescription: {
    'en-us':
      'If true, invisible database fields will not be used for determining whether the record is empty or not. Default value is {default: boolean}',
    'de-ch':
      'Wenn „true“, werden unsichtbare Datenbankfelder nicht zur Bestimmung verwendet, ob der Datensatz leer ist oder nicht. Der Standardwert ist {default: boolean}',
    'es-es':
      'Si es verdadero, los campos invisibles de la base de datos no se usarán para determinar si el registro está vacío. El valor predeterminado es {default: boolean}.',
    'fr-fr':
      "Si cette option est définie sur « true », les champs invisibles de la base de données ne seront pas utilisés pour déterminer si l'enregistrement est vide. La valeur par défaut est {default: boolean}.",
    'pt-br':
      'Se verdadeiro, os campos invisíveis do banco de dados não serão usados para determinar se o registro está vazio ou não. O valor padrão é {default: boolean}',
    'ru-ru':
      'Если true, невидимые поля базы данных не будут использоваться для определения того, пуста ли запись или нет. Значение по умолчанию — {default: boolean}',
    'uk-ua':
      'Якщо значення true, невидимі поля бази даних не використовуватимуться для визначення того, чи є запис порожнім. Значення за замовчуванням: {default: boolean}',
  },
  batchEditDisabled: {
    'en-us':
      'Batch Edit is disabled for system tables and scoping hierarchy tables',
    'de-ch':
      'Die Stapelbearbeitung ist für Systemtabellen und Bereichshierarchietabellen deaktiviert',
    'es-es':
      'La edición por lotes está deshabilitada para las tablas del sistema y las tablas de jerarquía de alcance',
    'fr-fr':
      "L'édition par lots est désactivée pour les tables système et les tables de hiérarchie de portée",
    'pt-br':
      'A edição em lote está desabilitada para tabelas de sistema e tabelas de hierarquia de escopo',
    'ru-ru':
      'Пакетное редактирование отключено для системных таблиц и таблиц иерархии области действия.',
    'uk-ua':
      'Пакетне редагування вимкнено для системних таблиць та таблиць ієрархії області видимості',
  },
  cannotEditAfterRollback: {
    'en-us':
      '(Batch Edit datasets cannot be edited after rollback - Read Only)',
    'de-ch':
      '(Datensätze mit Stapelbearbeitung können nach dem Rollback nicht bearbeitet werden – schreibgeschützt)',
    'es-es':
      '(Los conjuntos de datos de edición por lotes no se pueden editar después de la reversión: solo lectura)',
    'fr-fr':
      "(Les ensembles de données d'édition par lots ne peuvent pas être modifiés après la restauration - Lecture seule)",
    'pt-br':
      '(Os conjuntos de dados de edição em lote não podem ser editados após a reversão - Somente leitura)',
    'ru-ru':
      '(Пакетное редактирование наборов данных невозможно после отката — только чтение)',
    'uk-ua':
      '(Набори даних пакетного редагування не можна редагувати після відкату – лише для читання)',
  },
  enableRelationships: {
    'en-us': 'Enable relationships',
    'de-ch': 'Beziehungen aktivieren',
    'es-es': 'Habilitar relaciones',
    'fr-fr': 'Activer les relations',
    'pt-br': 'Habilitar relacionamentos',
    'ru-ru': 'Включить отношения',
    'uk-ua': "Увімкнути зв'язки",
  },
  enableRelationshipsDescription: {
    'en-us':
      'Allows batch editing relationships of the base table. Rollback is disabled when relationships are enabled',
    'de-ch':
      'Ermöglicht die Stapelbearbeitung von Beziehungen der Basistabelle. Rollback ist deaktiviert, wenn Beziehungen aktiviert sind.',
    'es-es':
      'Permite la edición por lotes de relaciones de la tabla base. La reversión está deshabilitada cuando las relaciones están habilitadas.',
    'fr-fr':
      'Permet la modification par lots des relations de la table de base. La restauration est désactivée lorsque les relations sont activées.',
    'pt-br':
      'Permite a edição em lote de relacionamentos da tabela base. O rollback é desabilitado quando os relacionamentos são habilitados.',
    'ru-ru':
      'Позволяет пакетное редактирование связей базовой таблицы. Откат отключен, если связи включены',
    'uk-ua':
<<<<<<< HEAD
      "Дозволяє пакетне редагування зв'язків базової таблиці. Відкат вимкнено, якщо зв'язки ввімкнено.",
=======
      "Дозволяє пакетне редагування зв'язків базової таблиці. Відкат вимкнено, якщо зв'язки ввімкнено",
>>>>>>> 01787605
  },
} as const);<|MERGE_RESOLUTION|>--- conflicted
+++ resolved
@@ -80,11 +80,7 @@
     'ru-ru':
       'Выбранные ранги найдены в нескольких деревьях. Выберите дерево(а) для пакетного редактирования с',
     'uk-ua':
-<<<<<<< HEAD
-      'Вибрані ранги знаходяться в кількох деревах. Виберіть дерево(а) для пакетного редагування.',
-=======
       'Вибрані ранги знаходяться в кількох деревах. Виберіть дерево(а) для пакетного редагування',
->>>>>>> 01787605
   },
   datasetName: {
     'en-us': '{queryName:string} {datePart:string}',
@@ -93,11 +89,7 @@
     'fr-fr': '{queryName:string} {datePart:string}',
     'pt-br': '{queryName:string} {datePart:string}',
     'ru-ru': '{queryName:string} {datePart:string}',
-<<<<<<< HEAD
     'uk-ua': '{queryName:string} {datePart:string}',
-=======
-    'uk-ua': "{queryName:string} {datePart:string}'",
->>>>>>> 01787605
   },
   errorInQuery: {
     'en-us': 'Following errors were found in the query',
@@ -199,11 +191,7 @@
     'ru-ru':
       'Откат набора данных приведет к повторному обновлению значений, удалению созданных записей и созданию новых записей.',
     'uk-ua':
-<<<<<<< HEAD
-      'Відкат набору даних призведе до повторного оновлення значень, видалення створених записів та створення нових записів.',
-=======
       'Відкат набору даних призведе до повторного оновлення значень, видалення створених записів та створення нових записів',
->>>>>>> 01787605
   },
   commitSuccessfulDescription: {
     'en-us':
@@ -219,11 +207,7 @@
     'ru-ru':
       'Нажмите кнопку «Результаты», чтобы увидеть количество затронутых записей в каждой таблице базы данных.',
     'uk-ua':
-<<<<<<< HEAD
-      'Натисніть кнопку «Результати», щоб побачити кількість записів, на які вплинула зміна, у кожній таблиці бази даних.',
-=======
       'Натисніть кнопку «Результати», щоб побачити кількість записів, на які вплинула зміна, у кожній таблиці бази даних',
->>>>>>> 01787605
   },
   dateSetRevertDescription: {
     'en-us':
@@ -239,11 +223,7 @@
     'ru-ru':
       'Этот откатный набор данных сохранен, однако его нельзя редактировать. Пожалуйста, повторите запрос',
     'uk-ua':
-<<<<<<< HEAD
-      'Цей відкочений набір даних збережено, проте його не можна редагувати. Будь ласка, повторіть запит.',
-=======
       'Цей відкочений набір даних збережено, проте його не можна редагувати. Будь ласка, повторіть запит',
->>>>>>> 01787605
   },
   committing: {
     'en-us': 'Committing',
@@ -439,10 +419,6 @@
     'ru-ru':
       'Позволяет пакетное редактирование связей базовой таблицы. Откат отключен, если связи включены',
     'uk-ua':
-<<<<<<< HEAD
-      "Дозволяє пакетне редагування зв'язків базової таблиці. Відкат вимкнено, якщо зв'язки ввімкнено.",
-=======
       "Дозволяє пакетне редагування зв'язків базової таблиці. Відкат вимкнено, якщо зв'язки ввімкнено",
->>>>>>> 01787605
   },
 } as const);