--- conflicted
+++ resolved
@@ -67,31 +67,6 @@
       'Наступні ранги будуть додані до запиту, щоб увімкнути пакетне редагування',
   },
   pickTreesToFilter: {
-<<<<<<< HEAD
-    'en-us':
-      'The selected rank(s) are found in multiple trees. Pick tree(s) to batch edit with',
-    'de-ch':
-      'Die ausgewählten Ränge sind in mehreren Bäumen vorhanden. Wählen Sie Bäume für die Stapelbearbeitung aus.',
-    'es-es':
-      'Los rangos seleccionados se encuentran en varios árboles. Seleccione los árboles para editarlos por lotes.',
-    'fr-fr':
-      'Les rangs sélectionnés se trouvent dans plusieurs arbres. Sélectionnez les arbres à modifier par lots.',
-    'pt-br':
-      'A(s) classificação(ões) selecionada(s) são encontradas em várias árvores. Selecione a(s) árvore(s) para edição em lote',
-    'ru-ru':
-      'Выбранные ранги найдены в нескольких деревьях. Выберите дерево(а) для пакетного редактирования с',
-    'uk-ua':
-      'Вибрані ранги знаходяться в кількох деревах. Виберіть дерево(а) для пакетного редагування.',
-  },
-  datasetName: {
-    'en-us': '{queryName:string} {datePart:string}',
-    'de-ch': '{queryName:string} {datePart:string}',
-    'es-es': '{queryName:string} {datePart:string}',
-    'fr-fr': '{queryName:string} {datePart:string}',
-    'pt-br': '{queryName:string} {datePart:string}',
-    'ru-ru': '{queryName:string} {datePart:string}',
-    'uk-ua': '{queryName:string} {datePart:string}',
-=======
     "en-us":
       "The selected rank(s) are found in multiple trees. Pick tree(s) to batch edit with",
     "de-ch":
@@ -115,7 +90,6 @@
     "pt-br": "{queryName:string} {datePart:string}",
     "ru-ru": "{queryName:string} {datePart:string}",
     "uk-ua": "{queryName:string} {datePart:string}'",
->>>>>>> 111967dc
   },
   errorInQuery: {
     'en-us': 'Following errors were found in the query',
@@ -212,21 +186,12 @@
       'Al revertir el conjunto de datos se volverán a actualizar los valores, se eliminarán los registros creados y se crearán nuevos registros.',
     'fr-fr':
       "La restauration de l'ensemble de données mettra à jour les valeurs, supprimera les enregistrements créés et créera de nouveaux enregistrements.",
-<<<<<<< HEAD
-    'pt-br':
-      'Reverter o conjunto de dados atualizará novamente os valores, excluirá os registros criados e criará novos registros',
-    'ru-ru':
-      'Откат набора данных приведет к повторному обновлению значений, удалению созданных записей и созданию новых записей.',
-    'uk-ua':
-      'Відкат набору даних призведе до повторного оновлення значень, видалення створених записів та створення нових записів.',
-=======
     "pt-br":
       "Reverter o conjunto de dados atualizará novamente os valores, excluirá os registros criados e criará novos registros",
     "ru-ru":
       "Откат набора данных приведет к повторному обновлению значений, удалению созданных записей и созданию новых записей.",
     "uk-ua":
       "Відкат набору даних призведе до повторного оновлення значень, видалення створених записів та створення нових записів",
->>>>>>> 111967dc
   },
   commitSuccessfulDescription: {
     'en-us':
@@ -239,28 +204,6 @@
       "Cliquez sur le bouton « Résultats » pour voir le nombre d'enregistrements affectés dans chaque table de base de données",
     'pt-br':
       'Clique no botão "Resultados" para ver o número de registros afetados em cada tabela do banco de dados',
-<<<<<<< HEAD
-    'ru-ru':
-      'Нажмите кнопку «Результаты», чтобы увидеть количество затронутых записей в каждой таблице базы данных.',
-    'uk-ua':
-      'Натисніть кнопку «Результати», щоб побачити кількість записів, на які вплинула зміна, у кожній таблиці бази даних.',
-  },
-  dateSetRevertDescription: {
-    'en-us':
-      'This rolled-back Data Set is saved, however, it cannot be edited. Please re-run the query',
-    'de-ch':
-      'Dieser zurückgesetzte Datensatz ist gespeichert, kann jedoch nicht bearbeitet werden. Bitte führen Sie die Abfrage erneut aus.',
-    'es-es':
-      'Este conjunto de datos revertido se ha guardado, pero no se puede editar. Vuelva a ejecutar la consulta.',
-    'fr-fr':
-      'Cet ensemble de données restauré est enregistré, mais non modifiable. Veuillez relancer la requête.',
-    'pt-br':
-      'Este conjunto de dados revertido foi salvo, mas não pode ser editado. Execute a consulta novamente.',
-    'ru-ru':
-      'Этот откатный набор данных сохранен, однако его нельзя редактировать. Пожалуйста, повторите запрос',
-    'uk-ua':
-      'Цей відкочений набір даних збережено, проте його не можна редагувати. Будь ласка, повторіть запит.',
-=======
     "ru-ru":
       "Нажмите кнопку «Результаты», чтобы увидеть количество затронутых записей в каждой таблице базы данных.",
     "uk-ua":
@@ -281,7 +224,6 @@
       "Этот откатный набор данных сохранен, однако его нельзя редактировать. Пожалуйста, повторите запрос",
     "uk-ua":
       "Цей відкочений набір даних збережено, проте його не можна редагувати. Будь ласка, повторіть запит",
->>>>>>> 111967dc
   },
   committing: {
     'en-us': 'Committing',
@@ -464,22 +406,6 @@
     'uk-ua': "Увімкнути зв'язки",
   },
   enableRelationshipsDescription: {
-<<<<<<< HEAD
-    'en-us':
-      'Allows batch editing relationships of the base table. Rollback is disabled when relationships are enabled',
-    'de-ch':
-      'Ermöglicht die Stapelbearbeitung von Beziehungen der Basistabelle. Rollback ist deaktiviert, wenn Beziehungen aktiviert sind.',
-    'es-es':
-      'Permite la edición por lotes de relaciones de la tabla base. La reversión está deshabilitada cuando las relaciones están habilitadas.',
-    'fr-fr':
-      'Permet la modification par lots des relations de la table de base. La restauration est désactivée lorsque les relations sont activées.',
-    'pt-br':
-      'Permite a edição em lote de relacionamentos da tabela base. O rollback é desabilitado quando os relacionamentos são habilitados.',
-    'ru-ru':
-      'Позволяет пакетное редактирование связей базовой таблицы. Откат отключен, если связи включены',
-    'uk-ua':
-      "Дозволяє пакетне редагування зв'язків базової таблиці. Відкат вимкнено, якщо зв'язки ввімкнено.",
-=======
     "en-us":
       "Allows batch editing relationships of the base table. Rollback is disabled when relationships are enabled",
     "de-ch":
@@ -494,6 +420,5 @@
       "Позволяет пакетное редактирование связей базовой таблицы. Откат отключен, если связи включены",
     "uk-ua":
       "Дозволяє пакетне редагування зв'язків базової таблиці. Відкат вимкнено, якщо зв'язки ввімкнено",
->>>>>>> 111967dc
   },
 } as const);