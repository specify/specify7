/**
 * Localization strings used for displaying Attachments
 *
 * @module
 */

import { createDictionary } from './utils';

export const batchEditText = createDictionary({
  batchEdit: {
    'en-us': 'Batch Edit',
    'de-ch': 'Stapelbearbeitung',
    'es-es': 'Edición por lotes',
    'fr-fr': 'Modification par lots',
    'pt-br': 'Edição em lote',
    'ru-ru': 'Пакетное редактирование',
    'uk-ua': 'Пакетне редагування',
  },
  batchEditPrefs: {
    'en-us': 'Batch Edit Preferences',
    'de-ch': 'Stapelbearbeitungseinstellungen',
    'es-es': 'Preferencias de edición por lotes',
    'fr-fr': "Préférences d'édition par lots",
    'pt-br': 'Preferências de edição em lote',
    'ru-ru': 'Пакетное редактирование настроек',
    'uk-ua': 'Налаштування пакетного редагування',
  },
  numberOfRecords: {
    'en-us': 'Number of records selected from the query',
    'de-ch': 'Anzahl der aus der Abfrage ausgewählten Datensätze',
    'es-es': 'Número de registros seleccionados de la consulta',
    'fr-fr': "Nombre d'enregistrements sélectionnés à partir de la requête",
    'pt-br': 'Número de registros selecionados da consulta',
    'ru-ru': 'Количество записей, выбранных из запроса',
    'uk-ua': 'Кількість записів, вибраних із запиту',
  },
  removeField: {
    'en-us':
      'Field not supported for batch edit. Either remove the field, or make it hidden.',
    'de-ch':
      'Feld wird für die Stapelbearbeitung nicht unterstützt. Entfernen Sie das Feld oder blenden Sie es aus.',
    'es-es':
      'Campo no compatible con la edición por lotes. Elimínelo u ocúltelo.',
    'fr-fr':
      'Champ non pris en charge pour la modification par lots. Supprimez le champ ou masquez-le.',
    'pt-br':
      'Campo não suportado para edição em lote. Remova o campo ou oculte-o.',
    'ru-ru':
      'Поле не поддерживается для пакетного редактирования. Удалите поле или сделайте его скрытым.',
    'uk-ua':
      'Поле не підтримується для пакетного редагування. Видаліть поле або приховайте його.',
  },
  addTreeRank: {
    'en-us':
      'The following ranks will be added to the query to enable batch editing',
    'de-ch':
      'Die folgenden Ränge werden der Abfrage hinzugefügt, um die Stapelbearbeitung zu ermöglichen',
    'es-es':
      'Los siguientes rangos se agregarán a la consulta para permitir la edición por lotes',
    'fr-fr':
      "Les rangs suivants seront ajoutés à la requête pour permettre l'édition par lots",
    'pt-br':
      'As seguintes classificações serão adicionadas à consulta para permitir a edição em lote',
    'ru-ru':
      'Следующие ранги будут добавлены в запрос для обеспечения пакетного редактирования',
    'uk-ua':
      'Наступні ранги будуть додані до запиту, щоб увімкнути пакетне редагування',
  },
  pickTreesToFilter: {
    'en-us':
      'The selected rank(s) are found in multiple trees. Pick tree(s) to batch edit with',
    'de-ch':
      'Die ausgewählten Ränge sind in mehreren Bäumen vorhanden. Wählen Sie Bäume für die Stapelbearbeitung aus.',
    'es-es':
      'Los rangos seleccionados se encuentran en varios árboles. Seleccione los árboles para editarlos por lotes.',
    'fr-fr':
      'Les rangs sélectionnés se trouvent dans plusieurs arbres. Sélectionnez les arbres à modifier par lots.',
    'pt-br':
      'A(s) classificação(ões) selecionada(s) são encontradas em várias árvores. Selecione a(s) árvore(s) para edição em lote',
    'ru-ru':
      'Выбранные ранги найдены в нескольких деревьях. Выберите деревья для пакетного редактирования.',
    'uk-ua':
      'Вибрані ранги знаходяться в кількох деревах. Виберіть дерево(а) для пакетного редагування',
  },
  datasetName: {
    'en-us': '{queryName:string} {datePart:string}',
    'de-ch': '{queryName:string} {datePart:string}',
    'es-es': '{queryName:string} {datePart:string}',
    'fr-fr': '{queryName:string} {datePart:string}',
    'pt-br': '{queryName:string} {datePart:string}',
    'ru-ru': '{queryName:string} {datePart:string}',
    'uk-ua': "{queryName:string} {datePart:string}'",
  },
  errorInQuery: {
    'en-us': 'Following errors were found in the query',
    'de-ch': 'Folgende Fehler wurden in der Abfrage gefunden',
    'es-es': 'Se encontraron los siguientes errores en la consulta',
    'fr-fr': 'Les erreurs suivantes ont été trouvées dans la requête',
    'pt-br': 'Os seguintes erros foram encontrados na consulta',
    'ru-ru': 'В запросе обнаружены следующие ошибки:',
    'uk-ua': 'У запиті виявлено такі помилки',
  },
  missingRanksInQuery: {
    'en-us': 'Query requires additional ranks for batch editing',
    'de-ch': 'Abfrage erfordert zusätzliche Ränge für die Stapelbearbeitung',
    'es-es':
      'La consulta requiere rangos adicionales para la edición por lotes',
    'fr-fr':
      "La requête nécessite des rangs supplémentaires pour l'édition par lots",
    'pt-br': 'A consulta requer classificações adicionais para edição em lote',
    'ru-ru':
      'Запрос требует дополнительных рангов для пакетного редактирования',
    'uk-ua': 'Запит потребує додаткових рангів для пакетного редагування',
  },
  createUpdateDataSetInstructions: {
    'en-us': 'Use the query builder to make a new batch edit dataset',
    'de-ch':
      'Verwenden Sie den Abfrage-Generator, um einen neuen Datensatz zur Stapelbearbeitung zu erstellen',
    'es-es':
      'Utilice el generador de consultas para crear un nuevo conjunto de datos de edición por lotes',
    'fr-fr':
      "Utilisez le générateur de requêtes pour créer un nouvel ensemble de données d'édition par lots",
    'pt-br':
      'Use o construtor de consultas para criar um novo conjunto de dados de edição em lote',
    'ru-ru':
      'Используйте конструктор запросов для создания нового набора данных для пакетного редактирования.',
    'uk-ua':
      'Використовуйте конструктор запитів для створення нового набору даних для пакетного редагування',
  },
  showRollback: {
    'en-us': 'Show rollback button',
    'de-ch': 'Rollback-Schaltfläche anzeigen',
    'es-es': 'Mostrar botón para revertir',
    'fr-fr': 'Afficher le bouton de restauration',
    'pt-br': 'Mostrar botão de reversão',
    'ru-ru': 'Показать кнопку отката',
    'uk-ua': 'Показати кнопку відкату',
  },
  showRollbackDescription: {
    'en-us':
      'Rollback in Batch Edit is an experimental feature. This preference will hide the button',
    'de-ch':
      'Rollback in der Stapelbearbeitung ist eine experimentelle Funktion. Diese Einstellung blendet die Schaltfläche',
    'es-es':
      'Revertir en la edición por lotes es una función experimental. Esta preferencia ocultará el botón.',
    'fr-fr':
      'La restauration par lot est une fonctionnalité expérimentale. Cette préférence masquera le bouton.',
    'pt-br':
      'Reverter na Edição em Lote é um recurso experimental. Esta preferência ocultará o botão',
    'ru-ru':
      'Откат в пакетном редактировании — экспериментальная функция. Эта настройка скроет кнопку.',
    'uk-ua':
      'Відкат у пакетному редагуванні – це експериментальна функція. Цей параметр приховає кнопку',
  },
  commit: {
    'en-us': 'Commit',
    'de-ch': 'Begehen',
    'es-es': 'Comprometerse',
    'fr-fr': 'Commettre',
    'pt-br': 'Comprometer-se',
    'ru-ru': 'Совершить',
    'uk-ua': 'Здійснити',
  },
  startCommitDescription: {
    'en-us':
      'Commiting the Data Set will update, add, and delete the data from the spreadsheet to the  Specify database.',
    'de-ch':
      'Durch das Übernehmen des Datensatzes werden die Daten aus der Tabelle in der angegebenen Datenbank aktualisiert, hinzugefügt und gelöscht.',
    'es-es':
      'Al confirmar el conjunto de datos, se actualizarán, agregarán y eliminarán los datos de la hoja de cálculo en la base de datos Especificar.',
    'fr-fr':
      "La validation de l'ensemble de données mettra à jour, ajoutera et supprimera les données de la feuille de calcul dans la base de données Spécifier.",
    'pt-br':
      'A confirmação do conjunto de dados atualizará, adicionará e excluirá os dados da planilha para o banco de dados Specify.',
    'ru-ru':
      'При фиксации набора данных данные будут обновляться, добавляться и удаляться из электронной таблицы в базе данных Specify.',
    'uk-ua':
      'Запис набору даних призведе до оновлення, додавання та видалення даних з електронної таблиці до бази даних Specify.',
  },
  startRevertDescription: {
    'en-us':
      'Rolling back the dataset will re-update the values, delete created records, and create new records',
    'de-ch':
      'Durch das Zurücksetzen des Datensatzes werden die Werte erneut aktualisiert, erstellte Datensätze gelöscht und neue Datensätze erstellt',
    'es-es':
      'Al revertir el conjunto de datos se volverán a actualizar los valores, se eliminarán los registros creados y se crearán nuevos registros.',
    'fr-fr':
      "La restauration de l'ensemble de données mettra à jour les valeurs, supprimera les enregistrements créés et créera de nouveaux enregistrements.",
    'pt-br':
      'Reverter o conjunto de dados atualizará novamente os valores, excluirá os registros criados e criará novos registros',
    'ru-ru':
      'Откат набора данных приведет к повторному обновлению значений, удалению созданных записей и созданию новых записей.',
    'uk-ua':
      'Відкат набору даних призведе до повторного оновлення значень, видалення створених записів та створення нових записів',
  },
  commitSuccessfulDescription: {
    'en-us':
      'Click on the "Results" button to see the number of records affected in each database table',
    'de-ch':
      'Klicken Sie auf die Schaltfläche „Ergebnisse“, um die Anzahl der betroffenen Datensätze in jeder Datenbanktabelle anzuzeigen',
    'es-es':
      'Haga clic en el botón "Resultados" para ver el número de registros afectados en cada tabla de la base de datos',
    'fr-fr':
      "Cliquez sur le bouton « Résultats » pour voir le nombre d'enregistrements affectés dans chaque table de base de données",
    'pt-br':
      'Clique no botão "Resultados" para ver o número de registros afetados em cada tabela do banco de dados',
    'ru-ru':
      'Нажмите кнопку «Результаты», чтобы увидеть количество затронутых записей в каждой таблице базы данных.',
    'uk-ua':
      'Натисніть кнопку «Результати», щоб побачити кількість записів, на які вплинула зміна, у кожній таблиці бази даних',
  },
  dateSetRevertDescription: {
    'en-us':
      'This rolled-back Data Set is saved, however, it cannot be edited. Please re-run the query',
    'de-ch':
      'Dieser zurückgesetzte Datensatz ist gespeichert, kann jedoch nicht bearbeitet werden. Bitte führen Sie die Abfrage erneut aus.',
    'es-es':
      'Este conjunto de datos revertido se ha guardado, pero no se puede editar. Vuelva a ejecutar la consulta.',
    'fr-fr':
      'Cet ensemble de données restauré est enregistré, mais non modifiable. Veuillez relancer la requête.',
    'pt-br':
      'Este conjunto de dados revertido foi salvo, mas não pode ser editado. Execute a consulta novamente.',
    'ru-ru':
      'Этот откатенный набор данных сохранён, однако его нельзя редактировать. Пожалуйста, выполните запрос повторно.',
    'uk-ua':
      'Цей відкочений набір даних збережено, проте його не можна редагувати. Будь ласка, повторіть запит',
  },
  committing: {
    'en-us': 'Committing',
    'de-ch': 'Festschreiben',
    'es-es': 'Comprometerse',
    'fr-fr': "S'engager",
    'pt-br': 'Comprometendo-se',
    'ru-ru': 'Совершение',
    'uk-ua': 'Здійснення',
  },
  beStatusCommit: {
    'en-us': 'Data Set Commit Status',
    'de-ch': 'Datensatz-Commit-Status',
    'es-es': 'Estado de confirmación del conjunto de datos',
    'fr-fr': "Statut de validation de l'ensemble de données",
    'pt-br': 'Status de confirmação do conjunto de dados',
    'ru-ru': 'Статус фиксации набора данных',
    'uk-ua': 'Стан фіксації набору даних',
  },
  startCommit: {
    'en-us': 'Begin Data Set Commit?',
    'de-ch': 'Mit der Datensatzfestschreibung beginnen?',
    'es-es': '¿Comenzar conjunto de datos? ¿Confirmar?',
    'fr-fr': "Commencer la validation de l'ensemble de données ?",
    'pt-br': 'Iniciar confirmação do conjunto de dados?',
    'ru-ru': 'Начать фиксацию набора данных?',
    'uk-ua': 'Почати фіксацію набору даних?',
  },
  commitErrors: {
    'en-us': 'Commit Failed due to Error Cells',
    'de-ch': 'Commit aufgrund von Fehlerzellen fehlgeschlagen',
    'es-es': 'Error de confirmación debido a celdas de error',
    'fr-fr': "Échec de la validation en raison de cellules d'erreur",
    'pt-br': 'Falha na confirmação devido a células de erro',
    'ru-ru': 'Фиксация не удалась из-за ошибок в ячейках',
    'uk-ua': 'Не вдалося виконати фіксацію через комірки з помилками',
  },
  commitErrorsDescription: {
    'en-us': 'The Commit failed due to one or more cell value errors.',
    'de-ch':
      'Das Commit ist aufgrund eines oder mehrerer Zellenwertfehler fehlgeschlagen.',
    'es-es':
      'La confirmación falló debido a uno o más errores de valor de celda.',
    'fr-fr':
      'La validation a échoué en raison d’une ou plusieurs erreurs de valeur de cellule.',
    'pt-br':
      'A confirmação falhou devido a um ou mais erros de valor de célula.',
    'ru-ru':
      'Фиксация не удалась из-за одной или нескольких ошибок значений ячеек.',
    'uk-ua':
      'Фіксацію не вдалося виконати через одну або декілька помилок у значенні клітинки.',
  },
  commitCancelled: {
    'en-us': 'Commit Cancelled',
    'de-ch': 'Commit abgebrochen',
    'es-es': 'Confirmación cancelada',
    'fr-fr': 'Engagement annulé',
    'pt-br': 'Commit cancelado',
    'ru-ru': 'Фиксация отменена',
    'uk-ua': 'Зміна фіксації',
  },
  commitCancelledDescription: {
    'en-us': 'Commit Cancelled Description',
    'de-ch': 'Commit abgebrochen Beschreibung',
    'es-es': 'Descripción de confirmación cancelada',
    'fr-fr': "Description de l'engagement annulé",
    'pt-br': 'Descrição de confirmação cancelada',
    'ru-ru': 'Описание отмены фиксации',
    'uk-ua': 'Опис скасованого підтвердження',
  },
  commitSuccessful: {
    'en-us': 'Commit Completed with No Errors',
    'de-ch': 'Commit ohne Fehler abgeschlossen',
    'es-es': 'Confirmación completada sin errores',
    'fr-fr': 'Validation terminée sans erreur',
    'pt-br': 'Commit concluído sem erros',
    'ru-ru': 'Фиксация завершена без ошибок',
    'uk-ua': 'Коміт завершено без помилок',
  },
  batchEditRecordSetName: {
    'en-us': 'BE commit of "{dataSet:string}"',
    'de-ch': 'BE-Commit von „{dataSet:string}“',
    'es-es': 'Confirmación BE de "{dataSet:string}"',
    'fr-fr': 'Validation BE de « {dataSet:string} »',
    'pt-br': 'SEJA commit de "{dataSet:string}"',
<<<<<<< HEAD
    'ru-ru': 'BE-коммит «{dataSet:string}»',
=======
    'ru-ru': 'BE-коммит "{dataSet:string}"',
>>>>>>> 74bbc7b3
    'uk-ua': 'BE коміт "{dataSet:string}"',
  },
  deferForMatch: {
    'en-us': 'Use only visible fields for match',
    'de-ch': 'Nur sichtbare Felder für den Abgleich verwenden',
    'es-es': 'Utilice únicamente campos visibles para la coincidencia',
    'fr-fr': 'Utiliser uniquement les champs visibles pour la correspondance',
    'pt-br': 'Use apenas campos visíveis para correspondência',
    'ru-ru': 'Использовать только видимые поля для сопоставления',
    'uk-ua': 'Використовувати лише видимі поля для збігу',
  },
  deferForMatchDescription: {
    'en-us':
      'If true, invisible database fields will not be used for matching. Default value is {default:boolean}',
    'de-ch':
      'Wenn diese Option aktiviert ist, werden unsichtbare Datenbankfelder nicht für den Abgleich verwendet. Der Standardwert ist {default:boolean}.',
    'es-es':
      'Si es verdadero, los campos invisibles de la base de datos no se usarán para la coincidencia. El valor predeterminado es {default:boolean}.',
    'fr-fr':
<<<<<<< HEAD
      'Si cette option est définie sur « true », les champs invisibles de la base de données ne seront pas utilisés pour la correspondance. La valeur par défaut est {default:boolean}.',
=======
      'Si cette option est définie sur « vrai », les champs invisibles de la base de données ne seront pas utilisés pour la correspondance. La valeur par défaut est {default:boolean}.',
>>>>>>> 74bbc7b3
    'pt-br':
      'Se verdadeiro, os campos invisíveis do banco de dados não serão usados para correspondência. O valor padrão é {default:boolean}',
    'ru-ru':
      'Если задано значение true, невидимые поля базы данных не будут использоваться для сопоставления. Значение по умолчанию: {default:boolean}.',
    'uk-ua':
      'Якщо значення true, невидимі поля бази даних не використовуватимуться для зіставлення. Значення за замовчуванням — {default:boolean}',
  },
  deferForNullCheck: {
    'en-us': 'Use only visible fields for empty record check',
    'de-ch':
      'Nur sichtbare Felder für die Prüfung auf leere Datensätze verwenden',
    'es-es':
      'Utilice sólo campos visibles para la verificación de registros vacíos',
    'fr-fr':
      'Utiliser uniquement les champs visibles pour la vérification des enregistrements vides',
    'pt-br': 'Use somente campos visíveis para verificação de registros vazios',
    'ru-ru': 'Использовать только видимые поля для проверки пустых записей',
    'uk-ua': 'Використовуйте лише видимі поля для перевірки порожніх записів',
  },
  deferForNullCheckDescription: {
    'en-us':
      'If true, invisible database fields will not be used for determining whether the record is empty or not. Default value is {default: boolean}',
    'de-ch':
      'Wenn diese Option aktiviert ist, werden unsichtbare Datenbankfelder nicht zur Bestimmung verwendet, ob der Datensatz leer ist oder nicht. Der Standardwert ist {default: boolean}',
    'es-es':
      'Si es verdadero, los campos invisibles de la base de datos no se usarán para determinar si el registro está vacío. El valor predeterminado es {default: boolean}.',
    'fr-fr':
      "Si cette option est définie sur « true », les champs invisibles de la base de données ne seront pas utilisés pour déterminer si l'enregistrement est vide. La valeur par défaut est {default: boolean}.",
    'pt-br':
      'Se verdadeiro, os campos invisíveis do banco de dados não serão usados para determinar se o registro está vazio ou não. O valor padrão é {default: boolean}',
    'ru-ru':
      'Если задано значение true, невидимые поля базы данных не будут использоваться для определения того, пуста ли запись. Значение по умолчанию: {default: boolean}',
    'uk-ua':
      'Якщо значення true, невидимі поля бази даних не використовуватимуться для визначення того, чи є запис порожнім. Значення за замовчуванням: {default: boolean}',
  },
  batchEditDisabled: {
    'en-us':
      'Batch Edit is disabled for system tables and scoping hierarchy tables',
    'de-ch':
      'Die Stapelbearbeitung ist für Systemtabellen und Bereichshierarchietabellen deaktiviert',
    'es-es':
      'La edición por lotes está deshabilitada para las tablas del sistema y las tablas de jerarquía de alcance',
    'fr-fr':
      "L'édition par lots est désactivée pour les tables système et les tables de hiérarchie de portée",
    'pt-br':
      'A edição em lote está desabilitada para tabelas do sistema e tabelas de hierarquia de escopo',
    'ru-ru':
      'Пакетное редактирование отключено для системных таблиц и таблиц иерархии области действия.',
    'uk-ua':
      'Пакетне редагування вимкнено для системних таблиць та таблиць ієрархії області видимості',
  },
  cannotEditAfterRollback: {
    'en-us':
      '(Batch Edit datasets cannot be edited after rollback - Read Only)',
    'de-ch':
      '(Datensätze mit Stapelbearbeitung können nach dem Rollback nicht bearbeitet werden – schreibgeschützt)',
    'es-es':
      '(Los conjuntos de datos de edición por lotes no se pueden editar después de una reversión: solo lectura)',
    'fr-fr':
      "(Les ensembles de données d'édition par lots ne peuvent pas être modifiés après la restauration - Lecture seule)",
    'pt-br':
      '(Os conjuntos de dados de edição em lote não podem ser editados após a reversão - Somente leitura)',
    'ru-ru':
      '(Пакетное редактирование наборов данных невозможно после отката — только для чтения)',
    'uk-ua':
      '(Набори даних пакетного редагування не можна редагувати після відкату – лише для читання)',
  },
  enableRelationships: {
    'en-us': 'Enable relationships',
    'de-ch': 'Beziehungen aktivieren',
    'es-es': 'Habilitar relaciones',
    'fr-fr': 'Activer les relations',
    'pt-br': 'Habilitar relacionamentos',
    'ru-ru': 'Включить отношения',
    'uk-ua': "Увімкнути зв'язки",
  },
  enableRelationshipsDescription: {
    'en-us':
      'Allows batch editing relationships of the base table. Rollback is disabled when relationships are enabled',
    'de-ch':
      'Ermöglicht die Stapelbearbeitung von Beziehungen der Basistabelle. Rollback ist deaktiviert, wenn Beziehungen aktiviert sind',
    'es-es':
      'Permite la edición por lotes de relaciones de la tabla base. La reversión está deshabilitada cuando las relaciones están habilitadas.',
    'fr-fr':
      'Permet la modification par lots des relations de la table de base. La restauration est désactivée lorsque les relations sont activées.',
    'pt-br':
      'Permite a edição em lote de relacionamentos da tabela base. A reversão é desabilitada quando os relacionamentos são habilitados.',
    'ru-ru':
      'Позволяет пакетно редактировать связи базовой таблицы. Откат отключается при включении связей.',
    'uk-ua':
      "Дозволяє пакетне редагування зв'язків базової таблиці. Відкат вимкнено, якщо зв'язки ввімкнено",
  },
  commitDataSet: {
    'en-us': 'Commit Data Set',
    'de-ch': 'Datensatz festschreiben',
    'es-es': 'Confirmar conjunto de datos',
    'fr-fr': "Valider l'ensemble de données",
    'pt-br': 'Conjunto de dados de confirmação',
    'ru-ru': 'Зафиксировать набор данных',
    'uk-ua': 'Набір даних для фіксації',
  },
  warningBatchEditText: {
    'en-us':
      'Before proceeding, please note that the following action may interrupt other users. This action may cause delays or temporary unavailability of certain features for Specify users. Please consider the impact on their experience. This action cannot be undone',
    'de-ch':
      'Bevor Sie fortfahren, beachten Sie bitte, dass die folgende Aktion andere Benutzer unterbrechen kann. Diese Aktion kann zu Verzögerungen oder zur vorübergehenden Nichtverfügbarkeit bestimmter Funktionen für Specify-Benutzer führen. Bitte bedenken Sie die Auswirkungen auf deren Benutzererfahrung. Diese Aktion kann nicht rückgängig gemacht werden.',
    'es-es':
      'Antes de continuar, tenga en cuenta que la siguiente acción podría interrumpir a otros usuarios. Esta acción podría causar retrasos o la indisponibilidad temporal de ciertas funciones para los usuarios de Specify. Tenga en cuenta el impacto en su experiencia. Esta acción no se puede deshacer.',
    'fr-fr':
      "Avant de continuer, veuillez noter que l'action suivante peut interrompre l'utilisation d'autres utilisateurs. Elle peut entraîner des retards ou une indisponibilité temporaire de certaines fonctionnalités pour les utilisateurs spécifiés. Veuillez tenir compte de l'impact sur leur expérience. Cette action est irréversible.",
    'pt-br':
      'Antes de prosseguir, observe que a ação a seguir pode interromper outros usuários. Esta ação pode causar atrasos ou indisponibilidade temporária de determinados recursos para usuários específicos. Considere o impacto na experiência deles. Esta ação não pode ser desfeita.',
    'ru-ru':
      'Прежде чем продолжить, обратите внимание, что следующее действие может помешать другим пользователям. Это действие может привести к задержкам или временной недоступности некоторых функций для пользователей Specify. Пожалуйста, учтите это влияние на их работу. Это действие не может быть отменено.',
    'uk-ua':
      'Перш ніж продовжити, зверніть увагу, що наступна дія може перешкодити іншим користувачам. Ця дія може спричинити затримки або тимчасову недоступність певних функцій для певних користувачів. Будь ласка, врахуйте вплив на їхній досвід. Цю дію не можна скасувати',
  },
} as const);<|MERGE_RESOLUTION|>--- conflicted
+++ resolved
@@ -309,11 +309,7 @@
     'es-es': 'Confirmación BE de "{dataSet:string}"',
     'fr-fr': 'Validation BE de « {dataSet:string} »',
     'pt-br': 'SEJA commit de "{dataSet:string}"',
-<<<<<<< HEAD
-    'ru-ru': 'BE-коммит «{dataSet:string}»',
-=======
     'ru-ru': 'BE-коммит "{dataSet:string}"',
->>>>>>> 74bbc7b3
     'uk-ua': 'BE коміт "{dataSet:string}"',
   },
   deferForMatch: {
@@ -333,11 +329,7 @@
     'es-es':
       'Si es verdadero, los campos invisibles de la base de datos no se usarán para la coincidencia. El valor predeterminado es {default:boolean}.',
     'fr-fr':
-<<<<<<< HEAD
-      'Si cette option est définie sur « true », les champs invisibles de la base de données ne seront pas utilisés pour la correspondance. La valeur par défaut est {default:boolean}.',
-=======
       'Si cette option est définie sur « vrai », les champs invisibles de la base de données ne seront pas utilisés pour la correspondance. La valeur par défaut est {default:boolean}.',
->>>>>>> 74bbc7b3
     'pt-br':
       'Se verdadeiro, os campos invisíveis do banco de dados não serão usados para correspondência. O valor padrão é {default:boolean}',
     'ru-ru':
