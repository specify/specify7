--- conflicted
+++ resolved
@@ -151,7 +151,6 @@
     'uk-ua': 'Форматери записів',
     'de-ch': 'Datensatz-Formatierer',
   },
-<<<<<<< HEAD
   formatter: {
     'en-us': 'Formatter',
     'ru-ru': 'Форматировщик',
@@ -194,7 +193,7 @@
   },
   duplicateFormatters: {
     'en-us': 'Formatter names must be unique',
-=======
+  },
   searchDialogDefinitions: {
     'en-us': 'Search Dialog Definitions',
     'ru-ru': 'Макеты диалогового окна поиска',
@@ -202,7 +201,6 @@
     'fr-fr': 'Définitions de la boîte de dialogue de recherche',
     'uk-ua': 'Визначення діалогових вікон пошуку',
     'de-ch': 'Suchdialog-Definitionen',
->>>>>>> d0d280dc
   },
   dataEntryTables: {
     'en-us': 'Data Entry Tables',
