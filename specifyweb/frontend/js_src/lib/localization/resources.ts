/**
 * Localization strings for app resources
 *
 * @module
 */

import { createDictionary } from './utils';

// Refer to "Guidelines for Programmers" in ./README.md before editing this file

export const resourcesText = createDictionary({
  appResources: {
    'en-us': 'App Resources',
    'ru-ru': 'Ресурсы приложений',
    'es-es': 'Recursos de la aplicación',
    'fr-fr': "Ressources de l'application",
    'uk-ua': 'Ресурси програми',
    'de-ch': 'App Ressourcen',
  },
  formDefinition: {
    'en-us': 'Form Definition',
    'ru-ru': 'Определение формы',
    'es-es': 'Definición de formulario',
    'fr-fr': 'Définition du formulaire',
    'uk-ua': 'Визначення форми',
    'de-ch': 'Formular Definition',
  },
  formDefinitions: {
    'en-us': 'Form Definition',
    'ru-ru': 'Определение формы',
    'es-es': 'Definición de formulario',
    'fr-fr': 'Définition du formulaire',
    'uk-ua': 'Визначення форми',
    'de-ch': 'Formulardefinition',
  },
  loadFile: {
    'en-us': 'Load File',
    'ru-ru': 'Загрузить файл',
    'es-es': 'Cargar archivo',
    'fr-fr': 'Fichier de chargement',
    'uk-ua': 'Завантажити файл',
    'de-ch': 'Datei Laden',
  },
  globalResources: {
    'en-us': 'Global Resources',
    'ru-ru': 'Глобальные ресурсы',
    'es-es': 'Recursos globales',
    'fr-fr': 'Ressources mondiales',
    'uk-ua': 'Глобальні ресурси',
    'de-ch': 'Globale Ressourcen',
  },
  disciplineResources: {
    'en-us': 'Discipline Resources',
    'ru-ru': 'Дисциплинарные ресурсы',
    'es-es': 'Recursos de disciplina',
    'fr-fr': 'Ressources disciplinaires',
    'uk-ua': 'Дисциплінарні ресурси',
    'de-ch': 'Disziplin-Ressourcen',
  },
  type: {
    'en-us': 'Type',
    'ru-ru': 'Тип',
    'es-es': 'Tipo',
    'fr-fr': 'Taper',
    'uk-ua': 'Тип',
    'de-ch': 'Typ',
  },
  userTypes: {
    'en-us': 'User Types',
    'ru-ru': 'Типы пользователей',
    'es-es': 'Tipos de usuarios',
    'fr-fr': "Types d'utilisateurs",
    'uk-ua': 'Типи користувачів',
    'de-ch': 'Benutzertypen',
  },
  resources: {
    'en-us': 'Resources',
    'ru-ru': 'Ресурсы',
    'es-es': 'Recursos',
    'fr-fr': 'Ressources',
    'uk-ua': 'Ресурси',
    'de-ch': 'Ressourcen',
  },
  subCategories: {
    'en-us': 'Sub-categories',
    'ru-ru': 'Подкатегории',
    'es-es': 'Subcategorías',
    'fr-fr': 'Sous-catégories',
    'uk-ua': 'Підкатегорії',
    'de-ch': 'Unterkategorien',
  },
  addResource: {
    'en-us': 'Add Resource',
    'ru-ru': 'Добавить ресурс',
    'es-es': 'Agregar recurso',
    'fr-fr': 'Ajouter une ressource',
    'uk-ua': 'Додати ресурс',
    'de-ch': 'Ressource hinzufügen',
  },
  appResource: {
    'en-us': 'App Resource',
    'ru-ru': 'Подкатегории',
    'es-es': 'Subcategorías',
    'fr-fr': 'Sous-catégories',
    'uk-ua': 'Підкатегорії',
    'de-ch': 'App Ressource',
  },
  rssExportFeed: {
    'en-us': 'RSS Export Feed',
    'ru-ru': 'RSS-канал экспорта',
    'es-es': 'Fuente de exportación RSS',
    'fr-fr': "Flux d'exportation RSS",
    'uk-ua': 'Канал експорту RSS',
    'de-ch': 'RSS-Export-Feed',
  },
  exports: {
    'en-us': 'Exports',
    'de-ch': 'Exporte',
    'es-es': 'Exportaciones',
    'fr-fr': 'Exportations',
    'ru-ru': 'Экспорт',
    'uk-ua': 'Експорт',
  },
  expressSearchConfig: {
    'en-us': 'Express Search Config',
    'ru-ru': 'Конфигурация экспресс-поиска',
    'es-es': 'Configuración de búsqueda rápida',
    'fr-fr': 'Configuration de recherche express',
    'uk-ua': 'Конфігурація експрес-пошуку',
    'de-ch': 'Express Suche Konfigurieren',
  },
  typeSearches: {
    'en-us': 'Type Searches',
    'de-ch': 'Typsuchen',
    'es-es': 'Tipo de búsquedas',
    'fr-fr': 'Recherches de types',
    'ru-ru': 'Тип поиска',
    'uk-ua': 'Пошук типів',
  },
  webLinks: {
    'en-us': 'Web Links',
    'ru-ru': 'Веб ссылки',
    'es-es': 'Enlaces web',
    'fr-fr': 'Liens web',
    'uk-ua': 'Веб-посилання',
    'de-ch': 'Weblinks',
  },
  uiFormatters: {
    'en-us': 'Field Formatters',
    'ru-ru': 'Форматировщики полей',
    'es-es': 'Formateadores de campo',
    'fr-fr': 'Formateurs de champs',
    'uk-ua': 'Форматувальники полів',
    'de-ch': 'Feldformatierer',
  },
  dataObjectFormatters: {
    'en-us': 'Record Formatters',
    'ru-ru': 'Форматеры записи',
    'es-es': 'Formateadores de registros',
    'uk-ua': 'Форматувальники записів',
    'de-ch': 'Datensatz-Formatierer',
    'fr-fr': "Formateurs d'enregistrement",
  },
  formatter: {
    'en-us': 'Table Format',
    'de-ch': 'Tabellenformat',
    'es-es': 'Formato de tabla',
    'fr-fr': 'Format du tableau',
    'ru-ru': 'Формат таблицы',
    'uk-ua': 'Формат таблиці',
  },
  formatterDescription: {
    'en-us': `
      The “Table Format” controls how data from a specific table is shown in
      query results, exports, and query combo boxes. It determines the fields to
      display and their order. Conditional formatting can be configured based
      on a value in the record.
    `,
    'de-ch': `
      Das „Tabellenformat“ steuert, wie Daten aus einer bestimmten Tabelle in
      Abfrageergebnissen, Exporten und Abfragekombinationsfeldern angezeigt
      werden. Es bestimmt die anzuzeigenden Felder und deren Reihenfolge. Die
      bedingte Formatierung kann basierend auf einem Wert im Datensatz
      konfiguriert werden.
    `,
    'es-es': `
      El "Formato de tabla" controla cómo se muestran los datos de una tabla
      específica en los resultados de la consulta, las exportaciones y los
      cuadros combinados de la consulta. Determina los campos a mostrar y su
      orden. El formato condicional se puede configurar en función de un valor
      en el registro.
    `,
    'fr-fr': `
      Le « Format de table » contrôle la manière dont les données d'une table
      spécifique sont affichées dans les résultats de requête, les exportations
      et les listes déroulantes de requête. Il détermine les champs à afficher
      et leur ordre. La mise en forme conditionnelle peut être configurée en
      fonction d'une valeur dans l'enregistrement.
    `,
    'ru-ru': `
      «Формат таблицы» определяет, как данные из определенной таблицы
      отображаются в результатах запроса, экспорте и полях со списком запроса.
      Он определяет поля для отображения и их порядок. Условное форматирование
      можно настроить на основе значения в записи.
    `,
    'uk-ua': `
      «Формат таблиці» керує тим, як дані з певної таблиці відображаються в
      результатах запитів, експорті та комбінованих полях запитів. Він визначає
      поля для відображення та їх порядок. Умовне форматування можна налаштувати
      на основі значення в записі.
    `,
  },
  aggregator: {
    'en-us': 'Table Aggregation',
    'de-ch': 'Tabellenaggregation',
    'es-es': 'Agregación de tablas',
    'fr-fr': 'Agrégation de tables',
    'ru-ru': 'Агрегация таблиц',
    'uk-ua': 'Агрегація таблиць',
  },
  aggregatorDescription: {
    'en-us': `
      The “Table Aggregation” controls how multiple table records are
      consolidated together into a single text string. The table format,
      separator, suffix, sort field, and record preview limit are customizable.
      It can be displayed in query results and table formats.
    `,
    'de-ch': `
      Die „Tabellenaggregation“ steuert, wie mehrere Tabellendatensätze zu einer
      einzigen Textzeichenfolge zusammengefasst werden. Tabellenformat,
      Trennzeichen, Suffix, Sortierfeld und Datensatzvorschaulimit sind
      anpassbar. Es kann in Abfrageergebnissen und Tabellenformaten angezeigt
      werden.
    `,
    'es-es': `
      La "Agregación de tablas" controla cómo se consolidan varios registros de
      tablas en una sola cadena de texto. El formato de la tabla, el separador,
      el sufijo, el campo de clasificación y el límite de vista previa de
      registros se pueden personalizar. Se puede mostrar en resultados de
      consultas y formatos de tablas.
    `,
    'fr-fr': `
      L'« Agrégation de table » contrôle la manière dont plusieurs
      enregistrements de table sont consolidés en une seule chaîne de texte. Le
      format du tableau, le séparateur, le suffixe, le champ de tri et la limite
      d'aperçu des enregistrements sont personnalisables. Il peut être affiché
      sous forme de résultats de requête et de formats de tableau.
    `,
    'ru-ru': `
      «Агрегация таблиц» управляет тем, как несколько записей таблицы
      объединяются в одну текстовую строку. Формат таблицы, разделитель,
      суффикс, поле сортировки и ограничение предварительного просмотра записи
      можно настроить. Его можно отобразить в результатах запроса и в форматах
      таблиц.
    `,
    'uk-ua': `
      «Агрегація таблиць» контролює, як кілька записів таблиці об’єднуються
      разом в один текстовий рядок. Формат таблиці, роздільник, суфікс, поле
      сортування та ліміт попереднього перегляду запису можна налаштувати. Він
      може відображатися в результатах запитів і у форматах таблиць.
    `,
  },
  formattedResource: {
    'en-us': 'Formatted Resource',
    'de-ch': 'Formatierte Ressource',
    'es-es': 'Recurso formateado',
    'fr-fr': 'Ressource formatée',
    'ru-ru': 'Форматированный ресурс',
    'uk-ua': 'Відформатований ресурс',
  },
  availableFormatters: {
    'en-us': 'Available Table Formats',
    'de-ch': 'Verfügbare Tabellenformate',
    'es-es': 'Formatos de tabla disponibles',
    'fr-fr': 'Formats de tableaux disponibles',
    'ru-ru': 'Доступные форматы таблиц',
    'uk-ua': 'Доступні формати таблиць',
  },
  availableAggregators: {
    'en-us': 'Available Table Aggregations',
    'de-ch': 'Verfügbare Tabellenaggregationen',
    'es-es': 'Agregaciones de tablas disponibles',
    'fr-fr': 'Agrégations de tables disponibles',
    'ru-ru': 'Доступные агрегаты таблиц',
    'uk-ua': 'Доступні агрегації таблиць',
  },
  availableWebLink: {
    'en-us': 'Available Web Links',
    'de-ch': 'Verfügbare Weblinks',
    'es-es': 'Enlaces web disponibles',
    'fr-fr': 'Liens Web disponibles',
    'ru-ru': 'Доступные веб-ссылки',
    'uk-ua': 'Доступні веб-посилання',
  },
  selectDefaultFormatter: {
    'en-us': 'Please select a default record formatter for this table',
    'de-ch':
      'Bitte wählen Sie einen Standarddatensatzformatierer für diese Tabelle',
    'es-es':
      'Seleccione un formateador de registros predeterminado para esta tabla',
    'fr-fr': `
      Veuillez sélectionner un formateur d'enregistrement par défaut pour cette
      table
    `,
    'ru-ru': `
      Пожалуйста, выберите форматирование записей по умолчанию для этой таблицы.
    `,
    'uk-ua': 'Виберіть стандартний формат запису для цієї таблиці',
  },
  duplicateFormatters: {
    'en-us': 'Record formatter names must be unique',
    'de-ch': 'Datensatzformatierernamen müssen eindeutig sein',
    'es-es': 'Los nombres de los formateadores de registros deben ser únicos.',
    'fr-fr': "Les noms du formateur d'enregistrement doivent être uniques",
    'ru-ru': 'Имена средств форматирования записей должны быть уникальными.',
    'uk-ua': 'Імена форматування записів мають бути унікальними',
  },
  dataEntryTables: {
    'en-us': 'Data Entry Tables',
    'ru-ru': 'Таблицы ввода данных',
    'es-es': 'Tablas de entrada de datos',
    'fr-fr': 'Tableaux de saisie de données',
    'uk-ua': 'Таблиці введення даних',
    'de-ch': 'Dateneingabetabellen',
  },
  interactionsTables: {
    'en-us': 'Interactions Tables',
    'ru-ru': 'Таблицы взаимодействий',
    'es-es': 'Tablas de interacciones',
    'fr-fr': "Tableaux d'interactions",
    'uk-ua': 'Таблиці взаємодій',
    'de-ch': 'Interaktionstabellen',
  },
  otherXmlResource: {
    'en-us': 'Other XML Resource',
    'ru-ru': 'Выберите тип ресурса',
    'es-es': 'Seleccionar tipo de recurso',
    'fr-fr': 'Sélectionnez le type de ressource',
    'uk-ua': 'Виберіть тип ресурсу',
    'de-ch': 'Andere XML-Ressource',
  },
  otherJsonResource: {
    'en-us': 'Other JSON Resource',
    'ru-ru': 'Другой ресурс JSON',
    'es-es': 'Otro recurso JSON',
    'fr-fr': 'Autre ressource JSON',
    'uk-ua': 'Інший ресурс JSON',
    'de-ch': 'Andere JSON-Ressource',
  },
  otherPropertiesResource: {
    'en-us': 'Other Properties Resource',
    'ru-ru': 'Ресурс «Другие свойства»',
    'es-es': 'Recurso de otras propiedades',
    'fr-fr': 'Autres ressources de propriétés',
    'uk-ua': 'Ресурс інших властивостей',
    'de-ch': 'Andere Eigenschaften Ressource',
  },
  otherAppResource: {
    'en-us': 'Other Resource',
    'ru-ru': 'Другой ресурс',
    'es-es': 'Otro recurso',
    'fr-fr': 'Autre ressource',
    'uk-ua': 'Інший ресурс',
    'de-ch': 'Andere Ressource',
  },
  filters: {
    'en-us': 'Filters',
    'ru-ru': 'Фильтры',
    'es-es': 'Filtros',
    'fr-fr': 'Filtres',
    'uk-ua': 'Фільтри',
    'de-ch': 'Filter',
  },
  custom: {
    'en-us': 'Custom',
    'ru-ru': 'Обычай',
    'es-es': 'Costumbre',
    'fr-fr': 'Coutume',
    'uk-ua': 'Custom',
    'de-ch': 'Individuell',
  },
  leafletLayers: {
    'en-us': 'Leaflet Layers',
    'ru-ru': 'Слои листовок',
    'es-es': 'Capas de folletos',
    'fr-fr': 'Couches de brochures',
    'uk-ua': 'Шари листівок',
    'de-ch': 'Leaflet-Layer',
  },
  textEditor: {
    'en-us': 'Text Editor',
    'ru-ru': 'Текстовый редактор',
    'es-es': 'Editor de texto',
    'fr-fr': 'Éditeur de texte',
    'uk-ua': 'Текстовий редактор',
    'de-ch': 'Text-Editor',
  },
  xmlEditor: {
    'en-us': 'XML Editor',
    'ru-ru': 'XML-редактор',
    'es-es': 'Editor XML',
    'fr-fr': 'Éditeur XML',
    'uk-ua': 'Редактор XML',
    'de-ch': 'XML-Editor',
  },
  jsonEditor: {
    'en-us': 'JSON Editor',
    'ru-ru': 'Редактор JSON',
    'es-es': 'Editor JSON',
    'fr-fr': 'Éditeur JSON',
    'uk-ua': 'Редактор JSON',
    'de-ch': 'Separator',
  },
  visualEditor: {
    'en-us': 'Visual Editor',
    'ru-ru': 'Визуальный редактор',
    'es-es': 'editor visual',
    'fr-fr': 'Éditeur visuel',
    'uk-ua': 'Візуальний редактор',
    'de-ch': 'Visueller Editor',
  },
  selectResourceType: {
    'en-us': 'Select Resource Type',
    'ru-ru': 'Выберите тип ресурса',
    'es-es': 'Seleccionar tipo de recurso',
    'fr-fr': 'Sélectionnez le type de ressource',
    'uk-ua': 'Виберіть тип ресурсу',
    'de-ch': 'Ressourcentyp auswählen',
  },
  globalPreferences: {
    'en-us': 'Global Preferences',
    'ru-ru': 'Глобальные настройки',
    'es-es': 'Preferencias globales',
    'fr-fr': 'Préférences globales',
    'uk-ua': 'Глобальні налаштування',
    'de-ch': 'Globale Einstellungen',
  },
  remotePreferences: {
    'en-us': 'Remote Preferences',
    'ru-ru': 'Удаленные настройки',
    'es-es': 'Preferencias remotas',
    'fr-fr': 'Préférences à distance',
    'uk-ua': 'Віддалені параметри',
    'de-ch': 'Remote-Einstellungen',
  },
  failedParsingXml: {
    'en-us': 'Failed to parse XML',
    'ru-ru': 'Не удалось разобрать XML',
    'de-ch': 'XML konnte nicht analysiert werden',
    'es-es': 'No se pudo analizar XML',
    'fr-fr': "Échec de l'analyse XML",
    'uk-ua': 'Не вдалося проаналізувати XML',
  },
  name: {
    'en-us': 'Name',
    'ru-ru': 'Имя',
    'de-ch': 'Name',
    'es-es': 'Nombre',
    'fr-fr': 'Nom',
    'uk-ua': "Ім'я",
  },
  title: {
    'en-us': 'Title',
    'ru-ru': 'Заголовок',
    'de-ch': 'Titel',
    'es-es': 'Título',
    'fr-fr': 'Titre',
    'uk-ua': 'Назва',
  },
  default: {
    'en-us': 'Default',
    'ru-ru': 'По умолчанию',
    'de-ch': 'Standard',
    'es-es': 'Por defecto',
    'fr-fr': 'Défaut',
    'uk-ua': 'За замовчуванням',
  },
  separator: {
    'en-us': 'Separator',
    'ru-ru': 'Разделитель',
    'de-ch': 'Separator',
    'es-es': 'Separador',
    'fr-fr': 'Séparateur',
    'uk-ua': 'Роздільник',
  },
  suffix: {
    'en-us': 'Suffix',
    'ru-ru': 'Суффикс',
    'de-ch': 'Suffix',
    'es-es': 'Sufijo',
    'fr-fr': 'Suffixe',
    'uk-ua': 'Суфікс',
  },
  limit: {
    'en-us': 'Limit',
    'ru-ru': 'Лимит',
    'de-ch': 'Grenze',
    'es-es': 'Límite',
    'fr-fr': 'Limite',
    'uk-ua': 'Ліміт',
  },
  defaultInline: {
    'en-us': '(default)',
    'de-ch': '(Standard)',
    'es-es': '(por defecto)',
    'fr-fr': '(défaut)',
    'ru-ru': '(по умолчанию)',
    'uk-ua': '(за умовчанням)',
  },
  sortField: {
    'en-us': 'Sort Field',
    'ru-ru': 'Сортировать поле',
    'de-ch': 'Sortierfeld',
    'es-es': 'Ordenar campo',
    'fr-fr': 'Champ de tri',
    'uk-ua': 'Поле сортування',
  },
  preview: {
    'en-us': 'Preview',
    'ru-ru': 'Предварительный просмотр',
    'de-ch': 'Vorschau',
    'es-es': 'Avance',
    'fr-fr': 'Aperçu',
    'uk-ua': 'Попередній перегляд',
  },
  previewExplainer: {
    'en-us': 'Search your collection records to preview the record formatter',
    'de-ch': `
      Durchsuchen Sie Ihre Sammlungsdatensätze, um eine Vorschau des
      Datensatzformatierers anzuzeigen
    `,
    'es-es': `
      Busque los registros de su colección para obtener una vista previa del
      formateador de registros
    `,
    'fr-fr': `
      Recherchez les enregistrements de votre collection pour prévisualiser le
      formateur d'enregistrements
    `,
    'ru-ru': `
      Выполните поиск в записях своей коллекции, чтобы просмотреть средство
      форматирования записей.
    `,
    'uk-ua': `
      Виконайте пошук у своїх записах колекції, щоб переглянути інструмент
      форматування записів
    `,
  },
  editorNotAvailable: {
    'en-us': 'Visual editor is not available for this resource',
    'de-ch': 'Für diese Ressource ist kein visueller Editor verfügbar',
    'es-es': 'El editor visual no está disponible para este recurso.',
    'fr-fr': "L'éditeur visuel n'est pas disponible pour cette ressource",
    'ru-ru': 'Визуальный редактор недоступен для этого ресурса.',
    'uk-ua': 'Візуальний редактор недоступний для цього ресурсу',
  },
  definition: {
    'en-us': 'Definition',
    'de-ch': 'Definition',
    'es-es': 'Definición',
    'fr-fr': 'Définition',
    'ru-ru': 'Определение',
    'uk-ua': 'Визначення',
  },
  addDefinition: {
    'en-us': 'Add definition',
    'de-ch': 'Definition hinzufügen',
    'es-es': 'Agregar definición',
    'fr-fr': 'Ajouter une définition',
    'ru-ru': 'Добавить определение',
    'uk-ua': 'Додайте визначення',
  },
  deleteDefinition: {
    'en-us': 'Delete definition',
    'de-ch': 'Definition löschen',
    'es-es': 'Eliminar definición',
    'fr-fr': 'Supprimer la définition',
    'ru-ru': 'Удалить определение',
    'uk-ua': 'Видалити визначення',
  },
  urlPart: {
    'en-us': 'URL part',
    'de-ch': 'URL-Teil',
    'es-es': 'Otro recurso JSON',
    'fr-fr': 'Autre ressource JSON',
    'ru-ru': 'Другой ресурс JSON',
    'uk-ua': 'Інший ресурс JSON',
  },
  addField: {
    'en-us': 'Add field',
    'de-ch': 'Feld hinzufügen',
    'es-es': 'Agregue campo',
    'fr-fr': 'Ajouter le champ',
    'ru-ru': 'Добавить поле',
    'uk-ua': 'Додати поле',
  },
  thisField: {
    'en-us': 'This field',
    'de-ch': 'Dieses Feld',
    'es-es': 'Este campo',
    'fr-fr': 'Ce champ',
    'ru-ru': 'Это поле',
    'uk-ua': 'Це поле',
  },
  selectTableFirst: {
    'en-us': 'Select table first',
    'de-ch': 'Zuerst Tabelle auswählen',
    'es-es': 'Seleccione la tabla primero',
    'fr-fr': "Sélectionnez d'abord le tableau",
    'ru-ru': 'Сначала выберите таблицу',
    'uk-ua': 'Спочатку виберіть таблицю',
  },
  conditionFieldValue: {
    'en-us': 'Condition Field Value',
    'de-ch': 'Bedingungsfeldwert',
    'es-es': 'Valor del campo de condición',
    'fr-fr': 'Valeur du champ de condition',
    'ru-ru': 'Значение поля условия',
    'uk-ua': 'Умова Значення поля',
  },
  conditionDescription: {
    'en-us': `
      This format will be used only if the condition field value equals this
      condition and is not null.
    `,
    'de-ch': `
      Dieses Format wird nur verwendet, wenn der Wert des Bedingungsfelds dieser
      Bedingung entspricht und nicht null ist.
    `,
    'es-es': `
      Este formato se utilizará solo si el valor del campo de condición es igual
      a esta condición y no es nulo.
    `,
    'fr-fr': `
      Ce format sera utilisé uniquement si la valeur du champ de condition est
      égale à cette condition et n'est pas nulle.
    `,
    'ru-ru': `
      Этот формат будет использоваться только в том случае, если значение поля
      условия равно этому условию и не равно нулю.
    `,
    'uk-ua': `
      Цей формат використовуватиметься, лише якщо значення поля умови дорівнює
      цій умові й не є нульовим.
    `,
  },
  wrongScopeWarning: {
    'en-us': `
      This resource belongs to a different collection/discipline than the one
      you are currently in. It's recommended to switch collection before editing
      this resource
    `,
    'de-ch': `
      Diese Ressource gehört zu einer anderen Sammlung/Disziplin als der, in der
      Sie sich gerade befinden. Es wird empfohlen, die Sammlung zu wechseln,
      bevor Sie diese Ressource bearbeiten
    `,
    'es-es': `
      Este recurso pertenece a una colección/disciplina diferente a la que se
      encuentra actualmente. Se recomienda cambiar de colección antes de editar
      este recurso.
    `,
    'fr-fr': `
      Cette ressource appartient à une collection/discipline différente de celle
      dans laquelle vous vous trouvez actuellement. Il est recommandé de
      changer de collection avant de modifier cette ressource.
    `,
    'ru-ru': `
      Этот ресурс принадлежит к другой коллекции/дисциплине, отличной от той, в
      которой вы сейчас находитесь. Перед редактированием этого ресурса
      рекомендуется сменить коллекцию.
    `,
    'uk-ua': `
      Цей ресурс належить до іншої колекції/дисципліни, ніж та, у якій ви зараз
      перебуваєте. Рекомендовано змінити колекцію перед редагуванням цього
      ресурсу
    `,
  },
  thisFieldName: {
    'en-us': 'This field name (for preview purposes only)',
    'de-ch': 'Dieser Feldname (nur für Vorschauzwecke)',
    'es-es': 'Este nombre de campo (solo para fines de vista previa)',
    'fr-fr': "Ce nom de champ (à des fins d'aperçu uniquement)",
    'ru-ru': 'Имя этого поля (только для целей предварительного просмотра)',
    'uk-ua': 'Назва цього поля (лише для попереднього перегляду)',
  },
  publishEveryDays: {
    'en-us': 'Publish every N days',
    'de-ch': 'Alle N Tage veröffentlichen',
    'es-es': 'Publicar cada N días',
    'fr-fr': 'Publier tous les N jours',
    'ru-ru': 'Публиковать каждые N дней',
    'uk-ua': 'Публікуйте кожні N днів',
  },
  publish: {
    'en-us': 'Publish',
    'de-ch': 'Veröffentlichen',
    'es-es': 'Publicar',
    'fr-fr': 'Publier',
    'ru-ru': 'Публиковать',
    'uk-ua': 'Опублікувати',
  },
  fileName: {
    'en-us': 'File name',
    'de-ch': 'Dateiname',
    'es-es': 'Seleccione la tabla primero',
    'fr-fr': "Sélectionnez d'abord le tableau",
    'ru-ru': 'Сначала выберите таблицу',
    'uk-ua': 'Спочатку виберіть таблицю',
  },
  runAsUser: {
    'en-us': 'Run as user',
    'de-ch': 'Als Benutzer ausführen',
    'es-es': 'Ejecutar como usuario',
    'fr-fr': "Exécuter en tant qu'utilisateur",
    'ru-ru': 'Запуск от имени пользователя',
    'uk-ua': 'Запуск від імені користувача',
  },
  notifyUser: {
    'en-us': 'Send completion notification to user',
    'de-ch': 'Abschlussbenachrichtigung an Benutzer senden',
    'es-es': 'Enviar notificación de finalización al usuario',
    'fr-fr': "Envoyer une notification d'achèvement à l'utilisateur",
    'ru-ru': 'Отправить уведомление о завершении пользователю',
    'uk-ua': 'Надіслати сповіщення про завершення користувачеві',
  },
  runInCollection: {
    'en-us': 'Run in collection',
    'de-ch': 'In Sammlung ausführen',
    'es-es': 'Ejecutar en colección',
    'fr-fr': 'Exécuter en collection',
    'ru-ru': 'Запустить в коллекцию',
    'uk-ua': 'Запустити в колекції',
  },
  createNewForm: {
    'en-us': 'Create a new view definition',
    'de-ch': 'Definition',
    'es-es': 'Crear una nueva definición de vista',
    'fr-fr': 'Créer une nouvelle définition de vue',
    'ru-ru': 'Создайте новое определение представления',
    'uk-ua': 'Створіть нове визначення подання',
  },
  copyFromExistingForm: {
    'en-us': 'Copy existing view definition',
    'de-ch': 'Vorhandene Ansichtsdefinition kopieren',
    'es-es': 'Copiar la definición de vista existente',
    'fr-fr': 'Copier la définition de vue existante',
    'ru-ru': 'Копировать существующее определение представления',
    'uk-ua': 'Копіювати існуюче визначення перегляду',
  },
  copyDefaultForm: {
    'en-us': 'Copy default view definition',
    'de-ch': 'Standardansichtsdefinition kopieren',
    'es-es': 'Formateadores de registros',
    'fr-fr': "Formateurs d'enregistrement",
    'ru-ru': 'Форматеры записи',
    'uk-ua': 'Формати записів',
  },
  copyDefaultForms: {
    'en-us': 'Copy default forms',
    'de-ch': 'Standardformulare kopieren',
    'es-es': 'Copiar formularios predeterminados',
    'fr-fr': 'Copier les formulaires par défaut',
    'ru-ru': 'Копировать формы по умолчанию',
    'uk-ua': 'Копіювати стандартні форми',
  },
  saveFormFirst: {
    'en-us': 'Save form first',
    'de-ch': 'Formular vorher speichern',
    'es-es': 'Guarde el formulario primero',
    'fr-fr': "Enregistrez d'abord le formulaire",
    'ru-ru': 'Сначала сохраните форму',
    'uk-ua': 'Спочатку збережіть форму',
  },
  saveFormFirstDescription: {
    'en-us': 'You need to save this form before you edit another one',
    'de-ch':
      'Sie müssen dieses Formular speichern, bevor Sie ein anderes bearbeiten',
    'es-es': 'Debes guardar este formulario antes de editar otro.',
    'fr-fr':
      "Vous devez enregistrer ce formulaire avant d'en modifier un autre",
    'ru-ru':
      'Вам необходимо сохранить эту форму, прежде чем редактировать другую.',
    'uk-ua': 'Вам потрібно зберегти цю форму, перш ніж редагувати іншу',
  },
  conditionalFormatter: {
    'en-us': 'Conditional Format',
    'de-ch': 'Bedingtes Format',
    'es-es': 'Formato condicional',
    'fr-fr': 'Format conditionnel',
    'ru-ru': 'Условный формат',
    'uk-ua': 'Умовний формат',
  },
  customizeFieldFormatters: {
    'en-us': 'Customize Field Formats',
    'de-ch': 'Feldformate anpassen',
    'es-es': 'Personalizar formatos de campo',
    'fr-fr': 'Personnaliser les formats de champs',
    'ru-ru': 'Настройте форматы полей',
    'uk-ua': 'Налаштувати формати полів',
  },
  expandConditionalField: {
    'en-us': 'Expand Conditional Field',
    'de-ch': 'Bedingtes Feld erweitern',
    'es-es': 'Expandir campo condicional',
    'fr-fr': 'Développer le champ conditionnel',
    'ru-ru': 'Развернуть условное поле',
    'uk-ua': 'Розгорнути умовне поле',
  },
  collapseConditionalField: {
    'en-us': 'Collapse Conditional Field',
    'de-ch': 'Bedingtes Feld reduzieren',
    'es-es': 'Contraer campo condicional',
    'fr-fr': 'Réduire le champ conditionnel',
    'ru-ru': 'Свернуть условное поле',
    'uk-ua': 'Згорнути умовне поле',
  },
  conditionalFieldValue: {
    'en-us': 'Conditional Field Value',
    'de-ch': 'Bedingter Feldwert',
    'es-es': 'Valor de campo condicional',
    'fr-fr': 'Valeur du champ conditionnel',
    'ru-ru': 'Условное значение поля',
    'uk-ua': 'Умовне значення поля',
  },
  formatPreview: {
    'en-us': 'Format Preview',
    'de-ch': 'Feldformate anpassen',
    'es-es': 'Vista previa de formato',
    'fr-fr': 'Aperçu du format',
    'ru-ru': 'Предварительный просмотр формата',
    'uk-ua': 'Попередній перегляд формату',
  },
  currentDeterminationRequired: {
    'en-us': 'A current determination is required.',
    'de-ch': 'Eine aktuelle Feststellung ist erforderlich.',
    'es-es': 'Se requiere una determinación actual.',
    'fr-fr': 'Une détermination actuelle est requise.',
    'ru-ru': 'Требуется текущее определение.',
    'uk-ua': 'Потрібне поточне визначення.',
  },
  cogAddedToItself: {
    'en-us': 'A COG cannot be added to itself.',
  },
  primaryCogChildRequired: {
    'en-us':
      'A Consolidated Collection Object Group must have a primary Collection Object child',
  },
<<<<<<< HEAD
  deletePrimaryRecord: {
    'en-us': 'Primary record CO cannot be deleted.',
  },
  primaryDeletionErrorMessage: {
    'en-us':
      'This record cannot be deleted as it is the primary record of the Collection Object Group. Please reload the page, then assign another CO as the primary record if a change is desired.',
=======
  invalidDeterminationTaxon: {
    'en-us':
      'Determination does not belong to the taxon tree associated with the Collection Object Type',
>>>>>>> eebbae4b
  },
} as const);<|MERGE_RESOLUTION|>--- conflicted
+++ resolved
@@ -846,17 +846,15 @@
     'en-us':
       'A Consolidated Collection Object Group must have a primary Collection Object child',
   },
-<<<<<<< HEAD
   deletePrimaryRecord: {
     'en-us': 'Primary record CO cannot be deleted.',
   },
   primaryDeletionErrorMessage: {
     'en-us':
       'This record cannot be deleted as it is the primary record of the Collection Object Group. Please reload the page, then assign another CO as the primary record if a change is desired.',
-=======
+  },
   invalidDeterminationTaxon: {
     'en-us':
       'Determination does not belong to the taxon tree associated with the Collection Object Type',
->>>>>>> eebbae4b
   },
 } as const);