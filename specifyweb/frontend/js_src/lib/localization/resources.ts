/**
 * Localization strings for app resources
 *
 * @module
 */

import { createDictionary } from './utils';

// Refer to "Guidelines for Programmers" in ./README.md before editing this file

export const resourcesText = createDictionary({
  appResources: {
    'en-us': 'App Resources',
    'ru-ru': 'Ресурсы приложений',
    'es-es': 'Recursos de la aplicación',
    'fr-fr': "Ressources de l'application",
    'uk-ua': 'Ресурси програми',
    'de-ch': 'App Ressourcen',
  },
  formDefinition: {
    'en-us': 'Form Definition',
    'ru-ru': 'Определение формы',
    'es-es': 'Definición de formulario',
    'fr-fr': 'Définition du formulaire',
    'uk-ua': 'Визначення форми',
    'de-ch': 'Formular Definition',
  },
  formDefinitions: {
    'en-us': 'Form Definition',
    'ru-ru': 'Определения форм',
    'es-es': 'Definiciones de formulario',
    'fr-fr': 'Définitions de formulaire',
    'uk-ua': 'Визначення форм',
    'de-ch': 'Formular Definitionen',
  },
  loadFile: {
    'en-us': 'Load File',
    'ru-ru': 'Загрузить файл',
    'es-es': 'Cargar archivo',
    'fr-fr': 'Fichier de chargement',
    'uk-ua': 'Завантажити файл',
    'de-ch': 'Datei Laden',
  },
  globalResources: {
    'en-us': 'Global Resources',
    'ru-ru': 'Глобальные ресурсы',
    'es-es': 'Recursos globales',
    'fr-fr': 'Ressources mondiales',
    'uk-ua': 'Глобальні ресурси',
    'de-ch': 'Globale Ressourcen',
  },
  disciplineResources: {
    'en-us': 'Discipline Resources',
    'ru-ru': 'Дисциплинарные ресурсы',
    'es-es': 'Recursos de disciplina',
    'fr-fr': 'Ressources disciplinaires',
    'uk-ua': 'Дисциплінарні ресурси',
    'de-ch': 'Disziplin-Ressourcen',
  },
  type: {
    'en-us': 'Type',
    'ru-ru': 'Тип',
    'es-es': 'Tipo',
    'fr-fr': 'Taper',
    'uk-ua': 'Тип',
    'de-ch': 'Typ',
  },
  userTypes: {
    'en-us': 'User Types',
    'ru-ru': 'Типы пользователей',
    'es-es': 'Tipos de usuarios',
    'fr-fr': "Types d'utilisateurs",
    'uk-ua': 'Типи користувачів',
    'de-ch': 'Benutzertypen',
  },
  resources: {
    'en-us': 'Resources',
    'ru-ru': 'Ресурсы',
    'es-es': 'Recursos',
    'fr-fr': 'Ressources',
    'uk-ua': 'Ресурси',
    'de-ch': 'Ressourcen',
  },
  subCategories: {
    'en-us': 'Sub-categories',
    'ru-ru': 'Подкатегории',
    'es-es': 'Subcategorías',
    'fr-fr': 'Sous-catégories',
    'uk-ua': 'Підкатегорії',
    'de-ch': 'Unterkategorien',
  },
  addResource: {
    'en-us': 'Add Resource',
    'ru-ru': 'Добавить ресурс',
    'es-es': 'Agregar recurso',
    'fr-fr': 'Ajouter une ressource',
    'uk-ua': 'Додати ресурс',
    'de-ch': 'Ressource hinzufügen',
  },
  appResource: {
    'en-us': 'App Resource',
    'ru-ru': 'Подкатегории',
    'es-es': 'Subcategorías',
    'fr-fr': 'Sous-catégories',
    'uk-ua': 'Підкатегорії',
    'de-ch': 'App Ressource',
  },
  rssExportFeed: {
    'en-us': 'RSS Export Feed',
    'ru-ru': 'RSS-канал экспорта',
    'es-es': 'Fuente de exportación RSS',
    'fr-fr': "Flux d'exportation RSS",
    'uk-ua': 'Канал експорту RSS',
    'de-ch': 'RSS-Export-Feed',
  },
  exports: {
    'en-us': 'Exports',
    'de-ch': 'Exporte',
    'es-es': 'Exportaciones',
    'fr-fr': 'Exportations',
    'ru-ru': 'Экспорт',
    'uk-ua': 'Експорт',
  },
  expressSearchConfig: {
    'en-us': 'Express Search Config',
    'ru-ru': 'Конфигурация экспресс-поиска',
    'es-es': 'Configuración de búsqueda rápida',
    'fr-fr': 'Configuration de recherche express',
    'uk-ua': 'Конфігурація експрес-пошуку',
    'de-ch': 'Express Suche Konfigurieren',
  },
  typeSearches: {
    'en-us': 'Type Searches',
    'de-ch': 'Typsuchen',
    'es-es': 'Tipo de búsquedas',
    'fr-fr': 'Recherches de types',
    'ru-ru': 'Тип поиска',
    'uk-ua': 'Пошук типів',
  },
  webLinks: {
    'en-us': 'Web Links',
    'ru-ru': 'Веб ссылки',
    'es-es': 'Enlaces web',
    'fr-fr': 'Liens web',
    'uk-ua': 'Веб-посилання',
    'de-ch': 'Weblinks',
  },
  uiFormatters: {
    'en-us': 'Field Formatters',
    'ru-ru': 'Форматировщики полей',
    'es-es': 'Formateadores de campo',
    'fr-fr': 'Formateurs de champs',
    'uk-ua': 'Форматувальники полів',
    'de-ch': 'Feldformatierer',
  },
  dataObjectFormatters: {
    'en-us': 'Record Formatters',
    'ru-ru': 'Форматеры записи',
    'es-es': 'Formateadores de registros',
    'uk-ua': 'Форматувальники записів',
    'de-ch': 'Datensatz-Formatierer',
    'fr-fr': "Formateurs d'enregistrement",
  },
  formatter: {
    'en-us': 'Table Format',
    'de-ch': 'Tabellenformat',
    'es-es': 'Formato de tabla',
    'fr-fr': 'Format du tableau',
    'ru-ru': 'Формат таблицы',
    'uk-ua': 'Формат таблиці',
  },
  formatterDescription: {
    'en-us': `
      The “Table Format” controls how data from a specific table is shown in
      query results, exports, and query combo boxes. It determines the fields to
      display and their order. Conditional formatting can be configured based
      on a value in the record.
    `,
    'de-ch': `
      Das „Tabellenformat“ steuert, wie Daten aus einer bestimmten Tabelle in
      Abfrageergebnissen, Exporten und Abfragekombinationsfeldern angezeigt
      werden. Es bestimmt die anzuzeigenden Felder und deren Reihenfolge. Die
      bedingte Formatierung kann basierend auf einem Wert im Datensatz
      konfiguriert werden.
    `,
    'es-es': `
      El "Formato de tabla" controla cómo se muestran los datos de una tabla
      específica en los resultados de la consulta, las exportaciones y los
      cuadros combinados de la consulta. Determina los campos a mostrar y su
      orden. El formato condicional se puede configurar en función de un valor
      en el registro.
    `,
    'fr-fr': `
      Le « Format de table » contrôle la manière dont les données d'une table
      spécifique sont affichées dans les résultats de requête, les exportations
      et les listes déroulantes de requête. Il détermine les champs à afficher
      et leur ordre. La mise en forme conditionnelle peut être configurée en
      fonction d'une valeur dans l'enregistrement.
    `,
    'ru-ru': `
      «Формат таблицы» определяет, как данные из определенной таблицы
      отображаются в результатах запроса, экспорте и полях со списком запроса.
      Он определяет поля для отображения и их порядок. Условное форматирование
      можно настроить на основе значения в записи.
    `,
    'uk-ua': `
      «Формат таблиці» керує тим, як дані з певної таблиці відображаються в
      результатах запитів, експорті та комбінованих полях запитів. Він визначає
      поля для відображення та їх порядок. Умовне форматування можна налаштувати
      на основі значення в записі.
    `,
  },
  aggregator: {
    'en-us': 'Table Aggregation',
    'de-ch': 'Tabellenaggregation',
    'es-es': 'Agregación de tablas',
    'fr-fr': 'Agrégation de tables',
    'ru-ru': 'Агрегация таблиц',
    'uk-ua': 'Агрегація таблиць',
  },
  aggregatorDescription: {
    'en-us': `
      The “Table Aggregation” controls how multiple table records are
      consolidated together into a single text string. The table format,
      separator, suffix, sort field, and record preview limit are customizable.
      It can be displayed in query results and table formats.
    `,
    'de-ch': `
      Die „Tabellenaggregation“ steuert, wie mehrere Tabellendatensätze zu einer
      einzigen Textzeichenfolge zusammengefasst werden. Tabellenformat,
      Trennzeichen, Suffix, Sortierfeld und Datensatzvorschaulimit sind
      anpassbar. Es kann in Abfrageergebnissen und Tabellenformaten angezeigt
      werden.
    `,
    'es-es': `
      La "Agregación de tablas" controla cómo se consolidan varios registros de
      tablas en una sola cadena de texto. El formato de la tabla, el separador,
      el sufijo, el campo de clasificación y el límite de vista previa de
      registros se pueden personalizar. Se puede mostrar en resultados de
      consultas y formatos de tablas.
    `,
    'fr-fr': `
      L'« Agrégation de table » contrôle la manière dont plusieurs
      enregistrements de table sont consolidés en une seule chaîne de texte. Le
      format du tableau, le séparateur, le suffixe, le champ de tri et la limite
      d'aperçu des enregistrements sont personnalisables. Il peut être affiché
      sous forme de résultats de requête et de formats de tableau.
    `,
    'ru-ru': `
      «Агрегация таблиц» управляет тем, как несколько записей таблицы
      объединяются в одну текстовую строку. Формат таблицы, разделитель,
      суффикс, поле сортировки и ограничение предварительного просмотра записи
      можно настроить. Его можно отобразить в результатах запроса и в форматах
      таблиц.
    `,
    'uk-ua': `
      «Агрегація таблиць» контролює, як кілька записів таблиці консолідуються в
      один текстовий рядок. Формат таблиці, роздільник, суфікс, поле сортування
      та ліміт попереднього перегляду запису можна налаштувати. Він може
      відображатися в результатах запитів і у форматах таблиць.
    `,
  },
  formattedResource: {
    'en-us': 'Formatted Resource',
    'de-ch': 'Formatierte Ressource',
    'es-es': 'Recurso formateado',
    'fr-fr': 'Ressource formatée',
    'ru-ru': 'Форматированный ресурс',
    'uk-ua': 'Відформатований ресурс',
  },
  availableFormatters: {
    'en-us': 'Available Table Formats',
    'de-ch': 'Verfügbare Tabellenformate',
    'es-es': 'Formatos de tabla disponibles',
    'fr-fr': 'Formats de tableaux disponibles',
    'ru-ru': 'Доступные форматы таблиц',
    'uk-ua': 'Доступні формати таблиць',
  },
  availableAggregators: {
    'en-us': 'Available Table Aggregations',
    'de-ch': 'Verfügbare Tabellenaggregationen',
    'es-es': 'Agregaciones de tablas disponibles',
    'fr-fr': 'Agrégations de tables disponibles',
    'ru-ru': 'Доступные агрегаты таблиц',
    'uk-ua': 'Доступні агрегації таблиць',
  },
  availableWebLink: {
    'en-us': 'Available Web Links',
    'de-ch': 'Verfügbare Weblinks',
    'es-es': 'Enlaces web disponibles',
    'fr-fr': 'Liens Web disponibles',
    'ru-ru': 'Доступные веб-ссылки',
    'uk-ua': 'Доступні веб-посилання',
  },
  selectDefaultFormatter: {
    'en-us': 'Please select a default record formatter for this table',
    'de-ch':
      'Bitte wählen Sie einen Standarddatensatzformatierer für diese Tabelle',
    'es-es':
      'Seleccione un formateador de registros predeterminado para esta tabla',
    'fr-fr': `
      Veuillez sélectionner un formateur d'enregistrement par défaut pour cette
      table
    `,
    'ru-ru': `
      Пожалуйста, выберите форматирование записей по умолчанию для этой таблицы.
    `,
    'uk-ua': 'Виберіть стандартний формат запису для цієї таблиці',
  },
  duplicateFormatters: {
    'en-us': 'Record formatter names must be unique',
    'de-ch': 'Datensatzformatierernamen müssen eindeutig sein',
    'es-es': 'Los nombres de los formateadores de registros deben ser únicos.',
    'fr-fr': "Les noms du formateur d'enregistrement doivent être uniques",
    'ru-ru': 'Имена средств форматирования записей должны быть уникальными.',
    'uk-ua': 'Імена форматування записів мають бути унікальними',
  },
  dataEntryTables: {
    'en-us': 'Data Entry Tables',
    'ru-ru': 'Таблицы ввода данных',
    'es-es': 'Tablas de entrada de datos',
    'fr-fr': 'Tableaux de saisie de données',
    'uk-ua': 'Таблиці введення даних',
    'de-ch': 'Dateneingabetabellen',
  },
  interactionsTables: {
    'en-us': 'Interactions Tables',
    'ru-ru': 'Таблицы взаимодействий',
    'es-es': 'Tablas de interacciones',
    'fr-fr': "Tableaux d'interactions",
    'uk-ua': 'Таблиці взаємодій',
    'de-ch': 'Interaktionstabellen',
  },
  otherXmlResource: {
    'en-us': 'Other XML Resource',
    'ru-ru': 'Выберите тип ресурса',
    'es-es': 'Seleccionar tipo de recurso',
    'fr-fr': 'Sélectionnez le type de ressource',
    'uk-ua': 'Виберіть тип ресурсу',
    'de-ch': 'Andere XML-Ressource',
  },
  otherJsonResource: {
    'en-us': 'Other JSON Resource',
    'ru-ru': 'Другой ресурс JSON',
    'es-es': 'Otro recurso JSON',
    'fr-fr': 'Autre ressource JSON',
    'uk-ua': 'Інший ресурс JSON',
    'de-ch': 'Andere JSON-Ressource',
  },
  otherPropertiesResource: {
    'en-us': 'Other Properties Resource',
    'ru-ru': 'Ресурс «Другие свойства»',
    'es-es': 'Recurso de otras propiedades',
    'fr-fr': 'Autres ressources de propriétés',
    'uk-ua': 'Ресурс інших властивостей',
    'de-ch': 'Andere Eigenschaften Ressource',
  },
  otherAppResource: {
    'en-us': 'Other Resource',
    'ru-ru': 'Другой ресурс',
    'es-es': 'Otro recurso',
    'fr-fr': 'Autre ressource',
    'uk-ua': 'Інший ресурс',
    'de-ch': 'Andere Ressource',
  },
  filters: {
    'en-us': 'Filters',
    'ru-ru': 'Фильтры',
    'es-es': 'Filtros',
    'fr-fr': 'Filtres',
    'uk-ua': 'Фільтри',
    'de-ch': 'Filter',
  },
  custom: {
    'en-us': 'Custom',
    'ru-ru': 'Обычай',
    'es-es': 'Costumbre',
    'fr-fr': 'Coutume',
    'uk-ua': 'Custom',
    'de-ch': 'Individuell',
  },
  leafletLayers: {
    'en-us': 'Leaflet Layers',
    'ru-ru': 'Слои листовок',
    'es-es': 'Capas de folletos',
    'fr-fr': 'Couches de brochures',
    'uk-ua': 'Шари листівок',
    'de-ch': 'Leaflet-Layer',
  },
  textEditor: {
    'en-us': 'Text Editor',
    'ru-ru': 'Текстовый редактор',
    'es-es': 'Editor de texto',
    'fr-fr': 'Éditeur de texte',
    'uk-ua': 'Текстовий редактор',
    'de-ch': 'Text-Editor',
  },
  xmlEditor: {
    'en-us': 'XML Editor',
    'ru-ru': 'XML-редактор',
    'es-es': 'Editor XML',
    'fr-fr': 'Éditeur XML',
    'uk-ua': 'Редактор XML',
    'de-ch': 'XML-Editor',
  },
  jsonEditor: {
    'en-us': 'JSON Editor',
    'ru-ru': 'Редактор JSON',
    'es-es': 'Editor JSON',
    'fr-fr': 'Éditeur JSON',
    'uk-ua': 'Редактор JSON',
    'de-ch': 'Separator',
  },
  visualEditor: {
    'en-us': 'Visual Editor',
    'ru-ru': 'Визуальный редактор',
    'es-es': 'editor visual',
    'fr-fr': 'Éditeur visuel',
    'uk-ua': 'Візуальний редактор',
    'de-ch': 'Visueller Editor',
  },
  selectResourceType: {
    'en-us': 'Select Resource Type',
    'ru-ru': 'Выберите тип ресурса',
    'es-es': 'Seleccionar tipo de recurso',
    'fr-fr': 'Sélectionnez le type de ressource',
    'uk-ua': 'Виберіть тип ресурсу',
    'de-ch': 'Ressourcentyp auswählen',
  },
  globalPreferences: {
    'en-us': 'Global Preferences',
    'ru-ru': 'Глобальные настройки',
    'es-es': 'Preferencias globales',
    'fr-fr': 'Préférences globales',
    'uk-ua': 'Глобальні налаштування',
    'de-ch': 'Globale Einstellungen',
  },
  remotePreferences: {
    'en-us': 'Remote Preferences',
    'ru-ru': 'Удаленные настройки',
    'es-es': 'Preferencias remotas',
    'fr-fr': 'Préférences à distance',
    'uk-ua': 'Віддалені параметри',
    'de-ch': 'Remote-Einstellungen',
  },
  failedParsingXml: {
    'en-us': 'Failed to parse XML',
    'ru-ru': 'Не удалось разобрать XML',
    'de-ch': 'XML konnte nicht analysiert werden',
    'es-es': 'No se pudo analizar XML',
    'fr-fr': "Échec de l'analyse du XML",
    'uk-ua': 'Не вдалося проаналізувати XML',
  },
  name: {
    'en-us': 'Name',
    'ru-ru': 'Имя',
    'de-ch': 'Name',
    'es-es': 'Nombre',
    'fr-fr': 'Nom',
    'uk-ua': "Ім'я",
  },
  title: {
    'en-us': 'Title',
    'ru-ru': 'Заголовок',
    'de-ch': 'Titel',
    'es-es': 'Título',
    'fr-fr': 'Titre',
    'uk-ua': 'Назва',
  },
  default: {
    'en-us': 'Default',
    'ru-ru': 'По умолчанию',
    'de-ch': 'Standard',
    'es-es': 'Por defecto',
    'fr-fr': 'Défaut',
    'uk-ua': 'За замовчуванням',
  },
  separator: {
    'en-us': 'Separator',
    'ru-ru': 'Разделитель',
    'de-ch': 'Separator',
    'es-es': 'Separador',
    'fr-fr': 'Séparateur',
    'uk-ua': 'Роздільник',
  },
  suffix: {
    'en-us': 'Suffix',
    'ru-ru': 'Суффикс',
    'de-ch': 'Suffix',
    'es-es': 'Sufijo',
    'fr-fr': 'Suffixe',
    'uk-ua': 'Суфікс',
  },
  limit: {
    'en-us': 'Limit',
    'ru-ru': 'Лимит',
    'de-ch': 'Grenze',
    'es-es': 'Límite',
    'fr-fr': 'Limite',
    'uk-ua': 'Ліміт',
  },
  defaultInline: {
    'en-us': '(default)',
    'de-ch': 'Formatvorschau',
    'es-es': '(por defecto)',
    'fr-fr': '(défaut)',
    'ru-ru': '(по умолчанию)',
    'uk-ua': '(за умовчанням)',
  },
  sortField: {
    'en-us': 'Sort Field',
    'ru-ru': 'Сортировать поле',
    'de-ch': 'Sortierfeld',
    'es-es': 'Ordenar campo',
    'fr-fr': 'Champ de tri',
    'uk-ua': 'Поле сортування',
  },
  preview: {
    'en-us': 'Preview',
    'ru-ru': 'Предварительный просмотр',
    'de-ch': 'Vorschau',
    'es-es': 'Avance',
    'fr-fr': 'Aperçu',
    'uk-ua': 'Попередній перегляд',
  },
  previewExplainer: {
    'en-us': 'Search your collection records to preview the record formatter',
    'de-ch': `
      Durchsuchen Sie Ihre Sammlungsdatensätze, um eine Vorschau des
      Datensatzformatierers anzuzeigen
    `,
    'es-es': `
      Busque los registros de su colección para obtener una vista previa del
      formateador de registros
    `,
    'fr-fr': `
      Recherchez les enregistrements de votre collection pour prévisualiser le
      formateur d'enregistrements
    `,
    'ru-ru': `
      Выполните поиск в записях своей коллекции, чтобы просмотреть средство
      форматирования записей.
    `,
    'uk-ua': `
      Виконайте пошук у записах колекції, щоб переглянути інструмент
      форматування записів
    `,
  },
  editorNotAvailable: {
    'en-us': 'Visual editor is not available for this resource',
    'de-ch': 'Für diese Ressource ist kein visueller Editor verfügbar',
    'es-es': 'El editor visual no está disponible para este recurso.',
    'fr-fr': "L'éditeur visuel n'est pas disponible pour cette ressource",
    'ru-ru': 'Визуальный редактор недоступен для этого ресурса.',
    'uk-ua': 'Візуальний редактор недоступний для цього ресурсу',
  },
  definition: {
    'en-us': 'Definition',
    'de-ch': 'Definition',
    'es-es': 'Definición',
    'fr-fr': 'Définition',
    'ru-ru': 'Определение',
    'uk-ua': 'Визначення',
  },
  addDefinition: {
    'en-us': 'Add definition',
    'de-ch': 'Definition hinzufügen',
    'es-es': 'Agregar definición',
    'fr-fr': 'Ajouter une définition',
    'ru-ru': 'Добавить определение',
    'uk-ua': 'Додати визначення',
  },
  deleteDefinition: {
    'en-us': 'Delete definition',
    'de-ch': 'Definition löschen',
    'es-es': 'Eliminar definición',
    'fr-fr': 'Supprimer la définition',
    'ru-ru': 'Удалить определение',
    'uk-ua': 'Видалити визначення',
  },
  urlPart: {
    'en-us': 'URL part',
    'de-ch': 'URL-Teil',
    'es-es': 'Otro recurso JSON',
    'fr-fr': 'Autre ressource JSON',
    'ru-ru': 'Другой ресурс JSON',
    'uk-ua': 'Інший ресурс JSON',
  },
  addField: {
    'en-us': 'Add field',
    'de-ch': 'Feld hinzufügen',
    'es-es': 'Agregue campo',
    'fr-fr': 'Ajouter le champ',
    'ru-ru': 'Добавить поле',
    'uk-ua': 'Додати поле',
  },
  thisField: {
    'en-us': 'This field',
    'de-ch': 'Dieses Feld',
    'es-es': 'Este campo',
    'fr-fr': 'Ce champ',
    'ru-ru': 'Это поле',
    'uk-ua': 'Це поле',
  },
  selectTableFirst: {
    'en-us': 'Select table first',
    'de-ch': 'Zuerst Tabelle auswählen',
    'es-es': 'Seleccione la tabla primero',
    'fr-fr': "Sélectionnez d'abord le tableau",
    'ru-ru': 'Сначала выберите таблицу',
    'uk-ua': 'Спочатку виберіть таблицю',
  },
  conditionFieldValue: {
    'en-us': 'Condition Field Value',
    'de-ch': 'Bedingungsfeldwert',
    'es-es': 'Valor del campo de condición',
    'fr-fr': 'Valeur du champ de condition',
    'ru-ru': 'Значение поля условия',
    'uk-ua': 'Умова Значення поля',
  },
  conditionDescription: {
    'en-us': `
      This format will be used only if the condition field value equals this
      condition and is not null.
    `,
    'de-ch': `
      Dieses Format wird nur verwendet, wenn der Wert des Bedingungsfelds dieser
      Bedingung entspricht und nicht null ist.
    `,
    'es-es': `
      Este formato se utilizará solo si el valor del campo de condición es igual
      a esta condición y no es nulo.
    `,
    'fr-fr': `
      Ce format sera utilisé uniquement si la valeur du champ de condition est
      égale à cette condition et n'est pas nulle.
    `,
    'ru-ru': `
      Этот формат будет использоваться только в том случае, если значение поля
      условия равно этому условию и не равно нулю.
    `,
    'uk-ua': `
      Цей формат використовуватиметься, лише якщо значення поля умови дорівнює
      цій умові й не є нульовим.
    `,
  },
  wrongScopeWarning: {
    'en-us': `
      This resource belongs to a different collection/discipline than the one
      you are currently in. It's recommended to switch collection before editing
      this resource
    `,
    'de-ch': `
      Diese Ressource gehört zu einer anderen Sammlung/Disziplin als der, in der
      Sie sich gerade befinden. Es wird empfohlen, die Sammlung zu wechseln,
      bevor Sie diese Ressource bearbeiten
    `,
    'es-es': `
      Este recurso pertenece a una colección/disciplina diferente a la que se
      encuentra actualmente. Se recomienda cambiar de colección antes de editar
      este recurso.
    `,
    'fr-fr': `
      Cette ressource appartient à une collection/discipline différente de celle
      dans laquelle vous vous trouvez actuellement. Il est recommandé de
      changer de collection avant de modifier cette ressource.
    `,
    'ru-ru': `
      Этот ресурс принадлежит другой коллекции/дисциплине, отличной от той, в
      которой вы сейчас находитесь. Перед редактированием этого ресурса
      рекомендуется сменить коллекцию.
    `,
    'uk-ua': `
      Цей ресурс належить до іншої колекції/дисципліни, ніж та, у якій ви зараз
      перебуваєте. Рекомендовано змінити колекцію перед редагуванням цього
      ресурсу
    `,
  },
  thisFieldName: {
    'en-us': 'This field name (for preview purposes only)',
    'de-ch': 'Dieser Feldname (nur für Vorschauzwecke)',
    'es-es': 'Este nombre de campo (solo para fines de vista previa)',
    'fr-fr': "Ce nom de champ (à des fins d'aperçu uniquement)",
    'ru-ru': 'Имя этого поля (только для целей предварительного просмотра)',
    'uk-ua': 'Назва цього поля (лише для попереднього перегляду)',
  },
  publishEveryDays: {
    'en-us': 'Publish every N days',
    'de-ch': 'Alle N Tage veröffentlichen',
    'es-es': 'Publicar cada N días',
    'fr-fr': 'Publier tous les N jours',
    'ru-ru': 'Публиковать каждые N дней',
    'uk-ua': 'Публікуйте кожні N днів',
  },
  publish: {
    'en-us': 'Publish',
    'de-ch': 'Veröffentlichen',
    'es-es': 'Publicar',
    'fr-fr': 'Publier',
    'ru-ru': 'Публиковать',
    'uk-ua': 'Опублікувати',
  },
  fileName: {
    'en-us': 'File name',
    'de-ch': 'Dateiname',
    'es-es': 'Seleccione la tabla primero',
    'fr-fr': "Sélectionnez d'abord le tableau",
    'ru-ru': 'Сначала выберите таблицу',
    'uk-ua': 'Спочатку виберіть таблицю',
  },
  runAsUser: {
    'en-us': 'Run as user',
    'de-ch': 'Als Benutzer ausführen',
    'es-es': 'Ejecutar como usuario',
    'fr-fr': "Exécuter en tant qu'utilisateur",
    'ru-ru': 'Запуск от имени пользователя',
    'uk-ua': 'Запуск від імені користувача',
  },
  notifyUser: {
    'en-us': 'Send completion notification to user',
    'de-ch': 'Abschlussbenachrichtigung an Benutzer senden',
    'es-es': 'Enviar notificación de finalización al usuario',
    'fr-fr': "Envoyer une notification d'achèvement à l'utilisateur",
    'ru-ru': 'Отправить уведомление о завершении пользователю',
    'uk-ua': 'Надіслати сповіщення про завершення користувачеві',
  },
  runInCollection: {
    'en-us': 'Run in collection',
    'de-ch': 'In Sammlung ausführen',
    'es-es': 'Ejecutar en colección',
    'fr-fr': 'Exécuter en collection',
    'ru-ru': 'Запустить в коллекцию',
    'uk-ua': 'Запустити в колекцію',
  },
  createNewForm: {
    'en-us': 'Create a new view definition',
  },
  copyFromExistingForm: {
    'en-us': 'Copy existing view definition',
  },
  copyDefaultForm: {
<<<<<<< HEAD
    'en-us': 'Copy default view definition',
=======
    'en-us': 'Copy default form',
    'de-ch': 'Standardformular kopieren',
    'es-es': 'Formateadores de registros',
    'fr-fr': "Formateurs d'enregistrement",
    'ru-ru': 'Форматеры записей',
    'uk-ua': 'Форматувальники записів',
>>>>>>> 907d1524
  },
  copyDefaultForms: {
    'en-us': 'Copy default forms',
    'de-ch': 'Standardformulare kopieren',
    'es-es': 'Copiar formularios predeterminados',
    'fr-fr': 'Copier les formulaires par défaut',
    'ru-ru': 'Копировать формы по умолчанию',
    'uk-ua': 'Копіювати стандартні форми',
  },
  saveFormFirst: {
    'en-us': 'Save form first',
    'de-ch': 'Formular vorher speichern',
    'es-es': 'Guarde el formulario primero',
    'fr-fr': "Enregistrez d'abord le formulaire",
    'ru-ru': 'Сначала сохраните форму',
    'uk-ua': 'Спочатку збережіть форму',
  },
  saveFormFirstDescription: {
    'en-us': 'You need to save this form before you edit another one',
    'de-ch':
      'Sie müssen dieses Formular speichern, bevor Sie ein anderes bearbeiten',
    'es-es': 'Debes guardar este formulario antes de editar otro.',
    'fr-fr':
      "Vous devez enregistrer ce formulaire avant d'en modifier un autre",
    'ru-ru':
      'Вам необходимо сохранить эту форму, прежде чем редактировать другую.',
    'uk-ua': 'Вам потрібно зберегти цю форму, перш ніж редагувати іншу',
  },
  conditionalFormatter: {
    'en-us': 'Conditional Format',
    'de-ch': 'Bedingtes Format',
    'es-es': 'Formato condicional',
    'fr-fr': 'Format conditionnel',
    'ru-ru': 'Условный формат',
    'uk-ua': 'Умовний формат',
  },
  customizeFieldFormatters: {
    'en-us': 'Customize Field Formats',
    'de-ch': 'Feldformate anpassen',
    'es-es': 'Personalizar formatos de campo',
    'fr-fr': 'Personnaliser les formats de champs',
    'ru-ru': 'Настройте форматы полей',
    'uk-ua': 'Налаштувати формати полів',
  },
  expandConditionalField: {
    'en-us': 'Expand Conditional Field',
    'de-ch': 'Bedingtes Feld erweitern',
    'es-es': 'Expandir campo condicional',
    'fr-fr': 'Développer le champ conditionnel',
    'ru-ru': 'Развернуть условное поле',
    'uk-ua': 'Розгорнути умовне поле',
  },
  collapseConditionalField: {
    'en-us': 'Collapse Conditional Field',
    'de-ch': 'Bedingtes Feld reduzieren',
    'es-es': 'Contraer campo condicional',
    'fr-fr': 'Réduire le champ conditionnel',
    'ru-ru': 'Свернуть условное поле',
    'uk-ua': 'Згорнути умовне поле',
  },
  conditionalFieldValue: {
    'en-us': 'Conditional Field Value',
    'de-ch': 'Bedingter Feldwert',
    'es-es': 'Valor de campo condicional',
    'fr-fr': 'Valeur du champ conditionnel',
    'ru-ru': 'Условное значение поля',
    'uk-ua': 'Умовне значення поля',
  },
  formatPreview: {
    'en-us': 'Format Preview',
    'de-ch': 'Formatvorschau',
    'es-es': 'Vista previa de formato',
    'fr-fr': 'Aperçu du format',
    'ru-ru': 'Предварительный просмотр формата',
    'uk-ua': 'Попередній перегляд формату',
  },
} as const);<|MERGE_RESOLUTION|>--- conflicted
+++ resolved
@@ -739,16 +739,7 @@
     'en-us': 'Copy existing view definition',
   },
   copyDefaultForm: {
-<<<<<<< HEAD
     'en-us': 'Copy default view definition',
-=======
-    'en-us': 'Copy default form',
-    'de-ch': 'Standardformular kopieren',
-    'es-es': 'Formateadores de registros',
-    'fr-fr': "Formateurs d'enregistrement",
-    'ru-ru': 'Форматеры записей',
-    'uk-ua': 'Форматувальники записів',
->>>>>>> 907d1524
   },
   copyDefaultForms: {
     'en-us': 'Copy default forms',
