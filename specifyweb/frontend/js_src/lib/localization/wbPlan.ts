--- conflicted
+++ resolved
@@ -90,15 +90,6 @@
     'pt-br': 'Comportamento da partida:',
   },
   columnMapping: {
-<<<<<<< HEAD
-    'en-us': 'Column Mapping',
-    'ru-ru': 'Сопоставление столбцов',
-    'es-es': 'Asignación/Mapeo de columnas',
-    'fr-fr': 'Mappage des colonnes',
-    'uk-ua': 'Відображення стовпців',
-    'de-ch': 'Spaltenzuordnung',
-    'pt-br': 'Mapeamento de colunas',
-=======
     "en-us": "Column Mapping",
     "ru-ru": "Сопоставление столбцов",
     "es-es": "Asignación/Mapeo de columnas",
@@ -106,7 +97,6 @@
     "uk-ua": "Відображення стовпців",
     "de-ch": "Spaltenzuordnung",
     "pt-br": "Mapeamento de colunas",
->>>>>>> 306ab4c2
   },
   suggestedMappings: {
     'en-us': 'Suggested Mappings:',
@@ -184,13 +174,8 @@
       'Якщо встановлено значення «Ignore when Blank», порожні значення в цьому стовпці не розглядатимуться для цілей зіставлення. Порожні значення ігноруються під час збігу, навіть якщо вказано значення за умовчанням',
     'de-ch':
       'Bei der Einstellung "Bei leer ignorieren" werden leere Werte in dieser Spalte beim Abgleich nicht berücksichtigt. Leere Werte werden beim Abgleich ignoriert, auch wenn ein Standardwert angegeben ist',
-<<<<<<< HEAD
-    'pt-br':
-      'Quando definido como "Ignorar quando em branco", valores em branco nesta coluna não serão considerados para fins de correspondência. Valores em branco são ignorados durante a correspondência, mesmo que um valor padrão seja fornecido.',
-=======
     "pt-br":
       'Quando definido como "Ignorar quando em branco", os valores em branco nesta coluna não serão considerados para fins de correspondência. Os valores em branco serão ignorados durante a correspondência, mesmo que um valor padrão seja fornecido.',
->>>>>>> 306ab4c2
   },
   ignoreAlways: {
     'en-us': 'Always Ignore',
@@ -413,35 +398,6 @@
     'uk-ua': 'Виберіть базову таблицю з вкладеннями',
   },
   dataSetUploaded: {
-<<<<<<< HEAD
-    'en-us': 'Data Set uploaded. This Upload Plan cannot be changed',
-    'ru-ru': 'Набор данных загружен. Этот план загрузки нельзя изменить',
-    'es-es':
-      'Conjunto de Datos cargado. El Plan de Carga ya no puede modificarse',
-    'fr-fr':
-      'Ensemble de données téléchargé. Ce plan de téléchargement ne peut pas être modifié.',
-    'uk-ua': 'Набір даних завантажено. Цей план завантаження не можна змінити',
-    'de-ch':
-      'Datensatz hochgeladen. Dieser Upload-Plan kann nicht geändert werden',
-    'pt-br':
-      'Conjunto de dados carregado. Este plano de upload não pode ser alterado.',
-  },
-  dataSetUploadedDescription: {
-    'en-us':
-      'You are viewing the mappings for an uploaded dataset.\n\nTo edit the mappings, rollback the uploaded data or create a new dataset',
-    'ru-ru':
-      'Вы просматриваете сопоставления для загруженного набора данных.\n\nЧтобы изменить сопоставления, откатите загруженные данные или создайте новый набор данных',
-    'es-es':
-      'Está viendo las asignaciones de campos/mapeo para un conjunto de datos ya cargado.\n\nPara editar los mapeos, d´s marcha-atrás para los datos cargados o cree un nuevo conjunto de datos',
-    'fr-fr':
-      "Vous consultez les mappages d'un jeu de données téléchargé.\n\nPour modifier les mappages, restaurez les données téléchargées ou créez un nouveau jeu de données.",
-    'uk-ua':
-      'Ви переглядаєте зіставлення для завантаженого набору даних.\n\nЩоб редагувати зіставлення, відкотіть завантажені дані або створіть новий набір даних',
-    'de-ch':
-      'Sie betrachten gerade die Datenzuordnungen für einen hochgeladenen Datensatz.\n\nUm die Zuordnungen zu bearbeiten, die hochgeladenen Daten zurückzusetzen oder einen neuen Datensatz erstellen',
-    'pt-br':
-      'Você está visualizando os mapeamentos de um conjunto de dados carregado.\n\nPara editar os mapeamentos, reverta os dados carregados ou crie um novo conjunto de dados.',
-=======
     "en-us": "Data Set uploaded. This Upload Plan cannot be changed",
     "ru-ru": "Набор данных загружен. Этот план загрузки нельзя изменить",
     "es-es":
@@ -469,7 +425,6 @@
       "Sie betrachten gerade die Datenzuordnungen für einen hochgeladenen Datensatz.\n\nUm die Zuordnungen zu bearbeiten, die hochgeladenen Daten zurückzusetzen oder einen neuen Datensatz erstellen",
     "pt-br":
       "Você está visualizando os mapeamentos de um conjunto de dados carregado.\n\nPara editar os mapeamentos, reverta os dados carregados ou crie um novo conjunto de dados.",
->>>>>>> 306ab4c2
   },
   baseTable: {
     'en-us': 'Base Table',
@@ -481,18 +436,6 @@
     'pt-br': 'Mesa Base',
   },
   goToBaseTable: {
-<<<<<<< HEAD
-    'en-us': 'Change the Base Table for Mapping Data Set Columns?',
-    'ru-ru':
-      'Изменить базовую таблицу для сопоставления столбцов набора данных?',
-    'es-es':
-      '¿Cambiar la tabla base para mapear columnas de conjuntos de datos?',
-    'fr-fr':
-      "Modifier la table de base pour mapper les colonnes de l'ensemble de données ?",
-    'uk-ua': 'Змінити базову таблицю для зіставлення стовпців набору даних?',
-    'de-ch': 'Die Basistabelle für die Zuordnung von Datensatzspalten ändern?',
-    'pt-br': 'Alterar a tabela base para mapear colunas do conjunto de dados?',
-=======
     "en-us": "Change the Base Table for Mapping Data Set Columns?",
     "ru-ru":
       "Изменить базовую таблицу для сопоставления столбцов набора данных?",
@@ -503,7 +446,6 @@
     "uk-ua": "Змінити базову таблицю для зіставлення стовпців набору даних?",
     "de-ch": "Die Basistabelle für die Zuordnung von Datensatzspalten ändern?",
     "pt-br": "Alterar a tabela base para mapear colunas do conjunto de dados?",
->>>>>>> 306ab4c2
   },
   goToBaseTableDescription: {
     'en-us':
@@ -514,21 +456,12 @@
       'Si elige una tabla base diferente para la carga de un conjunto de datos, esa tabla se convertirá en el nuevo punto de partida para las asignaciones de campo de columna a datos y borrará las asignaciones existentes. El AutoMapper intentará asignar columnas a los nuevos campos de la tabla base.',
     'fr-fr':
       "Choisir une autre table de base pour le téléchargement d'un ensemble de données fera de cette table le nouveau point de départ des mappages colonnes-champs de données et effacera les mappages existants. L'AutoMapper tentera de mapper les colonnes aux nouveaux champs de la table de base.",
-<<<<<<< HEAD
-    'uk-ua':
-      'Вибір іншої базової таблиці для завантаження набору даних зробить цю таблицю новою відправною точкою для зіставлення стовпців і полів даних і видалить існуючі зіставлення. AutoMapper спробує зіставити стовпці з новими полями базової таблиці.',
-    'de-ch':
-      'Durch Auswahl einer anderen Basistabelle für einen Datensatz-Upload wird diese Tabelle zum neuen Ausgangspunkt für die Zuordnung von Spalten zu Datenfeldern und die bestehenden Zuordnungen werden gelöscht. Der AutoMapper wird versuchen, die Spalten den neuen Basistabellenfeldern zuzuordnen.',
-    'pt-br':
-      'Escolher uma Tabela Base diferente para o upload de um Conjunto de Dados tornará essa tabela o novo ponto de partida para mapeamentos de campos de coluna para dados e apagará os mapeamentos existentes. O Mapeador Automático tentará mapear colunas para os novos campos da Tabela Base.',
-=======
     "uk-ua":
       "Вибір іншої базової таблиці для завантаження набору даних зробить цю таблицю новою відправною точкою для зіставлення стовпців і полів даних і видалить існуючі зіставлення. AutoMapper спробує зіставити стовпці з новими полями базової таблиці.",
     "de-ch":
       "Durch Auswahl einer anderen Basistabelle für einen Datensatz-Upload wird diese Tabelle zum neuen Ausgangspunkt für die Zuordnung von Spalten zu Datenfeldern und die bestehenden Zuordnungen werden gelöscht. Der AutoMapper wird versuchen, die Spalten den neuen Basistabellenfeldern zuzuordnen.",
     "pt-br":
       "Escolher uma Tabela Base diferente para o upload de um Conjunto de Dados tornará essa tabela o novo ponto de partida para mapeamentos de campos de coluna para dados e apagará os mapeamentos existentes. O AutoMapper tentará mapear colunas para os novos campos da Tabela Base.",
->>>>>>> 306ab4c2
   },
   clearMapping: {
     'en-us': 'Clear Mapping',
@@ -540,15 +473,6 @@
     'pt-br': 'Mapeamento claro',
   },
   reRunAutoMapper: {
-<<<<<<< HEAD
-    'en-us': 'Rerun AutoMapper',
-    'ru-ru': 'Перезапустить AutoMapper',
-    'es-es': 'Volver a ejecutar AutoMapper',
-    'fr-fr': 'Réexécuter AutoMapper',
-    'uk-ua': 'Перезапустіть AutoMapper',
-    'de-ch': 'AutoMapper erneut ausführen',
-    'pt-br': 'Reexecutar AutoMapper',
-=======
     "en-us": "Rerun AutoMapper",
     "ru-ru": "Перезапустить AutoMapper",
     "es-es": "Volver a ejecutar AutoMapper",
@@ -556,7 +480,6 @@
     "uk-ua": "Перезапустіть AutoMapper",
     "de-ch": "AutoMapper erneut ausführen",
     "pt-br": "Reexecutar o AutoMapper",
->>>>>>> 306ab4c2
   },
   autoMapper: {
     'en-us': 'AutoMapper',
@@ -647,15 +570,6 @@
       'Pressione o botão "Adicionar nova coluna" abaixo das linhas de mapeamento para adicionar novas colunas.',
   },
   reRunAutoMapperConfirmation: {
-<<<<<<< HEAD
-    'en-us': 'Automap to start a new Upload Plan?',
-    'ru-ru': 'Автоматически сопоставить?',
-    'es-es': '¿Automap para iniciar un nuevo plan de carga?',
-    'de-ch': 'Automap, um einen neuen Upload-Plan zu starten?',
-    'fr-fr': 'Automap pour démarrer un nouveau plan de téléchargement ?',
-    'uk-ua': 'Автоматична карта, щоб почати новий план завантаження?',
-    'pt-br': 'Mapear automaticamente para iniciar um novo Plano de Upload?',
-=======
     "en-us": "Automap to start a new Upload Plan?",
     "ru-ru": "Автоматически сопоставить?",
     "es-es": "¿Automap para iniciar un nuevo plan de carga?",
@@ -663,7 +577,6 @@
     "fr-fr": "Automap pour démarrer un nouveau plan de téléchargement ?",
     "uk-ua": "Автоматична карта, щоб почати новий план завантаження?",
     "pt-br": "Mapeamento automático para iniciar um novo plano de upload?",
->>>>>>> 306ab4c2
   },
   reRunAutoMapperConfirmationDescription: {
     'en-us': 'This will erase existing data field mappings.',
@@ -715,15 +628,6 @@
     'pt-br': 'Deve corresponder',
   },
   unloadProtectMessage: {
-<<<<<<< HEAD
-    'en-us': 'This mapping has not been saved.',
-    'ru-ru': 'Это сопоставление не было сохранено.',
-    'es-es': 'No se hna guardado estas asignaciones/mapeo.',
-    'fr-fr': "Ce mappage n'a pas été enregistré.",
-    'uk-ua': 'Це відображення не збережено.',
-    'de-ch': 'Dieses Mapping wurde nicht gespeichert.',
-    'pt-br': 'Este mapeamento não foi salvo.',
-=======
     "en-us": "This mapping has not been saved.",
     "ru-ru": "Это сопоставление не было сохранено.",
     "es-es": "No se hna guardado estas asignaciones/mapeo.",
@@ -731,7 +635,6 @@
     "uk-ua": "Це відображення не збережено.",
     "de-ch": "Dieses Mapping wurde nicht gespeichert.",
     "pt-br": "Este mapeamento não foi salvo.",
->>>>>>> 306ab4c2
   },
   newHeaderName: {
     'en-us': 'New Column {index:number}',
