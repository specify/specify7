/**
 * Localization strings used by the WbPlanView (workbench upload plan mapper)
 *
 * @module
 */

import { createDictionary } from './utils';

// Refer to "Guidelines for Programmers" in ./README.md before editing this file

export const wbPlanText = createDictionary({
  dataMapper: {
    'en-us': 'Data Mapper',
    'ru-ru': 'Сопоставления',
    'es-es': 'Mapeador de Datos',
    'fr-fr': 'Cartographe de données',
    'uk-ua': 'Папки даних',
    'de-ch': 'Datenzuordnung',
    'pt-br': 'Mapeador de Dados',
  },
  noUploadPlan: {
    'en-us': 'No Upload Plan is Defined',
    'ru-ru': 'План загрузки не определен',
    'es-es': 'No hay definido ningún plan de carga',
    'fr-fr': "Aucun plan de téléchargement n'est défini",
    'uk-ua': 'План завантаження не визначено',
    'de-ch': 'Es wurde kein Uploadplan definiert',
    'pt-br': 'Nenhum plano de upload está definido',
  },
  noUploadPlanDescription: {
    'en-us':
      'No Upload Plan has been defined for this Data Set. Create one now?',
    'ru-ru':
      'Для этого набора данных не определен план загрузки. Создать эго сейчас?',
    'es-es':
      'No se ha definido ningún plan de carga para este conjunto de datos. ¿Crear uno ahora?',
    'fr-fr':
      "Aucun plan de téléchargement n'a été défini pour cet ensemble de données. Voulez-vous en créer un maintenant ?",
    'uk-ua':
      'Для цього набору даних не визначено план завантаження. Створити зараз?',
    'de-ch':
      'Für diesen Datensatz wurde noch kein Upload-Plan definiert. Jetzt einen erstellen?',
    'pt-br':
      'Nenhum Plano de Upload foi definido para este Conjunto de Dados. Criar um agora?',
  },
  unmappedColumn: {
    'en-us': 'Unmapped Column',
    'ru-ru': 'Несопоставленный столбец',
    'es-es': 'Columna no asignada',
    'fr-fr': 'Colonne non mappée',
    'uk-ua': 'Невідповідний стовпець',
    'de-ch': 'Nicht gemappte Spalte',
    'pt-br': 'Coluna não mapeada',
  },
  notSelected: {
    comment: 'Show in pick list in Data Mapper when column is not mapped',
    'en-us': 'NONE SELECTED',
    'ru-ru': 'НЕ ВЫБРАНО',
    'es-es': 'NO ASIGNADO/MAPEADO',
    'fr-fr': 'AUCUN SÉLECTIONNÉ',
    'uk-ua': 'НЕ ВИБРАНО',
    'de-ch': 'Nicht kartiert',
    'pt-br': 'NENHUM SELECIONADO',
  },
  unmapped: {
    'en-us': 'Unmapped',
    'ru-ru': 'Не сопоставлений',
    'es-es': 'sin mapear',
    'fr-fr': 'Non cartographié',
    'uk-ua': 'Не зіставлений',
    'de-ch': 'Zuordnung ist erforderlich',
    'pt-br': 'Não mapeado',
  },
  mapped: {
    'en-us': 'Mapped',
    'ru-ru': 'Сопоставлений',
    'es-es': 'Mapeado',
    'fr-fr': 'Cartographié',
    'uk-ua': 'Нанесено на карту',
    'de-ch': 'Kartiert',
    'pt-br': 'Mapeado',
  },
  matchBehavior: {
    'en-us': 'Match Behavior:',
    'ru-ru': 'Поведение при совпадении:',
    'es-es': 'Coincidir en comportamiento:',
    'fr-fr': 'Comportement du match :',
    'uk-ua': 'Поведінка відповідності:',
    'de-ch': 'Übereinstimmungsverhalten:',
    'pt-br': 'Comportamento da partida:',
  },
  columnMapping: {
    'en-us': 'Column Mapping',
    'ru-ru': 'Сопоставление столбцов',
    'es-es': 'Asignación/Mapeo de columnas',
    'fr-fr': 'Mappage des colonnes',
    'uk-ua': 'Відображення стовпців',
    'de-ch': 'Spaltenzuordnung',
    'pt-br': 'Mapeamento de colunas',
  },
  suggestedMappings: {
    'en-us': 'Suggested Mappings:',
    'ru-ru': 'Предлагаемые сопоставления:',
    'es-es': 'Sugerencia de asignaciones/mapeos:',
    'fr-fr': 'Mappages suggérés :',
    'uk-ua': 'Пропоновані зіставлення:',
    'de-ch': 'Vorgeschlagene Zuordnungen:',
    'pt-br': 'Mapeamentos sugeridos:',
  },
  requiredFields: {
    'en-us': 'Required Fields',
    'ru-ru': 'Обязательные поля',
    'es-es': 'Campos requeridos',
    'fr-fr': 'Champs obligatoires',
    'uk-ua': "Обов'язкові поля",
    'de-ch': 'Erforderliche Felder',
    'pt-br': 'Campos obrigatórios',
  },
  optionalFields: {
    'en-us': 'Optional Fields',
    'ru-ru': 'Необязательные поля',
    'es-es': 'Campos Opcionales',
    'fr-fr': 'Champs facultatifs',
    'uk-ua': "Необов'язкові поля",
    'de-ch': 'Optionale Felder',
    'pt-br': 'Campos opcionais',
  },
  hiddenFields: {
    'en-us': 'Hidden Fields',
    'ru-ru': 'Скрытые поля',
    'es-es': 'Campos Ocultos',
    'fr-fr': 'Champs cachés',
    'uk-ua': 'Приховані поля',
    'de-ch': 'Versteckte Felder',
    'pt-br': 'Campos Ocultos',
  },
  revealHiddenFormFields: {
    'en-us': 'Reveal Hidden Form Fields',
    'ru-ru': 'Показать скрытые поля формы',
    'es-es': 'Revelar Campos Ocultos del Formulario',
    'de-ch': 'Versteckte Formularfelder anzeigen',
    'fr-fr': 'Révéler les champs de formulaire cachés',
    'uk-ua': 'Відкрийте приховані поля форми',
    'pt-br': 'Revelar campos ocultos do formulário',
  },
  mappingOptions: {
    'en-us': 'Mapping Options',
    'ru-ru': 'Параметры сопоставления',
    'es-es': 'Opciones de asignaciones/mapeo',
    'fr-fr': 'Options de cartographie',
    'uk-ua': 'Параметри відображення',
    'de-ch': 'Zuordnungsoptionen',
    'pt-br': 'Opções de mapeamento',
  },
  ignoreWhenBlank: {
    'en-us': 'Ignore when Blank',
    'ru-ru': 'Игнорировать, когда пусто',
    'es-es': 'Ignorar cuando en blanco',
    'fr-fr': 'Ignorer lorsque vide',
    'uk-ua': 'Ігнорувати, коли пусто',
    'de-ch': 'Bei leer ignorieren',
    'pt-br': 'Ignorar quando estiver em branco',
  },
  ignoreWhenBlankDescription: {
    'en-us':
      'When set to "Ignore when Blank" blank values in this column will not be considered for matching purposes. Blank values are ignored when matching even if a default value is provided',
    'ru-ru':
      'Если задано значение «Игнорировать, когда пусто», пустые значения в этом столбце не будет рассматривается для целей сопоставления. Пустые значения игнорируются при сопоставлении даже если указано значение по умолчанию',
    'es-es':
      'Cuando se establece en "Ignorar si está en blanco", los valores en blanco de esta columna no se tendrán en cuenta a efectos de comparación. Los valores en blanco se ignoran a la hora de establecer correspondencias, incluso si se proporciona un valor por defecto',
    'fr-fr':
      "Si l'option « Ignorer si vide » est sélectionnée, les valeurs vides de cette colonne ne seront pas prises en compte pour la correspondance. Elles sont ignorées lors de la correspondance, même si une valeur par défaut est fournie.",
    'uk-ua':
      'Якщо встановлено значення «Ignore when Blank», порожні значення в цьому стовпці не розглядатимуться для цілей зіставлення. Порожні значення ігноруються під час збігу, навіть якщо вказано значення за умовчанням',
    'de-ch':
      'Bei der Einstellung "Bei leer ignorieren" werden leere Werte in dieser Spalte beim Abgleich nicht berücksichtigt. Leere Werte werden beim Abgleich ignoriert, auch wenn ein Standardwert angegeben ist',
    'pt-br':
      'Quando definido como "Ignorar quando em branco", valores em branco nesta coluna não serão considerados para fins de correspondência. Valores em branco são ignorados durante a correspondência, mesmo que um valor padrão seja fornecido.',
  },
  ignoreAlways: {
    'en-us': 'Always Ignore',
    'ru-ru': 'Всегда игнорировать',
    'es-es': 'Ignorar siempre',
    'fr-fr': 'Toujours ignorer',
    'uk-ua': 'Завжди ігнорувати',
    'de-ch': 'Immer ignorieren',
    'pt-br': 'Sempre ignorar',
  },
  ignoreAlwaysDescription: {
    'en-us':
      'When set to "Ignore Always" the value in this column will never be considered for matching purposes, only for uploading.',
    'ru-ru':
      'Если задано значение «Всегда игнорировать», значение в этом столбце никогда не будет рассматривается для целей сопоставления, только для загрузки',
    'es-es':
      'Cuando se establece "Ignorar siempre", el valor de esta columna nunca se tomará en cuenta a efectos de comparación; solo al cargar datos.',
    'fr-fr':
      'Lorsque cette option est définie sur « Toujours ignorer », la valeur de cette colonne ne sera jamais prise en compte à des fins de correspondance, mais uniquement pour le téléchargement.',
    'uk-ua':
      'Якщо встановлено значення «Ігнорувати завжди», значення в цьому стовпці ніколи не розглядатиметься для цілей зіставлення, лише для завантаження.',
    'de-ch':
      'Bei der Einstellung "Immer ignorieren" wird der Wert in dieser Spalte niemals für den Abgleich, sondern nur für das Hochladen berücksichtigt.',
    'pt-br':
      'Quando definido como "Ignorar sempre", o valor nesta coluna nunca será considerado para fins de correspondência, apenas para upload.',
  },
  ignoreNever: {
    'en-us': 'Never Ignore',
    'ru-ru': 'Никогда не игнорировать',
    'es-es': 'Nunca Ignorar',
    'de-ch': 'Nie ignorieren',
    'fr-fr': 'Ne jamais ignorer',
    'uk-ua': 'Ніколи не ігноруйте',
    'pt-br': 'Nunca ignore',
  },
  ignoreNeverDescription: {
    'en-us':
      "This column would always be considered for matching purposes, regardless of it's value",
    'ru-ru':
      'Этот столбец всегда будет учитываться для целей сопоставления, независимо от содержимое столбца',
    'es-es':
      'Siempre se considerará esta columna a efectos de comparación, independientemente de sus valores',
    'fr-fr':
      'Cette colonne sera toujours prise en compte à des fins de correspondance, quelle que soit sa valeur',
    'uk-ua':
      'Цей стовпець завжди розглядатиметься для цілей зіставлення, незалежно від його значення',
    'de-ch':
      'Diese Spalte wird immer für den Abgleich berücksichtigt, unabhängig von ihrem Wert',
    'pt-br':
      'Esta coluna sempre será considerada para fins de correspondência, independentemente do seu valor',
  },
  allowNullValues: {
    'en-us': 'Allow Null Values',
    'ru-ru': 'Разрешить нулевые значения',
    'es-es': 'Permitir valores nulos',
    'fr-fr': 'Autoriser les valeurs nulles',
    'uk-ua': 'Дозволити нульові значення',
    'de-ch': 'Nullwerte erlauben',
    'pt-br': 'Permitir valores nulos',
  },
  useDefaultValue: {
    'en-us': 'Use Default Value',
    'ru-ru': 'Использовать значение по умолчанию',
    'es-es': 'Usar valor predeterminado',
    'fr-fr': 'Utiliser la valeur par défaut',
    'uk-ua': 'Використовувати значення за умовчанням',
    'de-ch': 'Verwende den Standardwert',
    'pt-br': 'Usar valor padrão',
  },
  defaultValue: {
    'en-us': 'Default Value',
    'ru-ru': 'Значение по умолчанию',
    'es-es': 'Valor predeterminado',
    'fr-fr': 'Valeur par défaut',
    'uk-ua': 'Значення за замовчуванням',
    'de-ch': 'Standardwert',
    'pt-br': 'Valor padrão',
  },
  defaultValueDescription: {
    'en-us': 'This value would be used in place of empty cells',
    'ru-ru': 'Это значение будет использоваться вместо пустых ячеек',
    'es-es': 'Este valor se usaría en lugar de celdas vacías',
    'fr-fr': 'Cette valeur serait utilisée à la place des cellules vides',
    'uk-ua': 'Це значення використовуватиметься замість порожніх клітинок',
    'de-ch': 'Dieser Wert wird anstelle von leeren Zellen verwendet',
    'pt-br': 'Este valor seria usado no lugar de células vazias',
  },
  addNewColumn: {
    'en-us': 'Add New Column',
    'ru-ru': 'Добавить новую колонку',
    'es-es': 'Agregar una columna nueva',
    'fr-fr': 'Ajouter une nouvelle colonne',
    'uk-ua': 'Додати новий стовпець',
    'de-ch': 'Neue Spalte hinzufügen',
    'pt-br': 'Adicionar nova coluna',
  },
  validationFailed: {
    'en-us': 'Validation found missing mappings:',
    'ru-ru': 'Проверка обнаружила недостающие сопоставления:',
    'es-es': 'La validación encontró asignaciones faltantes:',
    'fr-fr': 'La validation a trouvé des mappages manquants :',
    'uk-ua': 'Перевірка виявила відсутні зіставлення:',
    'de-ch': 'Die Validierung hat fehlende Zuordnungen gefunden:',
    'pt-br': 'A validação encontrou mapeamentos ausentes:',
  },
  validationFailedDescription: {
    'en-us':
      'This data mapping is missing one or more data fields required for uploading by your Specify configuration. Add the missing mappings shown or save this Upload Plan as unfinished.',
    'ru-ru':
      'В этом сопоставлении данные отсутствует в одном или нескольких полей данных, необходимых для загрузки по вашей Specify конфигурацию. Добавьте недостающие сопоставления или сохраните этот план загрузки как незавершенный.',
    'es-es':
      'A este mapeo de datos le faltan uno o más campos de datos requeridos para cargar por su configuración de Especificar. Agregue las asignaciones faltantes que se muestran o guarde este plan de carga como inacabado.',
    'fr-fr':
      'Il manque un ou plusieurs champs de données requis pour le téléchargement selon votre configuration de spécification. Ajoutez les mappages manquants ou enregistrez ce plan de téléchargement comme inachevé.',
    'uk-ua':
      'У цьому відображенні даних відсутнє одне або кілька полів даних, необхідні для завантаження вашою конфігурацією Specify. Додайте відсутні відображення або збережіть цей план завантаження як незавершений.',
    'de-ch':
      'In dieser Datenzuordnung fehlen ein oder mehrere Datenfelder, die für das Hochladen gemäss Ihrer Specify-Konfiguration erforderlich sind. Fügen Sie die fehlenden Mappings hinzu oder speichern Sie diesen Upload-Plan als unvollendet.',
    'pt-br':
      'Este mapeamento de dados não possui um ou mais campos de dados necessários para o upload pela sua configuração "Especificar". Adicione os mapeamentos ausentes ou salve este Plano de Upload como inacabado.',
  },
  mappingIsRequired: {
    comment: 'I.e, this field must be mapped before you can continue',
    'en-us': 'Mapping is required',
    'ru-ru': 'Необходимо сопоставление',
    'es-es': 'Se requiere asignación',
    'fr-fr': 'La cartographie est requise',
    'uk-ua': 'Потрібне відображення',
    'de-ch': 'Mapping ist erforderlich',
    'pt-br': 'O mapeamento é necessário',
  },
  continueEditing: {
    'en-us': 'Continue Editing',
    'ru-ru': 'Продолжить редактирование',
    'es-es': 'Continuar con Edición',
    'fr-fr': "Continuer l'édition",
    'uk-ua': 'Продовжити редагування',
    'de-ch': 'Bearbeitung fortsetzen',
    'pt-br': 'Continuar editando',
  },
  saveUnfinished: {
    'en-us': 'Save Unfinished',
    'ru-ru': 'Сохранить незаконченное',
    'es-es': 'Guardar sin terminar',
    'fr-fr': 'Enregistrer inachevé',
    'uk-ua': 'Зберегти незавершене',
    'de-ch': 'Unvollendet speichern',
    'pt-br': 'Salvar inacabado',
  },
  map: {
    'en-us': 'Map',
    'ru-ru': 'Сопоставить',
    'es-es': 'Mapear',
    'de-ch': 'Datenzuordnung erstellen',
    'fr-fr': 'Carte',
    'uk-ua': 'Карта',
    'pt-br': 'Mapa',
  },
  unmap: {
    'en-us': 'Unmap',
    'ru-ru': 'Отменить сопоставления',
    'es-es': 'Deshacer mapeo',
    'fr-fr': 'Démapper',
    'uk-ua': 'Відмінити карту',
    'de-ch': 'Datenzuordnung auflösen',
    'pt-br': 'Desmapear',
  },
  mapButtonDescription: {
    'en-us': 'Map selected field to selected header',
    'ru-ru': 'Сопоставить выбранное поле с выбранным столбцом',
    'es-es': 'Asignar campo seleccionado al encabezamiento seleccionado',
    'de-ch': 'Ausgewähltes Feld der ausgewählten Feldüberschrift zuordnen',
    'fr-fr': "Mapper le champ sélectionné à l'en-tête sélectionné",
    'uk-ua': 'Зіставити вибране поле з вибраним заголовком',
    'pt-br': 'Mapear campo selecionado para cabeçalho selecionado',
  },
  relationshipWithTable: {
    'en-us': 'Relationship to the {tableName:string} table',
    'ru-ru': 'Связь с таблицей {tableName:string}',
    'es-es': 'Relación con la tabla {tableName:string}',
    'fr-fr': 'Relation avec la table {tableName:string}',
    'uk-ua': 'Відношення до таблиці {tableName:string}',
    'de-ch': 'Beziehung zur Tabelle {tableName:string}',
    'pt-br': 'Relação com a tabela {tableName:string}',
  },
  selectBaseTable: {
    'en-us': 'Select a Base Table',
    'ru-ru': 'Выберите базовую таблицу',
    'es-es': 'Seleccione una tabla base',
    'fr-fr': 'Sélectionnez une table de base',
    'uk-ua': 'Виберіть базову таблицю',
    'de-ch': 'Basistabelle auswählen',
    'pt-br': 'Selecione uma tabela base',
  },
  chooseExistingPlan: {
    'en-us': 'Choose Existing Plan',
    'ru-ru': 'Выберите существующий план',
    'es-es': 'Elegir un Plan ya Existente',
    'fr-fr': 'Choisir un plan existant',
    'uk-ua': 'Виберіть існуючий план',
    'de-ch': 'Bestehenden Plan auswählen',
    'pt-br': 'Escolha o plano existente',
  },
  showAllTables: {
    'en-us': 'Show All Tables',
    'ru-ru': 'Показать дополнительные таблицы',
    'es-es': 'Mostrar Tablas Avanzadas',
    'fr-fr': 'Afficher tous les tableaux',
    'uk-ua': 'Показати всі таблиці',
    'de-ch': 'Erweiterte Tabellen anzeigen',
    'pt-br': 'Mostrar todas as tabelas',
<<<<<<< HEAD
=======
  },
  selectBaseTableWithAttachments: {
    'en-us': 'Select a Base Table with Attachments',
    'de-ch': 'Wählen Sie eine Basistabelle mit Anhängen',
    'es-es': 'Seleccione una tabla base con archivos adjuntos',
    'fr-fr': 'Sélectionnez une table de base avec des pièces jointes',
    'pt-br': 'Selecione uma tabela base com anexos',
    'ru-ru': 'Выберите базовую таблицу с прикреплениями',
    'uk-ua': 'Виберіть базову таблицю з вкладеннями',
>>>>>>> 3713d914
  },
  dataSetUploaded: {
    'en-us': 'Data Set uploaded. This Upload Plan cannot be changed',
    'ru-ru': 'Набор данных загружен. Этот план загрузки нельзя изменить',
    'es-es':
      'Conjunto de Datos cargado. El Plan de Carga ya no puede modificarse',
    'fr-fr':
      'Ensemble de données téléchargé. Ce plan de téléchargement ne peut pas être modifié.',
    'uk-ua': 'Набір даних завантажено. Цей план завантаження не можна змінити',
    'de-ch':
      'Datensatz hochgeladen. Dieser Upload-Plan kann nicht geändert werden',
    'pt-br':
      'Conjunto de dados carregado. Este plano de upload não pode ser alterado.',
  },
  dataSetUploadedDescription: {
    'en-us':
      'You are viewing the mappings for an uploaded dataset.\n\nTo edit the mappings, rollback the uploaded data or create a new dataset',
    'ru-ru':
      'Вы просматриваете сопоставления для загруженного набора данных.\n\nЧтобы изменить сопоставления, откатите загруженные данные или создайте новый набор данных',
    'es-es':
      'Está viendo las asignaciones de campos/mapeo para un conjunto de datos ya cargado.\n\nPara editar los mapeos, d´s marcha-atrás para los datos cargados o cree un nuevo conjunto de datos',
    'fr-fr':
      "Vous consultez les mappages d'un jeu de données téléchargé.\n\nPour modifier les mappages, restaurez les données téléchargées ou créez un nouveau jeu de données.",
    'uk-ua':
      'Ви переглядаєте зіставлення для завантаженого набору даних.\n\nЩоб редагувати зіставлення, відкотіть завантажені дані або створіть новий набір даних',
    'de-ch':
      'Sie betrachten gerade die Datenzuordnungen für einen hochgeladenen Datensatz.\n\nUm die Zuordnungen zu bearbeiten, die hochgeladenen Daten zurückzusetzen oder einen neuen Datensatz erstellen',
    'pt-br':
      'Você está visualizando os mapeamentos de um conjunto de dados carregado.\n\nPara editar os mapeamentos, reverta os dados carregados ou crie um novo conjunto de dados.',
  },
  baseTable: {
    'en-us': 'Base Table',
    'ru-ru': 'Базовая таблица',
    'es-es': 'Tabla Base',
    'fr-fr': 'Table de base',
    'uk-ua': 'Базовий стіл',
    'de-ch': 'Basistabelle',
    'pt-br': 'Mesa Base',
  },
  goToBaseTable: {
    'en-us': 'Change the Base Table for Mapping Data Set Columns?',
    'ru-ru':
      'Изменить базовую таблицу для сопоставления столбцов набора данных?',
    'es-es':
      '¿Cambiar la tabla base para mapear columnas de conjuntos de datos?',
    'fr-fr':
      "Modifier la table de base pour mapper les colonnes de l'ensemble de données ?",
    'uk-ua': 'Змінити базову таблицю для зіставлення стовпців набору даних?',
    'de-ch': 'Die Basistabelle für die Zuordnung von Datensatzspalten ändern?',
    'pt-br': 'Alterar a tabela base para mapear colunas do conjunto de dados?',
  },
  goToBaseTableDescription: {
    'en-us':
      'Choosing a different Base Table for a Data Set Upload will make that table the new starting point for column-to-data field mappings and will erase existing mappings. The AutoMapper will attempt to map columns to the new Base Table fields.',
    'ru-ru':
      'Выбор другой базовой таблице для загрузки набора данных сделает ту таблицу новой отправной точкой для сопоставлений полей столбцов и данных и сотрет существующие сопоставления. AutoMapper попытается сопоставить столбцы в новые поля базовой таблицы.',
    'es-es':
      'Si elige una tabla base diferente para la carga de un conjunto de datos, esa tabla se convertirá en el nuevo punto de partida para las asignaciones de campo de columna a datos y borrará las asignaciones existentes. El AutoMapper intentará asignar columnas a los nuevos campos de la tabla base.',
    'fr-fr':
      "Choisir une autre table de base pour le téléchargement d'un ensemble de données fera de cette table le nouveau point de départ des mappages colonnes-champs de données et effacera les mappages existants. L'AutoMapper tentera de mapper les colonnes aux nouveaux champs de la table de base.",
    'uk-ua':
      'Вибір іншої базової таблиці для завантаження набору даних зробить цю таблицю новою відправною точкою для зіставлення стовпців і полів даних і видалить існуючі зіставлення. AutoMapper спробує зіставити стовпці з новими полями базової таблиці.',
    'de-ch':
      'Durch Auswahl einer anderen Basistabelle für einen Datensatz-Upload wird diese Tabelle zum neuen Ausgangspunkt für die Zuordnung von Spalten zu Datenfeldern und die bestehenden Zuordnungen werden gelöscht. Der AutoMapper wird versuchen, die Spalten den neuen Basistabellenfeldern zuzuordnen.',
    'pt-br':
      'Escolher uma Tabela Base diferente para o upload de um Conjunto de Dados tornará essa tabela o novo ponto de partida para mapeamentos de campos de coluna para dados e apagará os mapeamentos existentes. O Mapeador Automático tentará mapear colunas para os novos campos da Tabela Base.',
  },
  clearMapping: {
    'en-us': 'Clear Mapping',
    'ru-ru': 'Очистить сопоставление',
    'es-es': 'Borrar Asignacione',
    'fr-fr': 'Cartographie claire',
    'uk-ua': 'Очистити відображення',
    'de-ch': 'Datenzuordnung zurücksetzen',
    'pt-br': 'Mapeamento claro',
  },
  reRunAutoMapper: {
    'en-us': 'Rerun AutoMapper',
    'ru-ru': 'Перезапустить AutoMapper',
    'es-es': 'Volver a ejecutar AutoMapper',
    'fr-fr': 'Réexécuter AutoMapper',
    'uk-ua': 'Перезапустіть AutoMapper',
    'de-ch': 'AutoMapper erneut ausführen',
    'pt-br': 'Reexecutar AutoMapper',
  },
  autoMapper: {
    'en-us': 'AutoMapper',
    'ru-ru': 'AutoMapper',
    'es-es': 'Mapeador automático',
    'fr-fr': 'AutoMapper',
    'uk-ua': 'Auto Mapper',
    'de-ch': 'AutoMapper',
    'pt-br': 'Mapeador automático',
  },
  mappingEditor: {
    'en-us': 'Map Explorer',
    'ru-ru': 'Обзор сопоставлений',
    'es-es': 'Explorador de Asignaciones/Mapeos',
    'fr-fr': 'Explorateur de cartes',
    'uk-ua': 'Оглядач карти',
    'de-ch': 'Karten-Explorer',
    'pt-br': 'Explorador de mapas',
  },
  hideFieldMapper: {
    'en-us': 'Hide Field Mapper',
    'ru-ru': 'Спрятать обзор сопоставлений',
    'es-es': 'Ocultar asignador de campos',
    'fr-fr': 'Masquer le mappeur de champs',
    'uk-ua': 'Приховати Field Mapper',
    'de-ch': 'Field Mapper ausblenden',
    'pt-br': 'Ocultar Mapeador de Campo',
  },
  showFieldMapper: {
    'en-us': 'Show Field Mapper',
    'ru-ru': 'Показать обзор сопоставлений',
    'es-es': 'Mostrar asignador de campos',
    'fr-fr': 'Afficher le mappeur de champs',
    'uk-ua': 'Показати Field Mapper',
    'de-ch': 'Field Mapper einblenden',
    'pt-br': 'Mostrar Mapeador de Campo',
  },
  mappings: {
    'en-us': 'Mappings',
    'ru-ru': 'Сопоставления',
    'es-es': 'Asignaciones/Mapeos',
    'fr-fr': 'Cartographies',
    'uk-ua': 'Відображення',
    'de-ch': 'Zuordnungen',
    'pt-br': 'Mapeamentos',
  },
  clearMappings: {
    'en-us': 'Clear Mappings',
    'ru-ru': 'Очистить сопоставления',
    'es-es': 'Borrar asignaciones',
    'fr-fr': 'Mappages clairs',
    'uk-ua': 'Очистити зіставлення',
    'de-ch': 'Zuordnungen zurückstellen',
    'pt-br': 'Mapeamentos claros',
  },
  emptyDataSet: {
    'en-us': 'Empty Data Set',
    'ru-ru': 'Пустой набор данных',
    'es-es': 'Conjunto de datos vacío',
    'fr-fr': 'Ensemble de données vide',
    'uk-ua': 'Порожній набір даних',
    'de-ch': 'Datenset leeren',
    'pt-br': 'Conjunto de dados vazio',
  },
  emptyDataSetDescription: {
    'en-us': "This Data Set doesn't have any columns.",
    'ru-ru': 'В этом наборе данных нет столбцов.',
    'es-es': 'Este Conjunto de Datos carece de columnas.',
    'fr-fr': 'Cet ensemble de données ne comporte aucune colonne.',
    'uk-ua': 'Цей набір даних не має стовпців.',
    'de-ch': 'Dieser Datensatz hat keine Spalten.',
    'pt-br': 'Este conjunto de dados não possui nenhuma coluna.',
  },
  emptyDataSetSecondDescription: {
    'en-us':
      'Press the "Add New Column" button below the mapping lines to add new columns.',
    'ru-ru':
      'Нажмите кнопку "Добавить новый столбец" под строками сопоставления, чтобы добавить новые столбцы.',
    'es-es':
      'Presione el botón "Agregar nueva columna" debajo de las líneas de mapeo para agregar nuevas columnas.',
    'fr-fr':
      'Appuyez sur le bouton « Ajouter une nouvelle colonne » sous les lignes de mappage pour ajouter de nouvelles colonnes.',
    'uk-ua':
      'Натисніть кнопку «Додати новий стовпець» під лініями відображення, щоб додати нові стовпці.',
    'de-ch':
      'Klicken Sie auf die Schaltfläche "Neue Spalte hinzufügen" unterhalb der Zuordnungszeilen, um neue Spalten hinzuzufügen.',
    'pt-br':
      'Pressione o botão "Adicionar nova coluna" abaixo das linhas de mapeamento para adicionar novas colunas.',
  },
  reRunAutoMapperConfirmation: {
    'en-us': 'Automap to start a new Upload Plan?',
    'ru-ru': 'Автоматически сопоставить?',
    'es-es': '¿Automap para iniciar un nuevo plan de carga?',
    'de-ch': 'Automap, um einen neuen Upload-Plan zu starten?',
    'fr-fr': 'Automap pour démarrer un nouveau plan de téléchargement ?',
    'uk-ua': 'Автоматична карта, щоб почати новий план завантаження?',
    'pt-br': 'Mapear automaticamente para iniciar um novo Plano de Upload?',
  },
  reRunAutoMapperConfirmationDescription: {
    'en-us': 'This will erase existing data field mappings.',
    'ru-ru': 'Это сотрет существующие сопоставления.',
    'es-es': 'Esto borrará las asignaciones de campos de datos existentes.',
    'fr-fr': 'Cela effacera les mappages de champs de données existants.',
    'uk-ua': 'Це призведе до видалення наявних зіставлень полів даних.',
    'de-ch': 'Damit werden bestehende Zuordnungen von Datenfeldern gelöscht.',
    'pt-br': 'Isso apagará os mapeamentos de campos de dados existentes.',
  },
  changeMatchingLogic: {
    'en-us': 'Change Matching Logic',
    'ru-ru': 'Изменить логику соответствия',
    'es-es': 'Cambiar la lógica de coincidencia',
    'fr-fr': 'Changer la logique de correspondance',
    'uk-ua': 'Змінити логіку відповідності',
    'de-ch': 'Abgleichslogik ändern',
    'pt-br': 'Alterar lógica de correspondência',
  },
  matchingLogicDescription: {
    'en-us': 'Require Data to Match Existing Records',
    'ru-ru': 'Требовать сопоставления данных с существующими записями',
    'es-es': 'Requerir datos para que coincidan con los registros existentes',
    'fr-fr':
      'Exiger que les données correspondent aux enregistrements existants',
    'uk-ua': 'Вимагати відповідності даних існуючим записам',
    'de-ch': 'Benötigt Daten um vorhandene Datensätze vergleichen zu können',
    'pt-br': 'Exigir que os dados correspondam aos registros existentes',
  },
  matchingLogicUnavailable: {
    'en-us': 'Matching logic is unavailable for current mappings',
    'ru-ru': 'Логика соответствия недоступна для текущих сопоставлений',
    'es-es':
      'La lógica de coincidencia no está disponible para las asignaciones actuales',
    'fr-fr':
      "La logique de correspondance n'est pas disponible pour les mappages actuels",
    'uk-ua': 'Логіка зіставлення недоступна для поточних зіставлень',
    'de-ch': 'Die Vergleichslogik ist für aktuelle Mappings nicht verfügbar',
    'pt-br':
      'A lógica de correspondência não está disponível para os mapeamentos atuais',
  },
  mustMatch: {
    'en-us': 'Must Match',
    'ru-ru': 'Логика соответствия',
    'es-es': 'Debe coincidir',
    'fr-fr': 'Doit correspondre',
    'uk-ua': 'Має відповідати',
    'de-ch': 'Muss übereinstimmen',
    'pt-br': 'Deve corresponder',
  },
  unloadProtectMessage: {
    'en-us': 'This mapping has not been saved.',
    'ru-ru': 'Это сопоставление не было сохранено.',
    'es-es': 'No se hna guardado estas asignaciones/mapeo.',
    'fr-fr': "Ce mappage n'a pas été enregistré.",
    'uk-ua': 'Це відображення не збережено.',
    'de-ch': 'Dieses Mapping wurde nicht gespeichert.',
    'pt-br': 'Este mapeamento não foi salvo.',
  },
  newHeaderName: {
    'en-us': 'New Column {index:number}',
    'ru-ru': 'Новый столбец {index:number}',
    'es-es': 'Nueva Columna {index:number}',
    'fr-fr': 'Nouvelle colonne {index:number}',
    'uk-ua': 'Нова колонка {index:number}',
    'de-ch': 'Neue Spalte {index:number}',
    'pt-br': 'Nova Coluna {index:number}',
  },
  noHeader: {
    'en-us': '(no header)',
    'ru-ru': '(нет заголовка)',
    'es-es': '(sin encabezado)',
    'fr-fr': "(pas d'en-tête)",
    'uk-ua': '(без заголовка)',
    'de-ch': '(keine Kopfzeile)',
    'pt-br': '(sem cabeçalho)',
  },
  copyPlan: {
    'en-us': 'Copy plan from existing Data Set',
    'ru-ru': 'Копировать план из существующего набора данных',
    'es-es': 'Copie el plan del conjunto de datos existente',
    'fr-fr': "Copier le plan à partir d'un ensemble de données existant",
    'uk-ua': 'Скопіюйте план із наявного набору даних',
    'de-ch': 'Plan aus vorhandenem Datenset kopieren',
    'pt-br': 'Copiar plano do conjunto de dados existente',
  },
  noPlansToCopyFrom: {
    'en-us':
      'There are no plans available, please continue to create an upload plan.',
    'ru-ru': 'Нет доступных планов, продолжайте создавать план загрузки.',
    'es-es': 'No hay planes disponibles, continúe creando un plan de carga.',
    'fr-fr':
      "Il n'y a aucun plan disponible, veuillez continuer à créer un plan de téléchargement.",
    'uk-ua':
      'Немає доступних планів, продовжуйте створювати план завантаження.',
    'de-ch':
      'Es sind keine Pläne verfügbar, bitte erstellen Sie einen Upload-Plan.',
    'pt-br': 'Não há planos disponíveis, continue criando um plano de upload.',
  },
  invalidTemplatePlan: {
    'en-us':
      'Selected Data Set has no upload plan. Please select a different one.',
    'ru-ru':
      'Выбранный набор данных не имеет плана загрузки. Выберите другой набор данных.',
    'es-es':
      'El conjunto de datos seleccionado no tiene un plan de carga. Seleccione uno diferente.',
    'fr-fr':
      "L'ensemble de données sélectionné n'a pas de plan de téléchargement. Veuillez en sélectionner un autre.",
    'uk-ua': 'Вибраний набір даних не має плану завантаження. Виберіть інший.',
    'de-ch':
      'Das ausgewählte Datenset hat keinen Upload-Plan. Bitte wählen Sie einen anderen Plan.',
    'pt-br':
      'O conjunto de dados selecionado não possui um plano de upload. Selecione um diferente.',
  },
} as const);<|MERGE_RESOLUTION|>--- conflicted
+++ resolved
@@ -387,8 +387,6 @@
     'uk-ua': 'Показати всі таблиці',
     'de-ch': 'Erweiterte Tabellen anzeigen',
     'pt-br': 'Mostrar todas as tabelas',
-<<<<<<< HEAD
-=======
   },
   selectBaseTableWithAttachments: {
     'en-us': 'Select a Base Table with Attachments',
@@ -398,7 +396,6 @@
     'pt-br': 'Selecione uma tabela base com anexos',
     'ru-ru': 'Выберите базовую таблицу с прикреплениями',
     'uk-ua': 'Виберіть базову таблицю з вкладеннями',
->>>>>>> 3713d914
   },
   dataSetUploaded: {
     'en-us': 'Data Set uploaded. This Upload Plan cannot be changed',
