--- conflicted
+++ resolved
@@ -389,9 +389,6 @@
     "pt-br": "Mostrar todas as tabelas",
   },
   selectBaseTableWithAttachments: {
-<<<<<<< HEAD
-    'en-us': 'Select a Base Table with Attachments',
-=======
     "en-us": "Select a Base Table with Attachments",
     "de-ch": "Wählen Sie eine Basistabelle mit Anhängen",
     "es-es": "Seleccione una tabla base con archivos adjuntos",
@@ -399,7 +396,6 @@
     "pt-br": "Selecione uma tabela base com anexos",
     "ru-ru": "Выберите базовую таблицу с прикреплениями",
     "uk-ua": "Виберіть базову таблицю з вкладеннями",
->>>>>>> c5a7765e
   },
   dataSetUploaded: {
     "en-us": "Data Set uploaded. This Upload Plan cannot be changed",
