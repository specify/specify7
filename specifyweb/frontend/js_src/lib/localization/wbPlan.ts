/**
 * Localization strings used by the WbPlanView (workbench upload plan mapper)
 *
 * @module
 */

import { createDictionary } from './utils';

// Refer to "Guidelines for Programmers" in ./README.md before editing this file

export const wbPlanText = createDictionary({
  dataMapper: {
<<<<<<< HEAD
    'en-us': 'Data Mapper',
    'ru-ru': 'Сопоставления',
    'es-es': 'Mapeador de Datos',
    'fr-fr': 'Cartographe de données',
    'uk-ua': 'Картограф даних',
    'de-ch': 'Datenzuordnung',
    'pt-br': 'Mapeador de Dados',
=======
    "en-us": "Data Mapper",
    "ru-ru": "Сопоставления",
    "es-es": "Mapeador de Datos",
    "fr-fr": "Cartographe de données",
    "uk-ua": "Папки даних",
    "de-ch": "Datenzuordnung",
    "pt-br": "Mapeador de Dados",
>>>>>>> 111967dc
  },
  noUploadPlan: {
    'en-us': 'No Upload Plan is Defined',
    'ru-ru': 'План загрузки не определен',
    'es-es': 'No hay definido ningún plan de carga',
    'fr-fr': "Aucun plan de téléchargement n'est défini",
    'uk-ua': 'План завантаження не визначено',
    'de-ch': 'Es wurde kein Uploadplan definiert',
    'pt-br': 'Nenhum plano de upload está definido',
  },
  noUploadPlanDescription: {
    'en-us':
      'No Upload Plan has been defined for this Data Set. Create one now?',
    'ru-ru':
      'Для этого набора данных не определен план загрузки. Создать эго сейчас?',
    'es-es':
      'No se ha definido ningún plan de carga para este conjunto de datos. ¿Crear uno ahora?',
    'fr-fr':
      "Aucun plan de téléchargement n'a été défini pour cet ensemble de données. Voulez-vous en créer un maintenant ?",
    'uk-ua':
      'Для цього набору даних не визначено план завантаження. Створити зараз?',
    'de-ch':
      'Für diesen Datensatz wurde noch kein Upload-Plan definiert. Jetzt einen erstellen?',
    'pt-br':
      'Nenhum Plano de Upload foi definido para este Conjunto de Dados. Criar um agora?',
  },
  unmappedColumn: {
    'en-us': 'Unmapped Column',
    'ru-ru': 'Несопоставленный столбец',
    'es-es': 'Columna no asignada',
    'fr-fr': 'Colonne non mappée',
    'uk-ua': 'Невідповідний стовпець',
    'de-ch': 'Nicht gemappte Spalte',
    'pt-br': 'Coluna não mapeada',
  },
  notSelected: {
    comment: 'Show in pick list in Data Mapper when column is not mapped',
    'en-us': 'NONE SELECTED',
    'ru-ru': 'НЕ ВЫБРАНО',
    'es-es': 'NO ASIGNADO/MAPEADO',
    'fr-fr': 'AUCUN SÉLECTIONNÉ',
    'uk-ua': 'НЕ ВИБРАНО',
    'de-ch': 'Nicht kartiert',
    'pt-br': 'NENHUM SELECIONADO',
  },
  unmapped: {
    'en-us': 'Unmapped',
    'ru-ru': 'Не сопоставлений',
    'es-es': 'sin mapear',
    'fr-fr': 'Non cartographié',
    'uk-ua': 'Не зіставлений',
    'de-ch': 'Zuordnung ist erforderlich',
    'pt-br': 'Não mapeado',
  },
  mapped: {
    'en-us': 'Mapped',
    'ru-ru': 'Сопоставлений',
    'es-es': 'Mapeado',
    'fr-fr': 'Cartographié',
    'uk-ua': 'Нанесено на карту',
    'de-ch': 'Kartiert',
    'pt-br': 'Mapeado',
  },
  matchBehavior: {
    'en-us': 'Match Behavior:',
    'ru-ru': 'Поведение при совпадении:',
    'es-es': 'Coincidir en comportamiento:',
    'fr-fr': 'Comportement du match :',
    'uk-ua': 'Поведінка відповідності:',
    'de-ch': 'Übereinstimmungsverhalten:',
    'pt-br': 'Comportamento da partida:',
  },
  columnMapping: {
    'en-us': 'Column Mapping',
    'ru-ru': 'Сопоставление столбцов',
    'es-es': 'Asignación/Mapeo de columnas',
    'fr-fr': 'Mappage des colonnes',
    'uk-ua': 'Відображення стовпців',
    'de-ch': 'Spaltenzuordnung',
    'pt-br': 'Mapeamento de colunas',
  },
  suggestedMappings: {
    'en-us': 'Suggested Mappings:',
    'ru-ru': 'Предлагаемые сопоставления:',
    'es-es': 'Sugerencia de asignaciones/mapeos:',
    'fr-fr': 'Mappages suggérés :',
    'uk-ua': 'Пропоновані зіставлення:',
    'de-ch': 'Vorgeschlagene Zuordnungen:',
    'pt-br': 'Mapeamentos sugeridos:',
  },
  requiredFields: {
    'en-us': 'Required Fields',
    'ru-ru': 'Обязательные поля',
    'es-es': 'Campos requeridos',
    'fr-fr': 'Champs obligatoires',
    'uk-ua': "Обов'язкові поля",
    'de-ch': 'Erforderliche Felder',
    'pt-br': 'Campos obrigatórios',
  },
  optionalFields: {
    'en-us': 'Optional Fields',
    'ru-ru': 'Необязательные поля',
    'es-es': 'Campos Opcionales',
    'fr-fr': 'Champs facultatifs',
    'uk-ua': "Необов'язкові поля",
    'de-ch': 'Optionale Felder',
    'pt-br': 'Campos opcionais',
  },
  hiddenFields: {
    'en-us': 'Hidden Fields',
    'ru-ru': 'Скрытые поля',
    'es-es': 'Campos Ocultos',
    'fr-fr': 'Champs cachés',
    'uk-ua': 'Приховані поля',
    'de-ch': 'Versteckte Felder',
    'pt-br': 'Campos Ocultos',
  },
  revealHiddenFormFields: {
    'en-us': 'Reveal Hidden Form Fields',
    'ru-ru': 'Показать скрытые поля формы',
    'es-es': 'Revelar Campos Ocultos del Formulario',
    'de-ch': 'Versteckte Formularfelder anzeigen',
    'fr-fr': 'Révéler les champs de formulaire cachés',
    'uk-ua': 'Відкрийте приховані поля форми',
    'pt-br': 'Revelar campos ocultos do formulário',
  },
  mappingOptions: {
    'en-us': 'Mapping Options',
    'ru-ru': 'Параметры сопоставления',
    'es-es': 'Opciones de asignaciones/mapeo',
    'fr-fr': 'Options de cartographie',
    'uk-ua': 'Параметри відображення',
    'de-ch': 'Zuordnungsoptionen',
    'pt-br': 'Opções de mapeamento',
  },
  ignoreWhenBlank: {
    'en-us': 'Ignore when Blank',
    'ru-ru': 'Игнорировать, когда пусто',
    'es-es': 'Ignorar cuando en blanco',
    'fr-fr': 'Ignorer lorsque vide',
    'uk-ua': 'Ігнорувати, коли пусто',
    'de-ch': 'Bei leer ignorieren',
    'pt-br': 'Ignorar quando estiver em branco',
  },
  ignoreWhenBlankDescription: {
    'en-us':
      'When set to "Ignore when Blank" blank values in this column will not be considered for matching purposes. Blank values are ignored when matching even if a default value is provided',
    'ru-ru':
      'Если задано значение «Игнорировать, когда пусто», пустые значения в этом столбце не будет рассматривается для целей сопоставления. Пустые значения игнорируются при сопоставлении даже если указано значение по умолчанию',
    'es-es':
      'Cuando se establece en "Ignorar si está en blanco", los valores en blanco de esta columna no se tendrán en cuenta a efectos de comparación. Los valores en blanco se ignoran a la hora de establecer correspondencias, incluso si se proporciona un valor por defecto',
    'fr-fr':
      "Si l'option « Ignorer si vide » est sélectionnée, les valeurs vides de cette colonne ne seront pas prises en compte pour la correspondance. Elles sont ignorées lors de la correspondance, même si une valeur par défaut est fournie.",
    'uk-ua':
      'Якщо встановлено значення «Ignore when Blank», порожні значення в цьому стовпці не розглядатимуться для цілей зіставлення. Порожні значення ігноруються під час збігу, навіть якщо вказано значення за умовчанням',
    'de-ch':
      'Bei der Einstellung "Bei leer ignorieren" werden leere Werte in dieser Spalte beim Abgleich nicht berücksichtigt. Leere Werte werden beim Abgleich ignoriert, auch wenn ein Standardwert angegeben ist',
    'pt-br':
      'Quando definido como "Ignorar quando em branco", valores em branco nesta coluna não serão considerados para fins de correspondência. Valores em branco são ignorados durante a correspondência, mesmo que um valor padrão seja fornecido.',
  },
  ignoreAlways: {
    'en-us': 'Always Ignore',
    'ru-ru': 'Всегда игнорировать',
    'es-es': 'Ignorar siempre',
    'fr-fr': 'Toujours ignorer',
    'uk-ua': 'Завжди ігнорувати',
    'de-ch': 'Immer ignorieren',
    'pt-br': 'Sempre ignorar',
  },
  ignoreAlwaysDescription: {
    'en-us':
      'When set to "Ignore Always" the value in this column will never be considered for matching purposes, only for uploading.',
    'ru-ru':
      'Если задано значение «Всегда игнорировать», значение в этом столбце никогда не будет рассматривается для целей сопоставления, только для загрузки',
    'es-es':
      'Cuando se establece "Ignorar siempre", el valor de esta columna nunca se tomará en cuenta a efectos de comparación; solo al cargar datos.',
    'fr-fr':
      'Lorsque cette option est définie sur « Toujours ignorer », la valeur de cette colonne ne sera jamais prise en compte à des fins de correspondance, mais uniquement pour le téléchargement.',
    'uk-ua':
      'Якщо встановлено значення «Ігнорувати завжди», значення в цьому стовпці ніколи не розглядатиметься для цілей зіставлення, лише для завантаження.',
    'de-ch':
      'Bei der Einstellung "Immer ignorieren" wird der Wert in dieser Spalte niemals für den Abgleich, sondern nur für das Hochladen berücksichtigt.',
    'pt-br':
      'Quando definido como "Ignorar sempre", o valor nesta coluna nunca será considerado para fins de correspondência, apenas para upload.',
  },
  ignoreNever: {
    'en-us': 'Never Ignore',
    'ru-ru': 'Никогда не игнорировать',
    'es-es': 'Nunca Ignorar',
    'de-ch': 'Nie ignorieren',
    'fr-fr': 'Ne jamais ignorer',
    'uk-ua': 'Ніколи не ігноруйте',
    'pt-br': 'Nunca ignore',
  },
  ignoreNeverDescription: {
    'en-us':
      "This column would always be considered for matching purposes, regardless of it's value",
    'ru-ru':
      'Этот столбец всегда будет учитываться для целей сопоставления, независимо от содержимое столбца',
    'es-es':
      'Siempre se considerará esta columna a efectos de comparación, independientemente de sus valores',
    'fr-fr':
      'Cette colonne sera toujours prise en compte à des fins de correspondance, quelle que soit sa valeur',
    'uk-ua':
      'Цей стовпець завжди розглядатиметься для цілей зіставлення, незалежно від його значення',
    'de-ch':
      'Diese Spalte wird immer für den Abgleich berücksichtigt, unabhängig von ihrem Wert',
    'pt-br':
      'Esta coluna sempre será considerada para fins de correspondência, independentemente do seu valor',
  },
  allowNullValues: {
    'en-us': 'Allow Null Values',
    'ru-ru': 'Разрешить нулевые значения',
    'es-es': 'Permitir valores nulos',
    'fr-fr': 'Autoriser les valeurs nulles',
    'uk-ua': 'Дозволити нульові значення',
    'de-ch': 'Nullwerte erlauben',
    'pt-br': 'Permitir valores nulos',
  },
  useDefaultValue: {
    'en-us': 'Use Default Value',
    'ru-ru': 'Использовать значение по умолчанию',
    'es-es': 'Usar valor predeterminado',
    'fr-fr': 'Utiliser la valeur par défaut',
    'uk-ua': 'Використовувати значення за умовчанням',
    'de-ch': 'Verwende den Standardwert',
    'pt-br': 'Usar valor padrão',
  },
  defaultValue: {
    'en-us': 'Default Value',
    'ru-ru': 'Значение по умолчанию',
    'es-es': 'Valor predeterminado',
    'fr-fr': 'Valeur par défaut',
    'uk-ua': 'Значення за замовчуванням',
    'de-ch': 'Standardwert',
    'pt-br': 'Valor padrão',
  },
  defaultValueDescription: {
    'en-us': 'This value would be used in place of empty cells',
    'ru-ru': 'Это значение будет использоваться вместо пустых ячеек',
    'es-es': 'Este valor se usaría en lugar de celdas vacías',
    'fr-fr': 'Cette valeur serait utilisée à la place des cellules vides',
    'uk-ua': 'Це значення використовуватиметься замість порожніх клітинок',
    'de-ch': 'Dieser Wert wird anstelle von leeren Zellen verwendet',
    'pt-br': 'Este valor seria usado no lugar de células vazias',
  },
  addNewColumn: {
    'en-us': 'Add New Column',
    'ru-ru': 'Добавить новую колонку',
    'es-es': 'Agregar una columna nueva',
    'fr-fr': 'Ajouter une nouvelle colonne',
    'uk-ua': 'Додати новий стовпець',
    'de-ch': 'Neue Spalte hinzufügen',
    'pt-br': 'Adicionar nova coluna',
  },
  validationFailed: {
    'en-us': 'Validation found missing mappings:',
    'ru-ru': 'Проверка обнаружила недостающие сопоставления:',
    'es-es': 'La validación encontró asignaciones faltantes:',
    'fr-fr': 'La validation a trouvé des mappages manquants :',
    'uk-ua': 'Перевірка виявила відсутні зіставлення:',
    'de-ch': 'Die Validierung hat fehlende Zuordnungen gefunden:',
    'pt-br': 'A validação encontrou mapeamentos ausentes:',
  },
  validationFailedDescription: {
    'en-us':
      'This data mapping is missing one or more data fields required for uploading by your Specify configuration. Add the missing mappings shown or save this Upload Plan as unfinished.',
    'ru-ru':
      'В этом сопоставлении данные отсутствует в одном или нескольких полей данных, необходимых для загрузки по вашей Specify конфигурацию. Добавьте недостающие сопоставления или сохраните этот план загрузки как незавершенный.',
    'es-es':
      'A este mapeo de datos le faltan uno o más campos de datos requeridos para cargar por su configuración de Especificar. Agregue las asignaciones faltantes que se muestran o guarde este plan de carga como inacabado.',
    'fr-fr':
      'Il manque un ou plusieurs champs de données requis pour le téléchargement selon votre configuration de spécification. Ajoutez les mappages manquants ou enregistrez ce plan de téléchargement comme inachevé.',
    'uk-ua':
      'У цьому відображенні даних відсутнє одне або кілька полів даних, необхідні для завантаження вашою конфігурацією Specify. Додайте відсутні відображення або збережіть цей план завантаження як незавершений.',
    'de-ch':
      'In dieser Datenzuordnung fehlen ein oder mehrere Datenfelder, die für das Hochladen gemäss Ihrer Specify-Konfiguration erforderlich sind. Fügen Sie die fehlenden Mappings hinzu oder speichern Sie diesen Upload-Plan als unvollendet.',
    'pt-br':
      'Este mapeamento de dados não possui um ou mais campos de dados necessários para o upload pela sua configuração "Especificar". Adicione os mapeamentos ausentes ou salve este Plano de Upload como inacabado.',
  },
  mappingIsRequired: {
    comment: 'I.e, this field must be mapped before you can continue',
    'en-us': 'Mapping is required',
    'ru-ru': 'Необходимо сопоставление',
    'es-es': 'Se requiere asignación',
    'fr-fr': 'La cartographie est requise',
    'uk-ua': 'Потрібне відображення',
    'de-ch': 'Mapping ist erforderlich',
    'pt-br': 'O mapeamento é necessário',
  },
  continueEditing: {
    'en-us': 'Continue Editing',
    'ru-ru': 'Продолжить редактирование',
    'es-es': 'Continuar con Edición',
    'fr-fr': "Continuer l'édition",
    'uk-ua': 'Продовжити редагування',
    'de-ch': 'Bearbeitung fortsetzen',
    'pt-br': 'Continuar editando',
  },
  saveUnfinished: {
    'en-us': 'Save Unfinished',
    'ru-ru': 'Сохранить незаконченное',
    'es-es': 'Guardar sin terminar',
    'fr-fr': 'Enregistrer inachevé',
    'uk-ua': 'Зберегти незавершене',
    'de-ch': 'Unvollendet speichern',
    'pt-br': 'Salvar inacabado',
  },
  map: {
    'en-us': 'Map',
    'ru-ru': 'Сопоставить',
    'es-es': 'Mapear',
    'de-ch': 'Datenzuordnung erstellen',
    'fr-fr': 'Carte',
    'uk-ua': 'Карта',
    'pt-br': 'Mapa',
  },
  unmap: {
    'en-us': 'Unmap',
    'ru-ru': 'Отменить сопоставления',
    'es-es': 'Deshacer mapeo',
    'fr-fr': 'Démapper',
    'uk-ua': 'Відмінити карту',
    'de-ch': 'Datenzuordnung auflösen',
    'pt-br': 'Desmapear',
  },
  mapButtonDescription: {
    'en-us': 'Map selected field to selected header',
    'ru-ru': 'Сопоставить выбранное поле с выбранным столбцом',
    'es-es': 'Asignar campo seleccionado al encabezamiento seleccionado',
    'de-ch': 'Ausgewähltes Feld der ausgewählten Feldüberschrift zuordnen',
    'fr-fr': "Mapper le champ sélectionné à l'en-tête sélectionné",
    'uk-ua': 'Зіставити вибране поле з вибраним заголовком',
    'pt-br': 'Mapear campo selecionado para cabeçalho selecionado',
  },
  relationshipWithTable: {
<<<<<<< HEAD
    'en-us': 'Relationship to the {tableName:string} table',
    'ru-ru': 'Связь с таблицей {tableName:string}',
    'es-es': 'Relación con la tabla {tableName:string}',
    'fr-fr': 'Relation avec la table {tableName:string}',
    'uk-ua': 'Відношення до таблиці {tableName:string}.',
    'de-ch': 'Beziehung zur Tabelle {tableName:string}',
    'pt-br': 'Relação com a tabela {tableName:string}',
=======
    "en-us": "Relationship to the {tableName:string} table",
    "ru-ru": "Связь с таблицей {tableName:string}",
    "es-es": "Relación con la tabla {tableName:string}",
    "fr-fr": "Relation avec la table {tableName:string}",
    "uk-ua": "Відношення до таблиці {tableName:string}",
    "de-ch": "Beziehung zur Tabelle {tableName:string}",
    "pt-br": "Relação com a tabela {tableName:string}",
>>>>>>> 111967dc
  },
  selectBaseTable: {
    'en-us': 'Select a Base Table',
    'ru-ru': 'Выберите базовую таблицу',
    'es-es': 'Seleccione una tabla base',
    'fr-fr': 'Sélectionnez une table de base',
    'uk-ua': 'Виберіть базову таблицю',
    'de-ch': 'Basistabelle auswählen',
    'pt-br': 'Selecione uma tabela base',
  },
  chooseExistingPlan: {
    'en-us': 'Choose Existing Plan',
    'ru-ru': 'Выберите существующий план',
    'es-es': 'Elegir un Plan ya Existente',
    'fr-fr': 'Choisir un plan existant',
    'uk-ua': 'Виберіть існуючий план',
    'de-ch': 'Bestehenden Plan auswählen',
    'pt-br': 'Escolha o plano existente',
  },
  showAllTables: {
    'en-us': 'Show All Tables',
    'ru-ru': 'Показать дополнительные таблицы',
    'es-es': 'Mostrar Tablas Avanzadas',
    'fr-fr': 'Afficher tous les tableaux',
    'uk-ua': 'Показати всі таблиці',
    'de-ch': 'Erweiterte Tabellen anzeigen',
    'pt-br': 'Mostrar todas as tabelas',
  },
  dataSetUploaded: {
    'en-us': 'Data Set uploaded. This Upload Plan cannot be changed',
    'ru-ru': 'Набор данных загружен. Этот план загрузки нельзя изменить',
    'es-es':
      'Conjunto de Datos cargado. El Plan de Carga ya no puede modificarse',
    'fr-fr':
      'Ensemble de données téléchargé. Ce plan de téléchargement ne peut pas être modifié.',
    'uk-ua': 'Набір даних завантажено. Цей план завантаження не можна змінити',
    'de-ch':
      'Datensatz hochgeladen. Dieser Upload-Plan kann nicht geändert werden',
    'pt-br':
      'Conjunto de dados carregado. Este plano de upload não pode ser alterado.',
  },
  dataSetUploadedDescription: {
    'en-us':
      'You are viewing the mappings for an uploaded dataset.\n\nTo edit the mappings, rollback the uploaded data or create a new dataset',
    'ru-ru':
      'Вы просматриваете сопоставления для загруженного набора данных.\n\nЧтобы изменить сопоставления, откатите загруженные данные или создайте новый набор данных',
    'es-es':
      'Está viendo las asignaciones de campos/mapeo para un conjunto de datos ya cargado.\n\nPara editar los mapeos, d´s marcha-atrás para los datos cargados o cree un nuevo conjunto de datos',
    'fr-fr':
      "Vous consultez les mappages d'un jeu de données téléchargé.\n\nPour modifier les mappages, restaurez les données téléchargées ou créez un nouveau jeu de données.",
    'uk-ua':
      'Ви переглядаєте зіставлення для завантаженого набору даних.\n\nЩоб редагувати зіставлення, відкотіть завантажені дані або створіть новий набір даних',
    'de-ch':
      'Sie betrachten gerade die Datenzuordnungen für einen hochgeladenen Datensatz.\n\nUm die Zuordnungen zu bearbeiten, die hochgeladenen Daten zurückzusetzen oder einen neuen Datensatz erstellen',
    'pt-br':
      'Você está visualizando os mapeamentos de um conjunto de dados carregado.\n\nPara editar os mapeamentos, reverta os dados carregados ou crie um novo conjunto de dados.',
  },
  baseTable: {
    'en-us': 'Base Table',
    'ru-ru': 'Базовая таблица',
    'es-es': 'Tabla Base',
    'fr-fr': 'Table de base',
    'uk-ua': 'Базовий стіл',
    'de-ch': 'Basistabelle',
    'pt-br': 'Mesa Base',
  },
  goToBaseTable: {
    'en-us': 'Change the Base Table for Mapping Data Set Columns?',
    'ru-ru':
      'Изменить базовую таблицу для сопоставления столбцов набора данных?',
    'es-es':
      '¿Cambiar la tabla base para mapear columnas de conjuntos de datos?',
    'fr-fr':
      "Modifier la table de base pour mapper les colonnes de l'ensemble de données ?",
    'uk-ua': 'Змінити базову таблицю для зіставлення стовпців набору даних?',
    'de-ch': 'Die Basistabelle für die Zuordnung von Datensatzspalten ändern?',
    'pt-br': 'Alterar a tabela base para mapear colunas do conjunto de dados?',
  },
  goToBaseTableDescription: {
    'en-us':
      'Choosing a different Base Table for a Data Set Upload will make that table the new starting point for column-to-data field mappings and will erase existing mappings. The AutoMapper will attempt to map columns to the new Base Table fields.',
    'ru-ru':
      'Выбор другой базовой таблице для загрузки набора данных сделает ту таблицу новой отправной точкой для сопоставлений полей столбцов и данных и сотрет существующие сопоставления. AutoMapper попытается сопоставить столбцы в новые поля базовой таблицы.',
    'es-es':
      'Si elige una tabla base diferente para la carga de un conjunto de datos, esa tabla se convertirá en el nuevo punto de partida para las asignaciones de campo de columna a datos y borrará las asignaciones existentes. El AutoMapper intentará asignar columnas a los nuevos campos de la tabla base.',
    'fr-fr':
      "Choisir une autre table de base pour le téléchargement d'un ensemble de données fera de cette table le nouveau point de départ des mappages colonnes-champs de données et effacera les mappages existants. L'AutoMapper tentera de mapper les colonnes aux nouveaux champs de la table de base.",
    'uk-ua':
      'Вибір іншої базової таблиці для завантаження набору даних зробить цю таблицю новою відправною точкою для зіставлення стовпців і полів даних і видалить існуючі зіставлення. AutoMapper спробує зіставити стовпці з новими полями базової таблиці.',
    'de-ch':
      'Durch Auswahl einer anderen Basistabelle für einen Datensatz-Upload wird diese Tabelle zum neuen Ausgangspunkt für die Zuordnung von Spalten zu Datenfeldern und die bestehenden Zuordnungen werden gelöscht. Der AutoMapper wird versuchen, die Spalten den neuen Basistabellenfeldern zuzuordnen.',
    'pt-br':
      'Escolher uma Tabela Base diferente para o upload de um Conjunto de Dados tornará essa tabela o novo ponto de partida para mapeamentos de campos de coluna para dados e apagará os mapeamentos existentes. O Mapeador Automático tentará mapear colunas para os novos campos da Tabela Base.',
  },
  clearMapping: {
    'en-us': 'Clear Mapping',
    'ru-ru': 'Очистить сопоставление',
    'es-es': 'Borrar Asignacione',
    'fr-fr': 'Cartographie claire',
    'uk-ua': 'Очистити відображення',
    'de-ch': 'Datenzuordnung zurücksetzen',
    'pt-br': 'Mapeamento claro',
  },
  reRunAutoMapper: {
    'en-us': 'Rerun AutoMapper',
    'ru-ru': 'Перезапустить AutoMapper',
    'es-es': 'Volver a ejecutar AutoMapper',
    'fr-fr': 'Réexécuter AutoMapper',
    'uk-ua': 'Перезапустіть AutoMapper',
    'de-ch': 'AutoMapper erneut ausführen',
    'pt-br': 'Reexecutar AutoMapper',
  },
  autoMapper: {
<<<<<<< HEAD
    'en-us': 'AutoMapper',
    'ru-ru': 'AutoMapper',
    'es-es': 'Mapeador automático',
    'fr-fr': 'AutoMapper',
    'uk-ua': 'AutoMapper',
    'de-ch': 'AutoMapper',
    'pt-br': 'Mapeador automático',
  },
  mappingEditor: {
    'en-us': 'Map Explorer',
    'ru-ru': 'Обзор сопоставлений',
    'es-es': 'Explorador de Asignaciones/Mapeos',
    'fr-fr': 'Explorateur de cartes',
    'uk-ua': 'Map Explorer',
    'de-ch': 'Karten-Explorer',
    'pt-br': 'Explorador de mapas',
=======
    "en-us": "AutoMapper",
    "ru-ru": "AutoMapper",
    "es-es": "Mapeador automático",
    "fr-fr": "AutoMapper",
    "uk-ua": "Auto Mapper",
    "de-ch": "AutoMapper",
    "pt-br": "Mapeador automático",
  },
  mappingEditor: {
    "en-us": "Map Explorer",
    "ru-ru": "Обзор сопоставлений",
    "es-es": "Explorador de Asignaciones/Mapeos",
    "fr-fr": "Explorateur de cartes",
    "uk-ua": "Оглядач карти",
    "de-ch": "Karten-Explorer",
    "pt-br": "Explorador de mapas",
>>>>>>> 111967dc
  },
  hideFieldMapper: {
    'en-us': 'Hide Field Mapper',
    'ru-ru': 'Спрятать обзор сопоставлений',
    'es-es': 'Ocultar asignador de campos',
    'fr-fr': 'Masquer le mappeur de champs',
    'uk-ua': 'Приховати Field Mapper',
    'de-ch': 'Field Mapper ausblenden',
    'pt-br': 'Ocultar Mapeador de Campo',
  },
  showFieldMapper: {
    'en-us': 'Show Field Mapper',
    'ru-ru': 'Показать обзор сопоставлений',
    'es-es': 'Mostrar asignador de campos',
    'fr-fr': 'Afficher le mappeur de champs',
    'uk-ua': 'Показати Field Mapper',
    'de-ch': 'Field Mapper einblenden',
    'pt-br': 'Mostrar Mapeador de Campo',
  },
  mappings: {
    'en-us': 'Mappings',
    'ru-ru': 'Сопоставления',
    'es-es': 'Asignaciones/Mapeos',
    'fr-fr': 'Cartographies',
    'uk-ua': 'Відображення',
    'de-ch': 'Zuordnungen',
    'pt-br': 'Mapeamentos',
  },
  clearMappings: {
    'en-us': 'Clear Mappings',
    'ru-ru': 'Очистить сопоставления',
    'es-es': 'Borrar asignaciones',
    'fr-fr': 'Mappages clairs',
    'uk-ua': 'Очистити зіставлення',
    'de-ch': 'Zuordnungen zurückstellen',
    'pt-br': 'Mapeamentos claros',
  },
  emptyDataSet: {
    'en-us': 'Empty Data Set',
    'ru-ru': 'Пустой набор данных',
    'es-es': 'Conjunto de datos vacío',
    'fr-fr': 'Ensemble de données vide',
    'uk-ua': 'Порожній набір даних',
    'de-ch': 'Datenset leeren',
    'pt-br': 'Conjunto de dados vazio',
  },
  emptyDataSetDescription: {
    'en-us': "This Data Set doesn't have any columns.",
    'ru-ru': 'В этом наборе данных нет столбцов.',
    'es-es': 'Este Conjunto de Datos carece de columnas.',
    'fr-fr': 'Cet ensemble de données ne comporte aucune colonne.',
    'uk-ua': 'Цей набір даних не має стовпців.',
    'de-ch': 'Dieser Datensatz hat keine Spalten.',
    'pt-br': 'Este conjunto de dados não possui nenhuma coluna.',
  },
  emptyDataSetSecondDescription: {
    'en-us':
      'Press the "Add New Column" button below the mapping lines to add new columns.',
    'ru-ru':
      'Нажмите кнопку "Добавить новый столбец" под строками сопоставления, чтобы добавить новые столбцы.',
    'es-es':
      'Presione el botón "Agregar nueva columna" debajo de las líneas de mapeo para agregar nuevas columnas.',
    'fr-fr':
      'Appuyez sur le bouton « Ajouter une nouvelle colonne » sous les lignes de mappage pour ajouter de nouvelles colonnes.',
    'uk-ua':
      'Натисніть кнопку «Додати новий стовпець» під лініями відображення, щоб додати нові стовпці.',
    'de-ch':
      'Klicken Sie auf die Schaltfläche "Neue Spalte hinzufügen" unterhalb der Zuordnungszeilen, um neue Spalten hinzuzufügen.',
    'pt-br':
      'Pressione o botão "Adicionar nova coluna" abaixo das linhas de mapeamento para adicionar novas colunas.',
  },
  reRunAutoMapperConfirmation: {
    'en-us': 'Automap to start a new Upload Plan?',
    'ru-ru': 'Автоматически сопоставить?',
    'es-es': '¿Automap para iniciar un nuevo plan de carga?',
    'de-ch': 'Automap, um einen neuen Upload-Plan zu starten?',
    'fr-fr': 'Automap pour démarrer un nouveau plan de téléchargement ?',
    'uk-ua': 'Автоматична карта, щоб почати новий план завантаження?',
    'pt-br': 'Mapear automaticamente para iniciar um novo Plano de Upload?',
  },
  reRunAutoMapperConfirmationDescription: {
    'en-us': 'This will erase existing data field mappings.',
    'ru-ru': 'Это сотрет существующие сопоставления.',
    'es-es': 'Esto borrará las asignaciones de campos de datos existentes.',
    'fr-fr': 'Cela effacera les mappages de champs de données existants.',
    'uk-ua': 'Це призведе до видалення наявних зіставлень полів даних.',
    'de-ch': 'Damit werden bestehende Zuordnungen von Datenfeldern gelöscht.',
    'pt-br': 'Isso apagará os mapeamentos de campos de dados existentes.',
  },
  changeMatchingLogic: {
    'en-us': 'Change Matching Logic',
    'ru-ru': 'Изменить логику соответствия',
    'es-es': 'Cambiar la lógica de coincidencia',
    'fr-fr': 'Changer la logique de correspondance',
    'uk-ua': 'Змінити логіку відповідності',
    'de-ch': 'Abgleichslogik ändern',
    'pt-br': 'Alterar lógica de correspondência',
  },
  matchingLogicDescription: {
    'en-us': 'Require Data to Match Existing Records',
    'ru-ru': 'Требовать сопоставления данных с существующими записями',
    'es-es': 'Requerir datos para que coincidan con los registros existentes',
    'fr-fr':
      'Exiger que les données correspondent aux enregistrements existants',
    'uk-ua': 'Вимагати відповідності даних існуючим записам',
    'de-ch': 'Benötigt Daten um vorhandene Datensätze vergleichen zu können',
    'pt-br': 'Exigir que os dados correspondam aos registros existentes',
  },
  matchingLogicUnavailable: {
    'en-us': 'Matching logic is unavailable for current mappings',
    'ru-ru': 'Логика соответствия недоступна для текущих сопоставлений',
    'es-es':
      'La lógica de coincidencia no está disponible para las asignaciones actuales',
    'fr-fr':
      "La logique de correspondance n'est pas disponible pour les mappages actuels",
    'uk-ua': 'Логіка зіставлення недоступна для поточних зіставлень',
    'de-ch': 'Die Vergleichslogik ist für aktuelle Mappings nicht verfügbar',
    'pt-br':
      'A lógica de correspondência não está disponível para os mapeamentos atuais',
  },
  mustMatch: {
    'en-us': 'Must Match',
    'ru-ru': 'Логика соответствия',
    'es-es': 'Debe coincidir',
    'fr-fr': 'Doit correspondre',
    'uk-ua': 'Має відповідати',
    'de-ch': 'Muss übereinstimmen',
    'pt-br': 'Deve corresponder',
  },
  unloadProtectMessage: {
    'en-us': 'This mapping has not been saved.',
    'ru-ru': 'Это сопоставление не было сохранено.',
    'es-es': 'No se hna guardado estas asignaciones/mapeo.',
    'fr-fr': "Ce mappage n'a pas été enregistré.",
    'uk-ua': 'Це відображення не збережено.',
    'de-ch': 'Dieses Mapping wurde nicht gespeichert.',
    'pt-br': 'Este mapeamento não foi salvo.',
  },
  newHeaderName: {
    'en-us': 'New Column {index:number}',
    'ru-ru': 'Новый столбец {index:number}',
    'es-es': 'Nueva Columna {index:number}',
    'fr-fr': 'Nouvelle colonne {index:number}',
    'uk-ua': 'Нова колонка {index:number}',
    'de-ch': 'Neue Spalte {index:number}',
    'pt-br': 'Nova Coluna {index:number}',
  },
  noHeader: {
    'en-us': '(no header)',
    'ru-ru': '(нет заголовка)',
    'es-es': '(sin encabezado)',
    'fr-fr': "(pas d'en-tête)",
    'uk-ua': '(без заголовка)',
    'de-ch': '(keine Kopfzeile)',
    'pt-br': '(sem cabeçalho)',
  },
  copyPlan: {
    'en-us': 'Copy plan from existing Data Set',
    'ru-ru': 'Копировать план из существующего набора данных',
    'es-es': 'Copie el plan del conjunto de datos existente',
    'fr-fr': "Copier le plan à partir d'un ensemble de données existant",
    'uk-ua': 'Скопіюйте план із наявного набору даних',
    'de-ch': 'Plan aus vorhandenem Datenset kopieren',
    'pt-br': 'Copiar plano do conjunto de dados existente',
  },
  noPlansToCopyFrom: {
    'en-us':
      'There are no plans available, please continue to create an upload plan.',
    'ru-ru': 'Нет доступных планов, продолжайте создавать план загрузки.',
    'es-es': 'No hay planes disponibles, continúe creando un plan de carga.',
    'fr-fr':
      "Il n'y a aucun plan disponible, veuillez continuer à créer un plan de téléchargement.",
    'uk-ua':
      'Немає доступних планів, продовжуйте створювати план завантаження.',
    'de-ch':
      'Es sind keine Pläne verfügbar, bitte erstellen Sie einen Upload-Plan.',
    'pt-br': 'Não há planos disponíveis, continue criando um plano de upload.',
  },
  invalidTemplatePlan: {
    'en-us':
      'Selected Data Set has no upload plan. Please select a different one.',
    'ru-ru':
      'Выбранный набор данных не имеет плана загрузки. Выберите другой набор данных.',
    'es-es':
      'El conjunto de datos seleccionado no tiene un plan de carga. Seleccione uno diferente.',
    'fr-fr':
      "L'ensemble de données sélectionné n'a pas de plan de téléchargement. Veuillez en sélectionner un autre.",
    'uk-ua': 'Вибраний набір даних не має плану завантаження. Виберіть інший.',
    'de-ch':
      'Das ausgewählte Datenset hat keinen Upload-Plan. Bitte wählen Sie einen anderen Plan.',
    'pt-br':
      'O conjunto de dados selecionado não possui um plano de upload. Selecione um diferente.',
  },
} as const);<|MERGE_RESOLUTION|>--- conflicted
+++ resolved
@@ -10,15 +10,6 @@
 
 export const wbPlanText = createDictionary({
   dataMapper: {
-<<<<<<< HEAD
-    'en-us': 'Data Mapper',
-    'ru-ru': 'Сопоставления',
-    'es-es': 'Mapeador de Datos',
-    'fr-fr': 'Cartographe de données',
-    'uk-ua': 'Картограф даних',
-    'de-ch': 'Datenzuordnung',
-    'pt-br': 'Mapeador de Dados',
-=======
     "en-us": "Data Mapper",
     "ru-ru": "Сопоставления",
     "es-es": "Mapeador de Datos",
@@ -26,7 +17,6 @@
     "uk-ua": "Папки даних",
     "de-ch": "Datenzuordnung",
     "pt-br": "Mapeador de Dados",
->>>>>>> 111967dc
   },
   noUploadPlan: {
     'en-us': 'No Upload Plan is Defined',
@@ -363,15 +353,6 @@
     'pt-br': 'Mapear campo selecionado para cabeçalho selecionado',
   },
   relationshipWithTable: {
-<<<<<<< HEAD
-    'en-us': 'Relationship to the {tableName:string} table',
-    'ru-ru': 'Связь с таблицей {tableName:string}',
-    'es-es': 'Relación con la tabla {tableName:string}',
-    'fr-fr': 'Relation avec la table {tableName:string}',
-    'uk-ua': 'Відношення до таблиці {tableName:string}.',
-    'de-ch': 'Beziehung zur Tabelle {tableName:string}',
-    'pt-br': 'Relação com a tabela {tableName:string}',
-=======
     "en-us": "Relationship to the {tableName:string} table",
     "ru-ru": "Связь с таблицей {tableName:string}",
     "es-es": "Relación con la tabla {tableName:string}",
@@ -379,7 +360,6 @@
     "uk-ua": "Відношення до таблиці {tableName:string}",
     "de-ch": "Beziehung zur Tabelle {tableName:string}",
     "pt-br": "Relação com a tabela {tableName:string}",
->>>>>>> 111967dc
   },
   selectBaseTable: {
     'en-us': 'Select a Base Table',
@@ -493,24 +473,6 @@
     'pt-br': 'Reexecutar AutoMapper',
   },
   autoMapper: {
-<<<<<<< HEAD
-    'en-us': 'AutoMapper',
-    'ru-ru': 'AutoMapper',
-    'es-es': 'Mapeador automático',
-    'fr-fr': 'AutoMapper',
-    'uk-ua': 'AutoMapper',
-    'de-ch': 'AutoMapper',
-    'pt-br': 'Mapeador automático',
-  },
-  mappingEditor: {
-    'en-us': 'Map Explorer',
-    'ru-ru': 'Обзор сопоставлений',
-    'es-es': 'Explorador de Asignaciones/Mapeos',
-    'fr-fr': 'Explorateur de cartes',
-    'uk-ua': 'Map Explorer',
-    'de-ch': 'Karten-Explorer',
-    'pt-br': 'Explorador de mapas',
-=======
     "en-us": "AutoMapper",
     "ru-ru": "AutoMapper",
     "es-es": "Mapeador automático",
@@ -527,7 +489,6 @@
     "uk-ua": "Оглядач карти",
     "de-ch": "Karten-Explorer",
     "pt-br": "Explorador de mapas",
->>>>>>> 111967dc
   },
   hideFieldMapper: {
     'en-us': 'Hide Field Mapper',
