/**
 * Localization strings used on Forms (don't confuse this with schema
 * localization strings)
 *
 * @module
 */

import { createDictionary } from './utils';

// Refer to "Guidelines for Programmers" in ./README.md before editing this file

export const formsText = createDictionary({
  forms: {
    'en-us': 'Forms',
    'ru-ru': 'Формы',
    'es-es': 'Formularios',
    'fr-fr': 'Formes',
    'uk-ua': 'Форми',
    'de-ch': 'Formulare',
  },
  clone: {
    'en-us': 'Clone',
    'ru-ru': 'Клонировать',
    'es-es': 'Clonar',
    'fr-fr': 'Cloner',
    'uk-ua': 'Клон',
    'de-ch': 'Klone',
  },
  cloneDescription: {
    'en-us': 'Create a full copy of current record',
    'ru-ru': 'Создать полную копию текущей записи',
    'es-es': 'Crear una copia completa del registro actual',
    'fr-fr': "Créer une copie complète de l'enregistrement actuel",
    'uk-ua': 'Створіть повну копію поточного запису',
    'de-ch': 'Erstellen einer kompletten Kopie des aktuellen Datensatzes',
  },
  valueMustBeUniqueToField: {
    'en-us': 'Value must be unique to {fieldName:string}',
    'ru-ru': 'Значение {fieldName:string} должно быть уникальным',
    'es-es': 'El valor debe ser único para {fieldName:string}',
    'fr-fr': 'La valeur doit être unique pour {fieldName:string}',
    'uk-ua': 'Значення має бути унікальним для {fieldName:string}',
    'de-ch': 'Der Wert muss für {fieldName:string} eindeutig sein',
  },
  valueMustBeUniqueToDatabase: {
    'en-us': 'Value must be unique to database',
    'ru-ru': 'Значение должно быть уникальным в базе данных',
    'es-es': 'El valor debe ser único para la base de datos',
    'fr-fr': 'La valeur doit être unique à la base de données',
    'uk-ua': 'Значення має бути унікальним в базі даних',
    'de-ch': 'Der Wert muss für die Datenbank eindeutig sein',
  },
  valuesOfMustBeUniqueToField: {
    'en-us': 'Values of {values:string} must be unique to {fieldName:string}',
    'ru-ru':
      'Значения {values:string} в {fieldName:string} должны быть уникальным',
    'es-es': `
      Los valores de {values:string} deben ser únicos para {fieldName:string}
    `,
    'fr-fr': `
      Les valeurs de {values:string} doivent être uniques à {fieldName:string}
    `,
    'uk-ua':
      'Значення {values:string} мають бути унікальними для {fieldName:string}',
    'de-ch': `
      Werte von {values:string} müssen für {fieldName:string} eindeutig sein.
    `,
  },
  valuesOfMustBeUniqueToDatabase: {
    'en-us': 'Values of {values:string} must be unique to database',
    'ru-ru': 'Значения {values:string} должны быть уникальным в базе данных',
    'es-es':
      'Valores de {values:string} deben ser únicos para la base de datos',
    'fr-fr': `
      Les valeurs de {values:string} doivent être uniques à la base de données
    `,
    'uk-ua': 'Значення {values:string} мають бути унікальними в базі даних',
    'de-ch':
      'Werte von {values:string} müssen für die Datenbank eindeutig sein',
  },
  checkingIfResourceCanBeDeleted: {
    'en-us': 'Checking if resource can be deleted…',
    'ru-ru': 'Проверка возможности удаления ресурса…',
    'es-es': 'Comprobando si el recurso se puede suprimir...',
    'fr-fr': 'Vérification si la ressource peut être supprimée…',
    'uk-ua': 'Перевірка можливості видалення ресурсу…',
    'de-ch': 'Es wird geprüft, ob die Ressource gelöscht werden kann …',
  },
  deleteBlocked: {
    'en-us': 'Delete blocked',
    'ru-ru': 'Удаление заблокировано',
    'es-es': 'Está bloqueado el Suprimir',
    'fr-fr': 'Supprimer bloqué',
    'uk-ua': 'Видалення заблоковане',
    'de-ch': 'Löschen blockiert',
  },
  deleteBlockedDescription: {
    'en-us': `
      The resource cannot be deleted because it is referenced by the following
      resources:
    `,
    'ru-ru':
      'Ресурс нельзя удалить, так как на него ссылаются следующие ресурсы:',
    'es-es': `
      El recurso no se puede eliminar porque los siguientes recursos hacen
      referencia a él:
    `,
    'fr-fr': `
      La ressource ne peut pas être supprimée car elle est référencée par les
      ressources suivantes :
    `,
    'uk-ua':
      'Ресурс не можна видалити, оскільки на нього посилаються такі ресурси:',
    'de-ch': `
      Die Ressource kann nicht gelöscht werden, da sie von den folgenden
      Ressourcen referenziert wird:
    `,
  },
<<<<<<< HEAD
  record: {
    'en-us': 'Record',
    'ru-ru': 'Запись',
    'es-es': 'Registro',
    'fr-fr': 'Enregistrer',
    'uk-ua': 'Запис',
    'de-ch': 'Aufzeichnen',
  },
=======
>>>>>>> 2b106953
  relationship: {
    'en-us': 'Relationship',
    'ru-ru': 'Связь',
    'es-es': 'Relación',
    'fr-fr': 'Relation',
    'uk-ua': "Зв'язок",
    'de-ch': 'Beziehung',
  },
  paleoMap: {
    'en-us': 'Paleo Map',
    'ru-ru': 'Карта Палео',
    'es-es': 'Mapa Paleo',
    'fr-fr': 'Carte paléo',
    'uk-ua': 'Карта Палео',
    'de-ch': 'Paläo-Karte',
  },
  paleoRequiresGeography: {
    comment: 'Example: Geography Required',
    'en-us': '{geographyTable:string} Required',
    'ru-ru': 'Требуется {geographyTable:string}',
    'es-es': 'Requiere {geographyTable:string}',
    'fr-fr': '{geographyTable:string} Obligatoire',
    'uk-ua': "{geographyTable:string} обов'язкова",
    'de-ch': '{geographyTable:string} Erforderlich',
  },
  paleoRequiresGeographyDescription: {
    'en-us': `
      The Paleo Map plugin requires that the {localityTable:string} have
      geographic coordinates and that the paleo context have a geographic age
      with at least a start time or and end time populated.
    `,
    'ru-ru': `
      Плагин Карта Палео требует, чтобы у {localityTable:string} были координаты
      и что палеоконтекст имеет географический возраст с заполнено как минимум
      время начала или время окончания.
    `,
    'es-es': `
      El pluging Mapa Paleo requiere que la localidad tenga coordenadas
      geográficas y  edad en el contexto paleo con datos para al menos tiempo
      inicial o tiempo final.
    `,
    'fr-fr': `
      Le plugin Paleo Map nécessite que le {localityTable:string} ait des
      coordonnées géographiques et que le contexte paléo ait un âge géographique
      avec au moins une heure de début ou une heure de fin renseignées.
    `,
    'uk-ua': `
      Плагін Paleo Map вимагає, щоб {localityTable:string} мала географічні
      координати, а палеоконтекст мав географічний вік із заповненням принаймні
      початкового або кінцевого часу.
    `,
    'de-ch': `
      Das Paleo Map-Plugin erfordert, dass das {localityTable:string} über
      geografische Koordinaten verfügt und dass der Paläo-Kontext über ein
      geografisches Alter mit mindestens einer Start- oder Endzeit verfügt.
    `,
  },
  invalidDate: {
    'en-us': 'Invalid Date',
    'ru-ru': 'Недействительная дата',
    'es-es': 'Fecha no válida',
    'fr-fr': 'Date invalide',
    'uk-ua': 'Недійсна дата',
    'de-ch': 'Ungültiges Datum',
  },
  deleteConfirmation: {
    'en-us': `
      Are you sure you want to permanently delete this {tableName:string} from
      the database?
    `,
    'ru-ru': `
      Вы уверены, что хотите навсегда удалить этот {tableName:string} из базы
      данных?
    `,
    'es-es': `
      ¿Está seguro de que desea eliminar permanentemente este
      {tableName:string} de la base de datos?
    `,
    'fr-fr': `
      Êtes-vous sûr de vouloir supprimer définitivement ce {tableName:string} de
      la base de données ?
    `,
    'uk-ua': `
      Ви впевнені, що бажаєте остаточно видалити цей {tableName:string} запис з
      бази даних?
    `,
    'de-ch': `
      Sind Sie sicher, dass Sie dieses {tableName:string} dauerhaft aus der
      Datenbank löschen möchten?
    `,
  },
  deleteConfirmationDescription: {
    'en-us': 'This action cannot be undone.',
    'ru-ru': 'Это действие не может быть отменено.',
    'es-es': 'Esta acción no se puede deshacer.',
    'fr-fr': 'Cette action ne peut pas être annulée.',
    'uk-ua': 'Цю дію не можна скасувати.',
    'de-ch': 'Diese Aktion kann nicht rückgängig gemacht werden.',
  },
  datePrecision: {
    'en-us': 'Date Precision',
    'ru-ru': 'Точность даты',
    'es-es': 'Precisión Fecha',
    'fr-fr': 'Précision de la date',
    'uk-ua': 'Точність дати',
    'de-ch': 'Datumsgenauigkeit',
  },
  monthYear: {
    comment: `
      A placeholder for partial date field when "month /year" type is selected.
      Visible only in browsers that don\'t support the "month" input type.
    `,
    'en-us': 'Mon / Year',
    'ru-ru': 'Месяц / Год',
    'es-es': 'Mes / Año',
    'fr-fr': 'Lun / Année',
    'uk-ua': 'Міс / Рік',
    'de-ch': 'Mo / Jahr',
  },
  yearPlaceholder: {
    comment:
      'A placeholder for partial date field when "year" type is selected',
    'en-us': 'YYYY',
    'ru-ru': 'ГГГГ',
    'es-es': 'AAAA',
    'fr-fr': 'AAAA',
    'uk-ua': 'РРРР',
    'de-ch': 'JJJJ',
  },
  today: {
    'en-us': 'Today',
    'ru-ru': 'Сегодня',
    'es-es': 'Hoy',
    'fr-fr': "Aujourd'hui",
    'uk-ua': 'Сьогодні',
    'de-ch': 'Heute',
  },
  todayButtonDescription: {
    'en-us': 'Set to current date',
    'ru-ru': 'Установить на текущую дату',
    'es-es': 'Establecer a fecha actual',
    'fr-fr': 'Définir à la date actuelle',
    'uk-ua': 'Встановити поточну дату',
    'de-ch': 'Auf das aktuelle Datum einstellen',
  },
  addToPickListConfirmation: {
    'en-us': 'Add to {pickListTable:string}?',
    'ru-ru': 'Добавить в {pickListTable:string}?',
    'es-es': '¿Agregar a la {pickListTable:string}?',
    'fr-fr': 'Ajouter à {pickListTable:string} ?',
    'uk-ua': 'Додати до {pickListTable:string}?',
    'de-ch': 'Zu {pickListTable:string} hinzufügen?',
  },
  addToPickListConfirmationDescription: {
    'en-us': `
      Add value "{value:string}" to the {pickListTable:string} named
      "{pickListName:string}"?
    `,
    'ru-ru': `
      Добавить значение "{value:string}" в
      {pickListTable:string} "{pickListName:string}"?
    `,
    'es-es': `
      ¿Agregar el valor "{value:string}" a la {pickListTable:string} denominada
      "{pickListName:string}"?
    `,
    'uk-ua': `
      Додати значення "{value:string}" до {pickListTable:string} під назвою
      "{pickListName:string}"?
    `,
    'fr-fr': `
      Ajouter la valeur "{value:string}" au {pickListTable:string} nommé
      "{pickListName:string}" ?
    `,
    'de-ch': `
      Wert „{value:string}“ zum {pickListTable:string} mit dem Namen
      „{pickListName:string}“ hinzufügen?
    `,
  },
  invalidType: {
    'en-us': 'Invalid Type',
    'ru-ru': 'Недействительный тип',
    'es-es': 'Tipo no válido',
    'fr-fr': 'Type invalide',
    'uk-ua': 'Недійсний тип',
    'de-ch': 'Ungültiger Typ',
  },
  invalidNumericPicklistValue: {
    'en-us': 'Only numeric values are supported in this {pickListTable:string}',
    'ru-ru':
      'В этом {pickListTable:string} допускаются только числовые значения',
    'es-es': 'Solo se admiten valores numéricos en esta {pickListTable:string}',
    'fr-fr': `
      Seules les valeurs numériques sont prises en charge dans ce
      {pickListTable:string}
    `,
    'uk-ua':
      'У цьому {pickListTable:string} підтримуються лише числові значення',
    'de-ch': `
      In diesem {pickListTable:string} werden nur numerische Werte unterstützt.
    `,
  },
  noData: {
    'en-us': 'No Data.',
    'ru-ru': 'Нет данных.',
    'es-es': 'Sin Datos.',
    'fr-fr': 'Pas de données.',
    'uk-ua': 'Немає даних.',
    'de-ch': 'Keine Daten.',
  },
  recordSetDeletionWarning: {
    'en-us': `
      The {recordSetTable:string} "{recordSetName:string}" will be deleted. The
      referenced records will NOT be deleted from the database.
    `,
    'ru-ru': `
      {recordSetTable:string} "{recordSetName:string}" будет удален. Связанные
      записи не будут удалены из базы данных.
    `,
    'es-es': `
      Se {recordSetTable:string} "{recordSetName:string}". Los registros a los
      que se hace referencia NO se eliminarán de la base de datos.
    `,
    'fr-fr': `
      Le {recordSetTable:string} "{recordSetName:string}" sera supprimé. Les
      enregistrements référencés ne seront PAS supprimés de la base de données.
    `,
    'uk-ua': `
      {recordSetTable:string} "{recordSetName:string}" буде видалено. Записи в
      цьому наборі записів НЕ будуть видалені з бази даних.
    `,
    'de-ch': `
      Der {recordSetTable:string} „{recordSetName:string}“ wird gelöscht. Die
      referenzierten Datensätze werden NICHT aus der Datenbank gelöscht.
    `,
  },
  saveRecordFirst: {
    'en-us': 'Save record first',
    'ru-ru': 'Сначала нужко сохранить запись',
    'es-es': 'Guardar registro primero',
    'fr-fr': "Enregistrer d'abord l'enregistrement",
    'uk-ua': 'Спочатку збережіть запис',
    'de-ch': 'Datensatz zuerst speichern',
  },
  firstRecord: {
    'en-us': 'First Record',
    'ru-ru': 'Первый объект',
    'es-es': 'Primer Registro',
    'fr-fr': 'Premier enregistrement',
    'uk-ua': 'Перший запис',
    'de-ch': 'Erste Aufnahme',
  },
  lastRecord: {
    'en-us': 'Last Record',
    'ru-ru': 'Последний объект',
    'es-es': 'Último Registro',
    'fr-fr': 'Dernier enregistrement',
    'uk-ua': 'Останній запис',
    'de-ch': 'Letzter Datensatz',
  },
  previousRecord: {
    'en-us': 'Previous Record',
    'ru-ru': 'Последняя запись',
    'es-es': 'Anterior Registro',
    'fr-fr': 'Enregistrement précédent',
    'uk-ua': 'Попередній запис',
    'de-ch': 'Bisherigen Rekord',
  },
  nextRecord: {
    'en-us': 'Next Record',
    'ru-ru': 'Следующий объект',
    'es-es': 'Siguiente Registro',
    'fr-fr': 'Enregistrement suivant',
    'uk-ua': 'Наступний запис',
    'de-ch': 'Nächster Datensatz',
  },
  currentRecord: {
    'en-us': 'Current object (out of {total:number|formatted})',
    'ru-ru': 'Текущий объект (из {total:number|formatted})',
    'es-es': 'Objeto actual (de {total:number|formatted})',
    'fr-fr': 'Objet actuel (hors de {total:number|formatted})',
    'uk-ua': "Поточний об'єкт (з {total:number|formatted})",
    'de-ch': 'Aktuelles Objekt (aus {total:number|formatted})',
  },
  unsavedFormUnloadProtect: {
    'en-us': 'This form has not been saved.',
    'ru-ru': 'Эта форма не была сохранена.',
    'es-es': 'No se ha guardado este formulario.',
    'fr-fr': "Ce formulaire n'a pas été enregistré.",
    'uk-ua': 'Ця форма не збережена.',
    'de-ch': 'Dieses Formular wurde nicht gespeichert.',
  },
  saveConflict: {
    comment: 'Meaning a conflict occurred when saving',
    'en-us': 'Save conflict',
    'ru-ru': 'Сохранить конфликт',
    'es-es': 'Guardar conflicto',
    'fr-fr': 'Enregistrer le conflit',
    'uk-ua': 'Під час збереження стався конфлікт',
    'de-ch': 'Konflikte speichern',
  },
  saveConflictDescription: {
    'en-us': `
      The data shown on this page has been changed by another user or in another
      browser tab and is out of date. The page must be reloaded to prevent
      inconsistent data from being saved.
    `,
    'ru-ru': `
      Данные, отображаемые на этой странице, были изменены другим
      пользователем, или другоц вкладке браузера. Страницу необходимо
      перезагрузить чтобы предотвратить сохранение несогласованных данных.
    `,
    'es-es': `
      Los datos que se muestran en esta página han sido modificados por otro
      usuario o en otra pestaña del navegador y están desactualizados. La página
      debe volver a cargarse para evitar que se guarden datos incoherentes.
    `,
    'fr-fr': `
      Les données affichées sur cette page ont été modifiées par un autre
      utilisateur ou dans un autre onglet du navigateur et sont obsolètes. La
      page doit être rechargée pour éviter l'enregistrement de données
      incohérentes.
    `,
    'uk-ua': `
      Дані, показані на цій сторінці, були змінені іншим користувачем або на
      іншій вкладці браузера тому є застарілими. Сторінку необхідно
      перезавантажити, щоб запобігти збереженню суперечливих даних.
    `,
    'de-ch': `
      Die auf dieser Seite angezeigten Daten wurden von einem anderen Benutzer
      oder in einem anderen Browser-Tab geändert und sind veraltet. Um zu
      verhindern, dass inkonsistente Daten gespeichert werden, muss die Seite
      neu geladen werden.
    `,
  },
  saveBlocked: {
    'en-us': 'Save blocked',
    'ru-ru': 'Сохранение заблокировано',
    'es-es': 'Guardar bloqueado',
    'fr-fr': 'Sauvegarde bloquée',
    'uk-ua': 'Збереження заблоковано',
    'de-ch': 'Speichern blockiert',
  },
  saveBlockedDescription: {
    'en-us': 'Form cannot be saved because of the following errors:',
    'ru-ru': 'Форма не может быть сохранена, из-за следующих ошибок:',
    'es-es':
      'El formulario no se puede guardar debido a los siguientes errores:',
    'fr-fr': `
      Impossible d'enregistrer le formulaire en raison des erreurs suivantes :
    `,
    'uk-ua': 'Форму неможливо зберегти через такі помилки:',
    'de-ch': `
      Das Formular kann aufgrund der folgenden Fehler nicht gespeichert werden:
    `,
  },
  unavailableCommandButton: {
    'en-us': 'Command N/A',
    'ru-ru': 'Команда недоступна',
    'es-es': 'Comando N/A',
    'fr-fr': 'Commande N/A',
    'uk-ua': 'Команда Н/Д',
    'de-ch': 'Befehl N/A',
  },
  commandUnavailable: {
    'en-us': 'Command Not Available',
    'ru-ru': 'Команда недоступна',
    'es-es': 'Comando no disponible',
    'fr-fr': 'Commande non disponible',
    'uk-ua': 'Команда недоступна',
    'de-ch': 'Befehl nicht verfügbar',
  },
  commandUnavailableDescription: {
    'en-us': 'This command is currently unavailable for Specify 7.',
    'ru-ru': 'Эта команда в настоящее время недоступна для Specify 7.',
    'es-es': 'Este comando no está disponible actualmente para Especificar 7.',
    'fr-fr':
      "Cette commande n'est actuellement pas disponible pour Spécifier 7.",
    'uk-ua': 'Ця команда наразі недоступна для Specify 7.',
    'de-ch': 'Dieser Befehl ist derzeit für Specify 7 nicht verfügbar.',
  },
  commandUnavailableSecondDescription: {
    'en-us': `
      It was probably included on this form from Specify 6 and may be supported
      in the future.
    `,
    'ru-ru': `
      Вероятно, он был включен на етой форме в Specify 6> м может бить
      поддерживаним в будущем.
    `,
    'es-es': `
      Probablemente se incluyó en este formulario de Especificar 6 y es posible
      que se admita en el futuro.
    `,
    'fr-fr': `
      Il a probablement été inclus sur ce formulaire à partir de Spécifier 6 et
      peut être pris en charge à l'avenir.
    `,
    'uk-ua': `
      Ймовірно, вона існувала на цій формі в Specify 6. Можливо вона буде
      підтримуватися в Specify 7 в майбутньому.
    `,
    'de-ch': `
      Es war wahrscheinlich in diesem Formular von Specify 6 enthalten und wird
      möglicherweise in Zukunft unterstützt.
    `,
  },
  commandName: {
    'en-us': 'Command name',
    'ru-ru': 'Имя команды',
    'es-es': 'Nombre del comando',
    'fr-fr': 'Nom de la commande',
    'uk-ua': 'Назва команди',
    'de-ch': 'Befehlsname',
  },
  unavailablePluginButton: {
    'en-us': 'Plugin N/A',
    'ru-ru': 'Плагин недоступен',
    'es-es': 'Plugin N/D',
    'fr-fr': 'Plug-in N/A',
    'uk-ua': 'Плагін Н/Д',
    'de-ch': 'Plugin N/A',
  },
  pluginNotAvailable: {
    'en-us': 'Plugin Not Available',
    'ru-ru': 'Плагин недоступен',
    'es-es': 'Plugin No Disponible',
    'fr-fr': 'Plug-in non disponible',
    'uk-ua': 'Плагін недоступний',
    'de-ch': 'Plugin nicht verfügbar',
  },
  pluginNotAvailableDescription: {
    'en-us': 'This plugin is currently unavailable for Specify 7',
    'ru-ru': 'Этот плагин в настоящее время недоступна для Specify 7',
    'es-es': 'Este complemento no está disponible actualmente para Specific 7',
    'fr-fr': 'Ce plugin est actuellement indisponible pour Spécifier 7',
    'uk-ua': 'Цей плагін наразі недоступний для Specify 7',
    'de-ch': 'Dieses Plugin ist derzeit für Specify 7 nicht verfügbar',
  },
  pluginNotAvailableSecondDescription: {
    'en-us': `
      It was probably included on this form from Specify 6 and may be supported
      in the future.
    `,
    'ru-ru': `
      Вероятно, он был включен на етой форме в Specify 6 м может бить
      поддерживаним в будущем.
    `,
    'es-es': `
      Probablemente se incluyó en este formulario de Especificar 6 y es posible
      que se admita en el futuro.
    `,
    'fr-fr': `
      Il a probablement été inclus sur ce formulaire à partir de Spécifier 6 et
      peut être pris en charge à l'avenir.
    `,
    'uk-ua': `
      Ймовірно, він був на цій формі в Specify 6. Він може бути доданим в
      Specify 7 в майбутньому.
    `,
    'de-ch': `
      Es war wahrscheinlich in diesem Formular von Specify 6 enthalten und wird
      möglicherweise in Zukunft unterstützt.
    `,
  },
  wrongTableForPlugin: {
    comment:
      'Example: ... Locality, Collecting Event or Collection Object forms.',
    'en-us': `
      This plugin cannot be used on the {currentTable:string} form. Try moving
      it to the {supportedTables:string} forms.
    `,
    'ru-ru': `
      Этот плагин нельзя использовать на форме {currentTable:string}. Попробуйте
      переместить его на формы {supportedTables:string}.
    `,
    'es-es': `
      Este complemento no se puede usar en el formulario {currentTable:string}.
      Intente moverlo a los formularios {supportedTables:string}.
    `,
    'fr-fr': `
      Ce plugin ne peut pas être utilisé sur le formulaire
      {currentTable:string}. Essayez de le déplacer vers les formulaires
      {supportedTables:string}.
    `,
    'uk-ua': `
      Цей плагін не може бути використаний на формі {currentTable:string}.
      Спробуйте перемістити його на форми {supportedTables:string}.
    `,
    'de-ch': `
      Dieses Plugin kann nicht auf dem {currentTable:string}-Formular verwendet
      werden. Versuchen Sie, es in die {supportedTables:string}-Formulare zu
      verschieben.
    `,
  },
  wrongTableForCommand: {
    'en-us': `
      The command cannot be used on the {currentTable:string} form. It can only
      be used on the {correctTable:string} form.
    `,
    'ru-ru': `
      Команда не может быть использована на форме {currentTable:string}. Она
      может быть использована только на форме {correctTable:string}.
    `,
    'es-es': `
      El comando no puede utilizarse en el formulario {currentTable:string}.
      Sólo puede utilizarse en el formulario {correctTable:string}.
    `,
    'fr-fr': `
      La commande ne peut pas être utilisée sur le formulaire
      {currentTable:string}. Il ne peut être utilisé que sur le formulaire
      {correctTable:string}.
    `,
    'uk-ua': `
      Команду не можна використовувати на формі {currentTable:string}. ЇЇ можна
      використовувати лише на формі {correctTable:string}.
    `,
    'de-ch': `
      Der Befehl kann nicht im Formular {currentTable:string} verwendet werden.
      Es kann nur auf dem Formular {correctTable:string} verwendet werden.
    `,
  },
  pluginName: {
    'en-us': 'Plugin name',
    'ru-ru': 'Название плагина',
    'es-es': 'Nombre del Plugin',
    'fr-fr': 'Nom du plug-in',
    'uk-ua': 'Назва плагіна',
    'de-ch': 'Plugin-Name',
  },
  illegalBool: {
    comment: `
      Yes/No probably shouldn't be translated as Specify 7 does not support
      changing which values are recognized as Yes/No in a given language
    `,
    'en-us': 'Illegal value for a Yes/No field',
    'ru-ru': 'Недопустимое значение для поля Да / Нет',
    'es-es': 'Valor ilegal para un campo Sí/No',
    'fr-fr': 'Valeur illégale pour un champ Oui/Non',
    'uk-ua': 'Неприпустиме значення для поля «Yes/No»',
    'de-ch': 'Ungültiger Wert für ein Ja/Nein-Feld',
  },
  requiredField: {
    'en-us': 'Field is required.',
    'ru-ru': 'Поле обязательно для заполнения.',
    'es-es': 'Se requiere Campo',
    'fr-fr': 'Champ requis.',
    'uk-ua': "Поле обов'язкове.",
    'de-ch': 'Feld ist erforderlich.',
  },
  invalidValue: {
    'en-us': 'Invalid value',
    'ru-ru': 'Недопустимое значение',
    'es-es': 'valor no válido',
    'fr-fr': 'valeur invalide',
    'uk-ua': 'Недійсне значення',
    'de-ch': 'Ungültiger Wert',
  },
  requiredFormat: {
    comment: 'Used in field validation messages on the form',
    'en-us': 'Required Format: {format:string}.',
    'ru-ru': 'Обязательный формат: {format:string}.',
    'es-es': 'Formato requerido: {format:string}.',
    'fr-fr': 'Format requis : {format:string}.',
    'uk-ua': 'Необхідний формат: {format:string}.',
    'de-ch': 'Erforderliches Format: {format:string}.',
  },
  inputTypeNumber: {
    'en-us': 'Value must be a number',
    'ru-ru': 'Значение должно быть числом',
    'es-es': 'El valor debe ser un número',
    'fr-fr': 'La valeur doit être un nombre',
    'uk-ua': 'Значення має бути числом',
    'de-ch': 'Der Wert muss eine Zahl sein',
  },
  organization: {
    'en-us': 'Organization',
    'ru-ru': 'Организация',
    'es-es': 'Organización',
    'fr-fr': 'Organisation',
    'uk-ua': 'Організація',
    'de-ch': 'Organisation',
  },
  person: {
    'en-us': 'Person',
    'ru-ru': 'Особа',
    'es-es': 'Persona',
    'fr-fr': 'Personne',
    'uk-ua': 'Особа',
    'de-ch': 'Person',
  },
  other: {
    'en-us': 'Other',
    'ru-ru': 'Иной',
    'es-es': 'Otros',
    'fr-fr': 'Autre',
    'uk-ua': 'Інший',
    'de-ch': 'Andere',
  },
  group: {
    'en-us': 'Group',
    'ru-ru': 'Группа',
    'es-es': 'Grupo',
    'fr-fr': 'Groupe',
    'uk-ua': 'Група',
    'de-ch': 'Gruppe',
  },
  userDefinedItems: {
    'en-us': 'User Defined Items',
    'ru-ru': 'Пользовательские элементы',
    'es-es': 'Elementos definidos por Usuario',
    'fr-fr': "Éléments définis par l'utilisateur",
    'uk-ua': 'Елементи визначені користувачем',
    'de-ch': 'Benutzerdefinierte Elemente',
  },
  entireTable: {
    'en-us': 'Entire Table',
    'ru-ru': 'Вся таблица',
    'es-es': 'Toda la tabla',
    'fr-fr': 'Tableau entier',
    'uk-ua': 'Ціла таблиця',
    'de-ch': 'Gesamte Tabelle',
  },
  fieldFromTable: {
    'en-us': 'Field From Table',
    'ru-ru': 'Поле из таблицы',
    'es-es': 'Campo de la Tabla',
    'fr-fr': 'Champ de la table',
    'uk-ua': 'Поле з таблиці',
    'de-ch': 'Feld aus Tabelle',
  },
  unsupportedCellType: {
    'en-us': 'Unsupported cell type',
    'ru-ru': 'Неподдерживаемый тип ячейки',
    'es-es': 'Tipo de celda no compatible',
    'fr-fr': 'Type de cellule non pris en charge',
    'uk-ua': 'Непідтримуваний тип клітинки',
    'de-ch': 'Nicht unterstützter Zelltyp',
  },
  additionalResultsOmitted: {
    comment: `
      Represents truncated search dialog output (when lots of results returned)
    `,
    'en-us': 'Additional results omitted',
    'ru-ru': 'Дополнительные результаты опущены',
    'es-es': 'Resultados adicionales omitidos',
    'fr-fr': 'Résultats supplémentaires omis',
    'uk-ua': 'Додаткові результати обрізані',
    'de-ch': 'Weitere Ergebnisse weggelassen',
  },
  recordSelectorUnloadProtect: {
    'en-us': 'Proceed without saving?',
    'ru-ru': 'Продолжить без сохранения?',
    'es-es': '¿Continuar sin guardar?',
    'fr-fr': 'Continuer sans sauvegarder?',
    'uk-ua': 'Продовжити без збереження?',
    'de-ch': 'Ohne Speichern fortfahren?',
  },
  recordSelectorUnloadProtectDescription: {
    comment: `
      When in record set and current record is unsaved and try to navigate to
      another record
    `,
    'en-us': 'You might want to save this record before navigating away.',
    'ru-ru': 'Не забудьте сохранить эту запись, прежде чем закрыть ее.',
    'es-es': 'Es posible que desee guardar este registro antes de navegar.',
    'fr-fr': `
      Vous voudrez peut-être enregistrer cet enregistrement avant de vous
      éloigner.
    `,
    'uk-ua': 'Можливо, ви хочете зберегти цей запис, перш ніж покинути його.',
    'de-ch': `
      Möglicherweise möchten Sie diesen Datensatz speichern, bevor Sie
      fortfahren.
    `,
  },
  creatingNewRecord: {
    'en-us': 'Creating new record',
    'ru-ru': 'Создание новой записи',
    'es-es': 'Creando nuevo registro',
    'fr-fr': "Création d'un nouvel enregistrement",
    'uk-ua': 'Створення нового запису',
    'de-ch': 'Neuen Datensatz erstellen',
  },
  forward: {
    'en-us': 'Forward',
    'ru-ru': 'Вперед',
    'es-es': 'Hacia adelante',
    'fr-fr': 'Avant',
    'uk-ua': 'Вперед',
    'de-ch': 'Nach vorne',
  },
  reverse: {
    'en-us': 'Reverse',
    'ru-ru': 'Обратный',
    'es-es': 'Marcha atrás',
    'fr-fr': 'Inverse',
    'uk-ua': 'Зворотний',
    'de-ch': 'Umkehren',
  },
  deletedInline: {
    'en-us': '(deleted)',
    'ru-ru': '(удален)',
    'es-es': '(borrado)',
    'fr-fr': '(supprimé)',
    'uk-ua': '(видалено)',
    'de-ch': '(gelöscht)',
  },
  duplicateRecordSetItem: {
    comment: 'Example: Duplicate Record Set Item',
    'en-us': 'Duplicate {recordSetItemTable:string}',
    'ru-ru': 'Дублирующий {recordSetItemTable:string}',
    'es-es': 'Elemento de {recordSetItemTable:string}',
    'fr-fr': 'Dupliquer {recordSetItemTable:string}',
    'uk-ua': 'Дубльований {recordSetItemTable:string}',
    'de-ch': 'Duplizieren {recordSetItemTable:string}',
  },
  duplicateRecordSetItemDescription: {
    'en-us':
      'This record is already present in the current {recordSetTable:string}',
    'ru-ru': 'Этот объект уже присутствует в текущем {recordSetTable:string}',
    'es-es':
      'Este registro ya está presente en el {recordSetTable:string} actual',
    'fr-fr': `
      Cet enregistrement est déjà présent dans le courant
      {recordSetTable:string}
    `,
    'uk-ua': 'Цей запис уже присутній у поточному {recordSetTable:string}',
    'de-ch': `
      Dieser Datensatz ist bereits im aktuellen {recordSetTable:string}
      vorhanden.
    `,
  },
  addToRecordSet: {
    'en-us': 'Add to {recordSetTable:string}',
    'ru-ru': 'Добавить в {recordSetTable:string}',
    'es-es': 'Agregar al {recordSetTable:string}',
    'fr-fr': 'Ajouter à {recordSetTable:string}',
    'uk-ua': 'Додати до {recordSetTable:string}',
    'de-ch': 'Zu {recordSetTable:string} hinzufügen',
  },
  removeFromRecordSet: {
    'en-us': 'Remove from {recordSetTable:string}',
    'ru-ru': 'Удалить из {recordSetTable:string}',
    'es-es': 'Eliminar de {recordSetTable:string}',
    'fr-fr': 'Supprimer de {recordSetTable:string}',
    'uk-ua': 'Видалити з {recordSetTable:string}',
    'de-ch': 'Von {recordSetTable:string} entfernen',
  },
  nothingFound: {
    'en-us': 'Nothing found',
    'ru-ru': 'Ничего не найдено',
    'es-es': 'Nada Encontrado',
    'fr-fr': "Rien n'a été trouvé",
    'uk-ua': 'Нічого не знайдено',
    'de-ch': 'Nichts gefunden',
  },
  carryForward: {
    comment: 'Verb. Button label',
    'en-us': 'Carry Forward',
    'ru-ru': 'Перенести',
    'es-es': 'Llevar adelante',
    'fr-fr': 'Reporter',
    'uk-ua': 'Перенести',
    'de-ch': 'Vortragen',
  },
  carryForwardEnabled: {
    'en-us': 'Show Carry Forward button',
    'ru-ru': 'Показать кнопку Перенести',
    'es-es': 'Mostrar el botón Transferir',
    'fr-fr': 'Afficher le bouton Reporter',
    'uk-ua': 'Показати клавішу «Перенести»',
    'de-ch': 'Schaltfläche „Übertragen“ anzeigen',
  },
  carryForwardDescription: {
    'en-us': 'Create a new record with certain fields carried over',
    'ru-ru': 'Создать новую запись с определенными полями, перенесенными',
    'es-es': 'Crear un nuevo registro con ciertos campos transferidos',
    'fr-fr': 'Créer un nouvel enregistrement avec certains champs reportés',
    'uk-ua': 'Створити новий запис із перенесеними певними полями',
    'de-ch': `
      Erstellen Sie einen neuen Datensatz mit übernommenen bestimmten Feldern
    `,
  },
  carryForwardSettingsDescription: {
    'en-us': 'Configure fields to carry forward',
    'ru-ru': 'Настройте поля для клонирования',
    'es-es': 'Configurar campos para transferir',
    'fr-fr': 'Configurer les champs à reporter',
    'uk-ua': 'Налаштувати поля для перенесення',
    'de-ch': 'Konfigurieren Sie Felder für die Übertragung',
  },
  carryForwardTableSettingsDescription: {
    'en-us': 'Configure fields to carry forward ({tableName:string})',
    'ru-ru': 'Настройте поля для клонирования ({tableName:string})',
    'es-es': 'Configurar los campos a transferir ({tableName:string})',
    'fr-fr': 'Configurer les champs à reporter ({tableName:string})',
    'uk-ua': 'Налаштувати поля для перенесення ({tableName:string})',
    'de-ch': 'Felder für die Übertragung konfigurieren ({tableName:string})',
  },
  carryForwardUniqueField: {
    'en-us': 'This field must be unique. It can not be carried over',
    'ru-ru': 'Это поле должно быть уникальным. Оно не может быть перенесено',
    'es-es': 'Este campo debe ser único. No se puede traspasar',
    'fr-fr': 'Ce champ doit être unique. Il ne peut pas être reporté',
    'uk-ua': 'Це поле має бути унікальним. Його не можна переносити',
    'de-ch': 'Dieses Feld muss eindeutig sein. Es kann nicht übertragen werden',
  },
  cloneButtonEnabled: {
    'en-us': 'Show Clone button',
    'ru-ru': 'Показать кнопку клонирования',
    'es-es': 'Mostrar botón Clonar',
    'fr-fr': 'Afficher le bouton Cloner',
    'uk-ua': 'Показувати клавішу "Клон"',
    'de-ch': 'Schaltfläche „Klonen“ anzeigen',
  },
  addButtonEnabled: {
    'en-us': 'Show Add button',
    'ru-ru': 'Показать кнопку добавления',
    'es-es': 'Mostrar el botón Agregar',
    'fr-fr': 'Afficher le bouton Ajouter',
    'uk-ua': 'Показувати клавішу «Додати»',
    'de-ch': 'Schaltfläche „Hinzufügen“ anzeigen',
  },
  addButtonDescription: {
    'en-us': 'Create a new blank record',
    'ru-ru': 'Создать новую пустую запись',
    'es-es': 'Crear un nuevo registro en blanco',
    'fr-fr': 'Créer un nouvel enregistrement vierge',
    'uk-ua': 'Створіть новий пустий запис',
    'de-ch': 'Erstellen Sie einen neuen leeren Datensatz',
  },
  autoNumbering: {
    'en-us': 'Auto Numbering',
    'ru-ru': 'Автонумерация',
    'es-es': 'Numeración automática',
    'fr-fr': 'Numérotation automatique',
    'uk-ua': 'Автоматична нумерація',
    'de-ch': 'Automatische Nummerierung',
  },
  editFormDefinition: {
    'en-us': 'Edit Form Definition',
    'ru-ru': 'Редактировать схему формы',
    'es-es': 'Editar definición de formulario',
    'fr-fr': 'Modifier la définition du formulaire',
    'uk-ua': 'Редагувати визначення форми',
    'de-ch': 'Formulardefinition bearbeiten',
  },
  useAutoGeneratedForm: {
    'en-us': 'Use Auto Generated Form',
    'ru-ru': 'Использовать автоматическую схему формы',
    'es-es': 'Usar formulario generado automáticamente',
    'fr-fr': 'Utiliser le formulaire généré automatiquement',
    'uk-ua': 'Використовувати автоматично створену форму',
    'de-ch': 'Verwenden Sie das automatisch generierte Formular',
  },
  useFieldLabels: {
    'en-us': 'Use localized field labels',
    'ru-ru': 'Использовать локализованные названия полей',
    'es-es': 'Usar etiquetas de campo localizadas',
    'fr-fr': 'Utiliser des étiquettes de champ localisées',
    'uk-ua': 'Використовуйте локалізовані назви полів',
    'de-ch': 'Verwenden Sie lokalisierte Feldbezeichnungen',
  },
  historyOfEdits: {
    'en-us': 'History of edits',
    'ru-ru': 'История изменений',
    'es-es': 'Historial de ediciones',
    'fr-fr': 'Historique des modifications',
    'uk-ua': 'Історія редагувань',
    'de-ch': 'Bearbeitungsgeschichte',
  },
  historyOfEditsQueryName: {
    'en-us': 'History of edits for "{formattedRecord:string}"',
    'ru-ru': 'История изменений для "{formattedRecord:string}"',
    'es-es': 'Historial de ediciones para "{formattedRecord:string}"',
    'fr-fr': 'Historique des modifications pour "{formattedRecord:string}"',
    'uk-ua': 'Історія редагувань для "{formattedRecord:string}"',
    'de-ch': 'Bearbeitungsverlauf für „{formattedRecord:string}“',
  },
  formConfiguration: {
    'en-us': 'Form Configuration',
    'ru-ru': 'Конфигурация формы',
    'es-es': 'Configuración de formulario',
    'fr-fr': 'Configuration du formulaire',
    'uk-ua': 'Конфігурація форми',
    'de-ch': 'Formularkonfiguration',
  },
  formState: {
    'en-us': 'Form State',
    'ru-ru': 'Состояние формы',
    'es-es': 'Estado del formulario',
    'fr-fr': 'État du formulaire',
    'uk-ua': 'Стан форми',
    'de-ch': 'Formularstatus',
  },
  recordInformation: {
    'en-us': 'Record Information',
    'ru-ru': 'Информация об объекте',
    'es-es': 'Información de registro',
    'fr-fr': 'Enregistrer des informations',
    'uk-ua': 'Інформація про запис',
    'de-ch': 'Informationen aufnehmen',
  },
  shareRecord: {
    'en-us': 'Share Record',
    'ru-ru': 'Поделиться объектом',
    'es-es': 'Compartir registro',
    'fr-fr': "Partager l'enregistrement",
    'uk-ua': 'Поділитися записом',
    'de-ch': 'Datensatz teilen',
  },
  findUsages: {
    'en-us': 'Find usages',
    'ru-ru': 'Найти использование',
    'es-es': 'Buscar usos',
    'fr-fr': 'Trouver des usages',
    'uk-ua': 'Знайти використання',
    'de-ch': 'Finden Sie Verwendungen',
  },
  usagesOfPickList: {
    'en-us': 'Usages of "{pickList:string}" pick list',
    'ru-ru': 'Использование "{pickList:string}" списка выбора',
    'es-es': 'Usos de la lista de selección "{pickList:string}"',
    'fr-fr': 'Utilisations de la liste de sélection "{pickList:string}"',
    'uk-ua': 'Використання списку вибору "{pickList:string}"',
    'de-ch': 'Verwendungsmöglichkeiten der Auswahlliste „{pickList:string}“.',
  },
  subForm: {
    'en-us': 'Subform',
    'ru-ru': 'Форма',
    'es-es': 'Subformulario',
    'fr-fr': 'Sous-formulaire',
    'uk-ua': 'Підформа',
    'de-ch': 'Unterformular',
  },
  formTable: {
    'en-us': 'Grid',
    'ru-ru': 'Таблица',
    'es-es': 'Cuadrícula',
    'fr-fr': 'Grille',
    'uk-ua': 'Сітка',
    'de-ch': 'Netz',
  },
  subviewConfiguration: {
    'en-us': 'Subview',
    'ru-ru': 'Конфигурация подчиненной формы',
    'es-es': 'Subvista',
    'fr-fr': 'Sous-vue',
    'uk-ua': 'Підформа',
    'de-ch': 'Unteransicht',
  },
  selectSourceOfTables: {
    'en-us': 'Select source of tables',
    'ru-ru': 'Выберите источник таблиц',
    'es-es': 'Seleccione la fuente de las tablas',
    'fr-fr': 'Sélectionner la source des tableaux',
    'uk-ua': 'Виберіть джерело таблиць',
    'de-ch': 'Wählen Sie die Quelle der Tabellen aus',
  },
  inheritLegacySettings: {
    'en-us': 'Copy Specify 6 settings',
    'ru-ru': 'Копировать настройки из Specify 6',
    'es-es': 'Copiar Especificar 6 configuraciones',
    'fr-fr': 'Copie Spécifiez 6 paramètres',
    'uk-ua': 'Копіювати Specify 6 налаштування',
    'de-ch': 'Kopieren Geben Sie 6 Einstellungen an',
  },
  useCustomSettings: {
    'en-us': 'Use custom settings',
    'ru-ru': 'Использовать другие настройки',
    'es-es': 'Usar configuraciones personalizadas',
    'fr-fr': 'Utiliser les paramètres personnalisés',
    'uk-ua': 'Використовуйте інші налаштування',
    'de-ch': 'Benutzerdefinierte Einstellungen verwenden',
  },
  disableReadOnly: {
    'en-us': 'Disable read-only mode',
    'ru-ru': 'Отключить режим только для чтения',
    'es-es': 'Deshabilitar el modo de solo lectura',
    'fr-fr': 'Désactiver le mode lecture seule',
    'uk-ua': 'Вимкнути режим "Лише для читання"',
    'de-ch': 'Deaktivieren Sie den schreibgeschützten Modus',
  },
  enableReadOnly: {
    'en-us': 'Enable read-only mode',
    'ru-ru': 'Включить режим только для чтения',
    'es-es': 'Habilitar el modo de solo lectura',
    'fr-fr': 'Activer le mode lecture seule',
    'uk-ua': 'Увімкнути режим "Лише для читання"',
    'de-ch': 'Aktivieren Sie den schreibgeschützten Modus',
  },
  configureDataEntryTables: {
    'en-us': 'Configure data entry tables',
    'ru-ru': 'Настроить таблицы ввода данных',
    'es-es': 'Configurar tablas de entrada de datos',
    'fr-fr': 'Configurer les tables de saisie de données',
    'uk-ua': 'Налаштувати доступні таблиці введення даних',
    'de-ch': 'Konfigurieren Sie Dateneingabetabellen',
  },
  formMeta: {
    'en-us': 'Form Meta',
    'ru-ru': 'Мета-данные формы',
    'es-es': 'Formulario Meta',
    'fr-fr': 'Méta formulaire',
    'uk-ua': 'Налаштування форми',
    'de-ch': 'Formular-Meta',
  },
  newResourceTitle: {
    'en-us': 'New {tableName:string}',
    'ru-ru': 'Новый {tableName:string}',
    'es-es': 'Nuevo {tableName:string}',
    'fr-fr': 'Nouveau {tableName:string}',
    'uk-ua': 'Новий {tableName:string}',
    'de-ch': 'Neu {tableName:string}',
  },
  resourceFormatter: {
    comment: `
      When resource does not have a formatter defined, this formatter is used
    `,
    'en-us': '{tableName:string} #{id:number}',
    'ru-ru': '{tableName:string} #{id:number}',
    'es-es': '{tableName:string} №{id:number}',
    'fr-fr': '{tableName:string} #{id:number}',
    'uk-ua': '{tableName:string} №{id:number}',
    'de-ch': '{tableName:string} #{id:number}',
  },
  resourceDeleted: {
    'en-us': 'Resource deleted',
    'ru-ru': 'Ресурс удален',
    'es-es': 'Recurso eliminado',
    'fr-fr': 'Ressource supprimée',
    'uk-ua': 'Ресурс видалено',
    'de-ch': 'Ressource gelöscht',
  },
  resourceDeletedDescription: {
    'en-us': 'Item was deleted successfully.',
    'ru-ru': 'Успешно удален.',
    'es-es': 'El elemento se eliminó con éxito.',
    'fr-fr': "L'élément a été supprimé avec succès.",
    'uk-ua': 'Елемент успішно видалено.',
    'de-ch': 'Der Artikel wurde erfolgreich gelöscht.',
  },
  dateRange: {
    'en-us': '(range: {from:string} - {to:string})',
    'ru-ru': '(диапазон: {from:string} - {to:string})',
    'es-es': '(rango: {from:string} - {to:string})',
    'fr-fr': '(gamme: {from:string} - {to:string})',
    'uk-ua': '(діапазон: {from:string} - {to:string})',
  },
} as const);<|MERGE_RESOLUTION|>--- conflicted
+++ resolved
@@ -116,7 +116,6 @@
       Ressourcen referenziert wird:
     `,
   },
-<<<<<<< HEAD
   record: {
     'en-us': 'Record',
     'ru-ru': 'Запись',
@@ -125,8 +124,6 @@
     'uk-ua': 'Запис',
     'de-ch': 'Aufzeichnen',
   },
-=======
->>>>>>> 2b106953
   relationship: {
     'en-us': 'Relationship',
     'ru-ru': 'Связь',
