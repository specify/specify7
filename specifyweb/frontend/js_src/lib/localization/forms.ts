--- conflicted
+++ resolved
@@ -156,40 +156,6 @@
       початкового або кінцевого часу.
     `,
   },
-<<<<<<< HEAD
-=======
-  unsupportedForm: {
-    'en-us': 'Incorrect Form',
-    'ru-ru': 'Неправильная форма',
-    'es-es': 'Forma incorrecta',
-    'fr-fr': 'Forme incorrecte',
-    'uk-ua': 'Неправильна форма',
-  },
-  unsupportedFormDescription: {
-    comment:
-      'Example: ... Locality, Collecting Event or Collection Object forms.',
-    'en-us': `
-      This plugin cannot be used on this form. Try moving it to the
-      {tables:string} forms.
-    `,
-    'ru-ru': `
-      Этот плагин нельзя использовать в этой форме. Попробуй переместить его на
-      форму {tables:string}.
-    `,
-    'es-es': `
-      Este complemento no se puede utilizar en este formulario. Intente moverlo
-      a las formas {tables:string}.
-    `,
-    'fr-fr': `
-      Ce plugin ne peut pas être utilisé sur ce formulaire. Essayez de le
-      déplacer vers les formulaires {tables:string}.
-    `,
-    'uk-ua': `
-      Цей плагін не можна використовувати в цій формі. Спробуйте перемістити
-      його на форму {tables:string}.
-    `,
-  },
->>>>>>> 2006983f
   invalidDate: {
     'en-us': 'Invalid Date',
     'ru-ru': 'Недействительная дата',
@@ -287,15 +253,6 @@
       ¿Agregar el valor "{value:string}" a la {pickListTable:string} denominada
       "{pickListName:string}"?
     `,
-    'fr-fr': `
-<<<<<<< HEAD
-      Ajouter la valeur "{value:string}" à la liste de sélection nommée
-      "{pickListName:string}"?
-=======
-      Ajouter la valeur "{value:string}" au {pickListTable:string} nommé
-      "{pickListName:string}" ?
->>>>>>> 2006983f
-    `,
     'uk-ua': `
       Додати значення "{value:string}" до {pickListTable:string} під назвою
       "{pickListName:string}"?
@@ -547,26 +504,27 @@
     `,
   },
   wrongTableForPlugin: {
+    comment:
+      'Example: ... Locality, Collecting Event or Collection Object forms.',
     'en-us': `
-      The plugin cannot be used on the {currentTable:string} form. It can only
-      be used on the {correctTable:string} form.
+      This plugin cannot be used on the {currentTable:string} form. Try moving it to the
+      {supportedTables:string} forms.
     `,
     'ru-ru': `
-      Этот плагин нельзя использовать в форме {currentTable:string}. Его можно
-      использовать только в форме {correctTable:string}.
+      Этот плагин нельзя использовать на форме {currentTable:string}. Попробуйте
+      переместить его на формы {supportedTables:string}.
     `,
     'es-es': `
-      El complemento no se puede usar en el formulario {currentTable:string}.
-      Solo se puede utilizar en el formulario {correctTable:string}.
-    `,
-    'fr-fr': `
-      Le plugin ne peut pas être utilisé sur le formulaire
-      {currentTable:string}. Il ne peut être utilisé que sur le formulaire
-      {correctTable:string}.
+      Este complemento no se puede usar en el formulario {currentTable:string}.
+      Intente moverlo a los formularios {supportedTables:string}.
+    `,
+    'fr-fr': `
+      Ce plugin ne peut pas être utilisé sur le formulaire {currentTable:string}.
+      Essayez de le déplacer sur les formulaires {supportedTables:string}.
     `,
     'uk-ua': `
-      Плагін не можна використовувати на формі {currentTable:string}. Його можна
-      використовувати лише на формі {correctTable:string}.
+      Цей плагін не може бути використаний на формі {currentTable:string}. Спробуйте
+      перемістити його на форми {supportedTables:string}.
     `,
   },
   wrongTableForCommand: {
