/**
 * Localization strings used on Forms (don't confuse this with schema
 * localization strings)
 *
 * @module
 */

import { createDictionary } from './utils';

// Refer to "Guidelines for Programmers" in ./README.md before editing this file

export const formsText = createDictionary({
  forms: {
    'en-us': 'Forms',
    'ru-ru': 'Формы',
    'es-es': 'Formularios',
    'fr-fr': 'Formulaires',
    'uk-ua': 'Форми',
    'de-ch': 'Formulare',
    'pt-br': 'Formulários',
  },
  clone: {
    'en-us': 'Clone',
    'ru-ru': 'Клон',
    'es-es': 'Clon',
    'fr-fr': 'Cloner',
    'uk-ua': 'Клон',
    'de-ch': 'Klone',
    'pt-br': 'Clone',
  },
  cloneDescription: {
    'en-us': 'Create a full copy of current record',
    'ru-ru': 'Создать полную копию текущей записи',
    'es-es': 'Crear una copia completa del registro actual',
    'fr-fr': "Créer une copie complète de l'enregistrement actuel",
    'uk-ua': 'Створити повну копію поточного запису',
    'de-ch': 'Erstellen einer kompletten Kopie des aktuellen Datensatzes',
    'pt-br': 'Crie uma cópia completa do registro atual',
  },
  valueMustBeUniqueToField: {
    'en-us': 'Value must be unique to {fieldName:string}',
    'ru-ru': 'Значение должно быть уникальным для {fieldName:string}',
    'es-es': 'El valor debe ser exclusivo de {fieldName:string}',
    'fr-fr': 'La valeur doit être unique à {fieldName:string}',
    'uk-ua': 'Значення має бути унікальним для {fieldName:string}',
    'de-ch': 'Der Wert muss für {fieldName:string} eindeutig sein',
    'pt-br': 'O valor deve ser exclusivo para {fieldName:string}',
  },
  valueMustBeUniqueToDatabase: {
<<<<<<< HEAD
    'en-us': 'Value must be unique to database',
    'ru-ru': 'Значение должно быть уникальным в базе данных.',
    'es-es': 'El valor debe ser exclusivo de la base de datos.',
    'fr-fr': 'La valeur doit être unique dans la base de données',
    'uk-ua': 'Значення має бути унікальним для бази даних',
    'de-ch': 'Der Wert muss in der Datenbank eindeutig sein',
    'pt-br': 'O valor deve ser exclusivo para o banco de dados',
=======
    "en-us": "Value must be unique to database",
    "ru-ru": "Значение должно быть уникальным для БД",
    "es-es": "El valor debe ser exclusivo de la base de datos.",
    "fr-fr": "La valeur doit être unique dans la base de données",
    "uk-ua": "Значення має бути унікальним для бази даних",
    "de-ch": "Der Wert muss in der Datenbank eindeutig sein",
    "pt-br": "O valor deve ser exclusivo para o banco de dados",
>>>>>>> 661640b8
  },
  valuesOfMustBeUniqueToField: {
    'en-us': 'Values of {values:string} must be unique to {fieldName:string}',
    'ru-ru':
      'Значения {values:string} должны быть уникальными для {fieldName:string}',
    'es-es':
      'Los valores de {values:string} deben ser únicos para {fieldName:string}',
    'fr-fr':
      'Les valeurs de {values:string} doivent être uniques à {fieldName:string}',
    'uk-ua':
      'Значення {values:string} мають бути унікальними для {fieldName:string}',
    'de-ch':
      'Werte von {values:string} müssen für {fieldName:string} eindeutig sein.',
    'pt-br':
      'Os valores de {values:string} devem ser exclusivos de {fieldName:string}',
  },
  valuesOfMustBeUniqueToDatabase: {
    'en-us': 'Values of {values:string} must be unique to database',
    'ru-ru': 'Значения {values:string} должны быть уникальными в базе данных.',
    'es-es':
      'Los valores de {values:string} deben ser únicos para la base de datos.',
    'fr-fr':
      'Les valeurs de {values:string} doivent être uniques à la base de données',
    'uk-ua': 'Значення {values:string} мають бути унікальними для бази даних',
    'de-ch': 'Werte von {values:string} müssen in der Datenbank eindeutig sein',
    'pt-br':
      'Os valores de {values:string} devem ser exclusivos do banco de dados',
  },
  checkingIfResourceCanBeDeleted: {
    'en-us': 'Checking if resource can be deleted…',
    'ru-ru': 'Проверка возможности удаления ресурса…',
    'es-es': 'Comprobando si el recurso se puede eliminar…',
    'fr-fr': 'Vérification si la ressource peut être supprimée…',
    'uk-ua': 'Перевірка можливості видалення ресурсу…',
    'de-ch': 'Überprüfen, ob die Ressource gelöscht werden kann …',
    'pt-br': 'Verificando se o recurso pode ser excluído…',
  },
  deleteBlocked: {
    'en-us': 'Delete blocked',
    'ru-ru': 'Удалить заблокированный',
    'es-es': 'Eliminar bloqueado',
    'fr-fr': 'Supprimer bloqué',
    'uk-ua': 'Видалити заблоковано',
    'de-ch': 'Gesperrte löschen',
    'pt-br': 'Excluir bloqueado',
  },
  deleteBlockedDescription: {
    'en-us':
      'The resource cannot be deleted because it is referenced by the following resources:',
    'de-ch':
      'Die Ressource kann nicht gelöscht werden, da sie von den folgenden Ressourcen referenziert wird:',
    'es-es': 'encontrar usos',
    'fr-fr':
      'La ressource ne peut pas être supprimée car elle est référencée par les ressources suivantes :',
    'ru-ru':
      'Ресурс не может быть удален, поскольку на него ссылаются следующие ресурсы:',
    'uk-ua':
      'Ресурс не можна видалити, оскільки на нього посилаються такі ресурси:',
    'pt-br':
      'O recurso não pode ser excluído porque é referenciado pelos seguintes recursos:',
  },
  relationship: {
    'en-us': 'Relationship',
    'ru-ru': 'Отношение',
    'es-es': 'Relación',
    'fr-fr': 'Relation',
    'uk-ua': 'Стосунків',
    'de-ch': 'Beziehung',
    'pt-br': 'Relação',
  },
  paleoMap: {
    'en-us': 'Paleo Map',
    'ru-ru': 'Палеокарта',
    'es-es': 'Mapa Paleo',
    'fr-fr': 'Carte paléo',
    'uk-ua': 'Палео-мапа',
    'de-ch': 'Paläo-Karte',
    'pt-br': 'Mapa Paleo',
  },
  paleoRequiresGeography: {
    comment: 'Example: Geography Required',
    'en-us': '{geographyTable:string} Required',
    'ru-ru': '{geographyTable:string} Требуется',
    'es-es': '{geographyTable:string} Requerido',
    'fr-fr': '{geographyTable:string} Obligatoire',
    'uk-ua': "{geographyTable:string} Обов'язково",
    'de-ch': '{geographyTable:string} Erforderlich',
    'pt-br': '{geographyTable:string} Obrigatório',
  },
  paleoRequiresGeographyDescription: {
    'en-us':
      'The Paleo Map plugin requires that the {localityTable:string} have geographic coordinates and that the paleo context have a geographic age with at least a start time or and end time populated.',
    'de-ch':
      'Das Paleo Map-Plugin erfordert, dass {localityTable:string} geografische Koordinaten hat und dass der Paläo-Kontext ein geografisches Alter mit mindestens einer ausgefüllten Start- oder Endzeit hat.',
    'es-es': 'Seleccionar fuente de tablas',
    'fr-fr':
      'Le plugin Paleo Map nécessite que les {localityTable:string} aient des coordonnées géographiques et que le contexte paléo ait un âge géographique avec au moins une heure de début ou une heure de fin renseignée.',
    'ru-ru':
      'Для работы плагина Paleo Map требуется, чтобы {localityTable:string} имел географические координаты, а палеоконтекст имел географический возраст с указанием как минимум начального и конечного времени.',
    'uk-ua':
      'Плагін Paleo Map вимагає, щоб {localityTable:string} мав географічні координати, а палеодієнтний контекст мав географічний вік із зазначенням принаймні часу початку або часу завершення.',
    'pt-br':
      'O plugin Paleo Map requer que o {localityTable:string} tenha coordenadas geográficas e que o contexto paleo tenha uma idade geográfica com pelo menos um horário de início ou término preenchidos.',
  },
  invalidDate: {
    'en-us': 'Invalid Date',
    'ru-ru': 'Неверная дата',
    'es-es': 'Fecha invalida',
    'fr-fr': 'Date invalide',
    'uk-ua': 'Недійсна дата',
    'de-ch': 'Ungültiges Datum',
    'pt-br': 'Data inválida',
  },
  deleteConfirmation: {
    'en-us':
      'Are you sure you want to permanently delete this {tableName:string} from the database?',
    'de-ch':
      'Sind Sie sicher, dass Sie diesen {tableName:string} dauerhaft aus der Datenbank löschen möchten?',
    'es-es': 'El valor debe ser exclusivo de la base de datos.',
    'fr-fr':
      'Êtes-vous sûr de vouloir supprimer définitivement ce {tableName:string} de la base de données ?',
    'ru-ru':
      'Вы уверены, что хотите навсегда удалить {tableName:string} из базы данных?',
    'uk-ua':
      'Ви впевнені, що хочете остаточно видалити цей {tableName:string} з бази даних?',
    'pt-br':
      'Tem certeza de que deseja excluir permanentemente este {tableName:string} do banco de dados?',
  },
  deleteConfirmationDescription: {
    'en-us': 'This action cannot be undone.',
    'ru-ru': 'Это действие не может быть отменено.',
    'es-es': 'Esta acción no se puede deshacer.',
    'fr-fr': 'Cette action ne peut pas être annulée.',
    'uk-ua': 'Цю дію не можна скасувати.',
    'de-ch': 'Diese Aktion kann nicht rückgängig gemacht werden.',
    'pt-br': 'Esta ação não pode ser desfeita.',
  },
  datePrecision: {
    'en-us': 'Date Precision',
    'ru-ru': 'Точность даты',
    'es-es': 'Precisión de fecha',
    'fr-fr': 'Précision de la date',
    'uk-ua': 'Точність дати',
    'de-ch': 'Datumsgenauigkeit',
    'pt-br': 'Precisão de data',
  },
  monthYear: {
    comment: `
      A placeholder for partial date field when "month /year" type is selected.
      Visible only in browsers that don\'t support the "month" input type.
    `,
    'en-us': 'Mon / Year',
    'ru-ru': 'Пн / Год',
    'es-es': 'Usar configuraciones personalizadas',
    'fr-fr': 'Lun / Année',
    'uk-ua': 'Пн / Рік',
    'de-ch': 'Mo / Jahr',
    'pt-br': 'Seg / Ano',
  },
  yearPlaceholder: {
    comment:
      'A placeholder for partial date field when "year" type is selected',
    'en-us': 'YYYY',
    'ru-ru': 'ГГГГ',
    'es-es': 'AAAA',
    'fr-fr': 'AAAA',
    'uk-ua': 'РРРР',
    'de-ch': 'JJJJ',
    'pt-br': 'AAAA',
  },
  today: {
    'en-us': 'Today',
    'ru-ru': 'Сегодня',
    'es-es': 'Hoy',
    'fr-fr': "Aujourd'hui",
    'uk-ua': 'Сьогодні',
    'de-ch': 'Heute',
    'pt-br': 'Hoje',
  },
  todayButtonDescription: {
    'en-us': 'Set to current date',
    'ru-ru': 'Установить на текущую дату',
    'es-es': 'Establecer en fecha actual',
    'fr-fr': 'Définir sur la date du jour',
    'uk-ua': 'Встановити на поточну дату',
    'de-ch': 'Auf aktuelles Datum einstellen',
    'pt-br': 'Definir para a data atual',
  },
  addToPickListConfirmation: {
    'en-us': 'Add to {pickListTable:string}?',
    'ru-ru': 'Добавить в {pickListTable:string}?',
    'es-es': '¿Añadir a {pickListTable:string}?',
    'fr-fr': 'Ajouter à {pickListTable:string} ?',
    'uk-ua': 'Додати до {pickListTable:string}?',
    'de-ch': 'Zu {pickListTable:string} hinzufügen?',
    'pt-br': 'Adicionar a {pickListTable:string}?',
  },
  addToPickListConfirmationDescription: {
    'en-us':
      'Add value "{value:string}" to the {pickListTable:string} named "{pickListName:string}"?',
    'de-ch':
      'Wert „{value:string}“ zum {pickListTable:string} mit dem Namen „{pickListName:string}“ hinzufügen?',
    'es-es':
      '¿Agregar valor "{value:string}" al {pickListTable:string} llamado "{pickListName:string}"?',
    'fr-fr':
      'Ajouter la valeur « {value:string} » au {pickListTable:string} nommé « {pickListName:string} » ?',
    'ru-ru':
      'Добавить значение «{value:string}» к {pickListTable:string} с именем «{pickListName:string}»?',
    'uk-ua':
      'Додати значення "{value:string}" до {pickListTable:string} з назвою "{pickListName:string}"?',
    'pt-br':
      'Adicionar valor "{value:string}" ao {pickListTable:string} chamado "{pickListName:string}"?',
  },
  invalidType: {
    'en-us': 'Invalid Type',
    'ru-ru': 'Неверный тип',
    'es-es': 'Tipo inválido',
    'fr-fr': 'Type invalide',
    'uk-ua': 'Недійсний тип',
    'de-ch': 'Ungültiger Typ',
    'pt-br': 'Tipo inválido',
  },
  invalidNumericPicklistValue: {
    'en-us': 'Only numeric values are supported in this {pickListTable:string}',
    'de-ch':
      'Es werden nur numerische Werte unterstützt {pickListTable:string}',
    'es-es': 'En este {pickListTable:string} solo se admiten valores numéricos',
    'fr-fr':
      'Seules les valeurs numériques sont prises en charge dans ce {pickListTable:string}',
    'ru-ru':
      'В этом {pickListTable:string} поддерживаются только числовые значения.',
    'uk-ua':
      'У цьому {pickListTable:string} підтримуються лише числові значення',
    'pt-br':
      'Somente valores numéricos são suportados neste {pickListTable:string}',
  },
  noData: {
    'en-us': 'No Data.',
    'ru-ru': 'Нет данных.',
    'es-es': 'Sin datos.',
    'fr-fr': 'Aucune donnée.',
    'uk-ua': 'Немає даних.',
    'de-ch': 'Keine Daten.',
    'pt-br': 'Nenhum dado.',
  },
  recordSetDeletionWarning: {
    'en-us':
      'The {recordSetTable:string} "{recordSetName:string}" will be deleted. The referenced records will NOT be deleted from the database.',
    'ru-ru':
      '{recordSetTable:string} "{recordSetName:string}" будет удалён. Связанные с этим записи НЕ будут удалены из базы данных.',
    'es-es':
      'Se eliminará el {recordSetTable:string} "{recordSetName:string}". Los registros referenciados no se eliminarán de la base de datos.',
    'fr-fr':
      'Le {recordSetTable:string} « {recordSetName:string} » sera supprimé. Les enregistrements référencés ne seront PAS supprimés de la base de données.',
    'uk-ua':
      '{recordSetTable:string} "{recordSetName:string}" буде видалено. Записи, на які посилаються, НЕ будуть видалені з бази даних.',
    'de-ch':
      'Der {recordSetTable:string} "{recordSetName:string}" wird gelöscht. Die referenzierten Datensätze werden NICHT aus der Datenbank gelöscht.',
    'pt-br':
      'O {recordSetTable:string} "{recordSetName:string}" será excluído. Os registros referenciados NÃO serão excluídos do banco de dados.',
  },
  saveRecordFirst: {
    'en-us': 'Save record first',
    'ru-ru': 'Сначала сохраните запись',
    'es-es': 'Guardar el registro primero',
    'fr-fr': "Enregistrer d'abord l'enregistrement",
    'uk-ua': 'Спочатку збережіть запис',
    'de-ch': 'Datensatz zuerst speichern',
    'pt-br': 'Salvar registro primeiro',
  },
  firstRecord: {
    'en-us': 'First Record',
    'ru-ru': 'Первая запись',
    'es-es': 'Primer disco',
    'fr-fr': 'Premier enregistrement',
    'uk-ua': 'Перший запис',
    'de-ch': 'Erster Eintrag',
    'pt-br': 'Primeiro Registro',
  },
  lastRecord: {
    'en-us': 'Last Record',
    'ru-ru': 'Последняя запись',
    'es-es': 'Último registro',
    'fr-fr': 'Dernier enregistrement',
    'uk-ua': 'Останній запис',
    'de-ch': 'Letzter Datensatz',
    'pt-br': 'Último registro',
  },
  previousRecord: {
    'en-us': 'Previous Record',
    'ru-ru': 'Предыдущая запись',
    'es-es': 'Registro anterior',
    'fr-fr': 'Record précédent',
    'uk-ua': 'Попередній запис',
    'de-ch': 'Vorheriger Datensatz',
    'pt-br': 'Registro anterior',
  },
  nextRecord: {
    'en-us': 'Next Record',
    'ru-ru': 'Следующая запись',
    'es-es': 'Próximo récord',
    'fr-fr': 'Prochain enregistrement',
    'uk-ua': 'Наступний запис',
    'de-ch': 'Nächster Datensatz',
    'pt-br': 'Próximo registro',
  },
  currentRecord: {
    'en-us': 'Current object (out of {total:number|formatted})',
    'ru-ru': 'Текущий объект (из {total:number|formatted})',
    'es-es': 'Objeto actual (de {total:number|formatted})',
    'fr-fr': 'Objet actuel (sur {total:number|formatted})',
    'uk-ua': "Поточний об'єкт (з {total:number|formatted})",
    'de-ch': 'Aktuelles Objekt (aus {total:number|formatted})',
    'pt-br': 'Objeto atual (de {total:number|formatted})',
  },
  unsavedFormUnloadProtect: {
    'en-us': 'This form has not been saved.',
    'ru-ru': 'Эта форма не была сохранена.',
    'es-es': 'Este formulario no ha sido guardado.',
    'fr-fr': "Ce formulaire n'a pas été enregistré.",
    'uk-ua': 'Цю форму не збережено.',
    'de-ch': 'Dieses Formular wurde nicht gespeichert.',
    'pt-br': 'Este formulário não foi salvo.',
  },
  saveConflict: {
    comment: 'Meaning a conflict occurred when saving',
    'en-us': 'Save conflict',
    'ru-ru': 'Сохранить конфликт',
    'es-es': 'Guardar conflicto',
    'fr-fr': 'Enregistrer le conflit',
    'uk-ua': 'Зберегти конфлікт',
    'de-ch': 'Konflikt speichern',
    'pt-br': 'Salvar conflito',
  },
  saveConflictDescription: {
    'en-us':
      'The data shown on this page has been changed by another user or in another browser tab and is out of date. The page must be reloaded to prevent inconsistent data from being saved.',
    'ru-ru':
      'Данные на этой странице были изменены другим пользователем или на другой вкладке браузера и устарели. Для предотвращения сохранения несоответствующих данных необходимо перезагрузить страницу.',
    'es-es':
      'Los datos que se muestran en esta página han sido modificados por otro usuario o en otra pestaña del navegador y están desactualizados. Es necesario recargar la página para evitar que se guarden datos incoherentes.',
    'fr-fr':
      "Les données affichées sur cette page ont été modifiées par un autre utilisateur ou dans un autre onglet du navigateur et sont obsolètes. La page doit être rechargée pour éviter l'enregistrement de données incohérentes.",
    'uk-ua':
      'Дані, що відображаються на цій сторінці, були змінені іншим користувачем або в іншій вкладці браузера та застарілі. Сторінку необхідно перезавантажити, щоб запобігти збереженню невідповідних даних.',
    'de-ch':
      'Die auf dieser Seite angezeigten Daten wurden von einem anderen Benutzer oder in einem anderen Browser-Tab geändert und sind veraltet. Um die Speicherung inkonsistenter Daten zu verhindern, muss die Seite neu geladen werden.',
    'pt-br':
      'Os dados exibidos nesta página foram alterados por outro usuário ou em outra aba do navegador e estão desatualizados. A página deve ser recarregada para evitar que dados inconsistentes sejam salvos.',
  },
  saveBlocked: {
    'en-us': 'Save blocked',
    'de-ch': 'Speichern blockiert',
    'es-es': 'Guardar bloqueado',
    'fr-fr': 'Enregistrer bloqué',
    'ru-ru': 'Сохранить заблокировано',
    'uk-ua': 'Зберегти заблоковано',
    'pt-br': 'Salvar bloqueado',
  },
  saveBlockedDescription: {
    'en-us': 'Form cannot be saved because of the following error:',
    'ru-ru': 'Форму невозможно сохранить из-за следующей ошибки:',
    'es-es': 'No se puede guardar el formulario debido al siguiente error:',
    'fr-fr':
      "Le formulaire ne peut pas être enregistré en raison de l'erreur suivante :",
    'uk-ua': 'Форму неможливо зберегти через таку помилку:',
    'de-ch':
      'Das Formular kann aufgrund des folgenden Fehlers nicht gespeichert werden:',
    'pt-br': 'O formulário não pode ser salvo devido ao seguinte erro:',
  },
  unavailableCommandButton: {
    'en-us': 'Command N/A',
    'ru-ru': 'Команда N/A',
    'es-es': 'Comando N/A',
    'fr-fr': 'Commande N/A',
    'uk-ua': 'Команда Немає',
    'de-ch': 'Befehl N/A',
    'pt-br': 'Comando N/A',
  },
  commandUnavailable: {
    'en-us': 'Command Not Available',
    'ru-ru': 'Команда недоступна',
    'es-es': 'Comando no disponible',
    'fr-fr': 'Commande non disponible',
    'uk-ua': 'Команда недоступна',
    'de-ch': 'Befehl nicht verfügbar',
    'pt-br': 'Comando não disponível',
  },
  commandUnavailableDescription: {
    'en-us': 'This command is currently unavailable for Specify 7.',
    'ru-ru': 'Эта команда в настоящее время недоступна для Specify 7.',
    'es-es': 'Este comando no está disponible actualmente para Specify 7.',
    'uk-ua': 'Ця команда наразі недоступна для Specify 7.',
    'de-ch': 'Dieser Befehl ist derzeit für Specify 7 nicht verfügbar.',
    'fr-fr': "Cette commande n'est actuellement pas disponible pour Specify 7.",
    'pt-br': 'Este comando não está disponível no momento para o Specify 7.',
  },
  commandUnavailableSecondDescription: {
    'en-us':
      'It was probably included on this form from Specify 6 and may be supported in the future.',
    'ru-ru':
      'Вероятно, он был включен в эту форму из Specify 6 и может поддерживаться в будущем.',
    'es-es':
      'Probablemente se incluyó en este formulario de la Especificación 6 y es posible que se admita en el futuro.',
    'fr-fr':
      "Il a probablement été inclus dans ce formulaire à partir de Specify 6 et peut être pris en charge à l'avenir.",
    'uk-ua':
      'Ймовірно, це було включено до цієї форми з Specify 6 і може бути підтримано в майбутньому.',
    'de-ch':
      'Es war wahrscheinlich in diesem Formular von Specify 6 enthalten und wird möglicherweise in Zukunft unterstützt.',
    'pt-br':
      'Provavelmente foi incluído neste formulário do Specify 6 e pode ser suportado no futuro.',
  },
  commandName: {
    'en-us': 'Command name',
    'ru-ru': 'Имя команды',
    'es-es': 'Nombre del comando',
    'fr-fr': 'Nom de la commande',
    'uk-ua': 'Назва команди',
    'de-ch': 'Befehlsname',
    'pt-br': 'Nome do comando',
  },
  unavailablePluginButton: {
    'en-us': 'Plugin N/A',
    'ru-ru': 'Плагин N/A',
    'es-es': 'Complemento N/A',
    'fr-fr': 'Plugin N/A',
    'uk-ua': 'Плагін Немає',
    'de-ch': 'Plugin N/A',
    'pt-br': 'Plugin N/A',
  },
  pluginNotAvailable: {
    'en-us': 'Plugin Not Available',
    'ru-ru': 'Плагин недоступен',
    'es-es': 'Complemento no disponible',
    'fr-fr': 'Plugin non disponible',
    'uk-ua': 'Плагін недоступний',
    'de-ch': 'Plugin nicht verfügbar',
    'pt-br': 'Plugin não disponível',
  },
  pluginNotAvailableDescription: {
    'en-us': 'This plugin is currently unavailable for Specify 7',
    'ru-ru': 'Этот плагин в настоящее время недоступен для Specify 7.',
    'es-es': 'Este complemento no está disponible actualmente para Specify 7',
    'fr-fr': "Ce plugin n'est actuellement pas disponible pour Specify 7",
    'uk-ua': 'Цей плагін наразі недоступний для Specify 7',
    'de-ch': 'Dieses Plugin ist derzeit für Specify 7 nicht verfügbar',
    'pt-br': 'Este plugin não está disponível no momento para o Specify 7',
  },
  wrongTableForPlugin: {
    comment:
      'Example: ... Locality, Collecting Event or Collection Object forms.',
    'en-us':
      'This plugin cannot be used on the {currentTable:string} form. Try moving it to the {supportedTables:string} forms.',
    'ru-ru':
      'Этот плагин нельзя использовать на форме {currentTable:string}. Попробуйте перенести его на формы {supportedTables:string}.',
    'es-es':
      'Este complemento no se puede utilizar en el formulario {currentTable:string}. Intente moverlo a los formularios {supportedTables:string}.',
    'fr-fr':
      'Ce plugin ne peut pas être utilisé sur le formulaire {currentTable:string}. Essayez de le déplacer vers les formulaires {supportedTables:string}.',
    'uk-ua':
      'Цей плагін не можна використовувати на формі {currentTable:string}. Спробуйте перемістити його на форми {supportedTables:string}.',
    'de-ch':
      'Dieses Plugin kann nicht im Formular {currentTable:string} verwendet werden. Versuchen Sie, es in die Formulare {supportedTables:string} zu verschieben.',
    'pt-br':
      'Este plugin não pode ser usado no formulário {currentTable:string}. Tente movê-lo para os formulários {supportedTables:string}.',
  },
  wrongTableForCommand: {
    'en-us':
      'The command cannot be used on the {currentTable:string} form. It can only be used on the {correctTable:string} form.',
    'ru-ru':
      'Эту команду нельзя использовать в форме {currentTable:string}. Её можно использовать только в форме {correctTable:string}.',
    'es-es':
      'El comando no se puede utilizar en el formulario {currentTable:string}. Sólo se puede utilizar en el formulario {correctTable:string}.',
    'fr-fr':
      'La commande ne peut pas être utilisée sur le formulaire {currentTable:string}. Elle ne peut être utilisée que sur le formulaire {correctTable:string}.',
    'uk-ua':
      'Команду не можна використовувати у формі {currentTable:string}. Її можна використовувати лише у формі {correctTable:string}.',
    'de-ch':
      'Der Befehl kann nicht auf dem Formular {currentTable:string} verwendet werden. Er kann nur auf dem Formular {correctTable:string} verwendet werden.',
    'pt-br':
      'O comando não pode ser usado no formato {currentTable:string}. Ele só pode ser usado no formato {correctTable:string}.',
  },
  pluginName: {
    'en-us': 'Plugin name',
    'ru-ru': 'Имя плагина',
    'es-es': 'Nombre del complemento',
    'fr-fr': 'Nom du plugin',
    'uk-ua': 'Назва плагіна',
    'de-ch': 'Plugin-Name',
    'pt-br': 'Nome do plugin',
  },
  illegalBool: {
    comment: `
      Yes/No probably shouldn't be translated as Specify 7 does not support
      changing which values are recognized as Yes/No in a given language
    `,
    'en-us': 'Illegal value for a Yes/No field',
    'ru-ru': 'Недопустимое значение для поля «Да/Нет»',
    'es-es': 'Valor ilegal para un campo Sí/No',
    'fr-fr': 'Valeur illégale pour un champ Oui/Non',
    'uk-ua': 'Неприпустиме значення для поля «Так/Ні»',
    'de-ch': 'Unzulässiger Wert für ein Ja/Nein-Feld',
    'pt-br': 'Valor ilegal para um campo Sim/Não',
  },
  requiredField: {
    'en-us': 'Field is required.',
    'ru-ru': 'Поле обязательно для заполнения.',
    'es-es': 'Se requiere campo.',
    'fr-fr': 'Le champ est obligatoire.',
    'uk-ua': "Поле обов'язкове для заповнення.",
    'de-ch': 'Pflichtfeld.',
    'pt-br': 'Campo obrigatório.',
  },
  invalidValue: {
    'en-us': 'Invalid value',
    'ru-ru': 'Недопустимое значение',
    'es-es': 'Hoy',
    'fr-fr': 'Valeur invalide',
    'uk-ua': 'Недійсне значення',
    'de-ch': 'Ungültiger Wert',
    'pt-br': 'Valor inválido',
  },
  requiredFormat: {
    comment: 'Used in field validation messages on the form',
    'en-us': 'Required Format: {format:string}.',
    'ru-ru': 'Требуемый формат: {format:string}.',
    'es-es': 'Formato requerido: {format:string}.',
    'fr-fr': 'Format requis : {format:string}.',
    'uk-ua': 'Необхідний формат: {format:string}.',
    'de-ch': 'Erforderliches Format: {format:string}.',
    'pt-br': 'Formato necessário: {format:string}.',
  },
  inputTypeNumber: {
    'en-us': 'Value must be a number',
    'ru-ru': 'Значение должно быть числом.',
    'es-es': 'El valor debe ser un número.',
    'uk-ua': 'Значення має бути числом',
    'de-ch': 'Der Wert muss eine Zahl sein',
    'fr-fr': 'La valeur doit être un nombre',
    'pt-br': 'O valor deve ser um número',
  },
  organization: {
    'en-us': 'Organization',
    'ru-ru': 'Организация',
    'es-es': 'Organización',
    'fr-fr': 'Organisation',
    'uk-ua': 'Організація',
    'de-ch': 'Organisation',
    'pt-br': 'Organização',
  },
  person: {
    'en-us': 'Person',
    'ru-ru': 'Человек',
    'es-es': 'Persona',
    'fr-fr': 'Personne',
    'uk-ua': 'Людина',
    'de-ch': 'Person',
    'pt-br': 'Pessoa',
  },
  other: {
    'en-us': 'Other',
    'ru-ru': 'Другой',
    'es-es': 'Otro',
    'fr-fr': 'Autre',
    'uk-ua': 'Інше',
    'de-ch': 'Andere',
    'pt-br': 'Outro',
  },
  group: {
    'en-us': 'Group',
    'ru-ru': 'Группа',
    'es-es': 'Grupo',
    'fr-fr': 'Groupe',
    'uk-ua': 'Група',
    'de-ch': 'Gruppe',
    'pt-br': 'Grupo',
  },
  userDefinedItems: {
    'en-us': 'User Defined Items',
    'ru-ru': 'Элементы, определяемые пользователем',
    'es-es': 'Elementos definidos por el usuario',
    'fr-fr': "Éléments définis par l'utilisateur",
    'uk-ua': 'Елементи, визначені користувачем',
    'de-ch': 'Benutzerdefinierte Elemente',
    'pt-br': 'Itens definidos pelo usuário',
  },
  entireTable: {
    'en-us': 'Entire Table',
    'ru-ru': 'Вся таблица',
    'es-es': 'Tabla entera',
    'fr-fr': 'Tableau entier',
    'uk-ua': 'Вся таблиця',
    'de-ch': 'Gesamte Tabelle',
    'pt-br': 'Mesa inteira',
  },
  fieldFromTable: {
    'en-us': 'Field From Table',
    'ru-ru': 'Поле из таблицы',
    'es-es': 'Campo de la tabla',
    'fr-fr': 'Champ de la table',
    'uk-ua': 'Поле з таблиці',
    'de-ch': 'Feld aus Tabelle',
    'pt-br': 'Campo da Tabela',
  },
  unsupportedCellType: {
    'en-us': 'Unsupported cell type',
    'ru-ru': 'Неподдерживаемый тип ячейки',
    'es-es': 'Tipo de celda no compatible',
    'fr-fr': 'Type de cellule non pris en charge',
    'uk-ua': 'Непідтримуваний тип клітинки',
    'de-ch': 'Nicht unterstützter Zelltyp',
    'pt-br': 'Tipo de célula não suportado',
  },
  additionalResultsOmitted: {
    comment: `
      Represents truncated search dialog output (when lots of results returned)
    `,
    'en-us': 'Additional results omitted',
    'ru-ru': 'Дополнительные результаты пропущены',
    'es-es': 'Resultados adicionales omitidos',
    'fr-fr': 'Résultats supplémentaires omis',
    'uk-ua': 'Додаткові результати пропущені',
    'de-ch': 'Weitere Ergebnisse ausgelassen',
    'pt-br': 'Resultados adicionais omitidos',
  },
  recordSelectorUnloadProtect: {
    'en-us': 'Proceed without saving?',
    'ru-ru': 'Продолжить без сохранения?',
    'es-es': '¿Continuar sin guardar?',
    'fr-fr': 'Continuer sans enregistrer ?',
    'uk-ua': 'Продовжити без збереження?',
    'de-ch': 'Ohne Speichern fortfahren?',
    'pt-br': 'Continuar sem salvar?',
  },
  recordSelectorUnloadProtectDescription: {
    comment: `
      When in record set and current record is unsaved and try to navigate to
      another record
    `,
    'en-us': 'You might want to save this record before navigating away.',
    'ru-ru': 'Возможно, вы захотите сохранить эту запись, прежде чем уйти.',
    'es-es': 'Es posible que desees guardar este registro antes de navegar.',
    'fr-fr':
      'Vous souhaiterez peut-être sauvegarder cet enregistrement avant de partir.',
    'uk-ua':
      'Можливо, ви захочете зберегти цей запис, перш ніж залишати сторінку.',
    'de-ch':
      'Möglicherweise möchten Sie diesen Datensatz speichern, bevor Sie wegnavigieren.',
    'pt-br': 'Talvez você queira salvar este registro antes de sair navegando.',
  },
  creatingNewRecord: {
    'en-us': 'Creating new record',
    'ru-ru': 'Создание новой записи',
    'es-es': 'Creando nuevo registro',
    'fr-fr': "Création d'un nouvel enregistrement",
    'uk-ua': 'Створення нового запису',
    'de-ch': 'Neuen Datensatz erstellen',
    'pt-br': 'Criando novo registro',
  },
  createNewRecordSet: {
    'en-us': 'Create a new record set',
    'ru-ru': 'Создать новый набор записей',
    'es-es': 'Crear un nuevo conjunto de registros',
    'fr-fr': "Créer un nouvel ensemble d'enregistrements",
    'uk-ua': 'Створити новий набір записів',
    'de-ch': 'Erstellen Sie einen neuen Datensatz',
    'pt-br': 'Criar um novo conjunto de registros',
  },
  forward: {
    'en-us': 'Forward',
    'ru-ru': 'Вперед',
    'es-es': 'Adelante',
    'fr-fr': 'Avant',
    'uk-ua': 'Вперед',
    'de-ch': 'Nach vorne',
    'pt-br': 'Avançar',
  },
  reverse: {
    'en-us': 'Reverse',
    'ru-ru': 'Обеспечить регресс',
    'es-es': 'Contrarrestar',
    'fr-fr': 'Inverse',
    'uk-ua': 'Зворотний',
    'de-ch': 'Umkehren',
    'pt-br': 'Reverter',
  },
  deletedInline: {
    'en-us': '(deleted)',
    'ru-ru': '(удалено)',
    'es-es': '(eliminado)',
    'fr-fr': '(supprimé)',
    'uk-ua': '(видалено)',
    'de-ch': '(gestrichen)',
    'pt-br': '(apagado)',
  },
  duplicateRecordSetItem: {
    comment: 'Example: Duplicate Record Set Item',
    'en-us': 'Duplicate {recordSetItemTable:string}',
    'ru-ru': 'Дубликат {recordSetItemTable:string}',
    'es-es': 'Duplicado {recordSetItemTable:string}',
    'uk-ua': 'Дублікат {recordSetItemTable:string}',
    'de-ch': 'Duplikat {recordSetItemTable:string}',
    'fr-fr': 'Dupliquer {recordSetItemTable:string}',
    'pt-br': 'Duplicado {recordSetItemTable:string}',
  },
  duplicateRecordSetItemDescription: {
    'en-us':
      'This record is already present in the current {recordSetTable:string}',
    'ru-ru': 'Эта запись уже присутствует в текущем {recordSetTable:string}',
    'es-es':
      'Este registro ya está presente en el actual {recordSetTable:string}',
    'fr-fr':
      'Cet enregistrement est déjà présent dans le {recordSetTable:string} actuel',
    'uk-ua': 'Цей запис вже присутній у поточному {recordSetTable:string}',
    'de-ch':
      'Dieser Datensatz ist bereits im aktuellen {recordSetTable:string} vorhanden.',
    'pt-br': 'Este registro já está presente no atual {recordSetTable:string}',
  },
  addToRecordSet: {
    'en-us': 'Add to {recordSetTable:string}',
    'ru-ru': 'Добавить в {recordSetTable:string}',
    'es-es': 'Añadir a {recordSetTable:string}',
    'fr-fr': 'Ajouter à {recordSetTable:string}',
    'uk-ua': 'Додати до {recordSetTable:string}',
    'de-ch': 'Hinzufügen zu {recordSetTable:string}',
    'pt-br': 'Adicionar a {recordSetTable:string}',
  },
  removeFromRecordSet: {
    'en-us': 'Remove from {recordSetTable:string}',
    'ru-ru': 'Удалить из {recordSetTable:string}',
    'es-es': 'Eliminar de {recordSetTable:string}',
    'fr-fr': 'Supprimer de {recordSetTable:string}',
    'uk-ua': 'Видалити з {recordSetTable:string}',
    'de-ch': 'Entfernen aus {recordSetTable:string}',
    'pt-br': 'Remover de {recordSetTable:string}',
  },
  nothingFound: {
    'en-us': 'Nothing found',
    'ru-ru': 'Ничего не найдено',
    'es-es': 'No se encontró nada',
    'fr-fr': 'Rien trouvé',
    'uk-ua': 'Нічого не знайдено',
    'de-ch': 'Nichts gefunden',
    'pt-br': 'Nada encontrado',
  },
  carryForward: {
    comment: 'Verb. Button label',
    'en-us': 'Carry Forward',
    'ru-ru': 'Перенести вперед',
    'es-es': 'Llevar adelante',
    'fr-fr': 'Reporter',
    'uk-ua': 'Перенести далі',
    'de-ch': 'Übertrag',
    'pt-br': 'Levar adiante',
  },
  carryForwardEnabled: {
    'en-us': 'Show Carry Forward button',
    'ru-ru': 'Показать кнопку «Перенести вперед»',
    'es-es': 'Mostrar el botón Llevar adelante',
    'fr-fr': 'Afficher le bouton de report',
    'uk-ua': 'Показати кнопку «Перенести вперед»',
    'de-ch': 'Schaltfläche „Übertrag anzeigen“',
    'pt-br': 'Mostrar botão Transferir para frente',
  },
  bulkCarryForwardEnabled: {
    'en-us': 'Show Bulk Carry Forward count',
    'de-ch': 'Anzahl der Massenüberträge anzeigen',
    'es-es': 'Mostrar recuento de transferencia masiva',
    'fr-fr': 'Afficher le nombre de reports en masse',
    'pt-br': 'Mostrar contagem de transporte em massa',
    'ru-ru': 'Показать счетчик массового переноса данных',
    'uk-ua': 'Показати кількість групового перенесення',
  },
  bulkCarryForwardCount: {
    'en-us': 'Bulk Carry Forward count',
    'de-ch': 'Anzahl der Massenüberträge',
    'es-es': 'Recuento de transferencia masiva',
    'fr-fr': 'Nombre de reports en masse',
    'pt-br': 'Contagem de transporte de carga a granel',
    'ru-ru': 'Подсчет массового переноса данных',
    'uk-ua': 'Кількість перенесених даних',
  },
  carryForwardDescription: {
    'en-us': 'Create a new record with certain fields carried over',
    'ru-ru': 'Создайте новую запись с перенесенными определенными полями',
    'es-es': 'Crear un nuevo registro con ciertos campos transferidos',
    'fr-fr': 'Créer un nouvel enregistrement avec certains champs reportés',
    'uk-ua': 'Створити новий запис із перенесенням певних полів',
    'de-ch':
      'Erstellen Sie einen neuen Datensatz mit bestimmten übernommenen Feldern',
    'pt-br': 'Crie um novo registro com determinados campos transferidos',
  },
  carryForwardSettingsDescription: {
    'en-us': 'Configure fields to carry forward',
    'ru-ru': 'Настройте поля для переноса',
    'es-es': 'Configurar campos para transferir',
    'fr-fr': 'Configurer les champs à reporter',
    'uk-ua': 'Налаштуйте поля для перенесення',
    'de-ch': 'Konfigurieren der zu übertragenden Felder',
    'pt-br': 'Configurar campos para levar adiante',
  },
  bulkCarryForwardSettingsDescription: {
    'en-us': 'Configure fields to bulk carry forward',
    'de-ch': 'Konfigurieren von Feldern für die Massenübertragung',
    'es-es': 'Configurar campos para transferirlos en masa',
    'fr-fr': 'Configurer les champs pour un report en masse',
    'pt-br': 'Configurar campos para transporte em massa',
    'ru-ru': 'Настройте поля для массового переноса',
    'uk-ua': 'Налаштуйте поля для масового перенесення',
  },
  carryForwardTableSettingsDescription: {
    'en-us': 'Configure fields to carry forward ({tableName:string})',
    'ru-ru': 'Настройте поля для переноса ({tableName:string})',
    'es-es': 'Configurar campos para transferir ({tableName:string})',
    'fr-fr': 'Configurer les champs à reporter ({tableName:string})',
    'uk-ua': 'Налаштуйте поля для перенесення ({tableName:string})',
    'de-ch':
      'Konfigurieren Sie die zu übertragenden Felder ({tableName:string})',
    'pt-br': 'Configurar campos para levar adiante ({tableName:string})',
  },
  bulkCarryForwardTableSettingsDescription: {
    'en-us': 'Configure fields to bulk carry forward ({tableName:string})',
    'de-ch':
      'Konfigurieren Sie Felder für den Massenübertrag ({tableName:string})',
    'es-es':
      'Configurar campos para transferirlos en masa ({tableName:string})',
    'fr-fr':
      'Configurer les champs pour un report en masse ({tableName:string})',
    'pt-br': 'Configurar campos para transporte em massa ({tableName:string})',
    'ru-ru': 'Настройте поля для массового переноса ({tableName:string})',
    'uk-ua': 'Налаштуйте поля для масового перенесення ({tableName:string})',
  },
  carryForwardUniqueField: {
    'en-us': 'This field must be unique. It can not be carried over',
    'ru-ru': 'Это поле должно быть уникальным. Оно не может быть перенесено.',
    'es-es': 'Este campo debe ser único. No se puede transferir.',
    'fr-fr': 'Ce champ doit être unique. Il ne peut pas être reporté.',
    'uk-ua': 'Це поле має бути унікальним. Його не можна переносити',
    'de-ch': 'Dieses Feld muss eindeutig sein. Es kann nicht übertragen werden',
    'pt-br': 'Este campo deve ser único. Não pode ser transferido',
  },
  carryForwardRequiredField: {
    'en-us': 'This field is required. It must be carried forward',
    'ru-ru': 'Это поле обязательно для заполнения. Его необходимо перенести.',
    'es-es': 'Este campo es obligatorio. Debe ser transferido',
    'fr-fr': 'Ce champ est obligatoire. Il doit être reporté',
    'uk-ua': "Це поле обов'язкове. Його потрібно перенести",
    'de-ch': 'Dieses Feld ist erforderlich. Es muss übertragen werden',
    'pt-br': 'Este campo é obrigatório. Deve ser levado adiante',
  },
  bulkCarryForwardRangeEnabled: {
    'en-us': 'Show Bulk Carry Forward range',
    'de-ch': 'Bereich für Massenüberträge anzeigen',
    'es-es': 'Mostrar rango de transferencia masiva',
    'fr-fr': 'Afficher la plage de report en masse',
    'pt-br': 'Mostrar intervalo de transporte em massa',
    'ru-ru': 'Показать диапазон массового переноса данных',
    'uk-ua': 'Показати діапазон масового перенесення',
  },
  bulkCarryForwardRangeErrorDescription: {
    'en-us':
      'Cannot carry forward record through the specified {field:string} range.',
    'de-ch':
      'Der Datensatz kann nicht über den angegebenen Bereich {field:string} übertragen werden.',
    'es-es':
      'No se puede trasladar la grabación al rango {field:string} especificado.',
    'fr-fr':
      "Impossible de reporter l'enregistrement sur la plage {field:string} spécifiée.",
    'pt-br':
      'Não é possível levar o registro adiante através do intervalo especificado {field:string}.',
    'ru-ru':
      'Невозможно перенести запись через указанный диапазон {field:string}.',
    'uk-ua': 'Неможливо перенести запис у вказаний діапазон {field:string}.',
  },
  bulkCarryForwardRangeLimitExceeded: {
    'en-us': 'Range exceeds record limit of {limit:number}.',
    'de-ch':
      'Der Bereich überschreitet das Aufzeichnungslimit von {limit:number}.',
    'es-es': 'El rango excede el límite de registro de {limit:number}.',
    'fr-fr': "La plage dépasse la limite d'enregistrement de {limit:number}.",
    'pt-br': 'O alcance excede o limite recorde de {limit:number}.',
    'ru-ru': 'Диапазон превышает предел записи {limit:number}.',
    'uk-ua': 'Діапазон перевищує ліміт записів {limit:number}.',
  },
  bulkCarryForwardRangeUnsupportedRelationships: {
    'en-us':
      'Some relationships with more than one record are not currently supported by Bulk Carry Forward:',
    'de-ch':
      'Einige Beziehungen mit mehr als einem Datensatz werden derzeit von Bulk Carry Forward nicht unterstützt:',
    'es-es':
      'Algunas relaciones con más de un registro actualmente no son compatibles con Bulk Carry Forward:',
    'fr-fr':
      'Certaines relations avec plusieurs enregistrements ne sont actuellement pas prises en charge par le report en bloc :',
    'pt-br':
      'Alguns relacionamentos com mais de um registro não são suportados atualmente pelo Bulk Carry Forward:',
    'ru-ru':
      'Некоторые связи с более чем одной записью в настоящее время не поддерживаются функцией массового переноса данных:',
    'uk-ua':
      "Деякі зв'язки з кількома записами наразі не підтримуються груповим перенесенням:",
  },
  bulkCarryForwardRangeExistingRecords: {
    'en-us': 'The following numbers for {field:string} are already being used:',
    'de-ch': 'Folgende Nummern für {field:string} werden bereits verwendet:',
    'es-es':
      'Los siguientes números para {field:string} ya se están utilizando:',
    'fr-fr': 'Les numéros suivants pour {field:string} sont déjà utilisés :',
    'pt-br': 'Os seguintes números para {field:string} já estão sendo usados:',
    'ru-ru': 'Следующие номера для {field:string} уже используются:',
    'uk-ua': 'Наступні номери для {field:string} вже використовуються:',
  },
  bulkCarryForwardRangeStart: {
    'en-us': 'Carry Forward Range Start',
    'de-ch': 'Übertragsbereichsanfang',
    'es-es': 'Arranque del rango de transferencia hacia adelante',
    'fr-fr': 'Début de la plage de report',
    'pt-br': 'Início do intervalo de transporte',
    'ru-ru': 'Начало диапазона переноса вперед',
    'uk-ua': 'Початок діапазону перенесення вперед',
  },
  bulkCarryForwardRangeEnd: {
    'en-us': 'Carry Forward Range End',
    'de-ch': 'Übertragsbereichsende',
    'es-es': 'Fin del rango de arrastre',
    'fr-fr': 'Fin de la plage de report',
    'pt-br': 'Fim do intervalo de transporte para frente',
    'ru-ru': 'Конец диапазона переноса вперед',
    'uk-ua': 'Кінець діапазону перенесення вперед',
  },
  createRecordSetOnBulkCarryForward: {
    'en-us': 'Create record set on Bulk Carry Forward',
    'de-ch': 'Datensatz für Massenübertrag erstellen',
    'es-es': 'Crear un conjunto de registros en la transferencia masiva',
    'fr-fr': "Créer un ensemble d'enregistrements sur le report en masse",
    'pt-br': 'Criar conjunto de registros em Bulk Carry Forward',
    'ru-ru': 'Создать набор записей для массового переноса данных',
    'uk-ua': 'Створення набору записів для групового перенесення',
  },
  cloneButtonEnabled: {
    'en-us': 'Show Clone button',
    'ru-ru': 'Показать кнопку «Клонировать»',
    'es-es': 'Mostrar botón Clonar',
    'fr-fr': 'Afficher le bouton Cloner',
    'uk-ua': 'Кнопка «Показати клон»',
    'de-ch': 'Schaltfläche „Klonen“ anzeigen',
    'pt-br': 'Mostrar botão Clonar',
  },
  addButtonEnabled: {
    'en-us': 'Show Add button',
    'ru-ru': 'Показать кнопку «Добавить»',
    'es-es': 'Mostrar el botón Agregar',
    'fr-fr': 'Afficher le bouton Ajouter',
    'uk-ua': 'Показати кнопку «Додати»',
    'de-ch': 'Schaltfläche „Hinzufügen“ anzeigen',
    'pt-br': 'Mostrar botão Adicionar',
  },
  addButtonDescription: {
    'en-us': 'Create a new blank record',
    'ru-ru': 'Создать новую пустую запись',
    'es-es': 'Crear un nuevo registro en blanco',
    'fr-fr': 'Créer un nouvel enregistrement vierge',
    'uk-ua': 'Створити новий пустий запис',
    'de-ch': 'Erstellen Sie einen neuen leeren Datensatz',
    'pt-br': 'Criar um novo registro em branco',
  },
  autoNumbering: {
    'en-us': 'Auto Numbering',
    'ru-ru': 'Автоматическая нумерация',
    'es-es': 'Numeración automática',
    'fr-fr': 'Numérotation automatique',
    'uk-ua': 'Автоматична нумерація',
    'de-ch': 'Automatische Nummerierung',
    'pt-br': 'Numeração automática',
  },
  editFormDefinition: {
    'en-us': 'Edit Form Definition',
    'ru-ru': 'Редактировать определение формы',
    'es-es': 'Editar definición de formulario',
    'fr-fr': 'Modifier la définition du formulaire',
    'uk-ua': 'Редагувати визначення форми',
    'de-ch': 'Formulardefinition bearbeiten',
    'pt-br': 'Editar definição de formulário',
  },
  useAutoGeneratedForm: {
    'en-us': 'Use Auto Generated Form',
    'ru-ru': 'Использовать автоматически сгенерированную форму',
    'es-es': 'Utilice el formulario generado automáticamente',
    'fr-fr': 'Utiliser le formulaire généré automatiquement',
    'uk-ua': 'Використати автоматично згенеровану форму',
    'de-ch': 'Automatisch generiertes Formular verwenden',
    'pt-br': 'Usar formulário gerado automaticamente',
  },
  useFieldLabels: {
    'en-us': 'Use Localized Field Labels',
    'ru-ru': 'Используйте локализованные метки полей',
    'es-es': 'Utilice etiquetas de campo localizadas',
    'fr-fr': 'Utiliser des étiquettes de champ localisées',
    'uk-ua': 'Використовуйте локалізовані мітки полів',
    'de-ch': 'Lokalisierte Feldbezeichnungen verwenden',
    'pt-br': 'Use rótulos de campo localizados',
  },
  showFieldLabels: {
    'en-us': 'Show Localized Field Labels',
    'de-ch': 'Lokalisierte Feldbezeichnungen anzeigen',
    'es-es': 'Mostrar etiquetas de campos localizados',
    'fr-fr': 'Afficher les étiquettes de champ localisées',
    'ru-ru': 'Показать локализованные метки полей',
    'uk-ua': 'Показати локалізовані підписи полів',
    'pt-br': 'Mostrar rótulos de campos localizados',
  },
  showDataModelLabels: {
    'en-us': 'Show Data Model Field Names',
    'de-ch': 'Datenmodell-Feldnamen anzeigen',
    'es-es': 'Mostrar nombres de campos del modelo de datos',
    'fr-fr': 'Afficher les noms des champs du modèle de données',
    'ru-ru': 'Показать имена полей модели данных',
    'uk-ua': 'Показати назви полів моделі даних',
    'pt-br': 'Mostrar nomes de campos do modelo de dados',
  },
  editHistory: {
    'en-us': 'Edit history',
    'ru-ru': 'История редактирования',
    'es-es': 'Historial de edición',
    'fr-fr': "Modifier l'historique",
    'uk-ua': 'Історія редагування',
    'de-ch': 'Bearbeitungsgeschichte',
    'pt-br': 'Editar histórico',
  },
  editHistoryQueryName: {
    'en-us': 'Edit history for "{formattedRecord:string}"',
    'ru-ru': 'История изменений для «{formattedRecord:string}»',
    'es-es': 'Historial de edición de "{formattedRecord:string}"',
    'fr-fr': 'Historique des modifications pour « {formattedRecord:string} »',
    'uk-ua': 'Історія редагувань для "{formattedRecord:string}"',
    'de-ch': 'Bearbeitungsverlauf für „{formattedRecord:string}“',
    'pt-br': 'Histórico de edição para "{formattedRecord:string}"',
  },
  formConfiguration: {
    'en-us': 'Form Configuration',
    'ru-ru': 'Конфигурация формы',
    'es-es': 'Configuración del formulario',
    'fr-fr': 'Configuration du formulaire',
    'uk-ua': 'Конфігурація форми',
    'de-ch': 'Formularkonfiguration',
    'pt-br': 'Configuração do formulário',
  },
  formState: {
    'en-us': 'Form State',
    'ru-ru': 'Форма государства',
    'es-es': 'Estado del formulario',
    'fr-fr': 'État du formulaire',
    'uk-ua': 'Стан форми',
    'de-ch': 'Formularstatus',
    'pt-br': 'Estado do formulário',
  },
  recordInformation: {
    'en-us': 'Record Information',
    'ru-ru': 'Запись информации',
    'es-es': 'Información de registro',
    'fr-fr': 'Informations sur le dossier',
    'uk-ua': 'Інформація про запис',
    'de-ch': 'Datensatzinformationen',
    'pt-br': 'Informações do registro',
  },
  shareRecord: {
    'en-us': 'Share Record',
    'ru-ru': 'Поделиться записью',
    'es-es': 'Compartir registro',
    'fr-fr': "Partager l'enregistrement",
    'uk-ua': 'Поділитися записом',
    'de-ch': 'Datensatz teilen',
    'pt-br': 'Compartilhar registro',
  },
  findUsages: {
    'en-us': 'Find usages',
    'ru-ru': 'Найти случаи использования',
    'es-es': 'Encuentra usos',
    'fr-fr': 'Trouver des utilisations',
    'uk-ua': 'Знайти вживання',
    'de-ch': 'Verwendungen finden',
    'pt-br': 'Encontre usos',
  },
  usagesOfPickList: {
    'en-us': 'Usages of "{pickList:string}" pick list',
    'ru-ru': 'Использование списка выбора «{pickList:string}»',
    'es-es': 'Usos de la lista de selección "{pickList:string}"',
    'fr-fr': 'Utilisations de la liste de sélection « {pickList:string} »',
    'uk-ua': 'Використання списку вибору "{pickList:string}"',
    'de-ch': 'Verwendung der Auswahlliste „{pickList:string}“',
    'pt-br': 'Usos da lista de seleção "{pickList:string}"',
  },
  subForm: {
    'en-us': 'Subform',
    'ru-ru': 'Подчиненная форма',
    'es-es': 'Subform',
    'fr-fr': 'Sous-formulaire',
    'uk-ua': 'Підформа',
    'de-ch': 'Unterformular',
    'pt-br': 'Subform',
  },
  formTable: {
    'en-us': 'Grid',
    'ru-ru': 'Сетка',
    'es-es': 'Red',
    'fr-fr': 'Grille',
    'uk-ua': 'Сітка',
    'de-ch': 'Netz',
    'pt-br': 'Grade',
  },
  subviewConfiguration: {
    'en-us': 'Subview',
    'ru-ru': 'Подвид',
    'es-es': 'Subvista',
    'uk-ua': 'Підвид',
    'de-ch': 'Unteransicht',
    'fr-fr': 'Sous-vue',
    'pt-br': 'Subvisualização',
  },
  disableReadOnly: {
    'en-us': 'Disable read-only mode',
    'ru-ru': 'Отключить режим только для чтения',
    'es-es': 'Deshabilitar el modo de solo lectura',
    'fr-fr': 'Désactiver le mode lecture seule',
    'uk-ua': 'Вимкнути режим лише для читання',
    'de-ch': 'Deaktivieren Sie den Nur-Lese-Modus',
    'pt-br': 'Desativar modo somente leitura',
  },
  enableReadOnly: {
    'en-us': 'Enable read-only mode',
    'ru-ru': 'Включить режим только для чтения',
    'es-es': 'Habilitar el modo de solo lectura',
    'fr-fr': 'Activer le mode lecture seule',
    'uk-ua': 'Увімкнути режим лише для читання',
    'de-ch': 'Aktivieren Sie den Nur-Lese-Modus',
    'pt-br': 'Habilitar modo somente leitura',
  },
  configureDataEntryTables: {
    'en-us': 'Configure data entry tables',
    'ru-ru': 'Настройте таблицы ввода данных',
    'es-es': 'Configurar tablas de entrada de datos',
    'fr-fr': 'Configurer les tables de saisie de données',
    'uk-ua': 'Налаштування таблиць для введення даних',
    'de-ch': 'Konfigurieren von Dateneingabetabellen',
    'pt-br': 'Configurar tabelas de entrada de dados',
  },
  configureInteractionTables: {
    'en-us': 'Configure interaction tables',
    'ru-ru': 'Настроить таблицы взаимодействия',
    'es-es': 'Configurar tablas de interacción',
    'fr-fr': "Configurer les tables d'interaction",
    'uk-ua': 'Налаштування таблиць взаємодії',
    'de-ch': 'Konfigurieren von Interaktionstabellen',
    'pt-br': 'Configurar tabelas de interação',
  },
  formMeta: {
    'en-us': 'Form Meta',
    'ru-ru': 'Форма Мета',
    'es-es': 'Meta del formulario',
    'fr-fr': 'Formulaire Méta',
    'uk-ua': 'Метадані форми',
    'de-ch': 'Formular-Metadaten',
    'pt-br': 'Formulário Meta',
  },
  newResourceTitle: {
    'en-us': 'New {tableName:string}',
    'ru-ru': 'Новый {tableName:string}',
    'es-es': 'Nuevo {tableName:string}',
    'fr-fr': 'Nouveau {tableName:string}',
    'uk-ua': 'Новий {tableName:string}',
    'de-ch': 'Neu {tableName:string}',
    'pt-br': 'Novo {tableName:string}',
  },
  resourceFormatter: {
    comment: `
      When resource does not have a formatter defined, this formatter is used
    `,
    'en-us': '{tableName:string} #{id:number}',
    'ru-ru': '{tableName:string} #{id:number}',
    'es-es': '{tableName:string} #{id:number}',
    'fr-fr': '{tableName:string} #{id:number}',
    'uk-ua': "{tableName:string} '#{id:number}",
    'de-ch': '{tableName:string} #{id:number}',
    'pt-br': '{tableName:string} #{id:number}',
  },
  resourceDeleted: {
    'en-us': 'Resource deleted',
    'ru-ru': 'Ресурс удален',
    'es-es': 'Recurso eliminado',
    'fr-fr': 'Ressource supprimée',
    'uk-ua': 'Ресурс видалено',
    'de-ch': 'Ressource gelöscht',
    'pt-br': 'Recurso excluído',
  },
  resourceDeletedDescription: {
    'en-us': 'Item was deleted successfully.',
    'ru-ru': 'Элемент был успешно удален.',
    'es-es': 'El artículo fue eliminado exitosamente',
    'fr-fr': "L'élément a été supprimé avec succès.",
    'uk-ua': 'Елемент успішно видалено.',
    'de-ch': 'Element wurde erfolgreich gelöscht.',
    'pt-br': 'O item foi excluído com sucesso.',
  },
  dateRange: {
    'en-us': '(Range: {from:string} - {to:string})',
    'ru-ru': '(Диапазон: {from:string} - {to:string})',
    'es-es': '(Rango: {from:string} - {to:string})',
    'fr-fr': '(Plage : {from:string} - {to:string})',
    'uk-ua': '(Діапазон: {from:string} - {to:string})',
    'de-ch': '(Bereich: {from:string} – {to:string})',
    'pt-br': '(Intervalo: {from:string} - {to:string})',
  },
  catalogNumberNumericFormatter: {
    comment: 'Meaning "Catalog Number Numeric formatter"',
    'en-us': 'Catalog Number Numeric',
    'de-ch': 'Katalognummer Numerisch',
    'es-es': 'Número de catálogo numérico',
    'fr-fr': 'Numéro de catalogue numérique',
    'ru-ru': 'Номер каталога Цифровой',
    'uk-ua': 'Номер у каталозі (числовий)',
    'pt-br': 'Número de catálogo Numérico',
  },
  addCOGChildren: {
    'en-us': 'Add COG Children',
    'de-ch': 'COG-Kinder hinzufügen',
    'es-es': 'Agregar niños COG',
    'fr-fr': 'Ajouter des enfants COG',
    'pt-br': 'Adicionar crianças COG',
    'ru-ru': 'Добавить детей COG',
    'uk-ua': 'Додати дочірні елементи COG',
  },
} as const);<|MERGE_RESOLUTION|>--- conflicted
+++ resolved
@@ -47,23 +47,13 @@
     'pt-br': 'O valor deve ser exclusivo para {fieldName:string}',
   },
   valueMustBeUniqueToDatabase: {
-<<<<<<< HEAD
     'en-us': 'Value must be unique to database',
-    'ru-ru': 'Значение должно быть уникальным в базе данных.',
+    'ru-ru': 'Значение должно быть уникальным для БД',
     'es-es': 'El valor debe ser exclusivo de la base de datos.',
     'fr-fr': 'La valeur doit être unique dans la base de données',
     'uk-ua': 'Значення має бути унікальним для бази даних',
     'de-ch': 'Der Wert muss in der Datenbank eindeutig sein',
     'pt-br': 'O valor deve ser exclusivo para o banco de dados',
-=======
-    "en-us": "Value must be unique to database",
-    "ru-ru": "Значение должно быть уникальным для БД",
-    "es-es": "El valor debe ser exclusivo de la base de datos.",
-    "fr-fr": "La valeur doit être unique dans la base de données",
-    "uk-ua": "Значення має бути унікальним для бази даних",
-    "de-ch": "Der Wert muss in der Datenbank eindeutig sein",
-    "pt-br": "O valor deve ser exclusivo para o banco de dados",
->>>>>>> 661640b8
   },
   valuesOfMustBeUniqueToField: {
     'en-us': 'Values of {values:string} must be unique to {fieldName:string}',
