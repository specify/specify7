/**
 * Localization strings used for notifications
 *
 * @module
 */

import { createDictionary } from './utils';

// Refer to "Guidelines for Programmers" in ./README.md before editing this file

export const notificationsText = createDictionary({
  notifications: {
    'en-us': 'Notifications',
    'ru-ru': 'Уведомления',
    'es-es': 'Notificaciones',
    'fr-fr': 'Notifications',
    'uk-ua': 'Сповіщення',
    'de-ch': 'Mitteilungen',
    'pt-br': 'Notificações',
  },
  notificationsCount: {
    comment: 'Used for button label in the top menu',
    'en-us': 'Notifications: {count:number|formatted}',
    'ru-ru': 'Уведомлений: {count:number|formatted}',
    'es-es': 'Notificaciones: {count:number|formatted}',
    'fr-fr': 'Notifications : {count:number|formatted}',
    'uk-ua': 'Сповіщення: {count:number|formatted}',
    'de-ch': 'Mitteilungen: {count:number|formatted}',
    'pt-br': 'Notificações: {count:number|formatted}',
  },
  notificationsLoading: {
    comment: `
      Used for button label in the top menu when notification count is loading
    `,
    'en-us': 'Notifications: …',
    'ru-ru': 'Уведомлений: …',
    'es-es': 'Notificaciones: …',
    'fr-fr': 'Notifications : …',
    'uk-ua': 'Сповіщення: …',
    'de-ch': 'Mitteilungen: …',
    'pt-br': 'Notificações: …',
  },
  mostRecentNotificationsTop: {
    'en-us': '(Ordered from most recent to the oldest.)',
    'ru-ru': '(В порядке от самого последнего к самому старому.)',
    'es-es': '(Ordenados del más reciente al más antiguo.)',
    'fr-fr': '(Classé du plus récent au plus ancien.)',
    'uk-ua': '(У порядку від останнього до найстарішого.)',
    'de-ch': '(Geordnet von neu zu alt)',
<<<<<<< HEAD
    'pt-br': '(Ordenados do mais recente para o mais antigo.)',
=======
    'pt-br': '(Ordenado do mais recente para o mais antigo.)',
>>>>>>> f292f990
  },
  exception: {
    comment: 'Used as a label for a button that downloads the error message',
    'en-us': 'Error',
    'ru-ru': 'Ошибка',
    'es-es': 'Excepción',
    'fr-fr': 'Notifications : …',
    'uk-ua': 'Помилка',
    'de-ch': 'Fehler',
    'pt-br': 'Erro',
  },
  download: {
    'en-us': 'Download',
    'ru-ru': 'Скачать',
    'es-es': 'Descarga',
    'fr-fr': 'Télécharger',
    'uk-ua': 'Завантажити',
    'de-ch': 'Herunterladen',
    'pt-br': 'Download',
  },
  feedItemUpdated: {
    'en-us': 'RSS Export feed has been updated.',
    'ru-ru': 'Элемент фида экспорта обновлен.',
    'es-es': 'Elemento de fuente de datos para exportación actualizado.',
    'fr-fr': "Le flux d'exportation RSS a été mis à jour.",
    'uk-ua': 'Стрічку експорту RSS оновлено.',
    'de-ch': 'Der RSS-Export-Feed wurde aktualisiert.',
    'pt-br': 'O feed de exportação RSS foi atualizado.',
  },
  updateFeedFailed: {
    'en-us': 'Export feed update failed.',
    'ru-ru': 'Не удалось обновить экспортный канал.',
    'es-es': 'Actualización de fuente de datos para exportación fallida.',
    'fr-fr': "La mise à jour du flux d'exportation a échoué.",
    'uk-ua': 'Не вдалося експортувати оновлення каналу.',
    'de-ch': 'Die Aktualisierung des Export-Feeds ist fehlgeschlagen.',
    'pt-br': 'Falha na atualização do feed de exportação.',
  },
  dwcaExportCompleted: {
    'en-us': 'DwCA export completed.',
    'ru-ru': 'Экспорт в DwCA завершен.',
    'es-es': 'Se ha completado la exportación de DwCA.',
    'fr-fr': 'Exportation DwCA terminée.',
    'uk-ua': 'Експорт DwCA завершено.',
    'de-ch': 'Der DwCA-Export wurde abgeschlossen.',
<<<<<<< HEAD
    'pt-br': 'Exportação do DwCA concluída.',
=======
    'pt-br': 'Exportação DwCA concluída.',
>>>>>>> f292f990
  },
  dwcaExportFailed: {
    'en-us': 'DwCA export failed.',
    'ru-ru': 'Не удалось экспортировать DwCA.',
    'es-es': 'Falló la exportación de DwCA.',
    'fr-fr': "L'exportation DwCA a échoué.",
    'uk-ua': 'Помилка експорту DwCA.',
    'de-ch': 'Der DwCA-Export ist fehlgeschlagen.',
    'pt-br': 'Falha na exportação do DwCA.',
  },
  queryExportToCsvCompleted: {
    'en-us': 'Query export to CSV completed.',
    'ru-ru': 'Экспорт запроса в CSV завершен.',
    'es-es': 'Se ha completado la Exportación de la consulta a un CSV.',
    'fr-fr': 'Exportation de la requête au format CSV terminée.',
    'uk-ua': 'Експорт запиту в CSV завершено.',
    'de-ch': 'Der Abfrageexport nach CSV wurde abgeschlossen.',
    'pt-br': 'Exportação de consulta para CSV concluída.',
  },
  queryExportToKmlCompleted: {
    'en-us': 'Query export to KML completed.',
    'ru-ru': 'Экспорт запроса в KML завершен.',
    'es-es': 'Se ha completado la Exportación de la consulta a un KML.',
    'fr-fr': 'Exportation de la requête vers KML terminée.',
    'uk-ua': 'Експорт запиту в KML завершено.',
    'de-ch': 'Der Abfrageexport nach KML wurde abgeschlossen.',
    'pt-br': 'Exportação de consulta para KML concluída.',
  },
  dataSetOwnershipTransferred: {
    'en-us':
      '<userName /> transferred the ownership of the <dataSetName /> dataset to you.',
    'ru-ru':
      '<userName /> передал вам право собственности на набор данных <dataSetName />.',
    'es-es':
      '<userName /> te transfirió la propiedad del conjunto de datos <dataSetName />.',
    'fr-fr':
      "<userName /> vous a transféré la propriété de l'ensemble de données <dataSetName />.",
    'uk-ua':
      '<userName /> передав вам право власності на набір даних <dataSetName />.',
    'de-ch':
      '<userName /> hat Ihnen die Eigentümerschaft des Datensatzes <dataSetName /> übertragen.',
    'pt-br':
      '<userName /> transferiu a propriedade do conjunto de dados <dataSetName /> para você.',
  },
} as const);<|MERGE_RESOLUTION|>--- conflicted
+++ resolved
@@ -47,11 +47,7 @@
     'fr-fr': '(Classé du plus récent au plus ancien.)',
     'uk-ua': '(У порядку від останнього до найстарішого.)',
     'de-ch': '(Geordnet von neu zu alt)',
-<<<<<<< HEAD
-    'pt-br': '(Ordenados do mais recente para o mais antigo.)',
-=======
     'pt-br': '(Ordenado do mais recente para o mais antigo.)',
->>>>>>> f292f990
   },
   exception: {
     comment: 'Used as a label for a button that downloads the error message',
@@ -97,11 +93,7 @@
     'fr-fr': 'Exportation DwCA terminée.',
     'uk-ua': 'Експорт DwCA завершено.',
     'de-ch': 'Der DwCA-Export wurde abgeschlossen.',
-<<<<<<< HEAD
-    'pt-br': 'Exportação do DwCA concluída.',
-=======
     'pt-br': 'Exportação DwCA concluída.',
->>>>>>> f292f990
   },
   dwcaExportFailed: {
     'en-us': 'DwCA export failed.',
