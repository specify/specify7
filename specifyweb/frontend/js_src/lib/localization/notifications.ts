--- conflicted
+++ resolved
@@ -69,24 +69,6 @@
     'pt-br': 'Download',
   },
   feedItemUpdated: {
-<<<<<<< HEAD
-    'en-us': 'RSS Export feed has been updated.',
-    'ru-ru': 'Элемент фида экспорта обновлен.',
-    'es-es': 'Elemento de fuente de datos para exportación actualizado.',
-    'fr-fr': 'Le flux RSS Export a été mis à jour.',
-    'uk-ua': 'Стрічку експорту RSS оновлено.',
-    'de-ch': 'Der RSS-Export-Feed wurde aktualisiert.',
-    'pt-br': 'O feed de exportação RSS foi atualizado.',
-  },
-  updateFeedFailed: {
-    'en-us': 'Export feed update failed.',
-    'ru-ru': 'Не удалось обновить экспортный канал.',
-    'es-es': 'Actualización de fuente de datos para exportación fallida.',
-    'fr-fr': "Échec de la mise à jour du flux d'exportation.",
-    'uk-ua': 'Не вдалося експортувати оновлення каналу.',
-    'de-ch': 'Die Aktualisierung des Export-Feeds ist fehlgeschlagen.',
-    'pt-br': 'Falha na atualização do feed de exportação.',
-=======
     "en-us": "RSS Export feed has been updated.",
     "ru-ru": "Элемент фида экспорта обновлен.",
     "es-es": "Elemento de fuente de datos para exportación actualizado.",
@@ -103,7 +85,6 @@
     "uk-ua": "Не вдалося експортувати оновлення каналу.",
     "de-ch": "Die Aktualisierung des Export-Feeds ist fehlgeschlagen.",
     "pt-br": "Falha na atualização do feed de exportação.",
->>>>>>> f7053652
   },
   dwcaExportCompleted: {
     'en-us': 'DwCA export completed.',
