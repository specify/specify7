--- conflicted
+++ resolved
@@ -164,11 +164,7 @@
     'ru-ru': 'Описание ошибки',
     'es-es': 'Mensaje de error',
     'fr-fr': "Message d'erreur",
-<<<<<<< HEAD
-    'uk-ua': 'Помилка',
-=======
     'uk-ua': 'Повідомлення про помилку',
->>>>>>> 01787605
     'de-ch': 'Fehlermeldung',
     'pt-br': 'Mensagem de erro',
   },
@@ -188,11 +184,7 @@
     'es-es': 'Los cambios no guardados se perderán si abandona esta página.',
     'fr-fr':
       'Les modifications non enregistrées seront perdues si vous quittez cette page.',
-<<<<<<< HEAD
-    'uk-ua': 'Натисніть, щоб переглянути деталі',
-=======
     'uk-ua': 'Незбережені зміни будуть втрачені, якщо ви залишите цю сторінку.',
->>>>>>> 01787605
     'de-ch':
       'Nicht gespeicherte Änderungen gehen verloren, wenn Sie diese Seite verlassen.',
     'pt-br':
