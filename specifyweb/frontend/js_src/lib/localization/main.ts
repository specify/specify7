/**
 * Localization strings used in the Header, UserTools menu, Login page
 * and Choose collection page
 *
 * @module
 */

import { createDictionary } from './utils';

// Refer to "Guidelines for Programmers" in ./README.md before editing this file

export const mainText = createDictionary({
  appTitle: {
    comment: 'Formatting for the title in the web page title bar',
    'en-us': '{baseTitle:string} | Specify 7',
    'ru-ru': '{baseTitle:string} | Specify 7',
    'es-es': '{baseTitle:string} | Specify 7',
    'fr-fr': '{baseTitle:string} | Specify 7',
    'uk-ua': '{baseTitle:string} | Specify 7',
    'de-ch': '{baseTitle:string} | Specify 7',
    'pt-br': '{baseTitle:string} | Specify 7',
  },
  baseAppTitle: {
    comment: 'Default page title',
    'en-us': 'Specify 7',
    'ru-ru': 'Specify 7',
    'es-es': 'Specify 7',
    'fr-fr': 'Specify 7',
    'uk-ua': 'Specify 7',
    'de-ch': 'Specify 7',
    'pt-br': 'Specify 7',
  },
  pageNotFound: {
    comment: 'Used in title',
    'en-us': 'Page Not Found',
    'ru-ru': 'Страница не найдена',
    'es-es': 'Página no encontrada',
    'fr-fr': 'Page non trouvée',
    'uk-ua': 'Сторінку не знайдено',
    'de-ch': 'Seite wurde nicht gefunden',
    'pt-br': 'Página não encontrada',
  },
  nothingWasFound: {
    comment: 'Used in the heading on 404 page',
    'en-us': 'Oops! Nothing was found',
    'ru-ru': 'Ой! Ничего не найдено',
    'es-es': '¡Uy! No se encontró nada',
    'fr-fr': "Oups ! Rien n'a été trouvé",
    'uk-ua': 'Ой! Нічого не знайдено',
    'de-ch': 'Hoppla! Es wurde nichts gefunden :-(',
    'pt-br': 'Ops! Nada foi encontrado',
  },
  pageNotFoundDescription: {
    comment: 'Used in the paragraph on 404 page',
    'en-us':
      'The page you are looking for might have been removed, had its name changed or is temporarily unavailable.',
    'ru-ru':
      'Возможно, страница, которую вы ищете, была удалена, ее название изменилось или она временно недоступна.',
    'es-es':
      'Es posible que la página que busca haya sido eliminada, haya cambiado de nombre o no esté disponible temporalmente.',
    'fr-fr':
      'La page que vous recherchez a peut-être été supprimée, a changé de nom ou est temporairement indisponible.',
    'uk-ua':
      'Можливо, сторінку, яку ви шукаєте, видалили, її назву змінили або вона тимчасово недоступна.',
    'de-ch':
      'Die Seite, die Sie suchen, wurde möglicherweise entfernt, ihr Name wurde geändert oder sie ist vorübergehend nicht verfügbar.',
    'pt-br':
      'A página que você está procurando pode ter sido removida, teve seu nome alterado ou está temporariamente indisponível.',
  },
  returnToHomepage: {
    'en-us': 'Return to homepage',
    'ru-ru': 'Вернуться на главную страницу',
    'es-es': 'Regresar a la página de inicio',
    'fr-fr': "Retour à la page d'accueil",
    'uk-ua': 'Повернутися на домашню сторінку',
    'de-ch': 'Zurück zur Startseite',
    'pt-br': 'Voltar para a página inicial',
  },
  errorOccurred: {
    'en-us': 'We are sorry, something has gone wrong',
    'ru-ru': 'Извините, что-то пошло не так.',
    'es-es': 'Lo sentimos, algo ha ido mal',
    'fr-fr': "Nous sommes désolés, quelque chose s'est mal passé",
    'uk-ua': 'Вибачте, щось пішло не так',
    'de-ch': 'Es tut uns leid, etwas ist schiefgelaufen',
    'pt-br': 'Lamentamos, algo deu errado',
  },
  clickToSeeDetails: {
    'en-us': 'Click to see details',
    'es-es': 'Haz clic para ver los detalles',
    'uk-ua': 'Натисніть, щоб переглянути деталі',
    'de-ch': 'Klicken Sie hier, um Details anzuzeigen',
    'fr-fr': 'Cliquez pour voir les détails',
    'ru-ru': 'Нажмите, чтобы увидеть подробности',
    'pt-br': 'Clique para ver detalhes',
  },
  errorOccurredDescription: {
    'en-us':
      "We're sorry, it seems you have encountered an error in Specify 7 that we may not be aware of.",
    'ru-ru':
      'Произошла неисправимая ошибка, которая не позволит нам безопасно вернуться к вашему текущему окну.',
    'es-es':
      'Lo sentimos, parece que ha encontrado un error en Specify 7 del que no somos conscientes.',
    'fr-fr':
      "Nous sommes désolés, il semble que vous ayez rencontré une erreur dans Specify 7 dont nous n'avons peut-être pas connaissance.",
<<<<<<< HEAD
    'uk-ua':
      'Вибачте, здається, ви зіткнулися з помилкою в Specify 7, про яку ми могливо не знаємо.',
    'de-ch':
      'Es tut uns leid, aber es scheint, dass Sie auf einen Fehler in Specify 7 gestossen sind, der uns möglicherweise nicht bekannt ist.',
    'pt-br':
      'Lamentamos, parece que você encontrou um erro no Specify 7 do qual talvez não estejamos cientes.',
=======
    "uk-ua":
      "Вибачте, здається, ви зіткнулися з помилкою в Specify 7, про яку ми могливо не знаємо.",
    "de-ch":
      "Es tut uns leid, aber es scheint, dass Sie auf einen Fehler in Specify 7 gestossen sind, der uns möglicherweise nicht bekannt ist.",
    "pt-br":
      "Lamentamos, parece que você encontrou um erro no Specify 7 do qual talvez não tenhamos conhecimento.",
>>>>>>> 9213f473
  },
  criticalErrorOccurredDescription: {
    'en-us':
      'To avoid corrupting data records, you need to start again from a safe spot--the Home page.',
    'ru-ru':
      'Чтобы избежать повреждения записей данных, вам необходимо начать заново с безопасного места — с домашней страницы.',
    'es-es':
      'Para evitar corromper los registros de datos, debe comenzar de nuevo desde un lugar seguro: la página de inicio.',
    'fr-fr':
      "Pour éviter de corrompre les enregistrements de données, vous devez recommencer à partir d'un endroit sûr : la page d'accueil.",
<<<<<<< HEAD
    'uk-ua':
      'Щоб уникнути пошкодження записів даних, вам потрібно почати знову з безпечного місця – головної сторінки.',
    'de-ch':
      'Um eine Beschädigung der Datensätze zu vermeiden, müssen Sie an einer sicheren Stelle neu beginnen – der Startseite.',
    'pt-br':
      'Para evitar corromper registros de dados, você precisa começar novamente em um local seguro: a página inicial.',
=======
    "uk-ua":
      "Щоб уникнути пошкодження записів даних, вам потрібно почати знову з безпечного місця – головної сторінки.",
    "de-ch":
      "Um eine Beschädigung der Datensätze zu vermeiden, müssen Sie an einer sicheren Stelle neu beginnen – der Startseite.",
    "pt-br":
      "Para evitar corromper registros de dados, você precisa começar novamente de um ponto seguro: a página inicial.",
>>>>>>> 9213f473
  },
  errorResolutionDescription: {
    'en-us':
      'If this issue persists, please contact your IT support. If this is a Specify Cloud database, please download the error message and send it to <email />.',
    'ru-ru':
      'Если эта проблема не устраняется, обратитесь к вашей службе поддержки. Если это база данных Specify Cloud, загрузите сообщение об ошибке и отправьте его на <email />.',
    'es-es':
      'Si el problema persiste, póngase en contacto con el servicio de asistencia informática. Si se trata de una base de datos de Specify Cloud, descargue el mensaje de error y envíelo a <email />.',
    'fr-fr':
      "Si ce problème persiste, veuillez contacter votre support informatique. S'il s'agit d'une base de données Specify Cloud, veuillez télécharger le message d'erreur et l'envoyer à <email />.",
<<<<<<< HEAD
    'uk-ua':
      'Якщо проблема не зникне, зверніться до служби підтримки ІТ. Якщо це база даних Specify Cloud, завантажте повідомлення про помилку та надішліть його на <email />.',
    'de-ch':
      'Wenn dieses Problem weiterhin besteht, wenden Sie sich bitte an Ihren IT-Support. Wenn es sich um eine Specify Cloud-Datenbank handelt, laden Sie bitte die Fehlermeldung herunter und senden Sie sie an <email />.',
    'pt-br':
      'Se o problema persistir, entre em contato com o suporte de TI. Se for um banco de dados do Specify Cloud, baixe a mensagem de erro e envie para <email />.',
=======
    "uk-ua":
      "Якщо проблема не зникне, зверніться до служби підтримки ІТ. Якщо це база даних Specify Cloud, завантажте повідомлення про помилку та надішліть його на <email />.",
    "de-ch":
      "Wenn dieses Problem weiterhin besteht, wenden Sie sich bitte an Ihren IT-Support. Wenn es sich um eine Specify Cloud-Datenbank handelt, laden Sie bitte die Fehlermeldung herunter und senden Sie sie an <email />.",
    "pt-br":
      "Se o problema persistir, entre em contato com o suporte de TI. Se for um banco de dados do Specify Cloud, baixe a mensagem de erro e envie-a para <email />.",
>>>>>>> 9213f473
  },
  errorResolutionSecondDescription: {
    comment: 'Careful with the <xml> tags when localizing',
    'en-us':
      'Users from <memberLink>member institutions</memberLink> can search for answered questions and ask for help on our <discourseLink>Community Forum</discourseLink>.',
    'ru-ru':
      'Пользователи из <memberLink>учреждений Консорциума</memberLink> могут искать ответы на вопросы и обращаться за помощью на нашем <discourseLink>форуме</discourseLink>.',
    'es-es':
      'Los usuarios de <memberLink>miembros de las instituciones</memberLink> pueden buscar preguntas respondidas y pedir ayuda en nuestro <discourseLink>Foro</discourseLink>.',
    'fr-fr':
      "Les utilisateurs des <memberLink>institutions membres</memberLink> peuvent rechercher des réponses aux questions et demander de l'aide sur notre <discourseLink>Forum communautaire</discourseLink>.",
<<<<<<< HEAD
    'uk-ua':
      'Користувачі <memberLink>установ-членів</memberLink> можуть шукати відповіді на запитання та звертатися за допомогою на нашому <discourseLink>форумі</discourseLink>.',
    'de-ch':
      'Benutzer von <memberLink>Mitgliedsinstitutionen</memberLink> können in unserem <discourseLink>Community Forum</discourseLink> nach Antworten suchen und um Hilfe bitten.',
    'pt-br':
      'Usuários de <memberLink>instituições membros</memberLink> podem pesquisar perguntas respondidas e pedir ajuda em nosso <discourseLink>Fórum da Comunidade</discourseLink>.',
=======
    "uk-ua":
      "Користувачі <memberLink>установ-членів</memberLink> можуть шукати відповіді на запитання та звертатися за допомогою на нашому <discourseLink>форумі</discourseLink>.",
    "de-ch":
      "Benutzer von <memberLink>Mitgliedsinstitutionen</memberLink> können in unserem <discourseLink>Community Forum</discourseLink> nach Antworten suchen und um Hilfe bitten.",
    "pt-br":
      "Usuários de <memberLink>instituições associadas</memberLink> podem pesquisar perguntas respondidas e pedir ajuda em nosso <discourseLink>Fórum da Comunidade</discourseLink>.",
>>>>>>> 9213f473
  },
  errorMessage: {
    'en-us': 'Error Message',
    'ru-ru': 'Описание ошибки',
    'es-es': 'Mensaje de error',
    'fr-fr': "Message d'erreur",
    'uk-ua': 'Повідомлення про помилку',
    'de-ch': 'Fehlermeldung',
    'pt-br': 'Mensagem de erro',
  },
  leavePageConfirmation: {
    'en-us': 'Are you sure you want to leave this page?',
    'ru-ru': 'Вы уверены, что хотите покинуть эту страницу?',
    'es-es': '¿Está seguro de que quiere abandonar esta página?',
    'fr-fr': 'Voulez-vous vraiment quitter cette page ?',
    'uk-ua': 'Ви впевнені, що бажаєте покинути цю сторінку?',
    'de-ch': 'Sind Sie sicher, dass Sie diese Seite verlassen wollen?',
    'pt-br': 'Tem certeza de que deseja sair desta página?',
  },
  leavePageConfirmationDescription: {
    'en-us': 'Unsaved changes will be lost if you leave this page.',
    'ru-ru':
      'Несохраненные изменения будут утеряны, если вы покинете эту страницу.',
    'es-es': 'Los cambios no guardados se perderán si abandona esta página.',
    'fr-fr':
      'Les modifications non enregistrées seront perdues si vous quittez cette page.',
    'uk-ua': 'Незбережені зміни будуть втрачені, якщо ви залишите цю сторінку.',
    'de-ch':
      'Nicht gespeicherte Änderungen gehen verloren, wenn Sie diese Seite verlassen.',
    'pt-br':
      'As alterações não salvas serão perdidas se você sair desta página.',
  },
  leave: {
    'en-us': 'Leave',
    'ru-ru': 'Покинуть',
    'es-es': 'Abandonar',
    'fr-fr': 'Quitter',
    'uk-ua': 'Покинути',
    'de-ch': 'Verlassen',
    'pt-br': 'Deixar',
  },
  versionMismatch: {
    'en-us': 'Specify version does not match database version',
    'ru-ru': 'Specify версия не соответствует версии базы данных',
    'es-es':
      'La versión de Specify no coincide con la versión de la base de datos',
    'fr-fr':
      'La version de Specify ne correspond pas à la version de la base de données',
    'uk-ua': 'Версія Specify не відповідає версії бази даних',
    'de-ch':
      'Die Specify Version stimmt nicht mit der Datenbankversion überein',
    'pt-br': 'A versão especificada não corresponde à versão do banco de dados',
  },
  versionMismatchDescription: {
    'en-us':
      'The Specify version {specifySixVersion:string} does not match the database version {databaseVersion:string}.',
    'ru-ru':
      'Specify версия {specifySixVersion:string} не соответствует версии базы данных {databaseVersion:string}.',
    'es-es':
      'La versión de Specify {specifySixVersion:string} no coincide con la versión {databaseVersion:string} de la base de datos.',
    'fr-fr':
      'La version {specifySixVersion:string} de Specify ne correspond pas à la version {databaseVersion:string} de la base de données.',
    'uk-ua':
      'Версія Specify {specifySixVersion:string} не відповідає версії бази даних {databaseVersion:string}.',
    'de-ch':
      'Die Specify Version {specifySixVersion:string} stimmt nicht mit der Datenbankversion {databaseVersion:string} überein.',
    'pt-br':
      'A versão Especificar {specifySixVersion:string} não corresponde à versão do banco de dados {databaseVersion:string}.',
  },
  versionMismatchSecondDescription: {
    'en-us':
      'Some features of Specify 7 may therefore fail to operate correctly.',
    'ru-ru': 'Поэтому некоторые функции Specify 7 могут неработать.',
    'es-es':
      'Por lo tanto, es posible que algunas funciones de Specific 7 no funcionen correctamente.',
    'fr-fr':
      'Certaines fonctionnalités de Specify 7 peuvent donc ne pas fonctionner correctement.',
    'uk-ua': 'Тому деякі функції Specify 7 можуть не працювати належним чином.',
    'de-ch':
      'Einige Funktionen von Specify 7 funktionieren daher möglicherweise nicht richtig.',
    'pt-br':
      'Alguns recursos do Specify 7 podem, portanto, não funcionar corretamente.',
  },
  versionMismatchInstructions: {
    'en-us': 'Instructions for resolving Specify schema mismatch',
    'ru-ru': 'Инструкции по устранению несоответствия схемы Specify',
    'es-es':
      'Instrucciones para resolver la discrepancia de los esquema de Specify',
    'fr-fr':
      "Instructions pour résoudre l'incompatibilité de schéma de Specify",
<<<<<<< HEAD
    'uk-ua': 'Інструкції щодо вирішення невідповідності версій',
    'de-ch': 'Anweisungen zur Behebung der Abweichung des Specify Schemas',
    'pt-br':
      'Instruções para resolver a incompatibilidade do esquema de especificação',
=======
    "uk-ua": "Інструкції щодо вирішення невідповідності версій",
    "de-ch": "Anweisungen zur Behebung der Abweichung des Specify Schemas",
    "pt-br":
      "Instruções para resolver a incompatibilidade de esquema de especificação",
>>>>>>> 9213f473
  },
  online: {
    'en-us': 'online',
    'es-es': 'conectado',
    'fr-fr': 'en ligne',
    'ru-ru': 'онлайн',
    'uk-ua': 'онлайн',
    'de-ch': 'online',
    'pt-br': 'on-line',
  },
  offline: {
    'en-us': 'offline',
    'es-es': 'desconectado',
    'fr-fr': 'hors ligne',
    'ru-ru': 'не в сети',
    'uk-ua': 'офлайн',
    'de-ch': 'offline',
    'pt-br': 'desconectado',
  },
} as const);<|MERGE_RESOLUTION|>--- conflicted
+++ resolved
@@ -103,21 +103,12 @@
       'Lo sentimos, parece que ha encontrado un error en Specify 7 del que no somos conscientes.',
     'fr-fr':
       "Nous sommes désolés, il semble que vous ayez rencontré une erreur dans Specify 7 dont nous n'avons peut-être pas connaissance.",
-<<<<<<< HEAD
     'uk-ua':
       'Вибачте, здається, ви зіткнулися з помилкою в Specify 7, про яку ми могливо не знаємо.',
     'de-ch':
       'Es tut uns leid, aber es scheint, dass Sie auf einen Fehler in Specify 7 gestossen sind, der uns möglicherweise nicht bekannt ist.',
     'pt-br':
-      'Lamentamos, parece que você encontrou um erro no Specify 7 do qual talvez não estejamos cientes.',
-=======
-    "uk-ua":
-      "Вибачте, здається, ви зіткнулися з помилкою в Specify 7, про яку ми могливо не знаємо.",
-    "de-ch":
-      "Es tut uns leid, aber es scheint, dass Sie auf einen Fehler in Specify 7 gestossen sind, der uns möglicherweise nicht bekannt ist.",
-    "pt-br":
-      "Lamentamos, parece que você encontrou um erro no Specify 7 do qual talvez não tenhamos conhecimento.",
->>>>>>> 9213f473
+      'Lamentamos, parece que você encontrou um erro no Specify 7 do qual talvez não tenhamos conhecimento.',
   },
   criticalErrorOccurredDescription: {
     'en-us':
@@ -128,21 +119,12 @@
       'Para evitar corromper los registros de datos, debe comenzar de nuevo desde un lugar seguro: la página de inicio.',
     'fr-fr':
       "Pour éviter de corrompre les enregistrements de données, vous devez recommencer à partir d'un endroit sûr : la page d'accueil.",
-<<<<<<< HEAD
     'uk-ua':
       'Щоб уникнути пошкодження записів даних, вам потрібно почати знову з безпечного місця – головної сторінки.',
     'de-ch':
       'Um eine Beschädigung der Datensätze zu vermeiden, müssen Sie an einer sicheren Stelle neu beginnen – der Startseite.',
     'pt-br':
-      'Para evitar corromper registros de dados, você precisa começar novamente em um local seguro: a página inicial.',
-=======
-    "uk-ua":
-      "Щоб уникнути пошкодження записів даних, вам потрібно почати знову з безпечного місця – головної сторінки.",
-    "de-ch":
-      "Um eine Beschädigung der Datensätze zu vermeiden, müssen Sie an einer sicheren Stelle neu beginnen – der Startseite.",
-    "pt-br":
-      "Para evitar corromper registros de dados, você precisa começar novamente de um ponto seguro: a página inicial.",
->>>>>>> 9213f473
+      'Para evitar corromper registros de dados, você precisa começar novamente de um ponto seguro: a página inicial.',
   },
   errorResolutionDescription: {
     'en-us':
@@ -153,21 +135,12 @@
       'Si el problema persiste, póngase en contacto con el servicio de asistencia informática. Si se trata de una base de datos de Specify Cloud, descargue el mensaje de error y envíelo a <email />.',
     'fr-fr':
       "Si ce problème persiste, veuillez contacter votre support informatique. S'il s'agit d'une base de données Specify Cloud, veuillez télécharger le message d'erreur et l'envoyer à <email />.",
-<<<<<<< HEAD
     'uk-ua':
       'Якщо проблема не зникне, зверніться до служби підтримки ІТ. Якщо це база даних Specify Cloud, завантажте повідомлення про помилку та надішліть його на <email />.',
     'de-ch':
       'Wenn dieses Problem weiterhin besteht, wenden Sie sich bitte an Ihren IT-Support. Wenn es sich um eine Specify Cloud-Datenbank handelt, laden Sie bitte die Fehlermeldung herunter und senden Sie sie an <email />.',
     'pt-br':
-      'Se o problema persistir, entre em contato com o suporte de TI. Se for um banco de dados do Specify Cloud, baixe a mensagem de erro e envie para <email />.',
-=======
-    "uk-ua":
-      "Якщо проблема не зникне, зверніться до служби підтримки ІТ. Якщо це база даних Specify Cloud, завантажте повідомлення про помилку та надішліть його на <email />.",
-    "de-ch":
-      "Wenn dieses Problem weiterhin besteht, wenden Sie sich bitte an Ihren IT-Support. Wenn es sich um eine Specify Cloud-Datenbank handelt, laden Sie bitte die Fehlermeldung herunter und senden Sie sie an <email />.",
-    "pt-br":
-      "Se o problema persistir, entre em contato com o suporte de TI. Se for um banco de dados do Specify Cloud, baixe a mensagem de erro e envie-a para <email />.",
->>>>>>> 9213f473
+      'Se o problema persistir, entre em contato com o suporte de TI. Se for um banco de dados do Specify Cloud, baixe a mensagem de erro e envie-a para <email />.',
   },
   errorResolutionSecondDescription: {
     comment: 'Careful with the <xml> tags when localizing',
@@ -179,21 +152,12 @@
       'Los usuarios de <memberLink>miembros de las instituciones</memberLink> pueden buscar preguntas respondidas y pedir ayuda en nuestro <discourseLink>Foro</discourseLink>.',
     'fr-fr':
       "Les utilisateurs des <memberLink>institutions membres</memberLink> peuvent rechercher des réponses aux questions et demander de l'aide sur notre <discourseLink>Forum communautaire</discourseLink>.",
-<<<<<<< HEAD
     'uk-ua':
       'Користувачі <memberLink>установ-членів</memberLink> можуть шукати відповіді на запитання та звертатися за допомогою на нашому <discourseLink>форумі</discourseLink>.',
     'de-ch':
       'Benutzer von <memberLink>Mitgliedsinstitutionen</memberLink> können in unserem <discourseLink>Community Forum</discourseLink> nach Antworten suchen und um Hilfe bitten.',
     'pt-br':
-      'Usuários de <memberLink>instituições membros</memberLink> podem pesquisar perguntas respondidas e pedir ajuda em nosso <discourseLink>Fórum da Comunidade</discourseLink>.',
-=======
-    "uk-ua":
-      "Користувачі <memberLink>установ-членів</memberLink> можуть шукати відповіді на запитання та звертатися за допомогою на нашому <discourseLink>форумі</discourseLink>.",
-    "de-ch":
-      "Benutzer von <memberLink>Mitgliedsinstitutionen</memberLink> können in unserem <discourseLink>Community Forum</discourseLink> nach Antworten suchen und um Hilfe bitten.",
-    "pt-br":
-      "Usuários de <memberLink>instituições associadas</memberLink> podem pesquisar perguntas respondidas e pedir ajuda em nosso <discourseLink>Fórum da Comunidade</discourseLink>.",
->>>>>>> 9213f473
+      'Usuários de <memberLink>instituições associadas</memberLink> podem pesquisar perguntas respondidas e pedir ajuda em nosso <discourseLink>Fórum da Comunidade</discourseLink>.',
   },
   errorMessage: {
     'en-us': 'Error Message',
@@ -284,17 +248,10 @@
       'Instrucciones para resolver la discrepancia de los esquema de Specify',
     'fr-fr':
       "Instructions pour résoudre l'incompatibilité de schéma de Specify",
-<<<<<<< HEAD
     'uk-ua': 'Інструкції щодо вирішення невідповідності версій',
     'de-ch': 'Anweisungen zur Behebung der Abweichung des Specify Schemas',
     'pt-br':
-      'Instruções para resolver a incompatibilidade do esquema de especificação',
-=======
-    "uk-ua": "Інструкції щодо вирішення невідповідності версій",
-    "de-ch": "Anweisungen zur Behebung der Abweichung des Specify Schemas",
-    "pt-br":
-      "Instruções para resolver a incompatibilidade de esquema de especificação",
->>>>>>> 9213f473
+      'Instruções para resolver a incompatibilidade de esquema de especificação',
   },
   online: {
     'en-us': 'online',
