/**
 * Localization strings for the welcome screen
 *
 * @module
 */

import { createDictionary } from './utils';

// Refer to "Guidelines for Programmers" in ./README.md before editing this file

export const welcomeText = createDictionary({
  pageTitle: {
    'en-us': 'Welcome',
    'ru-ru': 'Добро пожаловать',
    'es-es': 'Bienvenida',
    'fr-fr': 'Accueillir',
    'uk-ua': 'Ласкаво просимо',
    'de-ch': 'Willkommen',
    'pt-br': 'Bem-vindo',
  },
  aboutSpecify: {
    'en-us': 'About Specify 7',
    'ru-ru': 'О Specify 7',
    'es-es': 'Sobre Specify',
    'fr-fr': 'À propos de Spécifier 7',
    'uk-ua': 'Про Specify 7',
    'de-ch': 'Über Specify 7',
    'pt-br': 'Sobre o Specify 7',
  },
  downloadInformation: {
    'en-us': 'Download Information',
    'ru-ru': 'Скачать информацию',
    'es-es': 'Descargar información',
    'de-ch': 'Download Information',
    'fr-fr': 'À propos de Spécifier 7',
    'uk-ua': 'Про Specify 7',
    'pt-br': 'Informações para download',
  },
  taxonTiles: {
    'en-us': 'Taxon Tiles',
    'ru-ru': 'Плитки таксонов',
    'es-es': 'Título Táxones',
    'fr-fr': 'Tuiles Taxons',
    'uk-ua': 'Taxon Tiles',
    'de-ch': 'Taxon-Kacheln',
    'pt-br': 'Telhas de táxons',
  },
  taxonTilesDescription: {
<<<<<<< HEAD
    'en-us':
      'Showing Taxa with {count:number|formatted} or more {collectionObjectTable:string} records',
    'ru-ru':
      'Показаны таксоны с {count:number|formatted} или более {collectionObjectTable:string} записями',
    'es-es':
      'Mostrando taxones con {count:number|formatted} o más {collectionObjectTable:string} registros',
    'fr-fr':
      'Affichage des taxons avec des enregistrements {count:number|formatted} ou plus {collectionObjectTable:string}',
    'uk-ua':
      'Показано таксони з {count:number|formatted} або більше {collectionObjectTable:string} записів',
    'de-ch':
      'Zeigt Taxa mit {count:number|formatted} oder mehr {collectionObjectTable:string} Datensätzen',
    'pt-br':
      'Exibindo Taxa com {count:number|formatted} ou mais {collectionObjectTable:string} registros',
  },
  fullAddress: {
    'en-us':
      'Specify Collections Consortium <br />\n\nBiodiversity Institute <br />\n\nUniversity of Kansas <br />\n\n1345 Jayhawk Blvd. <br />\n\nLawrence, KS 66045 USA',
    'ru-ru':
      'Specify Collections Consortium <br />\n\nBiodiversity Institute <br />\n\nUniversity of Kansas <br />\n\n1345 Jayhawk Blvd. <br />\n\nLawrence, KS 66045 USA',
    'es-es':
      'Specify Collections Consortium <br />\n\nBiodiversity Institute <br />\n\nUniversity of Kansas <br />\n\n1345 Jayhawk Blvd. <br />\n\nLawrence, KS 66045 USA',
    'fr-fr':
      'Préciser le consortium de collections <br />\n\nInstitut de la Biodiversité <br />\n\nUniversité du Kansas <br />\n\n1345, boulevard Jayhawk. <br />\n\nLawrence, KS 66045 États-Unis',
    'uk-ua':
      'Укажіть консорціум колекцій <br />\n\nІнститут біорізноманіття <br />\n\nУніверситет Канзасу <br />\n\n1345 Jayhawk Blvd. <br />\n\nЛоуренс, KS 66045 США',
    'de-ch':
      'Specify Collections Consortium <br />\n\nBiodiversity Institute <br />\n\nUniversity of Kansas <br />\n\n1345 Jayhawk Blvd. <br />\n\nLawrence, KS 66045 USA',
    'pt-br':
      'Consórcio de Coleções Específicas <br />\n\nInstituto de Biodiversidade <br />\n\nUniversidade do Kansas <br />\n\n1345 Jayhawk Blvd. <br />\n\nLawrence, KS 66045 EUA',
=======
    "en-us":
      "Showing Taxa with {count:number|formatted} or more {collectionObjectTable:string} records",
    "ru-ru":
      "Показаны таксоны с {count:number|formatted} или более {collectionObjectTable:string} записями",
    "es-es":
      "Mostrando taxones con {count:number|formatted} o más {collectionObjectTable:string} registros",
    "fr-fr":
      "Affichage des taxons avec des enregistrements {count:number|formatted} ou plus {collectionObjectTable:string}",
    "uk-ua":
      "Показано таксони з {count:number|formatted} або більше {collectionObjectTable:string} записів",
    "de-ch":
      "Zeigt Taxa mit {count:number|formatted} oder mehr {collectionObjectTable:string} Datensätzen",
    "pt-br":
      "Exibindo táxons com {count:number|formatted} ou mais {collectionObjectTable:string} registros",
  },
  fullAddress: {
    "en-us":
      "Specify Collections Consortium <br />\n\nBiodiversity Institute <br />\n\nUniversity of Kansas <br />\n\n1345 Jayhawk Blvd. <br />\n\nLawrence, KS 66045 USA",
    "ru-ru":
      "Specify Collections Consortium <br />\n\nBiodiversity Institute <br />\n\nUniversity of Kansas <br />\n\n1345 Jayhawk Blvd. <br />\n\nLawrence, KS 66045 USA",
    "es-es":
      "Specify Collections Consortium <br />\n\nBiodiversity Institute <br />\n\nUniversity of Kansas <br />\n\n1345 Jayhawk Blvd. <br />\n\nLawrence, KS 66045 USA",
    "fr-fr":
      "Préciser le consortium de collections <br />\n\nInstitut de la Biodiversité <br />\n\nUniversité du Kansas <br />\n\n1345, boulevard Jayhawk. <br />\n\nLawrence, KS 66045 États-Unis",
    "uk-ua":
      "Укажіть консорціум колекцій <br />\n\nІнститут біорізноманіття <br />\n\nУніверситет Канзасу <br />\n\n1345 Jayhawk Blvd. <br />\n\nЛоуренс, KS 66045 США",
    "de-ch":
      "Specify Collections Consortium <br />\n\nBiodiversity Institute <br />\n\nUniversity of Kansas <br />\n\n1345 Jayhawk Blvd. <br />\n\nLawrence, KS 66045 USA",
    "pt-br":
      "Consórcio de Coleções Especificadas <br />\n\nInstituto de Biodiversidade <br />\n\nUniversidade do Kansas <br />\n\n1345 Jayhawk Blvd. <br />\n\nLawrence, KS 66045 EUA",
>>>>>>> d4e49e63
  },
  disclosure: {
    'en-us':
      "Specify software is a product of the Specify Collections Consortium that is governed and funded by its member institutions. Consortium Founding Members include: Commonwealth Scientific and Industrial Research Organisation (CSIRO), Consejo Superior de Investigaciones Científicas, Denmark Consortium of Museums, Muséum d'Histoire Naturelle Geneva, University of Florida, University of Kansas, and University of Michigan. The Consortium operates under the non-profit, 501(c)3, U.S. tax status of the University of Kansas Center for Research. Specify was supported from 1996 to 2018 by grants from the U.S. National Science Foundation.",
    'ru-ru':
      "Specify software является продуктом консорциума Specify Collections. который управляется и финансируется организациями-членами. Члены-учредители консорциума включают: Commonwealth Scientific and Industrial Research Organisation (CSIRO), Consejo Superior de Investigaciones Científicas, Denmark Consortium of Museums, Muséum d'Histoire Naturelle Geneva, University of Florida, University of Kansas, и University of Michigan. Консорциум действует под некоммерческой организацией, 501(c)3, налоговым статусом США университета University of Kansas. Specify поддерживался с 1996 по 2018 год грантами фонда U.S. National Science Foundation.",
    'es-es':
      "Specify Software es un producto de Specify Collections Consortium, financiado por sus instituciones miembro. Los Miembros Fundadores del Consorcio incluyen: Commonwealth Scientific and Industrial Research Organisation (CSIRO), Consejo Superior de Investigaciones Científicas (CSIC), Denmark Consortium of Museums, Muséum d'Histoire Naturelle Geneva, University of Florida, University of Kansas y University of Michigan. El Consorcio opera bajo las condiciones fiscales de 501(c)3 de EE.UU. como organización sin ánimo de lucro, University of Kansas Center for Research. Specify ha sido financiado entre 1996 y 2018 por múltiples ayudas de U.S. National Science Foundation.",
    'fr-fr':
      "Le logiciel Specify est un produit du Specify Collections Consortium qui est régi et financé par ses institutions membres. Les membres fondateurs du consortium comprennent : l'Organisation de recherche scientifique et industrielle du Commonwealth (CSIRO), le Consejo Superior de Investigaciones Científicas, le Consortium danois des musées, le Muséum d'Histoire Naturelle de Genève, l'Université de Floride, l'Université du Kansas et l'Université du Michigan. Le Consortium opère sous le statut fiscal américain à but non lucratif 501(c)3 du Centre de recherche de l'Université du Kansas. Specify a été soutenu de 1996 à 2018 par des subventions de la National Science Foundation des États-Unis.",
    'uk-ua':
      "Програмне забезпечення Specify є продуктом консорціуму Specify Collections Consortium, яким керують і фінансують установи-члени. Члени-засновники консорціуму включають: Науково-промислову дослідницьку організацію Співдружності (CSIRO), Consejo Superior de Investigaciones Sientíficas, Датський консорціум музеїв, Muséum d'Histoire Naturelle Geneva, Університет Флориди, Університет Канзасу та Університет Мічигану. Консорціум працює відповідно до некомерційного, 501(c)3, податкового статусу США дослідницького центру Канзаського університету. З 1996 по 2018 рік Specify підтримувався грантами Національного наукового фонду США.",
    'de-ch':
      "Die Specify-Software ist ein Produkt des Specify Collections Consortiums, das von seinen Mitgliedsinstitutionen verwaltet und finanziert wird. Zu den Gründungsmitgliedern des Konsortiums gehören: Commonwealth Scientific and Industrial Research Organisation (CSIRO), Consejo Superior de Investigaciones Científicas, Denmark Consortium of Museums, Muséum d'Histoire Naturelle Geneva, University of Florida, University of Kansas, University of Michigan. Das Konsortium arbeitet unter dem gemeinnützigen, 501(c)3, U.S. Steuerstatus des University of Kansas Center for Research. Specify wurde von 1996 bis 2018 durch Zuschüsse der U.S. National Science Foundation unterstützt.",
    'pt-br':
      "O software Specify é um produto do Consórcio de Coleções Specify, administrado e financiado por suas instituições associadas. Os membros fundadores do consórcio incluem: Organização de Pesquisa Científica e Industrial da Commonwealth (CSIRO), Consejo Superior de Investigaciones Científicas, Consórcio de Museus da Dinamarca, Muséum d'Histoire Naturelle Geneva, Universidade da Flórida, Universidade do Kansas e Universidade de Michigan. O consórcio opera sob o status tributário americano 501(c)3, sem fins lucrativos, do Centro de Pesquisa da Universidade do Kansas. O Specify foi apoiado de 1996 a 2018 por doações da Fundação Nacional de Ciências dos EUA.",
  },
  licence: {
<<<<<<< HEAD
    'en-us':
      'Specify 7, Copyright 2025, University of Kansas Center for Research. Specify comes with ABSOLUTELY NO WARRANTY. This is free, open-source software licensed under GNU General Public License v2.',
    'ru-ru':
      'Specify 7, Авторские права 2025, University of Kansas для исследования. Specify поставляется с СОВЕРШЕННО ОТСУТСТВИЕМ ГАРАНТИИ. Это бесплатное программное обеспечение с открытым исходным кодом под лицензией GNU General Public License v2.',
    'es-es':
      'Specify 7 Copyright © 2025 University of Kansas Center for Research. Specify viene SIN NINGUNA GARANTÍA EN ABSOLUTO. Este es un programa libre, bajo licencia GNU General Public License 2 (GPL2).',
    'fr-fr':
      "Specify 7, Copyright 2025, Centre de recherche de l'Université du Kansas. Specify est fourni sans AUCUNE GARANTIE. Il s'agit d'un logiciel libre et open source, sous licence GNU General Public License v2.",
    'uk-ua':
      'Укажіть 7, авторське право 2025, Дослідницький центр Канзаського університету. Specify поставляється без АБСОЛЮТНОЇ ГАРАНТІЇ. Це безкоштовне програмне забезпечення з відкритим кодом, ліцензоване згідно з GNU General Public License v2.',
    'de-ch':
      'Specify 7, Copyright 2025, University of Kansas Center for Research. Specify kommt mit ABSOLUT KEINER GARANTIE. Dies ist freie, quelloffene Software, lizenziert unter GNU General Public License v2.',
    'pt-br':
      'Especifique 7, Copyright 2025, Centro de Pesquisa da Universidade do Kansas. Especifique NÃO OFERECE NENHUMA GARANTIA. Este é um software gratuito e de código aberto, licenciado sob a Licença Pública Geral GNU v2.',
=======
    "en-us":
      "Specify 7, Copyright 2025, University of Kansas Center for Research. Specify comes with ABSOLUTELY NO WARRANTY. This is free, open-source software licensed under GNU General Public License v2.",
    "ru-ru":
      "Specify 7, Авторские права 2025, University of Kansas для исследования. Specify поставляется с СОВЕРШЕННО ОТСУТСТВИЕМ ГАРАНТИИ. Это бесплатное программное обеспечение с открытым исходным кодом под лицензией GNU General Public License v2.",
    "es-es":
      "Specify 7 Copyright © 2025 University of Kansas Center for Research. Specify viene SIN NINGUNA GARANTÍA EN ABSOLUTO. Este es un programa libre, bajo licencia GNU General Public License 2 (GPL2).",
    "fr-fr":
      "Specify 7, Copyright 2025, Centre de recherche de l'Université du Kansas. Specify est fourni sans AUCUNE GARANTIE. Il s'agit d'un logiciel libre et open source sous licence GNU General Public License v2.",
    "uk-ua":
      "Укажіть 7, авторське право 2025, Дослідницький центр Канзаського університету. Specify поставляється без АБСОЛЮТНОЇ ГАРАНТІЇ. Це безкоштовне програмне забезпечення з відкритим кодом, ліцензоване згідно з GNU General Public License v2.",
    "de-ch":
      "Specify 7, Copyright 2025, University of Kansas Center for Research. Specify kommt mit ABSOLUT KEINER GARANTIE. Dies ist freie, quelloffene Software, lizenziert unter GNU General Public License v2.",
    "pt-br":
      "Especifique 7, Copyright 2025, Centro de Pesquisa da Universidade do Kansas. Especifique NÃO OFERECE NENHUMA GARANTIA. Este é um software gratuito e de código aberto, licenciado sob a GNU General Public License v2.",
>>>>>>> d4e49e63
  },
  systemInformation: {
    'en-us': 'System Information',
    'ru-ru': 'Системная информация',
    'es-es': 'Información del Sistema',
    'fr-fr': 'Informations système',
    'uk-ua': 'Інформація про систему',
    'de-ch': 'Systeminformationen',
    'pt-br': 'Informações do sistema',
  },
  specifyVersion: {
    'en-us': 'Specify 7 Version:',
    'ru-ru': 'Specify 7 Версия:',
    'es-es': 'Especifique la versión 7:',
    'fr-fr': 'Spécifiez la version 7 :',
    'uk-ua': 'Вкажіть 7 версію:',
    'de-ch': 'Specify 7 Version:',
    'pt-br': 'Especifique 7 versões:',
  },
  gitSha: {
    'en-us': 'Git SHA:',
    'ru-ru': 'Git SHA:',
    'es-es': 'Git SHA:',
    'fr-fr': 'Git SHA :',
    'uk-ua': 'Git SHA:',
    'de-ch': 'Git SHA:',
    'pt-br': 'Git SHA:',
  },
  buildDate: {
    'en-us': 'Build Date:',
    'ru-ru': 'Дата сборки:',
    'es-es': 'La fecha de construcción:',
    'fr-fr': 'Date de construction :',
    'uk-ua': 'Дата збірки:',
    'de-ch': 'Datum des Builds:',
    'pt-br': 'Data de construção:',
  },
  specifySixVersion: {
    'en-us': 'Specify 6 Version:',
    'ru-ru': 'Specify 6 Версия:',
    'es-es': 'Versión de Specify 6:',
    'fr-fr': 'Spécifiez la version 6 :',
    'uk-ua': 'Вкажіть 6 версію:',
    'de-ch': 'Specify 6 Version:',
    'pt-br': 'Especifique 6 versões:',
  },
  databaseVersion: {
    'en-us': 'Database Version:',
    'ru-ru': 'Версия базы данных:',
    'es-es': 'Versión de la Base de Datos:',
    'fr-fr': 'Version de la base de données :',
    'uk-ua': 'Версія бази даних:',
    'de-ch': 'Datenbankversion:',
    'pt-br': 'Versão do banco de dados:',
  },
  schemaVersion: {
<<<<<<< HEAD
    'en-us': 'DB Schema Version',
    'ru-ru': 'Версия схемы базы данных',
    'es-es': 'Versión del Esquema de base de datos',
    'fr-fr': 'Version du schéma de la base de données',
    'uk-ua': 'Версія схеми БД',
    'de-ch': 'Datenbankschema-Version',
    'pt-br': 'Versão do esquema do banco de dados',
=======
    "en-us": "DB Schema Version",
    "ru-ru": "Версия схемы базы данных",
    "es-es": "Versión del Esquema de base de datos",
    "fr-fr": "Version du schéma de base de données",
    "uk-ua": "Версія схеми БД",
    "de-ch": "Datenbankschema-Version",
    "pt-br": "Versão do esquema do banco de dados",
>>>>>>> d4e49e63
  },
  databaseName: {
    'en-us': 'Database Name:',
    'ru-ru': 'Имя базы данных:',
    'es-es': 'Nombre de la Base de Datos:',
    'fr-fr': 'Nom de la base de données :',
    'uk-ua': "Ім'я бази даних:",
    'de-ch': 'Datenbank-Name:',
    'pt-br': 'Nome do banco de dados:',
  },
  isaNumber: {
    comment: 'I believe ISA stands for Institution Service Agreement',
    'en-us': 'ISA Number:',
    'ru-ru': 'Номер ISA:',
    'es-es': 'Número ISA:',
    'fr-fr': 'Numéro ISA :',
    'uk-ua': 'Номер ISA:',
    'de-ch': 'ISA-Nummer:',
    'pt-br': 'Número ISA:',
  },
  browser: {
    'en-us': 'Browser:',
    'ru-ru': 'Браузер:',
    'es-es': 'Navegador:',
    'fr-fr': 'Navigateur:',
    'uk-ua': 'Браузер:',
    'de-ch': 'Browser:',
    'pt-br': 'Navegador:',
  },
  databaseCreationDate: {
    'en-us': 'DB Creation Date:',
    'ru-ru': 'Дата создания базы данных:',
    'es-es': 'Fecha de creación de la base de datos:',
    'fr-fr': 'Date de création de la base de données :',
    'uk-ua': 'Дата створення БД:',
    'de-ch': 'Datenbank Erstelldatum:',
    'pt-br': 'Data de criação do BD:',
  },
} as const);<|MERGE_RESOLUTION|>--- conflicted
+++ resolved
@@ -46,38 +46,6 @@
     'pt-br': 'Telhas de táxons',
   },
   taxonTilesDescription: {
-<<<<<<< HEAD
-    'en-us':
-      'Showing Taxa with {count:number|formatted} or more {collectionObjectTable:string} records',
-    'ru-ru':
-      'Показаны таксоны с {count:number|formatted} или более {collectionObjectTable:string} записями',
-    'es-es':
-      'Mostrando taxones con {count:number|formatted} o más {collectionObjectTable:string} registros',
-    'fr-fr':
-      'Affichage des taxons avec des enregistrements {count:number|formatted} ou plus {collectionObjectTable:string}',
-    'uk-ua':
-      'Показано таксони з {count:number|formatted} або більше {collectionObjectTable:string} записів',
-    'de-ch':
-      'Zeigt Taxa mit {count:number|formatted} oder mehr {collectionObjectTable:string} Datensätzen',
-    'pt-br':
-      'Exibindo Taxa com {count:number|formatted} ou mais {collectionObjectTable:string} registros',
-  },
-  fullAddress: {
-    'en-us':
-      'Specify Collections Consortium <br />\n\nBiodiversity Institute <br />\n\nUniversity of Kansas <br />\n\n1345 Jayhawk Blvd. <br />\n\nLawrence, KS 66045 USA',
-    'ru-ru':
-      'Specify Collections Consortium <br />\n\nBiodiversity Institute <br />\n\nUniversity of Kansas <br />\n\n1345 Jayhawk Blvd. <br />\n\nLawrence, KS 66045 USA',
-    'es-es':
-      'Specify Collections Consortium <br />\n\nBiodiversity Institute <br />\n\nUniversity of Kansas <br />\n\n1345 Jayhawk Blvd. <br />\n\nLawrence, KS 66045 USA',
-    'fr-fr':
-      'Préciser le consortium de collections <br />\n\nInstitut de la Biodiversité <br />\n\nUniversité du Kansas <br />\n\n1345, boulevard Jayhawk. <br />\n\nLawrence, KS 66045 États-Unis',
-    'uk-ua':
-      'Укажіть консорціум колекцій <br />\n\nІнститут біорізноманіття <br />\n\nУніверситет Канзасу <br />\n\n1345 Jayhawk Blvd. <br />\n\nЛоуренс, KS 66045 США',
-    'de-ch':
-      'Specify Collections Consortium <br />\n\nBiodiversity Institute <br />\n\nUniversity of Kansas <br />\n\n1345 Jayhawk Blvd. <br />\n\nLawrence, KS 66045 USA',
-    'pt-br':
-      'Consórcio de Coleções Específicas <br />\n\nInstituto de Biodiversidade <br />\n\nUniversidade do Kansas <br />\n\n1345 Jayhawk Blvd. <br />\n\nLawrence, KS 66045 EUA',
-=======
     "en-us":
       "Showing Taxa with {count:number|formatted} or more {collectionObjectTable:string} records",
     "ru-ru":
@@ -108,7 +76,6 @@
       "Specify Collections Consortium <br />\n\nBiodiversity Institute <br />\n\nUniversity of Kansas <br />\n\n1345 Jayhawk Blvd. <br />\n\nLawrence, KS 66045 USA",
     "pt-br":
       "Consórcio de Coleções Especificadas <br />\n\nInstituto de Biodiversidade <br />\n\nUniversidade do Kansas <br />\n\n1345 Jayhawk Blvd. <br />\n\nLawrence, KS 66045 EUA",
->>>>>>> d4e49e63
   },
   disclosure: {
     'en-us':
@@ -127,22 +94,6 @@
       "O software Specify é um produto do Consórcio de Coleções Specify, administrado e financiado por suas instituições associadas. Os membros fundadores do consórcio incluem: Organização de Pesquisa Científica e Industrial da Commonwealth (CSIRO), Consejo Superior de Investigaciones Científicas, Consórcio de Museus da Dinamarca, Muséum d'Histoire Naturelle Geneva, Universidade da Flórida, Universidade do Kansas e Universidade de Michigan. O consórcio opera sob o status tributário americano 501(c)3, sem fins lucrativos, do Centro de Pesquisa da Universidade do Kansas. O Specify foi apoiado de 1996 a 2018 por doações da Fundação Nacional de Ciências dos EUA.",
   },
   licence: {
-<<<<<<< HEAD
-    'en-us':
-      'Specify 7, Copyright 2025, University of Kansas Center for Research. Specify comes with ABSOLUTELY NO WARRANTY. This is free, open-source software licensed under GNU General Public License v2.',
-    'ru-ru':
-      'Specify 7, Авторские права 2025, University of Kansas для исследования. Specify поставляется с СОВЕРШЕННО ОТСУТСТВИЕМ ГАРАНТИИ. Это бесплатное программное обеспечение с открытым исходным кодом под лицензией GNU General Public License v2.',
-    'es-es':
-      'Specify 7 Copyright © 2025 University of Kansas Center for Research. Specify viene SIN NINGUNA GARANTÍA EN ABSOLUTO. Este es un programa libre, bajo licencia GNU General Public License 2 (GPL2).',
-    'fr-fr':
-      "Specify 7, Copyright 2025, Centre de recherche de l'Université du Kansas. Specify est fourni sans AUCUNE GARANTIE. Il s'agit d'un logiciel libre et open source, sous licence GNU General Public License v2.",
-    'uk-ua':
-      'Укажіть 7, авторське право 2025, Дослідницький центр Канзаського університету. Specify поставляється без АБСОЛЮТНОЇ ГАРАНТІЇ. Це безкоштовне програмне забезпечення з відкритим кодом, ліцензоване згідно з GNU General Public License v2.',
-    'de-ch':
-      'Specify 7, Copyright 2025, University of Kansas Center for Research. Specify kommt mit ABSOLUT KEINER GARANTIE. Dies ist freie, quelloffene Software, lizenziert unter GNU General Public License v2.',
-    'pt-br':
-      'Especifique 7, Copyright 2025, Centro de Pesquisa da Universidade do Kansas. Especifique NÃO OFERECE NENHUMA GARANTIA. Este é um software gratuito e de código aberto, licenciado sob a Licença Pública Geral GNU v2.',
-=======
     "en-us":
       "Specify 7, Copyright 2025, University of Kansas Center for Research. Specify comes with ABSOLUTELY NO WARRANTY. This is free, open-source software licensed under GNU General Public License v2.",
     "ru-ru":
@@ -157,7 +108,6 @@
       "Specify 7, Copyright 2025, University of Kansas Center for Research. Specify kommt mit ABSOLUT KEINER GARANTIE. Dies ist freie, quelloffene Software, lizenziert unter GNU General Public License v2.",
     "pt-br":
       "Especifique 7, Copyright 2025, Centro de Pesquisa da Universidade do Kansas. Especifique NÃO OFERECE NENHUMA GARANTIA. Este é um software gratuito e de código aberto, licenciado sob a GNU General Public License v2.",
->>>>>>> d4e49e63
   },
   systemInformation: {
     'en-us': 'System Information',
@@ -214,15 +164,6 @@
     'pt-br': 'Versão do banco de dados:',
   },
   schemaVersion: {
-<<<<<<< HEAD
-    'en-us': 'DB Schema Version',
-    'ru-ru': 'Версия схемы базы данных',
-    'es-es': 'Versión del Esquema de base de datos',
-    'fr-fr': 'Version du schéma de la base de données',
-    'uk-ua': 'Версія схеми БД',
-    'de-ch': 'Datenbankschema-Version',
-    'pt-br': 'Versão do esquema do banco de dados',
-=======
     "en-us": "DB Schema Version",
     "ru-ru": "Версия схемы базы данных",
     "es-es": "Versión del Esquema de base de datos",
@@ -230,7 +171,6 @@
     "uk-ua": "Версія схеми БД",
     "de-ch": "Datenbankschema-Version",
     "pt-br": "Versão do esquema do banco de dados",
->>>>>>> d4e49e63
   },
   databaseName: {
     'en-us': 'Database Name:',
