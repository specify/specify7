--- conflicted
+++ resolved
@@ -4,7 +4,7 @@
  * @module
  */
 
-import {createDictionary} from './utils';
+import { createDictionary } from './utils';
 
 // Refer to "Guidelines for Programmers" in ./README.md before editing this file
 
@@ -181,15 +181,9 @@
     'uk-ua': `
       Програмне забезпечення Specify є продуктом консорціуму Specify Collections
       Consortium, яким керують і фінансують установи-члени. Члени-засновники
-<<<<<<< HEAD
-      Консорціуму включають: Commonwealth Scientific and Industrial Research
+      консорціуму включають: Commonwealth Scientific and Industrial Research
       Organisation (CSIRO), Denmark Consortium of Museums, University of
       Florida, University of Kansas та University of Michigan. Консорціум діє відповідно
-=======
-      консорціуму включають: Науково-промислову дослідницьку організацію
-      Співдружності (CSIRO), Консорціум музеїв Данії, Університет Флориди,
-      Університет Канзасу та Мічиганський університет. Консорціум діє відповідно
->>>>>>> a2f2fcb7
       до некомерційного, 501(c)3, податкового статусу США Центру досліджень
       Канзаського університету. З 1996 по 2018 рік Specify підтримувався
       грантами Національного наукового фонду США.
