--- conflicted
+++ resolved
@@ -15,11 +15,7 @@
 
 import type { LocalizedString } from 'typesafe-i18n';
 
-<<<<<<< HEAD
-import { formatList } from '../../components/Atoms/Internationalization';
-=======
 import { formatConjunction } from '../../components/Atoms/Internationalization';
->>>>>>> 4cb5b149
 import { f } from '../../utils/functools';
 import type { IR, R, RA, RR, WritableArray } from '../../utils/types';
 import { filterArray } from '../../utils/types';
@@ -182,13 +178,8 @@
                     [
                       `A string for an undefined language "${language}" was `,
                       `found for key ${dictionaryName}.${key}\n`,
-<<<<<<< HEAD
-                      `Defined languages: ${formatList(languages)}\n`,
-                      `Allowed meta keys: ${formatList(
-=======
                       `Defined languages: ${formatConjunction(languages)}\n`,
                       `Allowed meta keys: ${formatConjunction(
->>>>>>> 4cb5b149
                         localizationMetaKeys
                       )}\n`,
                       `If you want to add a new language, add it to the `,
