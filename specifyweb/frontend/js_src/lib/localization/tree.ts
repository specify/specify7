/**
 * Localization strings used in the Tree Viewer
 *
 * @module
 */

import { createDictionary } from './utils';

// Refer to "Guidelines for Programmers" in ./README.md before editing this file

export const treeText = createDictionary({
  trees: {
    'en-us': 'Trees',
    'ru-ru': 'Деревья',
    'es-es': 'Árboles',
    'fr-fr': 'Arbres',
    'uk-ua': 'дерева',
    'de-ch': 'Hierarchien',
  },
  badStructure: {
    'en-us': 'Bad tree structure.',
    'ru-ru': 'У дерева плохая структура.',
    'es-es': 'Mala estructura de árbol.',
    'fr-fr': 'Structure hiérarchique incorrecte.',
    'uk-ua': 'Погана структура дерева.',
    'de-ch': 'Fehlerhafte Baumstruktur.',
  },
  move: {
    'en-us': 'Move',
    'ru-ru': 'Переместить',
    'es-es': 'Mover',
    'fr-fr': 'Déplacer',
    'uk-ua': 'рухатися',
    'de-ch': 'Verschieben',
  },
  merge: {
    'en-us': 'Merge',
    'ru-ru': 'Объединить',
    'es-es': 'Fusionar',
    'fr-fr': 'Fusionner',
    'uk-ua': 'Об’єднати',
    'de-ch': 'Zusammenführen',
  },
  undoSynonymy: {
    'en-us': 'Undo Synonymy',
    'ru-ru': 'Отменить синонимию',
    'es-es': 'Deshacer sinonimia',
    'fr-fr': 'Annuler la synonymie',
    'uk-ua': 'Скасувати синонімію',
    'de-ch': 'Synonymie rückgängig machen',
  },
  synonymize: {
    'en-us': 'Synonymize',
    'ru-ru': 'Сделать синонимом',
    'es-es': 'Sinonimizar',
    'fr-fr': 'Synonymiser',
    'uk-ua': 'Синонімізувати',
    'de-ch': 'Synonymisieren',
  },
  actionFailed: {
    'en-us': 'Operation failed',
    'ru-ru': 'Операция провалена',
    'es-es': 'Operación fallida',
    'fr-fr': "L'opération a échoué",
    'uk-ua': 'Операція не вдалася',
    'de-ch': 'Vorgang fehlgeschlagen',
  },
  actionFailedDescription: {
    'en-us':
      'The operation could not be completed due to the following errors:',
    'ru-ru': 'Операция не может быть завершена из-за следующих ошибок:',
    'es-es':
      'La operación no se pudo completar debido a los siguientes errores:',
    'fr-fr': `
      L'opération n'a pas pu être effectuée en raison des erreurs suivantes :
    `,
    'de-ch': `
      Der Vorgang konnte aufgrund der folgenden Fehler nicht ausgeführt werden:
    `,
    'uk-ua': 'Прямий підрахунок [X7X].',
  },
  moveNode: {
    'en-us': 'Move node',
    'ru-ru': 'Переместить',
    'es-es': 'Mover nodo',
    'fr-fr': 'Déplacer le nœud',
    'uk-ua': 'Перемістити вузол',
    'de-ch': 'Knoten verschieben',
  },
  addChild: {
    'en-us': 'Add Child',
    'ru-ru': 'Добавить Ребенка',
    'es-es': 'Agregar subordinado',
    'fr-fr': 'Ajouter un enfant',
    'uk-ua': 'Додати дитину',
    'de-ch': 'Kind hinzuzufügen',
  },
  moveNodeHere: {
    'en-us': 'Move "{nodeName:string}" here',
    'ru-ru': 'Переместите «{nodeName:string}» сюда',
    'es-es': 'Mover "{nodeName:string}" aquí',
    'fr-fr': 'Déplacer « {nodeName:string} » ici',
    'uk-ua': 'Перемістіть сюди "{nodeName:string}".',
    'de-ch': 'Verschiebe "{nodeName:string}" hierhin',
  },
  moveNodePreparationsHere: {
    'en-us': 'Move all "{nodeName:string}" preparations here',
    'de-ch': '',
    'es-es': '',
    'fr-fr': '',
    'ru-ru': '',
    'uk-ua': '',
  },
  nodeMoveMessage: {
    'en-us': `
      The {treeName:string} node "{nodeName:string}" will be placed, along with
      all of its descendants, under the new parent "{parentName:string}".
    `,
    'ru-ru': `
      «{nodeName:string}» ({treeName:string}) будет размещен вместе со всеми его
      дочерними элементами, под новым родительским элементом
      {parentName:string}.
    `,
    'es-es': `
      El nodo {treeName:string} "{nodeName:string}" se colocará, junto con todos
      sus descendientes, bajo el nuevo padre "{parentName:string}".
    `,
    'fr-fr': `
      Le nœud {treeName:string} "{nodeName:string}" sera placé, ainsi que tous
      ses descendants, sous le nouveau parent "{parentName:string}".
    `,
    'uk-ua': `
      Вузол {treeName:string} "{nodeName:string}" буде розміщено разом із усіма
      його нащадками під новим батьківським вузлом "{parentName:string}".
    `,
    'de-ch': `
      Der {treeName:string} Knoten "{nodeName:string}" wird zusammen mit allen
      seinen Unterknoten unter den neuen übergeordneten Knoten
      "{parentName:string}" platziert.
    `,
  },
  nodeBulkMoveMessage: {
    'en-us': `
      The {treeName:string} node "{nodeName:string}" preparations will be placed
      under the new location "{parentName:string}".
    `,
    'de-ch': '',
    'es-es': '',
    'fr-fr': '',
    'ru-ru': '',
    'uk-ua': '',
  },
  cantMoveHere: {
    'en-us': "Can't move this tree node here",
    'ru-ru': 'Невозможно переместить этот узел в этот узел',
    'es-es': 'No se puede mover este nodo del árbol aquí',
    'fr-fr': "Impossible de déplacer ce nœud d'arborescence ici",
    'uk-ua': 'Неможливо перемістити цей вузол дерева сюди',
    'de-ch': 'Dieser Knoten kann nicht hierhin verschoben werden',
  },
  cantMergeHere: {
    'en-us': "Can't merge this tree node here",
    'ru-ru': 'Невозможно объединить этот узел в этот узел',
    'es-es': 'No se puede fusionar este nodo del árbol aquí',
    'fr-fr': "Impossible de fusionner ce nœud d'arborescence ici",
    'uk-ua': 'Неможливо об’єднати цей вузол дерева тут',
    'de-ch': 'Dieser Knoten kann hier nicht zusammengelegt werden',
  },
  cantMoveToSynonym: {
    'en-us': "Can't move to a synonym",
    'ru-ru': 'Невозможно переместить в синоним',
    'es-es': 'No se puede mover a un sinónimo',
    'fr-fr': 'Impossible de passer à un synonyme',
    'uk-ua': 'Неможливо перейти до синоніма',
    'de-ch': 'Kann nicht zu einem Synonym verschieben',
  },
  cantMergeIntoSynonym: {
    'en-us': "Can't merge into synonyms",
    'ru-ru': 'Невозможно объединить в синонимы',
    'es-es': 'No se puede fusionar en sinónimos',
    'fr-fr': 'Impossible de fusionner avec des synonymes',
    'uk-ua': 'Не можна об’єднувати в синоніми',
    'de-ch': 'Kann nicht zu Synonymen zusammenführen',
  },
  cantSynonymizeSynonym: {
    'en-us': "Can't synonymize with a synonym",
    'ru-ru': 'Невозможно сделать синонимом синонима',
    'es-es': 'No se puede sinonimizar con un sinónimo',
    'fr-fr': 'Je ne peux pas synonyme avec un synonyme',
    'uk-ua': 'Не можна синонімізувати синонім',
    'de-ch': 'Kann nicht mit einem Synonym synonymisiert werden',
  },
  nodeMoveHintMessage: {
    'en-us': 'Select a new parent for "{nodeName:string}"',
    'ru-ru': 'Выберите нового родителя для «{nodeName:string}»',
    'es-es': 'Seleccione un nuevo padre para "{nodeName:string}"',
    'fr-fr': 'Sélectionnez un nouveau parent pour « {nodeName:string} »',
    'uk-ua': 'Виберіть новий батьківський елемент для "{nodeName:string}"',
    'de-ch': 'Wählen Sie ein neues Elternelement für "{nodeName:string}"',
  },
  mergeNode: {
    'en-us': 'Merge node',
    'ru-ru': 'Объединить',
    'es-es': 'Fusionar nodo',
    'fr-fr': 'Fusionner le nœud',
    'uk-ua': 'Вузол злиття',
    'de-ch': 'Knoten zusammenführen',
  },
  mergeNodeHere: {
    'en-us': 'Merge "{nodeName:string}" here',
    'ru-ru': 'Объедините «{nodeName:string}» здесь',
    'es-es': 'Fusionar "{nodeName:string}" aquí',
    'fr-fr': 'Fusionner « {nodeName:string} » ici',
    'uk-ua': 'Об\'єднайте "{nodeName:string}" тут',
    'de-ch': 'Führe "{nodeName:string}" hier zusammen',
  },
  mergeNodeHintMessage: {
    'en-us': 'Select a new target for "{nodeName:string}" to be merged into',
    'ru-ru': 'Выберите новый пункт назначения для слияния «{nodeName:string}»',
    'es-es':
      'Seleccione un nuevo objetivo para "{nodeName:string}" para fusionarlo',
    'fr-fr': `
      Sélectionnez une nouvelle cible pour "{nodeName:string}" à fusionner dans
    `,
    'uk-ua':
      'Виберіть нову ціль для «{nodeName:string}», у яку потрібно об’єднати',
    'de-ch': 'Wähle ein neues Ziel um "{nodeName:string}" zusammenzuführen',
  },
  bulkMoveNodeHintMessage: {
    'en-us': `
      Select a new target for "{nodeName:string}" preparations to be moved into
    `,
    'de-ch': '',
    'es-es': '',
    'fr-fr': '',
    'ru-ru': '',
    'uk-ua': '',
  },
  mergeNodeMessage: {
    'en-us': `
      All references to {treeName:string} node "{nodeName:string}" will be
      replaced with "{parentName:string}", and all descendants of
      "{nodeName:string}" will be moved to "{parentName:string}" with any
      descendants matching in name and rank being themselves merged recursively.
    `,
    'ru-ru': `
      Все ссылки на "{nodeName:string}" ({treeName:string}) будут заменены с
      "{parentName:string}", и все потомки "{nodeName:string}" будет перемещен
      в "{parentName:string}" с соответствующими потомками по названию и рангу
      подвергнется рекурсивному слиянию.
    `,
    'es-es': `
      Todas las referencias al nodo {treeName:string} "{nodeName:string}" serán
      reemplazadas por "{parentName:string}" y todos los descendientes de
      "{nodeName:string}" se moverán a "{parentName:string}" y todos los
      descendientes que coincidan en nombre y rango se fusionarán
      recursivamente.
    `,
    'fr-fr': `
      Toutes les références au nœud {treeName:string} "{nodeName:string}" seront
      remplacées par "{parentName:string}", et tous les descendants de
      "{nodeName:string}" seront déplacés vers "{parentName:string}", tous les
      descendants correspondant en termes de nom et de rang étant eux-mêmes.
      fusionnés de manière récursive.
    `,
    'uk-ua': 'Непрямий підрахунок [X9X].',
    'de-ch': `
      Alle Referenzen zu {treeName:string} "{nodeName:string}" werden mit
      "{parentName:string}" ersetzt. Alle Nachkommen von "{nodeName:string}"
      werden nach "{parentName:string}" verschoben, wobei alle Nachkommen, die
      in Name und Rang übereinstimmen, selbst rekursiv zusammengeführt werden.
    `,
  },
  synonymizeNode: {
    'en-us': 'Synonymize node',
    'ru-ru': 'Синонимизировать',
    'es-es': 'Sinonimizar nodo',
    'fr-fr': 'Synonymiser le nœud',
    'uk-ua': 'Синонімізувати вузол',
    'de-ch': 'Knoten synonymisieren',
  },
  makeSynonym: {
    'en-us': 'Make {nodeName:string} a synonym of {synonymName:string}',
    'ru-ru': 'Сделайте {nodeName:string} синонимом {synonymName:string}',
    'es-es': 'Hacer de {nodeName:string} un sinónimo de {synonymName:string}',
    'fr-fr': 'Faire de {nodeName:string} un synonyme de {synonymName:string}',
    'uk-ua': 'Зробіть {nodeName:string} синонімом {synonymName:string}',
    'de-ch':
      'Aus {nodeName:string} ein Synonym von {synonymName:string} machen',
  },
  synonymizeNodeHintMessage: {
    'en-us': 'Select a target for "{nodeName:string}" to be synonymized to',
    'ru-ru': 'Выберите цель, синонимом которой будет «{nodeName:string}»',
    'es-es':
      'Seleccione un destino para "{nodeName:string}" con el que sinonimizar',
    'fr-fr': 'Sélectionnez une cible pour "{nodeName:string}" à synonymiser',
    'uk-ua': 'Виберіть ціль для "{nodeName:string}", який буде синонімічним',
    'de-ch': 'Wähle Ziel um "{nodeName:string}" daran zu synonymisieren',
  },
  synonymizeMessage: {
    'en-us': `
      The {treeName:string} node "{nodeName:string}" will be made a synonym of
      "{synonymName:string}".
    `,
    'ru-ru': `
      Узел «{nodeName:string}» ({treeName:string}) станет синонимом
      «{synonymName:string}».
    `,
    'es-es': `
      El nodo {treeName:string} "{nodeName:string}" se convertirá en sinónimo de
      "{synonymName:string}".
    `,
    'fr-fr': `
      Le nœud {treeName:string} "{nodeName:string}" deviendra synonyme de
      "{synonymName:string}".
    `,
    'de-ch': `
      Der {treeName:string}-Knoten "{nodeName:string}" wird zu einem Synonym von
      "{synonymName:string}".
    `,
    'uk-ua': `
      Вузол {treeName:string} "{nodeName:string}" стане синонімом
      "{synonymName:string}".
    `,
  },
  desynonymizeNode: {
    'en-us': 'Desynonymize node',
    'ru-ru': 'Отменить синонимизацию',
    'es-es': 'Desinonimizar nodo',
    'fr-fr': 'Désynonymiser le nœud',
    'uk-ua': 'Десинонімізувати вузол',
    'de-ch': 'Knoten desynonymisieren',
  },
  desynonymizeNodeMessage: {
    'en-us': `
      "{nodeName:string}" will no longer be a synonym of "{synonymName:string}".
    `,
    'ru-ru':
      '«{nodeName:string}» больше не будет синонимом «{synonymName:string}».',
    'es-es':
      '"{nodeName:string}" ya no será sinónimo de "{synonymName:string}".',
    'fr-fr':
      '"{nodeName:string}" ne sera plus synonyme de "{synonymName:string}".',
    'de-ch': `
      "{nodeName:string}" wird nicht mehr ein Synonym von
      "{synonymName:string}" sein.
    `,
    'uk-ua': 'Це призведе до остаточного видалення наступного ресурсу',
  },
  acceptedName: {
    'en-us': 'Preferred: {name:string}',
    'ru-ru': 'Предпочтительний: {name:string}',
    'es-es': 'Preferido: {name:string}',
    'fr-fr': 'Préféré : {name:string}',
    'uk-ua': 'Бажано: {name:string}',
    'de-ch': 'Bevorzugt: {name:string}',
  },
  synonyms: {
    'en-us': 'Synonyms: {names:string}',
    'de-ch': '',
    'es-es': '',
    'fr-fr': '',
    'ru-ru': '',
    'uk-ua': '',
  },
  treeViewTitle: {
    'en-us': '{treeName:string} Tree',
    'ru-ru': '{treeName:string} Дерево',
    'es-es': 'Árbol {treeName:string}',
    'fr-fr': 'Arbre {treeName:string}',
    'uk-ua': '{treeName:string} Дерево',
    'de-ch': '{treeName:string} Baum',
  },
  searchTreePlaceholder: {
    'en-us': 'Search Tree',
    'ru-ru': 'Поиск',
    'es-es': 'Buscar en el árbol',
    'fr-fr': "Rechercher dans l'arbre",
    'uk-ua': 'Дерево пошуку',
    'de-ch': 'Baum durchsuchen',
  },
  opened: {
    'en-us': 'Opened',
    'ru-ru': 'Открыт',
    'es-es': 'Abierto',
    'fr-fr': 'Ouvert',
    'uk-ua': 'Відкрито',
    'de-ch': 'Geöffnet',
  },
  closed: {
    'en-us': 'Closed',
    'ru-ru': 'Закрыт',
    'es-es': 'Cerrado',
    'fr-fr': 'Fermé',
    'uk-ua': 'ЗАЧИНЕНО',
    'de-ch': 'Geschlossen',
  },
  leafNode: {
    'en-us': 'Leaf Node',
    'ru-ru': 'Угловой узел',
    'es-es': 'Nodos enlazado',
    'fr-fr': 'Noeud feuille',
    'uk-ua': 'Листковий вузол',
    'de-ch': 'Blattknoten',
  },
  nodeStats: {
    comment: "Used to show tree node's direct and indirect usages",
    'en-us': '({directCount:number|formatted}, {childCount:number|formatted})',
    'ru-ru': '({directCount:number|formatted}, {childCount:number|formatted})',
    'es-es': '({directCount:number|formatted}, {childCount:number|formatted})',
    'fr-fr': '({directCount:number|formatted}, {childCount:number|formatted})',
    'uk-ua': '({directCount:number|formatted}, {childCount:number|formatted})',
    'de-ch': '({directCount:number|formatted}, {childCount:number|formatted})',
  },
  leafNodeStats: {
    comment: "Used to show leaf tree node's direct usages",
    'en-us': '({directCount:number|formatted})',
    'ru-ru': '({directCount:number|formatted})',
    'es-es': '({directCount:number|formatted})',
    'fr-fr': '({directCount:number|formatted})',
    'uk-ua': '({directCount:number|formatted})',
    'de-ch': '({directCount:number|formatted})',
  },
  directCollectionObjectCount: {
    comment: 'Example: Direct Collection Object count',
    'en-us': 'Direct {collectionObjectTable:string} Count',
    'ru-ru': 'Количество прямых {collectionObjectTable:string}',
    'es-es': 'Recuento directo de {collectionObjectTable:string}',
    'de-ch': 'Direkte {collectionObjectTable:string} Anzahl',
    'fr-fr': 'Impossible de passer à un synonyme',
    'uk-ua': 'Прямий підрахунок {collectionObjectTable:string}.',
  },
  indirectCollectionObjectCount: {
    comment: 'Example: Indirect Collection Object count',
    'en-us': 'Indirect {collectionObjectTable:string} Count',
    'ru-ru': 'Количество непрямых {collectionObjectTable:string}',
    'es-es': 'Recuento indirecto de {collectionObjectTable:string}',
    'fr-fr': 'Nombre indirect {collectionObjectTable:string}',
    'uk-ua': 'Непрямий підрахунок {collectionObjectTable:string}.',
    'de-ch': 'Indirekte {collectionObjectTable:string} Anzahl',
  },
  editRanks: {
    'en-us': 'Edit Ranks',
    'ru-ru': 'Изменить ранги',
    'es-es': 'Editar rangos',
    'fr-fr': 'Modifier les classements',
    'uk-ua': 'Редагувати ранги',
    'de-ch': 'Positionen bearbeiten',
  },
  resourceToDelete: {
    'en-us': 'This will permanently delete the following resource',
    'es-es': 'Esto eliminará permanentemente el siguiente recurso',
    'fr-fr': 'Cela supprimera définitivement la ressource suivante',
    'ru-ru': 'Это приведет к безвозвратному удалению следующего ресурса',
    'uk-ua': 'Це призведе до остаточного видалення наступного ресурсу',
    'de-ch': 'Dadurch wird die folgende Ressource dauerhaft gelöscht',
  },
  associatedNodesOnly: {
    'en-us': 'Show only nodes with associated objects',
    'de-ch': 'Synchronisieren',
    'es-es': 'Mostrar solo nodos con objetos asociados',
    'fr-fr': 'Afficher uniquement les nœuds avec les objets associés',
    'ru-ru': 'Синхронизировать',
    'uk-ua': 'Показувати лише вузли з пов’язаними об’єктами',
  },
  splitView: {
    'en-us': 'Split View',
    'de-ch': 'Geteilte Sicht',
    'es-es': 'Vista dividida',
    'fr-fr': 'Vue partagé',
    'ru-ru': 'Разделенный вид',
    'uk-ua': 'Розділений перегляд',
  },
  horizontal: {
    'en-us': 'Horizontal',
    'de-ch': 'Horizontal',
    'es-es': 'Horizontal',
    'fr-fr': 'Horizontal',
    'ru-ru': 'Горизонтальный',
    'uk-ua': 'Горизонтальний',
  },
  vertical: {
    'en-us': 'Vertical',
    'de-ch': 'Vertikal',
    'es-es': 'Vertical',
    'fr-fr': 'Verticale',
    'ru-ru': 'Вертикальный',
    'uk-ua': 'Вертикальний',
  },
  synchronize: {
    'en-us': 'Synchronize',
    'de-ch': 'Synchronisieren',
    'es-es': 'Sincronizar',
    'fr-fr': 'Synchroniser',
    'uk-ua': 'Синхронізувати',
    'ru-ru': 'Синхронизировать',
  },
<<<<<<< HEAD
  addNewRank: {
    'en-us': 'Add New Rank',
  },
  chooseParentRank: {
    'en-us': 'Choose Parent Rank',
=======
  moveItems: {
    'en-us': 'Move Items',
    'de-ch': '',
    'es-es': '',
    'fr-fr': '',
    'ru-ru': '',
    'uk-ua': '',
>>>>>>> a048403c
  },
} as const);<|MERGE_RESOLUTION|>--- conflicted
+++ resolved
@@ -495,13 +495,12 @@
     'uk-ua': 'Синхронізувати',
     'ru-ru': 'Синхронизировать',
   },
-<<<<<<< HEAD
   addNewRank: {
     'en-us': 'Add New Rank',
   },
   chooseParentRank: {
     'en-us': 'Choose Parent Rank',
-=======
+  },
   moveItems: {
     'en-us': 'Move Items',
     'de-ch': '',
@@ -509,6 +508,5 @@
     'fr-fr': '',
     'ru-ru': '',
     'uk-ua': '',
->>>>>>> a048403c
   },
 } as const);