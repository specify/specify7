--- conflicted
+++ resolved
@@ -638,11 +638,7 @@
     'en-us': 'Expand All',
     'ru-ru': 'Развернуть все',
     'es-es': 'Desplegar todo',
-<<<<<<< HEAD
-    'fr-fr': 'Tout développer',
-=======
     'fr-fr': 'Développer tout',
->>>>>>> dff800b8
     'uk-ua': 'Розгорнути все',
     'de-ch': 'Alle aufklappen',
     'pt-br': 'Expandir tudo',
@@ -710,13 +706,10 @@
     'uk-ua': '{resource:string}({count:number|formatted})',
     'de-ch': '{resource:string} ({count:number|formatted})',
     'pt-br': '{resource:string} ({count:number|formatted})',
-<<<<<<< HEAD
-=======
   },
   countLineOrMore: {
     comment: 'Example usage: Record Sets (1,234+)',
     'en-us': '{resource:string} ({count:number|formatted}+)',
->>>>>>> dff800b8
   },
   jsxCountLine: {
     comment: 'Example usage: Record Sets (1,234)',
