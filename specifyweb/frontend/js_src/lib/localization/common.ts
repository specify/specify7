--- conflicted
+++ resolved
@@ -635,7 +635,6 @@
     'pt-br': 'Expandir',
   },
   expandAll: {
-<<<<<<< HEAD
     'en-us': 'Expand All',
     'ru-ru': 'Развернуть все',
     'es-es': 'Desplegar todo',
@@ -643,15 +642,6 @@
     'uk-ua': 'Розгорнути все',
     'de-ch': 'Alle aufklappen',
     'pt-br': 'Expandir tudo',
-=======
-    "en-us": "Expand All",
-    "ru-ru": "Развернуть все",
-    "es-es": "Desplegar todo",
-    "fr-fr": "Développer tout",
-    "uk-ua": "Розгорнути все",
-    "de-ch": "Alle aufklappen",
-    "pt-br": "Expandir tudo",
->>>>>>> 87e1107c
   },
   collapse: {
     'en-us': 'Collapse',
