/**
 * Localization strings for the preferences menu
 *
 * @module
 */

import { createDictionary } from './utils';

// Refer to "Guidelines for Programmers" in ./README.md before editing this file

export const preferencesText = createDictionary({
  preferences: {
    'en-us': 'Preferences',
    'ru-ru': 'Настройки',
    'es-es': 'Preferencias',
    'fr-fr': 'Préférences',
    'uk-ua': 'Уподобання',
    'de-ch': 'Einstellungen',
    'pt-br': 'Preferências',
  },
  customization: {
    'en-us': 'Customization',
    'ru-ru': 'Настройка',
    'es-es': 'Personalización',
    'fr-fr': 'Personnalisation',
    'uk-ua': 'Спеціальнізація',
    'de-ch': 'Anpassung',
    'pt-br': 'Personalização',
  },
  userPreferences: {
    'en-us': 'User Preferences',
    'ru-ru': 'Настройки пользователя',
    'es-es': 'Preferencias del usuario',
    'fr-fr': "Préférences de l'utilisateur",
    'uk-ua': 'Налаштування користувача',
    'de-ch': 'Benutzereinstellungen',
    'pt-br': 'Preferências do usuário',
  },
  defaultUserPreferences: {
    'en-us': 'Default User Preferences',
    'ru-ru': 'Настройки пользователя по умолчанию',
    'es-es': 'Preferencias de usuario predeterminadas',
    'fr-fr': 'Préférences utilisateur par défaut',
    'uk-ua': 'Параметри користувача за умовчанням',
    'de-ch': 'Standardbenutzereinstellungen',
    'pt-br': 'Preferências de usuário padrão',
  },
  general: {
    'en-us': 'General',
    'ru-ru': 'Общий',
    'es-es': 'General',
    'fr-fr': 'Image personnalisée',
    'uk-ua': 'Спеціальне зображення',
    'de-ch': 'Allgemein',
    'pt-br': 'Em geral',
  },
  ui: {
    'en-us': 'User Interface',
    'ru-ru': 'Пользовательский интерфейс',
    'es-es': 'Interfaz de usuario',
    'fr-fr': 'Interface utilisateur',
    'uk-ua': 'Інтерфейс користувача',
    'de-ch': 'Benutzeroberfläche',
    'pt-br': 'Interface do usuário',
  },
  theme: {
    'en-us': 'Theme',
    'ru-ru': 'Тема',
    'es-es': 'Tema',
    'fr-fr': 'Thème',
    'uk-ua': 'Тема',
    'de-ch': 'Thema',
    'pt-br': 'Tema',
  },
  useSystemSetting: {
    'en-us': 'Use system setting',
    'ru-ru': 'Использовать системные настройки',
    'es-es': 'Utilizar la configuración del sistema',
    'fr-fr': 'Utiliser les paramètres du système',
    'uk-ua': 'Використовуйте налаштування системи',
    'de-ch': 'Systemeinstellung verwenden',
    'pt-br': 'Usar configuração do sistema',
  },
  inheritOsSettings: {
    'en-us': 'Copies value from your Operating System settings',
    'ru-ru': 'Копирует значение из настроек вашей операционной системы',
    'es-es': 'Copia el valor de la configuración de su sistema operativo',
    'fr-fr': "Copie la valeur des paramètres de votre système d'exploitation",
    'uk-ua': 'Копіює значення з налаштувань вашої операційної системи',
    'de-ch': 'Übernimmt den Wert aus Ihren Betriebssystemeinstellungen',
    'pt-br': 'Copia o valor das configurações do seu sistema operacional',
  },
  light: {
    comment: 'Light mode',
    'en-us': 'Light',
    'ru-ru': 'Свет',
    'es-es': 'Claro',
    'fr-fr': 'Lumière',
    'uk-ua': 'світло',
    'de-ch': 'Hell',
    'pt-br': 'Luz',
  },
  dark: {
    comment: 'Dark mode',
    'en-us': 'Dark',
    'ru-ru': 'Темный',
    'es-es': 'Oscuro',
    'fr-fr': 'Sombre',
    'uk-ua': 'Темний',
    'de-ch': 'Dunkel',
    'pt-br': 'Escuro',
  },
  reduceMotion: {
    'en-us': 'Reduce motion',
    'ru-ru': 'Уменьшите движение',
    'es-es': 'Reducir el movimiento',
    'fr-fr': 'Réduire les mouvements',
    'uk-ua': 'Зменшити рух',
    'de-ch': 'Bewegung reduzieren',
    'pt-br': 'Reduzir movimento',
  },
  reduceMotionDescription: {
    'en-us': 'Disable non-essential animations and transitions.',
    'ru-ru': 'Отключите ненужные анимации и переходы.',
    'es-es': 'Desactivar animaciones y transiciones no esenciales.',
    'fr-fr': 'Désactivez les animations et les transitions non essentielles.',
    'uk-ua': "Вимкніть необов'язкову анімацію та переходи.",
    'de-ch': 'Nicht erforderliche Animationen und Übergänge deaktivieren.',
    'pt-br': 'Desabilite animações e transições não essenciais.',
  },
  reduceTransparency: {
    'en-us': 'Reduce transparency',
    'ru-ru': 'Уменьшить прозрачность',
    'es-es': 'Reducir la transparencia',
    'fr-fr': 'Réduire la transparence',
    'uk-ua': 'Зменшити прозорість',
    'de-ch': 'Transparenz reduzieren',
    'pt-br': 'Reduzir a transparência',
  },
  reduceTransparencyDescription: {
    'en-us':
      'Whether to disable translucent backgrounds for user interface components whenever possible (e.g. table headers in tree view).',
    'ru-ru':
      'Следует ли отключать полупрозрачный фон для компонентов пользовательского интерфейса, когда это возможно (например, заголовки таблиц в древовидной структуре).',
    'es-es':
      'Si se deben deshabilitar los fondos translúcidos para los componentes de la interfaz de usuario siempre que sea posible (por ejemplo, encabezados de tabla en la vista de árbol).',
    'fr-fr':
      "S'il faut désactiver les arrière-plans translucides pour les composants de l'interface utilisateur chaque fois que possible (par exemple, les en-têtes de tableau dans l'arborescence).",
    'uk-ua':
      'Чи вимикати напівпрозорий фон для компонентів інтерфейсу користувача, коли це можливо (наприклад, заголовки таблиць у перегляді дерева).',
    'de-ch':
      'Durchsichtige Hintergründe für Benutzeroberflächenkomponenten wann immer möglich deaktivieren (z. B. Tabellenüberschriften in der Baumansicht).',
    'pt-br':
      'Se deve desabilitar fundos translúcidos para componentes da interface do usuário sempre que possível (por exemplo, cabeçalhos de tabela na visualização em árvore).',
  },
  contrast: {
    'en-us': 'Contrast',
    'ru-ru': 'Контраст',
    'es-es': 'Contraste',
    'fr-fr': 'Contraste',
    'uk-ua': 'Контраст',
    'de-ch': 'Kontrast',
    'pt-br': 'Contraste',
  },
  increase: {
    'en-us': 'Increase',
    'ru-ru': 'Увеличивать',
    'es-es': 'Aumentar',
    'fr-fr': 'Augmenter',
    'uk-ua': 'Збільшити',
    'de-ch': 'Erhöhen',
    'pt-br': 'Aumentar',
  },
  reduce: {
    'en-us': 'Reduce',
    'ru-ru': 'Уменьшать',
    'es-es': 'Reducir',
    'fr-fr': 'Réduire',
    'uk-ua': 'Зменшити',
    'de-ch': 'Verringern',
    'pt-br': 'Reduzir',
  },
  noPreference: {
    'en-us': 'No preference',
    'ru-ru': 'Нет предпочтений',
    'es-es': 'Sin preferencia',
    'fr-fr': 'Pas de préférence',
    'uk-ua': 'Без переваг',
    'de-ch': 'Keine Präferenz',
    'pt-br': 'Sem preferência',
  },
  fontSize: {
    'en-us': 'Font size',
    'ru-ru': 'Размер шрифта',
    'es-es': 'Tamaño de fuente',
    'fr-fr': 'Taille de police',
    'uk-ua': 'Розмір шрифту',
    'de-ch': 'Schriftgrösse',
    'pt-br': 'Tamanho da fonte',
  },
  fontFamily: {
    'en-us': 'Font family',
    'ru-ru': 'Семейство шрифтов',
    'es-es': 'Familia de fuentes',
    'fr-fr': 'Famille de polices',
    'uk-ua': 'Сімейство шрифтів',
    'de-ch': 'Schrift-Familie',
    'pt-br': 'Família de fontes',
  },
  fontFamilyDescription: {
    'en-us':
      'You can specify any font that is on your computer, even if it is not in the list. A comma-separated list of fonts is also supported, where each subsequent font will be used if the previous one is not available.',
    'ru-ru':
      'Вы можете указать любой шрифт, установленный на вашем компьютере, даже если его нет в списке. Также поддерживается список шрифтов, разделённый запятыми, где каждый последующий шрифт будет использоваться, если предыдущий недоступен.',
    'es-es':
      'Puede especificar cualquier fuente de su ordenador, incluso si no está en la lista. También se admite una lista de fuentes separadas por comas, donde se usará cada fuente subsiguiente si la anterior no está disponible.',
    'fr-fr':
      "Vous pouvez spécifier n'importe quelle police présente sur votre ordinateur, même si elle ne figure pas dans la liste. Une liste de polices séparées par des virgules est également prise en charge ; chaque police suivante sera utilisée si la précédente n'est pas disponible.",
    'uk-ua':
      "Ви можете вказати будь-який шрифт, який є на вашому комп'ютері, навіть якщо його немає в списку. Також підтримується розділений комами список шрифтів, у якому використовуватиметься другий шрифт, якщо перший недоступний тощо.",
    'de-ch':
      'Sie können jede Schriftart angeben, die sich auf Ihrem Computer befindet, auch wenn diese nicht in der Liste enthalten ist. Eine durch Kommas getrennte Liste von Schriftarten wird ebenfalls unterstützt, wobei die zweite Schriftart verwendet wird, wenn die erste nicht verfügbar ist usw.',
    'pt-br':
      'Você pode especificar qualquer fonte que esteja no seu computador, mesmo que ela não esteja na lista. Uma lista de fontes separadas por vírgulas também é suportada, onde cada fonte subsequente será usada se a anterior não estiver disponível.',
  },
  defaultFont: {
    'en-us': '(default font)',
    'ru-ru': '(шрифт по умолчанию)',
    'es-es': '(fuente predeterminada)',
    'fr-fr': '(police par défaut)',
    'uk-ua': '(типовий шрифт)',
    'de-ch': '(Standardschriftart)',
    'pt-br': '(fonte padrão)',
  },
  maxFormWidth: {
    'en-us': 'Max form width',
    'ru-ru': 'Максимальная ширина формы',
    'es-es': 'Ancho máximo del formulario',
    'fr-fr': 'Largeur maximale du formulaire',
    'uk-ua': 'Максимальна ширина форми',
    'de-ch': 'Maximale Formularbreite',
    'pt-br': 'Largura máxima do formulário',
  },
  fieldBackgrounds: {
    'en-us': 'Field backgrounds',
    'ru-ru': 'Фоны полей',
    'es-es': 'Fondos de campo',
    'fr-fr': 'Milieux de terrain',
    'uk-ua': 'Польові фони',
    'de-ch': 'Feldhintergründe',
    'pt-br': 'Fundos de campo',
  },
  fieldBackground: {
    'en-us': 'Field background',
    'ru-ru': 'Фон поля',
    'es-es': 'Fondo de campo',
    'fr-fr': 'Contexte du terrain',
    'uk-ua': 'Поле фону',
    'de-ch': 'Feldhintergrund',
    'pt-br': 'Contexto de campo',
  },
  disabledFieldBackground: {
    'en-us': 'Disabled field background',
    'ru-ru': 'Отключенный фон поля',
    'es-es': 'Fondo de campo deshabilitado',
    'fr-fr': 'Fond de champ désactivé',
    'uk-ua': 'Вимкнений фон поля',
    'de-ch': 'Deaktivierter Feldhintergrund',
    'pt-br': 'Fundo de campo desativado',
  },
  invalidFieldBackground: {
    'en-us': 'Invalid field background',
    'ru-ru': 'Неверный фон поля',
    'es-es': 'Fondo de campo no válido',
    'fr-fr': 'Fond de champ invalide',
    'uk-ua': 'Недійсний фон поля',
    'de-ch': 'Ungültiger Feldhintergrund',
    'pt-br': 'Fundo de campo inválido',
  },
  requiredFieldBackground: {
    'en-us': 'Required field background',
    'ru-ru': 'Обязательное поле фон',
    'es-es': 'Fondo del campo obligatorio',
    'fr-fr': 'Contexte du champ obligatoire',
    'uk-ua': "Обов'язковий фон поля",
    'de-ch': 'Feldhintergrund erforderlich',
    'pt-br': 'Histórico de campo obrigatório',
  },
  darkFieldBackground: {
    'en-us': 'Field background (dark theme)',
    'ru-ru': 'Фон поля (тёмная тема)',
    'es-es': 'Fondo de campo (tema oscuro)',
    'fr-fr': 'Fond de champ (thème sombre)',
    'uk-ua': 'Фон поля (темна тема)',
    'de-ch': 'Feldhintergrund (Dunkles Thema)',
    'pt-br': 'Fundo de campo (tema escuro)',
  },
  darkDisabledFieldBackground: {
    'en-us': 'Disabled field background (dark theme)',
    'ru-ru': 'Отключенный фон поля (тёмная тема)',
    'es-es': 'Fondo de campo deshabilitado (tema oscuro)',
    'fr-fr': 'Fond de champ désactivé (thème sombre)',
    'uk-ua': 'Вимкнений фон поля (темна тема)',
    'de-ch': 'Deaktivierter Feldhintergrund (Dunkles Thema)',
    'pt-br': 'Fundo de campo desativado (tema escuro)',
  },
  darkInvalidFieldBackground: {
    'en-us': 'Invalid field background (dark theme)',
    'ru-ru': 'Недопустимый фон поля (тёмная тема)',
    'es-es': 'Fondo de campo no válido (tema oscuro)',
    'fr-fr': 'Largeur de colonne de grille de sous-vue flexible',
    'uk-ua': 'Гнучка ширина стовпця сітки вкладеного перегляду',
    'de-ch': 'Ungültiger Feldhintergrund (Dunkles Thema)',
    'pt-br': 'Fundo de campo inválido (tema escuro)',
  },
  darkRequiredFieldBackground: {
    'en-us': 'Required field background (dark theme)',
    'ru-ru': 'Обязательное поле фон (тёмная тема)',
    'es-es': 'Fondo del campo obligatorio (tema oscuro)',
    'fr-fr': 'Fond de champ obligatoire (thème sombre)',
    'uk-ua': 'Обов’язковий фон поля (темна тема)',
    'de-ch': 'Feldhintergrund erforderlich (Dunkles Thema)',
    'pt-br': 'Fundo de campo obrigatório (tema escuro)',
  },
  dialogs: {
    'en-us': 'Dialogs',
    'ru-ru': 'Диалоги',
    'es-es': 'Diálogos',
    'fr-fr': 'Boîtes de dialogue',
    'uk-ua': 'Діалоги',
    'de-ch': 'Dialoge',
    'pt-br': 'Diálogos',
  },
  appearance: {
    'en-us': 'Appearance',
    'ru-ru': 'Появление',
    'es-es': 'Apariencia',
    'fr-fr': 'Apparence',
    'uk-ua': 'Зовнішній вигляд',
    'de-ch': 'Aussehen',
    'pt-br': 'Aparência',
  },
  buttonsLight: {
    'en-us': 'Buttons (light mode)',
    'de-ch': 'Buttons (Helles Thema)',
    'es-es': 'Botones (modo luz)',
    'fr-fr': 'Boutons (mode lumière)',
    'ru-ru': 'Кнопки (световой режим)',
    'uk-ua': 'Кнопки (світлий режим)',
    'pt-br': 'Botões (modo claro)',
  },
  buttonsDark: {
    'en-us': 'Buttons (dark mode)',
    'de-ch': 'Buttons (Dunkles Thema)',
    'es-es': 'Botones (modo oscuro)',
    'fr-fr': 'Boutons (mode sombre)',
    'ru-ru': 'Кнопки (темный режим)',
    'uk-ua': 'Кнопки (темний режим)',
    'pt-br': 'Botões (modo escuro)',
  },
  translucentDialog: {
    'en-us': 'Translucent dialogs',
    'ru-ru': 'Прозрачные диалоги',
    'es-es': 'Diálogos translúcidos',
    'fr-fr': 'Dialogues translucides',
    'uk-ua': 'Напівпрозорі діалоги',
    'de-ch': 'Durchscheinende Dialoge',
    'pt-br': 'Diálogos translúcidos',
  },
  translucentDialogDescription: {
    'en-us': 'Whether dialogs have translucent background.',
    'ru-ru': 'Имеют ли диалоговые окна полупрозрачный фон.',
    'es-es': 'Si los diálogos tienen fondo translúcido.',
    'fr-fr': 'Si les boîtes de dialogue ont un fond translucide.',
    'uk-ua': 'Чи мають діалоги прозорий фон.',
    'de-ch': 'Dialogfenster mit durchscheinenden Hintergrund.',
    'pt-br': 'Se os diálogos têm fundo translúcido.',
  },
  alwaysPrompt: {
    'en-us': 'Always prompt to choose collection',
    'ru-ru': 'Всегда предлагайте выбрать коллекцию',
    'es-es': 'Siempre dispuesto a elegir la colección',
    'fr-fr': 'Toujours invité à choisir la collection',
    'uk-ua': 'Завжди підкажуть вибрати колекцію',
    'de-ch': 'Immer zur Auswahl der Sammlung auffordern',
    'pt-br': 'Sempre pronto para escolher a coleção',
  },
  treeEditor: {
    'en-us': 'Tree Editor',
    'ru-ru': 'Редактор деревьев',
    'es-es': 'Editor de árboles',
    'fr-fr': "Éditeur d'arborescence",
    'uk-ua': 'Редактор дерева',
    'de-ch': 'Baumeditor',
    'pt-br': 'Editor de Árvore',
  },
  treeAccentColor: {
    'en-us': 'Tree accent color',
    'ru-ru': 'Акцентный цвет дерева',
    'es-es': 'Color de acento del árbol',
    'fr-fr': "Couleur d'accent d'arbre",
    'uk-ua': 'Колір акценту дерева',
    'de-ch': 'Baumakzentfarbe',
    'pt-br': 'Cor de destaque da árvore',
  },
  synonymColor: {
    'en-us': 'Synonym color',
    'ru-ru': 'Синоним цвет',
    'es-es': 'Color sinónimo',
    'fr-fr': 'Synonyme couleur',
    'uk-ua': 'Синонім кольору',
    'de-ch': 'Synonymfarbe',
    'pt-br': 'Cor sinônimo',
  },
  showNewDataSetWarning: {
    'en-us': 'Show new Data Set warning',
    'ru-ru': 'Показать предупреждение о новом наборе данных',
    'es-es': 'Mostrar nueva advertencia de conjunto de datos',
    'fr-fr': "Afficher un nouvel avertissement sur l'ensemble de données",
    'uk-ua': 'Показати попередження про новий набір даних',
    'de-ch': 'Warnung für neuen Datensatz anzeigen',
    'pt-br': 'Mostrar novo aviso de conjunto de dados',
  },
  showNewDataSetWarningDescription: {
    'en-us': 'Show an informational message when creating a new Data Set.',
    'ru-ru':
      'Показывать информационное сообщение при создании нового набора данных.',
    'es-es':
      'Mostrar un mensaje informativo al crear un nuevo conjunto de datos.',
    'fr-fr':
      "Afficher un message d'information lors de la création d'un nouvel ensemble de données.",
    'uk-ua':
      'Показувати інформаційне повідомлення під час створення нового набору даних.',
    'de-ch': 'Zeige eine Meldung beim erstellen eines neuen Datensatzes an.',
    'pt-br':
      'Exibir uma mensagem informativa ao criar um novo conjunto de dados.',
  },
  header: {
    'en-us': 'Navigation Menu',
    'ru-ru': 'Меню навигации',
    'es-es': 'Menú de navegación',
    'fr-fr': 'le menu de navigation',
    'uk-ua': 'Навігаційне меню',
    'de-ch': 'Navigationsmenü',
    'pt-br': 'Menu de navegação',
  },
  application: {
    'en-us': 'Application',
    'ru-ru': 'Приложение',
    'es-es': 'Solicitud',
    'fr-fr': 'Application',
    'uk-ua': 'застосування',
    'de-ch': 'Anwendung',
    'pt-br': 'Aplicativo',
  },
  allowDismissingErrors: {
    'en-us': 'Allow dismissing error messages',
    'ru-ru': 'Разрешить отклонять сообщения об ошибках',
    'es-es': 'Permitir descartar mensajes de error',
    'fr-fr': "Autoriser le rejet des messages d'erreur",
    'uk-ua': 'Дозволити закривати повідомлення про помилки',
    'de-ch': 'Erlaube das Verwerfen von Fehlermeldungen',
    'pt-br': 'Permitir descartar mensagens de erro',
  },
  updatePageTitle: {
    'en-us': 'Update page title',
    'ru-ru': 'Обновить заголовок страницы',
    'es-es': 'Actualizar el título de la página',
    'fr-fr': 'Mettre à jour le titre de la page',
    'uk-ua': 'Оновити назву сторінки',
    'de-ch': 'Seitentitel aktualisieren',
    'pt-br': 'Atualizar título da página',
  },
  updatePageTitleDescription: {
    'en-us':
      "Whether to update the title of the page to match dialog's header.",
    'ru-ru':
      'Обновлять ли заголовок страницы в соответствии с заголовком диалогового окна.',
    'es-es':
      'Si se debe actualizar el título de la página para que coincida con el encabezado del cuadro de diálogo.',
    'fr-fr':
      "S'il faut mettre à jour le titre de la page pour qu'il corresponde à l'en-tête de la boîte de dialogue.",
    'uk-ua':
      'Чи оновлювати назву сторінки відповідно до заголовка діалогового вікна.',
    'de-ch':
      'Titel der Seite so aktualisieren, dass er mit der Kopfzeile des Dialogs übereinstimmt.',
    'pt-br':
      'Se o título da página deve ser atualizado para corresponder ao cabeçalho da caixa de diálogo.',
  },
  updatePageTitleFormDescription: {
    'en-us': 'Whether to update the title of the page to match current record.',
    'ru-ru':
      'Следует ли обновить заголовок страницы в соответствии с текущей записью.',
    'es-es':
      'Si desea actualizar el título de la página para que coincida con el registro actual.',
    'fr-fr':
      "S'il faut mettre à jour le titre de la page pour qu'il corresponde à l'enregistrement actuel.",
    'uk-ua': 'Чи оновлювати назву сторінки відповідно до поточного запису.',
    'de-ch':
      'Titel der Seite aktualisieren, damit er mit dem aktuellen Datensatz übereinstimmt.',
    'pt-br':
      'Se o título da página deve ser atualizado para corresponder ao registro atual.',
  },
  queryComboBox: {
    'en-us': 'Query Combo Box',
    'ru-ru': 'Поле со списком запросов',
    'es-es': 'Cuadro combinado de consulta',
    'uk-ua': 'Поле зі списком запитів',
    'de-ch': 'Abfrage-Kombinationsfeld',
    'fr-fr': 'Zone de liste déroulante de requête',
    'pt-br': 'Caixa de combinação de consulta',
  },
  searchAlgorithm: {
    'en-us': 'Search Algorithm',
    'ru-ru': 'Алгоритм поиска',
    'es-es': 'Algoritmo de búsqueda',
    'fr-fr': 'Algorithme de recherche',
    'uk-ua': 'Алгоритм пошуку',
    'de-ch': 'Suchalgorithmus',
    'pt-br': 'Algoritmo de Busca',
  },
  treeSearchAlgorithm: {
    'en-us': 'Search Algorithm (for relationships with tree tables)',
    'ru-ru': 'Алгоритм поиска (для связей с древовидными таблицами)',
<<<<<<< HEAD
    'es-es': 'Algoritmo de búsqueda (para relaciones con tablas de árboles)',
=======
    'es-es': 'Algoritmo de búsqueda (para relaciones con tablas de árbol)',
>>>>>>> 74bbc7b3
    'fr-fr':
      'Algorithme de recherche (pour les relations avec les tables arborescentes)',
    'uk-ua': 'Алгоритм пошуку (для зв’язків із деревоподібними таблицями)',
    'de-ch': 'Suchalgorithmus (für Beziehungen mit Baumtabellen)',
    'pt-br': 'Algoritmo de busca (para relacionamentos com tabelas de árvore)',
  },
  startsWithInsensitive: {
    'en-us': 'Starts With (case-insensitive)',
    'ru-ru': 'Начинается с (без учета регистра)',
    'es-es': 'Comienza con (sin distinguir entre mayúsculas y minúsculas)',
    'fr-fr': 'Commence par (insensible à la casse)',
    'uk-ua': 'Починається з (без урахування регістру)',
    'de-ch': 'Beginnt mit (Groß-/Kleinschreibung wird nicht beachtet)',
    'pt-br': 'Começa com (sem distinção entre maiúsculas e minúsculas)',
  },
  startsWithDescription: {
    'en-us': 'Search for values that begin with a given query string.',
    'ru-ru': 'Поиск значений, начинающихся с заданной строки запроса.',
    'es-es':
      'Busque valores que comiencen con una cadena de consulta determinada.',
    'fr-fr':
      'Rechercher des valeurs commençant par une chaîne de requête donnée.',
    'uk-ua': 'Пошук значень, які починаються з заданого рядка запиту.',
    'de-ch':
      'Suchen Sie nach Werten, die mit einer bestimmten Abfragezeichenfolge beginnen.',
    'pt-br':
      'Pesquise valores que começam com uma determinada sequência de consulta.',
  },
  startsWithCaseSensitive: {
    'en-us': 'Starts With (case-sensitive)',
    'ru-ru': 'Начинается с (с учетом регистра)',
    'es-es': 'Comienza con (sensible a mayúsculas y minúsculas)',
    'fr-fr': 'Commence par (sensible à la casse)',
    'uk-ua': 'Починається з (з урахуванням регістру)',
    'de-ch': 'Beginnt mit (Groß-/Kleinschreibung beachten)',
    'pt-br': 'Começa com (diferencia maiúsculas de minúsculas)',
  },
  startsWithCaseSensitiveDescription: {
    'en-us': 'Search for values that begin with a given query string.',
    'ru-ru': 'Поиск значений, начинающихся с заданной строки запроса.',
    'es-es':
      'Busque valores que comiencen con una cadena de consulta determinada.',
    'fr-fr':
      'Recherchez les valeurs qui commencent par une chaîne de requête donnée.',
    'uk-ua': 'Пошук значень, які починаються з заданого рядка запиту.',
    'de-ch':
      'Suchen Sie nach Werten, die mit einer bestimmten Abfragezeichenfolge beginnen.',
    'pt-br':
      'Pesquise valores que começam com uma determinada sequência de consulta.',
  },
  containsInsensitive: {
    'en-us': 'Contains (case-insensitive)',
    'ru-ru': 'Содержит (без учета регистра)',
    'es-es': 'Contiene (sin distinguir entre mayúsculas y minúsculas)',
    'fr-fr': 'Contient (insensible à la casse)',
    'uk-ua': 'Містить (незалежно від регістру)',
    'de-ch': 'Enthält (Groß-/Kleinschreibung wird nicht beachtet)',
    'pt-br': 'Contém (sem distinção entre maiúsculas e minúsculas)',
  },
  containsCaseSensitive: {
    'en-us': 'Contains (case-sensitive)',
    'ru-ru': 'Содержит (с учетом регистра)',
    'es-es': 'Contiene (sensible a mayúsculas y minúsculas)',
    'fr-fr': 'Contient (sensible à la casse)',
    'uk-ua': 'Містить (з урахуванням регістру)',
    'de-ch': 'Enthält (Groß-/Kleinschreibung beachten)',
    'pt-br': 'Contém (diferencia maiúsculas de minúsculas)',
  },
  containsDescription: {
    'en-us':
      'Search for values that contain a given query string (case-insensitive).',
    'ru-ru':
      'Поиск значений, содержащих заданную строку запроса (без учета регистра).',
    'es-es':
      'Busque valores que contengan una cadena de consulta determinada (sin distinguir entre mayúsculas y minúsculas).',
    'uk-ua':
      'Пошук значень, які містять заданий рядок запиту (незалежно від регістру).',
    'de-ch':
      'Suchen Sie nach Werten, die eine bestimmte Abfragezeichenfolge enthalten (ohne Berücksichtigung der Groß-/Kleinschreibung).',
    'fr-fr':
      'Recherchez les valeurs contenant une chaîne de requête donnée (insensible à la casse).',
    'pt-br':
      'Pesquisar valores que contenham uma determinada sequência de consulta (sem distinção de maiúsculas e minúsculas).',
  },
  containsCaseSensitiveDescription: {
    'en-us':
      'Search for values that contain a given query string (case-sensitive).',
    'ru-ru':
      'Поиск значений, содержащих заданную строку запроса (с учетом регистра).',
    'es-es':
      'Busque valores que contengan una cadena de consulta determinada (distingue entre mayúsculas y minúsculas).',
    'fr-fr':
      'Recherchez les valeurs contenant une chaîne de requête donnée (sensible à la casse).',
    'uk-ua':
      'Пошук значень, які містять заданий рядок запиту (з урахуванням регістру).',
    'de-ch':
      'Suchen Sie nach Werten, die eine bestimmte Abfragezeichenfolge enthalten (Groß-/Kleinschreibung beachten).',
    'pt-br':
      'Pesquisar valores que contenham uma determinada sequência de consulta (diferencia maiúsculas de minúsculas).',
  },
  containsSecondDescription: {
    'en-us':
      'Can use _ to match any single character or % to match any number of characters.',
    'ru-ru':
      'Можно использовать _ для соответствия любому отдельному символу или % для соответствия любому количеству символов.',
    'es-es':
      'Puede utilizar _ para que coincida con cualquier carácter individual o % para que coincida con cualquier número de caracteres.',
    'fr-fr':
      "Peut utiliser _ pour correspondre à n'importe quel caractère ou % pour correspondre à n'importe quel nombre de caractères.",
    'uk-ua':
      'Можна використовувати _ для відповідності будь-якому одному символу або % для відповідності будь-якій кількості символів.',
    'de-ch':
      'Sie können _ verwenden, um ein beliebiges einzelnes Zeichen abzugleichen, oder %, um eine beliebige Anzahl von Zeichen abzugleichen.',
    'pt-br':
      'Pode usar _ para corresponder a qualquer caractere único ou % para corresponder a qualquer número de caracteres.',
  },
  highlightMatch: {
    'en-us': 'Highlight matched substring',
    'ru-ru': 'Выделить совпавшую подстроку',
    'es-es': 'Resaltar la subcadena coincidente',
    'fr-fr': 'Mettre en surbrillance la sous-chaîne correspondante',
    'uk-ua': 'Виділіть збіг підрядка',
    'de-ch': 'Markieren Sie übereinstimmende Teilzeichenfolgen',
    'pt-br': 'Destacar substring correspondente',
  },
  languageDescription: {
    'en-us': 'Determines field captions, usage notes and table captions.',
    'ru-ru':
      'Определяет заголовки полей, примечания по использованию и заголовки таблиц.',
    'es-es': 'Determina títulos de campos, notas de uso y títulos de tablas.',
    'fr-fr':
      "Détermine les légendes des champs, les notes d'utilisation et les légendes des tableaux.",
    'uk-ua':
      'Визначає підписи полів, примітки щодо використання та підписи таблиць.',
    'de-ch':
      'Legt Feldbeschriftungen, Verwendungshinweise und Tabellenbeschriftungen fest.',
    'pt-br': 'Determina legendas de campo, notas de uso e legendas de tabela.',
  },
  showDialogIcon: {
    'en-us': 'Show icon in the header',
    'ru-ru': 'Показывать значок в заголовке',
    'es-es': 'Mostrar icono en el encabezado',
    'fr-fr': "Afficher l'icône dans l'en-tête",
    'uk-ua': 'Показати значок у заголовку',
    'de-ch': 'Symbol in der Kopfzeile anzeigen',
    'pt-br': 'Mostrar ícone no cabeçalho',
  },
  scaleInterface: {
    'en-us': 'Scale Interface',
    'ru-ru': 'Интерфейс масштабирования',
    'es-es': 'Interfaz de escala',
    'fr-fr': 'Interface de balance',
    'uk-ua': 'Інтерфейс масштабу',
    'de-ch': 'Waagenschnittstelle',
    'pt-br': 'Interface de escala',
  },
  scaleInterfaceDescription: {
    'en-us': 'Scale interface to match font size.',
    'ru-ru': 'Масштабируйте интерфейс в соответствии с размером шрифта.',
    'es-es': 'Escala la interfaz para que coincida con el tamaño de la fuente.',
    'fr-fr': "Adapter l'interface à la taille de la police.",
    'uk-ua': 'Масштабуйте інтерфейс відповідно до розміру шрифту.',
    'de-ch':
      'Skalieren Sie die Benutzeroberfläche, um sie an die Schriftgröße anzupassen.',
    'pt-br': 'Dimensione a interface para corresponder ao tamanho da fonte.',
  },
  displayAuthor: {
    'en-us': 'Show author in the tree',
    'ru-ru': 'Показать автора в дереве',
    'es-es': 'Mostrar autor en el árbol',
    'fr-fr': "Afficher l'auteur dans l'arbre",
    'uk-ua': 'Показати автора в дереві',
    'de-ch': 'Autor im Baum anzeigen',
    'pt-br': 'Mostrar autor',
  },
  welcomePage: {
    'en-us': 'Home Page',
    'ru-ru': 'Домашняя страница',
    'es-es': 'Página de inicio',
    'fr-fr': "Page d'accueil",
    'uk-ua': 'Домашня сторінка',
    'de-ch': 'Startseite',
    'pt-br': 'Página inicial',
  },
  content: {
    'en-us': 'Content',
    'ru-ru': 'Содержание',
    'es-es': 'Contenido',
    'fr-fr': 'Contenu',
    'uk-ua': 'Зміст',
    'de-ch': 'Inhalt',
    'pt-br': 'Contente',
  },
  defaultImage: {
    'en-us': 'Specify Logo',
    'ru-ru': 'Укажите логотип',
    'es-es': 'Especificar logotipo',
    'fr-fr': 'Spécifier le logo',
    'uk-ua': 'Вкажіть логотип',
    'de-ch': 'Logo angeben',
    'pt-br': 'Especificar logotipo',
  },
  customImage: {
    'en-us': 'Custom Image',
    'ru-ru': 'Пользовательское изображение',
    'es-es': 'Imagen personalizada',
    'fr-fr': 'Image personnalisée',
    'uk-ua': 'Спеціальне зображення',
    'de-ch': 'Benutzerdefiniertes Bild',
    'pt-br': 'Imagem personalizada',
  },
  embeddedWebpage: {
    'en-us': 'Embedded web page',
    'ru-ru': 'Встроенная веб-страница',
    'es-es': 'Página web incrustada',
    'fr-fr': 'Page Web intégrée',
    'uk-ua': 'Вбудована веб-сторінка',
    'de-ch': 'Eingebettete Webseite',
    'pt-br': 'Página da web incorporada',
  },
  embeddedWebpageDescription: {
    'en-us': 'A URL to a page that would be embedded on the home page:',
    'ru-ru': 'URL-адрес страницы, которая будет встроена в домашнюю страницу:',
    'es-es': 'Una URL a una página que se integrará en la página de inicio:',
    'fr-fr': "Une URL vers une page qui serait intégrée à la page d'accueil :",
    'uk-ua': 'URL-адреса сторінки, яка буде вбудована на домашній сторінці:',
    'de-ch':
      'Eine URL zu einer Seite, die auf der Startseite eingebettet werden soll:',
    'pt-br': 'Um URL para uma página que seria incorporada na página inicial:',
  },
  behavior: {
    'en-us': 'Behavior',
    'ru-ru': 'Поведение',
    'es-es': 'Comportamiento',
    'fr-fr': 'Comportement',
    'uk-ua': 'Поведінка',
    'de-ch': 'Verhalten',
    'pt-br': 'Comportamento',
  },
  noRestrictionsMode: {
    'en-us': 'No restrictions mode',
    'ru-ru': 'Режим без ограничений',
    'es-es': 'Modo sin restricciones',
    'fr-fr': 'Mode sans restriction',
    'uk-ua': 'Режим без обмежень',
    'de-ch': 'Modus „Keine Einschränkungen“',
    'pt-br': 'Modo sem restrições',
  },
  noRestrictionsModeWbDescription: {
    'en-us': 'Allows uploading data to any field in any table.',
    'ru-ru': 'Позволяет загружать данные в любое поле любой таблицы.',
    'es-es': 'Permite cargar datos a cualquier campo de cualquier tabla.',
    'fr-fr':
      "Permet de télécharger des données dans n'importe quel champ de n'importe quelle table.",
    'uk-ua': 'Дозволяє завантажувати дані в будь-яке поле будь-якої таблиці.',
    'de-ch':
      'Ermöglicht das Hochladen von Daten in jedes Feld einer beliebigen Tabelle.',
    'pt-br': 'Permite carregar dados em qualquer campo de qualquer tabela.',
  },
  noRestrictionsModeQueryDescription: {
    'en-us': 'Allows querying data from any field in any table.',
    'ru-ru': 'Позволяет запрашивать данные из любого поля любой таблицы.',
    'es-es': 'Permite consultar datos de cualquier campo de cualquier tabla.',
    'fr-fr':
      "Permet d'interroger les données de n'importe quel champ de n'importe quelle table.",
    'uk-ua': 'Дозволяє запитувати дані з будь-якого поля будь-якої таблиці.',
    'de-ch':
      'Ermöglicht das Abfragen von Daten aus jedem Feld in jeder Tabelle.',
    'pt-br': 'Permite consultar dados de qualquer campo em qualquer tabela.',
  },
  noRestrictionsModeWarning: {
    'en-us':
      'WARNING: enabling this may lead to data loss or database corruption. Please make sure you know what you are doing.',
    'ru-ru':
      'ВНИМАНИЕ: включение этой функции может привести к потере данных или повреждению базы данных. Убедитесь, что вы понимаете, что делаете.',
    'es-es':
      'ADVERTENCIA: Habilitar esta opción podría provocar la pérdida de datos o la corrupción de la base de datos. Asegúrese de saber lo que está haciendo.',
    'uk-ua':
      'ПОПЕРЕДЖЕННЯ: увімкнення цієї функції може призвести до втрати даних або пошкодження бази даних. Переконайтеся, що ви знаєте, що робите.',
    'de-ch':
      'WARNUNG: Das Aktivieren dieser Option kann zu Datenverlust oder Datenbankbeschädigung führen. Bitte stellen Sie sicher, dass Sie wissen, was Sie tun.',
    'fr-fr':
      "AVERTISSEMENT : l'activation de cette option peut entraîner une perte de données ou une corruption de la base de données. Veuillez vous assurer que vous savez ce que vous faites.",
    'pt-br':
      'AVISO: habilitar esta opção pode levar à perda de dados ou à corrupção do banco de dados. Certifique-se de saber o que está fazendo.',
  },
  adminsOnlyPreference: {
    'en-us': "You don't have permission to change this option",
    'ru-ru': 'У вас нет разрешения на изменение этой опции.',
    'es-es': 'No tienes permiso para cambiar esta opción',
    'fr-fr': "Vous n'êtes pas autorisé à modifier cette option",
    'uk-ua': 'Ви не маєте дозволу змінювати цей параметр',
    'de-ch': 'Sie haben keine Berechtigung, diese Option zu ändern',
    'pt-br': 'Você não tem permissão para alterar esta opção',
  },
  stickyScrolling: {
    'en-us': 'Sticky scroll bar',
    'ru-ru': 'Липкая полоса прокрутки',
    'es-es': 'Barra de desplazamiento fija',
    'fr-fr': 'Barre de défilement collante',
    'uk-ua': 'Липка смуга прокрутки',
    'de-ch': 'Klebrige Bildlaufleiste',
    'pt-br': 'Barra de rolagem fixa',
  },
  foreground: {
    'en-us': 'Foreground',
    'ru-ru': 'Передний план',
    'es-es': 'Primer plano',
    'fr-fr': 'Premier plan',
    'uk-ua': 'Передній план',
    'de-ch': 'Vordergrund',
    'pt-br': 'Primeiro plano',
  },
  background: {
    'en-us': 'Background',
    'ru-ru': 'Фон',
    'es-es': 'Fondo',
    'fr-fr': 'Arrière-plan',
    'uk-ua': 'Фон',
    'de-ch': 'Hintergrund',
    'pt-br': 'Fundo',
  },
  sidebarTheme: {
    'en-us': 'Sidebar theme',
    'de-ch': 'Seitenleistenthema',
    'es-es': 'Tema de la barra lateral',
    'fr-fr': 'Thème de la barre latérale',
    'ru-ru': 'Тема боковой панели',
    'uk-ua': 'Тема бічної панелі',
    'pt-br': 'Tema da barra lateral',
  },
  darkForeground: {
    'en-us': 'Foreground (dark theme)',
    'ru-ru': 'Передний план (тёмная тема)',
    'es-es': 'Primer plano (tema oscuro)',
    'fr-fr': 'Premier plan (thème sombre)',
    'uk-ua': 'Передній план (темна тема)',
    'de-ch': 'Vordergrund (dunkles Design)',
    'pt-br': 'Primeiro plano (tema escuro)',
  },
  darkBackground: {
    'en-us': 'Background (dark theme)',
    'ru-ru': 'Фон (тёмная тема)',
    'es-es': 'Fondo (tema oscuro)',
    'fr-fr': 'Arrière-plan (thème sombre)',
    'uk-ua': 'Фон (темна тема)',
    'de-ch': 'Hintergrund (dunkles Design)',
    'pt-br': 'Plano de fundo (tema escuro)',
  },
  accentColor1: {
    'en-us': 'Accent color 1',
    'ru-ru': 'Акцентный цвет 1',
    'es-es': 'Color de acento 1',
    'fr-fr': "Couleur d'accent 1",
    'uk-ua': 'Акцентний колір 1',
    'de-ch': 'Akzentfarbe 1',
    'pt-br': 'Cor de destaque 1',
  },
  accentColor2: {
    'en-us': 'Accent color 2',
    'ru-ru': 'Акцентный цвет 2',
    'es-es': 'Color de acento 2',
    'fr-fr': "Couleur d'accent 2",
    'uk-ua': 'Акцентний колір 2',
    'de-ch': 'Akzentfarbe 2',
    'pt-br': 'Cor de destaque 2',
  },
  accentColor3: {
    'en-us': 'Accent color 3',
    'ru-ru': 'Акцентный цвет 3',
    'es-es': 'Color de acento 3',
    'fr-fr': "Couleur d'accent 3",
    'uk-ua': 'Акцентний колір 3',
    'de-ch': 'Akzentfarbe 3',
    'pt-br': 'Cor de destaque 3',
  },
  accentColor4: {
    'en-us': 'Accent color 4',
    'ru-ru': 'Акцентный цвет 4',
    'es-es': 'Color de acento 4',
    'fr-fr': "Couleur d'accent 4",
    'uk-ua': 'Акцентний колір 4',
    'de-ch': 'Akzentfarbe 4',
    'pt-br': 'Cor de destaque 4',
  },
  accentColor5: {
    'en-us': 'Accent color 5',
    'ru-ru': 'Акцентный цвет 5',
    'es-es': 'Color de acento 5',
    'fr-fr': "Couleur d'accent 5",
    'uk-ua': 'Акцентний колір 5',
    'de-ch': 'Akzentfarbe 5',
    'pt-br': 'Cor de destaque 5',
  },
  spreadsheet: {
    'en-us': 'Spreadsheet',
    'ru-ru': 'Электронная таблица',
    'es-es': 'Hoja de cálculo',
    'fr-fr': 'Tableur',
    'uk-ua': 'Електронна таблиця',
    'de-ch': 'Kalkulationstabelle',
    'pt-br': 'Planilha',
  },
  minSpareRows: {
    'en-us': 'Number of blank rows at the end',
    'ru-ru': 'Количество пустых строк в конце',
    'es-es': 'Número de filas en blanco al final',
    'fr-fr': 'Nombre de lignes vides à la fin',
    'uk-ua': 'Кількість порожніх рядків у кінці',
    'de-ch': 'Anzahl der leeren Zeilen am Ende',
    'pt-br': 'Número de linhas em branco no final',
  },
  autoWrapCols: {
    'en-us': 'Navigate to the other side when reaching the edge column',
    'ru-ru': 'Достигнув крайней колонны, перейдите на другую сторону.',
    'es-es': 'Navegue hacia el otro lado al llegar a la columna del borde.',
    'fr-fr':
      'Naviguez de l’autre côté lorsque vous atteignez la colonne de bord',
    'uk-ua': 'Перейдіть на іншу сторону, коли досягнете краю колонки',
    'de-ch':
      'Navigieren Sie zur anderen Seite, wenn Sie die Randspalte erreichen',
    'pt-br': 'Navegue para o outro lado ao atingir a coluna da borda',
  },
  autoWrapRows: {
    'en-us': 'Navigate to the other side when reaching the edge row',
    'ru-ru': 'Достигнув крайнего ряда, перейдите на другую сторону.',
    'es-es': 'Navegue hacia el otro lado al llegar a la fila del borde.',
    'fr-fr':
      'Naviguez de l’autre côté lorsque vous atteignez la rangée de bord',
    'uk-ua': 'Перейдіть на іншу сторону, коли досягнете крайнього ряду',
    'de-ch':
      'Navigieren Sie zur anderen Seite, wenn Sie die Randreihe erreichen',
    'pt-br': 'Navegue para o outro lado ao atingir a fileira de bordas',
  },
  enterBeginsEditing: {
    'en-us': 'Enter key begins editing cell',
    'ru-ru': 'Клавиша Enter начинает редактирование ячейки.',
    'es-es': 'La tecla Enter inicia la edición de la celda',
    'fr-fr': 'La touche Entrée commence à modifier la cellule',
    'uk-ua': 'Клавіша Enter починає редагування клітинки',
    'de-ch': 'Mit der Eingabetaste beginnt die Bearbeitung der Zelle',
    'pt-br': 'A tecla Enter inicia a edição da célula',
  },
  tabMoveDirection: {
    'en-us': 'Direction of movement when <key>Tab</key> key is pressed',
    'ru-ru': 'Направление движения при нажатии клавиши <key>Tab</key>',
    'es-es':
      'Dirección de movimiento cuando se presiona la tecla <key>Tab</key>',
    'fr-fr':
      'Sens de déplacement lorsque la touche <key>Tabulation</key> est enfoncée',
    'uk-ua': 'Напрямок руху при натисканні клавіші <key>Tab</key>',
    'de-ch': 'Bewegungsrichtung beim Drücken der <key>Tab</key>-Taste',
    'pt-br': 'Direção do movimento quando a tecla <key>Tab</key> é pressionada',
  },
  tabMoveDirectionDescription: {
    'en-us':
      'You can move in the opposite direction by pressing <key>Shift</key>+<key>Tab</key>.',
    'ru-ru':
      'Вы можете двигаться в обратном направлении, нажав <key>Shift</key>+<key>Tab</key>.',
    'es-es':
      'Puedes moverte en la dirección opuesta presionando <key>Shift</key>+<key>Tab</key>.',
    'fr-fr':
      'Vous pouvez vous déplacer dans la direction opposée en appuyant sur <key>Shift</key>+<key>Tab</key>.',
    'uk-ua':
      'Ви можете рухатися в протилежному напрямку, натискаючи <key>Shift</key>+<key>Tab</key>.',
    'de-ch':
      'Sie können sich in die entgegengesetzte Richtung bewegen, indem Sie <key>Umschalt</key>+<key>Tab</key> drücken.',
    'pt-br':
      'Você pode mover na direção oposta pressionando <key>Shift</key>+<key>Tab</key>.',
  },
  column: {
    'en-us': 'Column',
    'ru-ru': 'Столбец',
    'es-es': 'Columna',
    'fr-fr': 'Colonne',
    'uk-ua': 'Колонка',
    'de-ch': 'Spalte',
    'pt-br': 'Coluna',
  },
  row: {
    'en-us': 'Row',
    'ru-ru': 'Ряд',
    'es-es': 'Fila',
    'fr-fr': 'Rangée',
    'uk-ua': 'рядок',
    'de-ch': 'Reihe',
    'pt-br': 'Linha',
  },
  enterMoveDirection: {
    'en-us': 'Direction of movement when <key>Enter</key> key is pressed',
    'ru-ru': 'Направление движения при нажатии клавиши <key>Enter</key>',
    'es-es':
      'Dirección de movimiento cuando se presiona la tecla <key>Enter</key>',
    'uk-ua': 'Напрямок руху, коли натиснуто клавішу <key>Enter</key>',
    'de-ch': 'Bewegungsrichtung beim Drücken der Taste <key>Enter</key>',
    'fr-fr':
      'Direction du mouvement lorsque la touche <key>Entrer</key> est enfoncée',
    'pt-br':
      'Direção do movimento quando a tecla <key>Enter</key> é pressionada',
  },
  enterMoveDirectionDescription: {
    'en-us':
      'You can move in the opposite direction by pressing <key>Shift</key>+<key>Enter</key>.',
    'ru-ru':
      'Вы можете двигаться в противоположном направлении, нажав <key>Shift</key>+<key>Enter</key>.',
    'es-es':
      'Puedes moverte en la dirección opuesta presionando <key>Shift</key>+<key>Enter</key>.',
    'fr-fr': 'Synonyme couleur.',
    'uk-ua':
      'Ви можете рухатися у протилежному напрямку, натискаючи <key>Shift</key>+<key>Enter</key>.',
    'de-ch':
      'Sie können sich in die entgegengesetzte Richtung bewegen, indem Sie <key>Umschalt</key>+<key>Eingabe</key> drücken.',
    'pt-br':
      'Você pode mover na direção oposta pressionando <key>Shift</key>+<key>Enter</key>.',
  },
  filterPickLists: {
    'en-us': 'Filter pick list items',
    'ru-ru': 'Фильтрация элементов списка выбора',
    'es-es': 'Filtrar elementos de la lista de selección',
    'fr-fr': 'Filtrer les éléments de la liste de sélection',
    'uk-ua': 'Фільтр вибору елементів списку',
    'de-ch': 'Auswahllistenelemente filtern',
    'pt-br': 'Filtrar itens da lista de seleção',
  },
  exportFileDelimiter: {
    'en-us': 'Export file delimiter',
    'ru-ru': 'Разделитель файлов экспорта',
    'es-es': 'Delimitador de archivo de exportación',
    'fr-fr': "Délimiteur de fichier d'exportation",
    'uk-ua': 'Роздільник файлу експорту',
    'de-ch': 'Dateitrennzeichen exportieren',
    'pt-br': 'Delimitador de arquivo de exportação',
  },
  exportCsvUtf8Bom: {
    'en-us': 'Add UTF-8 BOM to CSV file exports',
    'ru-ru': 'Добавить UTF-8 BOM в экспорт CSV-файла',
    'es-es': 'Agregar BOM UTF-8 a las exportaciones de archivos CSV',
    'fr-fr': 'Ajouter UTF-8 BOM aux exportations de fichiers CSV',
    'uk-ua': 'Додайте специфікацію UTF-8 до експорту файлу CSVу',
    'de-ch': 'UTF-8 BOM zum CSV-Dateiexport hinzufügen',
    'pt-br': 'Adicionar UTF-8 BOM às exportações de arquivos CSV',
  },
  exportCsvUtf8BomDescription: {
    'en-us':
      'Adds a BOM (Byte Order Mark) to exported CSV files to ensure that the file is correctly recognized and displayed by various programs (Excel, OpenRefine, etc.), preventing issues with special characters and formatting.',
    'ru-ru': 'Корректное отображение экспортированных CSV-файлов в Excel.',
    'es-es':
      'Agrega una BOM (marca de orden de bytes) a los archivos CSV exportados para garantizar que el archivo sea reconocido y mostrado correctamente por varios programas (Excel, OpenRefine, etc.), evitando problemas con caracteres especiales y formato.',
    'fr-fr':
      "Permet aux exportations de fichiers CSV de s'afficher correctement dans Excel.",
    'uk-ua': 'Змушує експорт файлів CSV правильно відображатися в Excel.',
    'de-ch':
      'Sorgt dafür, dass CSV-Dateiexporte in Excel korrekt angezeigt werden.',
    'pt-br':
      'Adiciona uma BOM (Byte Order Mark) aos arquivos CSV exportados para garantir que o arquivo seja reconhecido e exibido corretamente por vários programas (Excel, OpenRefine, etc.), evitando problemas com caracteres especiais e formatação.',
  },
  caseSensitive: {
    'en-us': 'Case-sensitive',
    'ru-ru': 'С учетом регистра',
    'es-es': 'Distingue mayúsculas y minúsculas',
    'fr-fr': 'Sensible aux majuscules et minuscules',
    'uk-ua': 'Чутливий до регістру',
    'de-ch': 'Groß- und Kleinschreibung beachten',
    'pt-br': 'Maiúsculas e minúsculas',
  },
  caseInsensitive: {
    'en-us': 'Case-insensitive',
    'ru-ru': 'Без учета регистра',
    'es-es': 'No distingue entre mayúsculas y minúsculas',
    'fr-fr': 'Insensible à la casse',
    'uk-ua': 'Регістр не враховується',
    'de-ch': 'Groß- und Kleinschreibung wird nicht berücksichtigt',
    'pt-br': 'Não diferencia maiúsculas de minúsculas',
  },
  showNoReadTables: {
    'en-us': 'Show tables without "Read" access',
    'ru-ru': 'Показывать таблицы без доступа «Чтение»',
    'es-es': 'Mostrar tablas sin acceso de "Lectura"',
    'fr-fr': 'Afficher les tableaux sans accès "Lecture"',
    'uk-ua': 'Показувати таблиці без доступу «Читання»',
    'de-ch': 'Tabellen ohne Lesezugriff anzeigen',
    'pt-br': 'Mostrar tabelas sem acesso de "Leitura"',
  },
  showNoAccessTables: {
    'en-us': 'Show tables without "Create" access',
    'ru-ru': 'Показывать таблицы без права «Создать»',
    'es-es': 'Mostrar tablas sin acceso "Crear"',
    'fr-fr': 'Afficher les tableaux sans accès "Créer"',
    'uk-ua': 'Показувати таблиці без доступу «Створити»',
    'de-ch': 'Tabellen ohne „Erstellen“-Zugriff anzeigen',
    'pt-br': 'Mostrar tabelas sem acesso "Criar"',
  },
  textAreaAutoGrow: {
    'en-us': 'Text boxes grow automatically',
    'ru-ru': 'Текстовые поля увеличиваются автоматически',
    'es-es': 'Los cuadros de texto crecen automáticamente',
    'fr-fr': "Les zones de texte s'agrandissent automatiquement",
    'uk-ua': 'Текстові поля збільшуються автоматично',
    'de-ch': 'Textfelder werden automatisch vergrößert',
    'pt-br': 'As caixas de texto crescem automaticamente',
  },
  clearQueryFilters: {
    'en-us': 'Reset query filters',
    'ru-ru': 'Сбросить фильтры запроса',
    'es-es': 'Restablecer filtros de consulta',
    'fr-fr': 'Réinitialiser les filtres de requête',
    'uk-ua': 'Скинути фільтри запитів',
    'de-ch': 'Abfragefilter zurücksetzen',
    'pt-br': 'Redefinir filtros de consulta',
  },
  clearQueryFiltersDescription: {
    'en-us': 'Clears all query filters when running a Report from a Form.',
    'de-ch':
      'Löscht alle Abfragefilter, wenn ein Bericht aus einem Formular ausgeführt wird.',
    'es-es':
      'Borra todos los filtros de consulta al ejecutar un informe desde un formulario.',
    'fr-fr':
      "Efface tous les filtres de requête lors de l'exécution d'un rapport à partir d'un formulaire.",
    'ru-ru': 'Очищает все фильтры запроса при запуске отчета из формы.',
    'uk-ua': 'Очищає всі фільтри запитів під час запуску звіту з форми.',
    'pt-br':
      'Limpa todos os filtros de consulta ao executar um relatório de um formulário.',
  },
  queryParamtersFromForm: {
    'en-us': 'Show query filters when running a Report from a Form',
    'de-ch':
      'Abfragefilter anzeigen, wenn ein Bericht aus einem Formular ausgeführt wird',
    'es-es':
      'Mostrar filtros de consulta al ejecutar un informe desde un formulario',
    'fr-fr':
      "Afficher les filtres de requête lors de l'exécution d'un rapport à partir d'un formulaire",
    'ru-ru': 'Показывать фильтры запроса при запуске отчета из формы',
    'uk-ua': 'Показувати фільтри запитів під час запуску звіту з форми',
    'pt-br':
      'Mostrar filtros de consulta ao executar um relatório de um formulário',
  },
  autoGrowAutoComplete: {
    'en-us': 'Allow autocomplete to grow as wide as need',
    'ru-ru':
      'Разрешить автозаполнению расширяться настолько, насколько это необходимо',
    'es-es': 'Permitir que el autocompletado crezca tanto como sea necesario',
    'fr-fr':
      'Sens de déplacement lorsque la touche [X27X]Tabulation[X35X] est enfoncée',
    'uk-ua':
      'Дозволити автозаповнення розширюватися настільки, наскільки потрібно',
    'de-ch':
      'Erlauben Sie der Autovervollständigung, so weit wie nötig zu wachsen',
    'pt-br':
      'Permitir que o preenchimento automático cresça o quanto for necessário',
  },
  tableNameInTitle: {
    'en-us': 'Include table name in the browser page title',
    'ru-ru': 'Включить имя таблицы в заголовок страницы браузера',
    'es-es':
      'Incluir el nombre de la tabla en el título de la página del navegador',
    'fr-fr':
      'Inclure le nom de la table dans le titre de la page du navigateur',
    'uk-ua': 'Включіть назву таблиці в заголовок сторінки браузера',
    'de-ch': 'Tabellennamen in den Seitentitel des Browsers aufnehmen',
    'pt-br': 'Incluir nome da tabela no título da página do navegador',
  },
  focusFirstField: {
    'en-us': 'Focus first field',
    'de-ch': 'Fokus erstes Feld',
    'es-es': 'Enfoque el primer campo',
    'fr-fr': 'Concentrez-vous sur le premier champ',
    'ru-ru': 'Фокус первого поля',
    'uk-ua': 'Перейти до першого поля',
    'pt-br': 'Foco primeiro campo',
  },
  doubleClickZoom: {
    'en-us': 'Double click to zoom',
    'ru-ru': 'Дважды щелкните, чтобы увеличить',
    'es-es': 'Haga doble clic para ampliar',
    'fr-fr': 'Double-cliquez pour zoomer',
    'uk-ua': 'Двічі клацніть, щоб збільшити',
    'de-ch': 'Zum Vergrößern doppelklicken',
    'pt-br': 'Clique duas vezes para ampliar',
  },
  closePopupOnClick: {
    'en-us': 'Close pop-up on outside click',
    'ru-ru': 'Закрытие всплывающего окна при внешнем щелчке',
    'es-es': 'Cerrar ventana emergente al hacer clic desde fuera',
    'fr-fr': "Fermer la pop-up lors d'un clic extérieur",
    'uk-ua': 'Закрити спливаюче вікно при зовнішньому клацанні',
    'de-ch': 'Popup bei externem Klick schließen',
    'pt-br': 'Fechar pop-up ao clicar fora',
  },
  animateTransitions: {
    'en-us': 'Animate transitions',
    'ru-ru': 'Анимированные переходы',
    'es-es': 'Animar transiciones',
    'fr-fr': 'Animer les transitions',
    'uk-ua': 'Анімація переходів',
    'de-ch': 'Übergänge animieren',
    'pt-br': 'Transições animadas',
  },
  panInertia: {
    'en-us': 'Pan inertia',
    'ru-ru': 'Инерция пан',
    'es-es': 'Inercia de la sartén',
    'fr-fr': 'Inertie du bac',
    'uk-ua': 'Інерція панорами',
    'de-ch': 'Schwenkträgheit',
    'pt-br': 'Inércia da panela',
  },
  mouseDrags: {
    'en-us': 'Mouse drags',
    'ru-ru': 'Перетаскивание мышью',
    'es-es': 'El ratón arrastra',
    'uk-ua': 'Виділіть відповідний підрядок',
    'de-ch': 'Maus zieht',
    'fr-fr': 'Mettre en surbrillance la sous-chaîne correspondante',
    'pt-br': 'Arrastos do mouse',
  },
  scrollWheelZoom: {
    'en-us': 'Scroll wheel zoom',
    'ru-ru': 'Масштабирование с помощью колеса прокрутки',
    'es-es': 'Zoom con rueda de desplazamiento',
    'fr-fr': 'Zoom avec la molette de défilement',
    'uk-ua': 'Масштаб колеса прокрутки',
    'de-ch': 'Scrollrad-Zoom',
    'pt-br': 'Zoom da roda de rolagem',
  },
  flexibleColumnWidth: {
    'en-us': 'Flexible column width',
    'ru-ru': 'Гибкая ширина столбца',
    'es-es': 'Ancho de columna flexible',
    'fr-fr': 'Largeur de colonne flexible',
    'uk-ua': 'Гнучка ширина колонки',
    'de-ch': 'Flexible Spaltenbreite',
    'pt-br': 'Largura de coluna flexível',
  },
  flexibleSubGridColumnWidth: {
    'en-us': 'Flexible subview grid column width',
    'ru-ru': 'Гибкая ширина столбца сетки подпредставлений',
    'es-es': 'Ancho de columna de cuadrícula de subvista flexible',
    'fr-fr': 'Largeur de colonne de grille de sous-vue flexible',
    'uk-ua': 'Гнучка ширина стовпця сітки вкладеного перегляду',
    'de-ch': 'Flexible Rasterspaltenbreite der Unteransicht',
    'pt-br': 'Largura flexível da coluna da grade de subvisualização',
  },
  closeOnEsc: {
    'en-us': 'Close on <key>ESC</key> key press',
    'ru-ru': 'Закрыть нажатием клавиши <key>ESC</key>',
    'es-es': 'Cerrar al presionar la tecla <key>ESC</key>',
    'fr-fr': 'Icône et nom de la table',
    'uk-ua': 'Закриття натисканням клавіші <key>ESC</key>',
    'de-ch': 'Schließen durch Drücken der Taste <key>ESC</key>',
    'pt-br': 'Fechar ao pressionar a tecla <key>ESC</key>',
  },
  closeOnOutsideClick: {
    'en-us': 'Close on outside click',
    'ru-ru': 'Закрытие по внешнему щелчку',
    'es-es': 'Cerrar al hacer clic desde fuera',
    'fr-fr': 'Fermer sur clic extérieur',
    'uk-ua': 'Закрийте зовнішнім клацанням',
    'de-ch': 'Schließen durch Klicken von außen',
    'pt-br': 'Fechar com clique externo',
  },
  specifyNetworkBadge: {
    'en-us': 'Specify Network Badge',
    'ru-ru': 'Укажите сетевой значок',
    'es-es': 'Especificar la insignia de red',
    'fr-fr': 'Spécifier le badge réseau',
    'uk-ua': 'Укажіть значок мережі',
    'de-ch': 'Netzwerk-Badge angeben',
    'pt-br': 'Especificar emblema de rede',
  },
  useAccessibleFullDatePicker: {
    'en-us': 'Use accessible full date picker',
    'ru-ru': 'Используйте доступный полный выбор даты',
    'es-es': 'Utilice el selector de fecha completo y accesible',
    'fr-fr': 'Utiliser un sélecteur de date complet accessible',
    'uk-ua': 'Використовуйте доступний повний засіб вибору дати',
    'de-ch': 'Verwenden Sie eine barrierefreie Datumsauswahl',
    'pt-br': 'Use o seletor de data completo acessível',
  },
  useAccessibleMonthPicker: {
    'en-us': 'Use accessible month picker',
    'ru-ru': 'Используйте доступный выбор месяца',
    'es-es': 'Utilice el selector de meses accesible',
    'fr-fr': 'Utiliser le sélecteur de mois accessible',
    'uk-ua': 'Використовуйте доступний засіб вибору місяця',
    'de-ch': 'Verwenden Sie die barrierefreie Monatsauswahl',
    'pt-br': 'Use o seletor de meses acessível',
  },
  rightAlignNumberFields: {
    'en-us': 'Right-Justify numeric fields',
    'ru-ru': 'Выравнивание числовых полей по правому краю',
    'es-es': 'Justificar a la derecha los campos numéricos',
    'fr-fr': 'Justifier à droite les champs numériques',
    'uk-ua': 'Вирівнювання по правому краю числових полів',
    'de-ch': 'Rechtsbündige Ausrichtung numerischer Felder',
    'pt-br': 'Justificar à direita campos numéricos',
  },
  roundedCorners: {
    'en-us': 'Rounded corners',
    'ru-ru': 'Закругленные углы',
    'es-es': 'esquinas redondeadas',
    'fr-fr': 'Coins arrondis',
    'uk-ua': 'Заокруглені кути',
    'de-ch': 'Abgerundete Ecken',
    'pt-br': 'Cantos arredondados',
  },
  showSubviewBorders: {
    'en-us': 'Show borders around subviews',
    'de-ch': 'Rahmen um Unteransichten anzeigen',
    'es-es': 'Mostrar bordes alrededor de las subvistas',
    'fr-fr': 'Afficher les bordures autour des sous-vues',
    'pt-br': 'Mostrar bordas ao redor das subvisualizações',
    'ru-ru': 'Показывать границы вокруг подпредставлений',
    'uk-ua': 'Показати межі навколо підвидів',
  },
  limitMaxFieldWidth: {
    'en-us': 'Limit max field width',
    'ru-ru': 'Ограничить максимальную ширину поля',
    'es-es': 'Limitar el ancho máximo del campo',
    'fr-fr': 'Limiter la largeur maximale du champ',
    'uk-ua': 'Обмеження максимальної ширини поля',
    'de-ch': 'Maximale Feldbreite begrenzen',
    'pt-br': 'Limite a largura máxima do campo',
  },
  condenseQueryResults: {
    'en-us': 'Condense query results',
    'ru-ru': 'Сжать результаты запроса',
    'es-es': 'Condensar los resultados de la consulta',
    'fr-fr': 'Condenser les résultats de la requête',
    'uk-ua': 'Згорнути результати запиту',
    'de-ch': 'Abfrageergebnisse verdichten',
    'pt-br': 'Condensar resultados da consulta',
  },
  blurContentBehindDialog: {
    'en-us': 'Blur content behind the dialog',
    'ru-ru': 'Размытие содержимого за диалогом',
    'es-es': 'Desenfocar el contenido detrás del diálogo',
    'fr-fr': 'Flou le contenu derrière la boîte de dialogue',
    'uk-ua': 'Розмити вміст за діалоговим вікном',
    'de-ch': 'Inhalte hinter dem Dialog verwischen',
    'pt-br': 'Desfocar o conteúdo atrás do diálogo',
  },
  collectionSortOrderDescription: {
    'en-us': 'This determines the visual order of collections.',
    'ru-ru': 'Это определяет визуальный порядок коллекций.',
    'es-es': 'Esto determina el orden visual de las colecciones.',
    'fr-fr': "Ceci détermine l'ordre visuel des collections.",
    'uk-ua': 'Це визначає візуальний порядок колекцій.',
    'de-ch': 'Dies bestimmt die visuelle Reihenfolge der Sammlungen.',
    'pt-br': 'Isso determina a ordem visual das coleções.',
  },
  recordSetRecordToOpen: {
    'en-us': 'Record to open by default',
    'ru-ru': 'Запись для открытия по умолчанию',
    'es-es': 'Registro para abrir por defecto',
    'fr-fr': 'Enregistrement à ouvrir par défaut',
    'uk-ua': 'Запис відкривається за умовчанням',
    'de-ch': 'Standardmäßig zu öffnender Datensatz',
    'pt-br': 'Gravar para abrir por padrão',
  },
  altClickToSupressNewTab: {
    'en-us':
      '<key>{altKeyName:string}</key>+<key>Click</key> to suppress new tab',
    'ru-ru':
      '<key>{altKeyName:string}</key>+<key>Нажмите </key>, чтобы скрыть новую вкладку',
    'es-es':
      '<key>{altKeyName:string}</key>+<key>Haga clic en </key> para suprimir la nueva pestaña',
    'fr-fr':
      '<key>{altKeyName:string}</key>+<key>Cliquez sur</key> pour supprimer le nouvel onglet',
    'uk-ua':
      '<key>{altKeyName:string}</key>+<key>Натисніть </key>, щоб закрити нову вкладку',
    'de-ch':
      '<key>{altKeyName:string}</key>+<key>Klicken Sie auf</key>, um neue Registerkarten zu unterdrücken',
    'pt-br':
      '<key>{altKeyName:string}</key>+<key>Clique em</key> para suprimir a nova guia',
  },
  altClickToSupressNewTabDescription: {
    'en-us':
      '<key>{altKeyName:string}</key>+<key>Click</key> a link that usually opens in a new tab to open it in the current tab.',
    'ru-ru':
      '<key>{altKeyName:string}</key>+<key>Нажмите</key> на ссылку, которая обычно открывается в новой вкладке, чтобы открыть ее в текущей вкладке.',
    'es-es':
      '<key>{altKeyName:string}</key>+<key>Haga clic</key> en un enlace que normalmente se abre en una nueva pestaña para abrirlo en la pestaña actual.',
    'fr-fr': 'Utiliser le sélecteur de mois accessible.',
    'uk-ua':
      '<key>{altKeyName:string}</key>+<key>Натисніть</key> посилання, яке зазвичай відкривається в новій вкладці, щоб відкрити його в поточній вкладці.',
    'de-ch':
      '<key>{altKeyName:string}</key>+<key>Klicken Sie auf</key> einen Link, der normalerweise in einem neuen Tab geöffnet wird, um ihn im aktuellen Tab zu öffnen.',
    'pt-br':
      '<key>{altKeyName:string}</key>+<key>Clique</key> em um link que geralmente abre em uma nova aba para abri-lo na aba atual.',
  },
  makeFormDialogsModal: {
    'en-us': 'Make form dialogs gray out the background',
    'ru-ru': 'Сделать фон диалоговых окон серым',
    'es-es':
      'Hacer que los cuadros de diálogo del formulario tengan el fondo en gris',
    'fr-fr':
      "Rendre les boîtes de dialogue de formulaire grisées sur l'arrière-plan",
    'uk-ua': 'Зробіть діалогові вікна форми сірими фоном',
    'de-ch': 'Den Hintergrund von Formulardialogen ausgrauen',
    'pt-br':
      'Faça com que as caixas de diálogo do formulário fiquem com o fundo acinzentado',
  },
  autoScrollTree: {
    'en-us': 'Auto scroll tree to focused node',
    'ru-ru': 'Автоматическая прокрутка дерева к выбранному узлу',
    'es-es': 'Desplazamiento automático del árbol al nodo enfocado',
    'fr-fr': 'Arbre de défilement automatique vers le nœud ciblé',
    'uk-ua': 'Автоматичне прокручування дерева до виділеного вузла',
    'de-ch': 'Automatisches Scrollen des Baums zum fokussierten Knoten',
    'pt-br': 'Rolagem automática da árvore para o nó em foco',
  },
  sortByField: {
    'en-us': 'Order By Field',
    'de-ch': 'Nach Feld sortieren',
    'es-es': 'Ordenar por campo',
    'fr-fr': 'Trier par champ',
    'pt-br': 'Ordenar por campo',
    'ru-ru': 'Сортировать по полю',
    'uk-ua': 'Сортувати за полем',
  },
  lineWrap: {
    'en-us': 'Line wrap',
    'ru-ru': 'Перенос строки',
    'es-es': 'Ajuste de línea',
    'fr-fr': 'Retour à la ligne',
    'uk-ua': 'Обтікання лініями',
    'de-ch': 'Zeilenumbruch',
    'pt-br': 'Quebra de linha',
  },
  indentSize: {
    'en-us': 'Indent size',
    'ru-ru': 'Размер отступа',
    'es-es': 'Tamaño de sangría',
    'fr-fr': 'Taille du retrait',
    'uk-ua': 'Розмір відступу',
    'de-ch': 'Einzugsgröße',
    'pt-br': 'Tamanho do recuo',
  },
  indentWithTab: {
    'en-us': 'Indent with <key>Tab</key>',
    'ru-ru': 'Отступ с помощью <key>Tab</key>',
    'es-es': 'Sangría con <key>Tab</key>',
    'fr-fr': 'Indenter avec <key>Tabulation</key>',
    'uk-ua': 'Відступ із <key>Tab</key>',
    'de-ch': 'Einrücken mit <key>Tab</key>',
    'pt-br': 'Recuo com <key>Tab</key>',
  },
  formHeaderFormat: {
    'en-us': 'Form header format',
    'ru-ru': 'Формат заголовка формы',
    'es-es': 'Formato del encabezado del formulario',
    'fr-fr': "Format d'en-tête de formulaire",
    'uk-ua': 'Формат заголовка форми',
    'de-ch': 'Formularkopfformat',
    'pt-br': 'Formato do cabeçalho do formulário',
  },
  iconAndTableName: {
    'en-us': 'Icon and table name',
    'ru-ru': 'Значок и название таблицы',
    'es-es': 'Icono y nombre de la tabla',
    'fr-fr': 'Icône et nom de la table',
    'uk-ua': 'Значок і назва таблиці',
    'de-ch': 'Symbol und Tabellenname',
    'pt-br': 'Ícone e nome da tabela',
  },
  tableIcon: {
    'en-us': 'Table icon',
    'ru-ru': 'Значок таблицы',
    'es-es': 'Icono de tabla',
    'fr-fr': 'Icône de tableau',
    'uk-ua': 'Значок таблиці',
    'de-ch': 'Tabellensymbol',
    'pt-br': 'Ícone de tabela',
  },
  maxHeight: {
    'en-us': 'Max height',
    'ru-ru': 'Максимальная высота',
    'es-es': 'Altura máxima',
    'fr-fr': 'hauteur maximum',
    'uk-ua': 'Максимальна висота',
    'de-ch': 'Maximale Höhe',
    'pt-br': 'Altura máxima',
  },
  autoComplete: {
    'en-us': 'Auto complete',
    'ru-ru': 'Автозаполнение',
    'es-es': 'Autocompletar',
    'fr-fr':
      "Détermine les légendes des champs, les notes d'utilisation et les légendes des tableaux",
    'uk-ua':
      'Визначає підписи полів, примітки щодо використання та підписи таблиць',
    'de-ch': 'Autovervollständigung',
    'pt-br': 'Preenchimento automático',
  },
  searchCaseSensitive: {
    'en-us': 'Case-sensitive search',
    'es-es': 'Búsqueda que distingue entre mayúsculas y minúsculas',
    'fr-fr': 'Recherche sensible à la casse',
    'uk-ua': 'Пошук з урахуванням регістру',
    'de-ch': 'Groß- und Kleinschreibung beachten',
    'ru-ru': 'Поиск с учетом регистра',
    'pt-br': 'Pesquisa com diferenciação entre maiúsculas e minúsculas',
  },
  searchField: {
    'en-us': 'Search Field',
    'ru-ru': 'Поле поиска',
    'es-es': 'Campo de búsqueda',
    'fr-fr': 'Champ de recherche',
    'uk-ua': 'Поле пошуку',
    'de-ch': 'Suchfeld',
    'pt-br': 'Campo de pesquisa',
  },
  createInteractions: {
    'en-us': 'Creating an interaction',
    'ru-ru': 'Создание взаимодействия',
    'es-es': 'Creando una interacción',
    'fr-fr': 'Créer une interaction',
    'uk-ua': 'Створення взаємодії',
    'de-ch': 'Erstellen einer Interaktion',
    'pt-br': 'Criando uma interação',
  },
  useSpaceAsDelimiter: {
    'en-us': 'Use space as delimiter',
    'ru-ru': 'Используйте пробел в качестве разделителя',
    'es-es': 'Utilice el espacio como delimitador',
    'fr-fr': "Utiliser l'espace comme délimiteur",
    'uk-ua': 'Використовуйте пробіл як роздільник',
    'de-ch': 'Leerzeichen als Trennzeichen verwenden',
    'pt-br': 'Use espaço como delimitador',
  },
  useCommaAsDelimiter: {
    'en-us': 'Use comma as delimiter',
    'ru-ru': 'Используйте запятую в качестве разделителя',
    'es-es': 'Utilice la coma como delimitador',
    'fr-fr': 'Utiliser la virgule comme délimiteur',
    'uk-ua': 'Використовуйте кому як роздільник',
<<<<<<< HEAD
    'de-ch': 'Verwenden Sie Kommas als Trennzeichen',
=======
    'de-ch': 'Verwenden Sie Kommas als Trennzeichen.',
>>>>>>> 74bbc7b3
    'pt-br': 'Use vírgula como delimitador',
  },
  useNewLineAsDelimiter: {
    'en-us': 'Use new line as delimiter',
    'ru-ru': 'Использовать новую строку в качестве разделителя',
    'es-es': 'Utilice nueva línea como delimitador',
    'fr-fr': 'Utiliser une nouvelle ligne comme délimiteur',
    'uk-ua': 'Використовуйте новий рядок як роздільник',
    'de-ch': 'Neue Zeile als Trennzeichen verwenden',
    'pt-br': 'Use nova linha como delimitador',
  },
  useCustomDelimiters: {
    'en-us': 'Use custom delimiters',
    'ru-ru': 'Используйте пользовательские разделители',
    'es-es': 'Utilice delimitadores personalizados',
    'fr-fr': 'Utiliser des délimiteurs personnalisés',
    'uk-ua': 'Використовуйте спеціальні роздільники',
    'de-ch': 'Benutzerdefinierte Trennzeichen verwenden',
    'pt-br': 'Use delimitadores personalizados',
  },
  useCustomDelimitersDescription: {
    'en-us':
      'A list of delimiters to use, in addition to the ones defined above. Put one delimiter per line.',
    'ru-ru':
      'Список разделителей, которые можно использовать в дополнение к указанным выше. Используйте по одному разделителю на строку.',
    'es-es':
      'Una lista de delimitadores para usar, además de los definidos anteriormente. Coloque un delimitador por línea.',
    'fr-fr':
      'Une liste de délimiteurs à utiliser, en plus de ceux définis ci-dessus. Mettez un délimiteur par ligne.',
    'uk-ua':
      'Список розділювачів для використання на додаток до визначених вище. Поставте один роздільник на рядок.',
    'de-ch':
      'Eine Liste der zu verwendenden Trennzeichen zusätzlich zu den oben definierten. Geben Sie pro Zeile ein Trennzeichen ein.',
    'pt-br':
      'Uma lista de delimitadores a serem usados, além dos definidos acima. Coloque um delimitador por linha.',
  },
  detectAutomaticallyDescription: {
    'en-us': 'Detect automatically based on catalog number format.',
    'ru-ru': 'Автоматическое определение на основе формата каталожного номера.',
    'es-es':
      'Detectar automáticamente según el formato del número de catálogo.',
    'fr-fr':
      'Détecter automatiquement en fonction du format du numéro de catalogue.',
    'uk-ua': 'Визначати автоматично на основі формату номера каталогу.',
    'de-ch': 'Automatische Erkennung basierend auf dem Katalognummernformat.',
    'pt-br':
      'Detectar automaticamente com base no formato do número de catálogo.',
  },
  use: {
    comment: 'Verb',
    'en-us': 'Use',
    'ru-ru': 'Использовать',
    'es-es': 'Usar',
    'fr-fr': 'Utiliser',
    'uk-ua': 'використання',
    'de-ch': 'Verwenden',
    'pt-br': 'Usar',
  },
  dontUse: {
    'en-us': 'Don’t use',
    'ru-ru': 'Не использовать',
    'es-es': 'No utilizar',
    'fr-fr': 'Zoom avec la molette de défilement',
    'uk-ua': 'Масштаб колеса прокрутки',
    'de-ch': 'Nicht verwenden',
    'pt-br': 'Não use',
  },
  position: {
    'en-us': 'Position',
    'es-es': 'Posición',
    'fr-fr': 'Position',
    'ru-ru': 'Позиция',
    'uk-ua': 'Позиція',
    'de-ch': 'Position',
    'pt-br': 'Posição',
  },
  top: {
    'en-us': 'Top',
    'es-es': 'Arriba',
    'fr-fr': 'Haut',
    'ru-ru': 'Вершина',
    'uk-ua': 'Топ',
    'de-ch': 'Spitze',
    'pt-br': 'Principal',
  },
  bottom: {
    'en-us': 'Bottom',
    'es-es': 'Abajo',
    'ru-ru': 'Нижний',
    'uk-ua': 'Дно',
    'de-ch': 'Unten',
    'fr-fr': 'Bas',
    'pt-br': 'Fundo',
  },
  left: {
    'en-us': 'Left',
    'es-es': 'Izquierda',
    'fr-fr': 'Gauche',
    'ru-ru': 'Левый',
    'uk-ua': 'Ліворуч',
    'de-ch': 'Links',
    'pt-br': 'Esquerda',
  },
  right: {
    'en-us': 'Right',
    'es-es': 'Bien',
    'fr-fr': 'Droite',
    'ru-ru': 'Верно',
    'uk-ua': 'правильно',
    'de-ch': 'Rechts',
    'pt-br': 'Certo',
  },
  showUnsavedIndicator: {
    'en-us': 'Show unsaved changes indicator',
    'ru-ru': 'Показать индикатор несохраненных изменений',
    'es-es': 'Mostrar indicador de cambios no guardados',
    'fr-fr': "Afficher l'indicateur de modifications non enregistrées",
    'uk-ua': 'Показати індикатор незбережених змін',
    'de-ch': 'Indikator für nicht gespeicherte Änderungen anzeigen',
    'pt-br': 'Mostrar indicador de alterações não salvas',
  },
  showUnsavedIndicatorDescription: {
    'en-us':
      'Show an "*" in the tab title when there are unsaved changes in the current tab.',
    'es-es':
      'Mostrar un "*" en el título de la pestaña cuando haya cambios sin guardar en la pestaña actual.',
    'fr-fr':
      "Afficher un \"*\" dans le titre de l'onglet lorsqu'il y a des modifications non enregistrées dans l'onglet actuel.",
    'ru-ru':
      'Отображать «*» в заголовке вкладки, если на текущей вкладке есть несохраненные изменения.',
    'uk-ua':
      'Показувати «*» у заголовку вкладки, якщо в поточній вкладці є незбережені зміни.',
    'de-ch':
      'Zeigen Sie im Registerkartentitel ein „*“ an, wenn in der aktuellen Registerkarte nicht gespeicherte Änderungen vorhanden sind.',
    'pt-br':
      'Exibir um "*" no título da aba quando houver alterações não salvas na aba atual.',
  },
  autoPopulateDescription: {
    'en-us':
      'Auto populate the merged record with values from duplicates when opening the merging dialog.',
    'ru-ru':
      'Автоматически заполнять объединенную запись значениями из дубликатов при открытии диалогового окна слияния.',
    'de-ch':
      'Füllen Sie den zusammengeführten Datensatz beim Öffnen des Zusammenführungsdialogs automatisch mit Werten aus Duplikaten.',
    'es-es':
      'Rellene automáticamente el registro fusionado con valores de duplicados al abrir el cuadro de diálogo de fusión.',
    'fr-fr':
      "Remplir automatiquement l'enregistrement fusionné avec les valeurs des doublons lors de l'ouverture de la boîte de dialogue de fusion.",
    'uk-ua':
      'Автоматичне заповнення об’єднаного запису значеннями з дублікатів під час відкриття діалогового вікна об’єднання.',
    'pt-br':
      'Preencha automaticamente o registro mesclado com valores de duplicatas ao abrir a caixa de diálogo de mesclagem.',
  },
  autoCreateVariants: {
    'en-us': 'Automatically create {agentVariantTable:string} records',
    'ru-ru': 'Автоматически создавать записи {agentVariantTable:string}',
    'de-ch': '{agentVariantTable:string}-Datensätze automatisch erstellen',
    'es-es': 'Crear automáticamente registros {agentVariantTable:string}',
    'fr-fr':
      'Créer automatiquement des enregistrements {agentVariantTable:string}',
    'uk-ua': 'Автоматично створювати записи {agentVariantTable:string}',
    'pt-br': 'Criar automaticamente registros {agentVariantTable:string}',
  },
  autoCreateVariantsDescription: {
    'en-us':
      'When merging agents, automatically create {agentVariantTable:string} records based on the variations of first name/last name.',
    'ru-ru':
      'При объединении агентов автоматически создавать записи {agentVariantTable:string} на основе вариаций имени/фамилии.',
    'de-ch':
      'Beim Zusammenführen von Agenten werden automatisch {agentVariantTable:string}-Datensätze basierend auf den Variationen von Vorname/Nachname erstellt.',
    'es-es':
      'Al fusionar agentes, se crean automáticamente registros {agentVariantTable:string} basados en las variaciones de nombre/apellido.',
    'fr-fr':
      "Lors de la fusion d'agents, créez automatiquement des enregistrements {agentVariantTable:string} en fonction des variations du prénom/nom.",
    'uk-ua':
      'Під час об’єднання агентів автоматично створювати записи {agentVariantTable:string} на основі варіацій імені/прізвища.',
    'pt-br':
      'Ao mesclar agentes, crie automaticamente registros {agentVariantTable:string} com base nas variações de nome/sobrenome.',
  },
  collectionPreferences: {
    'en-us': 'Collection Preferences',
    'de-ch': 'Sammlungseinstellungen',
    'es-es': 'Preferencias de colección',
    'fr-fr': 'Personnalisation',
    'ru-ru': 'Настройки коллекции',
    'uk-ua': 'Налаштування',
    'pt-br': 'Preferências de coleção',
  },
  rememberDialogSizes: {
    'en-us': 'Remember dialog window sizes',
    'ru-ru': 'Запомните размеры диалоговых окон',
    'es-es': 'Recordar los tamaños de las ventanas de diálogo',
    'fr-fr': 'Mémoriser les tailles des fenêtres de dialogue',
    'uk-ua': "Запам'ятайте розміри діалогових вікон",
    'de-ch': 'Dialogfenstergrößen merken',
    'pt-br': 'Lembrar tamanhos de janelas de diálogo',
  },
  rememberDialogPositions: {
    'en-us': 'Remember dialog window positions',
    'ru-ru': 'Запомнить позиции диалоговых окон',
    'es-es': 'Recordar las posiciones de las ventanas de diálogo',
    'fr-fr': 'Mémoriser les positions des fenêtres de dialogue',
    'uk-ua': "Запам'ятовуйте положення діалогового вікна",
    'de-ch': 'Dialogfensterpositionen merken',
    'pt-br': 'Lembrar posições da janela de diálogo',
  },
  autoPlayMedia: {
    'en-us': 'Automatically play media',
    'ru-ru': 'Автоматически воспроизводить медиа',
    'es-es': 'Reproducir automáticamente medios',
    'fr-fr': 'Lire automatiquement les médias',
    'uk-ua': 'Автоматичне відтворення медіа',
    'de-ch': 'Medien automatisch abspielen',
    'pt-br': 'Reproduzir mídia automaticamente',
  },
  useCustomTooltips: {
    'en-us': 'Use modern tooltips',
    'ru-ru': 'Используйте современные подсказки',
    'es-es': 'Utilice información sobre herramientas moderna',
    'fr-fr': 'Utiliser des info-bulles modernes',
    'uk-ua': 'Використовуйте сучасні підказки',
    'de-ch': 'Verwenden Sie moderne Tooltips',
    'pt-br': 'Use dicas de ferramentas modernas',
  },
  alwaysUseQueryBuilder: {
    'en-us': 'Always use query builder search inside of search form',
    'de-ch':
      'Verwenden Sie innerhalb des Suchformulars immer die Abfragegeneratorsuche',
    'es-es':
      'Utilice siempre la búsqueda del generador de consultas dentro del formulario de búsqueda',
    'fr-fr':
      'Utilisez toujours la recherche du générateur de requêtes dans le formulaire de recherche',
    'ru-ru': 'Всегда используйте конструктор запросов внутри формы поиска.',
    'uk-ua': 'Завжди використовуйте пошук конструктора запитів у формі пошуку',
    'pt-br':
      'Sempre use a pesquisa do construtor de consultas dentro do formulário de pesquisa',
  },
  localizeResourceNames: {
    'en-us': 'Localize the names of recognized app resources',
    'de-ch': 'Lokalisieren Sie die Namen erkannter App-Ressourcen',
    'es-es':
      'Localizar los nombres de los recursos de aplicaciones reconocidos',
    'fr-fr': "Localiser les noms des ressources d'application reconnues",
    'ru-ru': 'Локализуйте названия распознанных ресурсов приложения',
    'uk-ua': 'Локалізувати назви розпізнаних ресурсів програми',
    'pt-br': 'Localize os nomes dos recursos de aplicativos reconhecidos',
  },
  splitLongXml: {
    'en-us': 'Split long lines of XML into multiple lines',
    'de-ch': 'Teilen Sie lange XML-Zeilen in mehrere Zeilen auf',
    'es-es': 'Dividir líneas largas de XML en varias líneas',
    'fr-fr': 'Diviser les longues lignes de XML en plusieurs lignes',
    'ru-ru': 'Разделить длинные строки XML на несколько строк',
    'uk-ua': 'Розділіть довгі рядки XML на кілька рядків',
    'pt-br': 'Dividir longas linhas de XML em várias linhas',
  },
  url: {
    'en-us': 'URL',
    'de-ch': 'URL',
    'es-es': 'URL',
    'fr-fr': 'URL',
    'uk-ua': 'URL',
    'ru-ru': 'URL',
    'pt-br': 'URL',
  },
  pickAttachment: {
    'en-us': 'Pick an attachment',
    'es-es': 'Elige un archivo adjunto',
    'fr-fr': 'Choisissez une pièce jointe',
    'ru-ru': 'Выберите вложение',
    'uk-ua': 'Виберіть вкладення',
    'de-ch': 'Wählen Sie einen Anhang',
    'pt-br': 'Escolha um anexo',
  },
  attachmentFailed: {
    'en-us': 'The attachment failed to load.',
    'de-ch': 'Der Anhang konnte nicht geladen werden.',
    'es-es': 'No se pudo cargar el archivo adjunto.',
    'fr-fr': "La pièce jointe n'a pas pu être chargée.",
    'ru-ru': 'Не удалось загрузить вложение.',
    'uk-ua': 'Не вдалося завантажити вкладений файл.',
    'pt-br': 'O anexo não pôde ser carregado.',
  },
  pickImage: {
    'en-us': 'Pick an image',
    'de-ch': 'Wählen Sie ein Bild aus',
    'es-es': 'Elige una imagen',
    'fr-fr': 'Choisissez une image',
    'ru-ru': 'Выберите изображение',
    'uk-ua': 'Виберіть зображення',
    'pt-br': 'Escolha uma imagem',
  },
  customLogo: {
    'en-us': 'Expanded Image URL',
    'de-ch': 'Erweiterte Bild-URL',
    'es-es': 'URL de imagen expandida',
    'fr-fr': "URL de l'image étendue",
    'ru-ru': 'URL-адрес развернутого изображения',
    'uk-ua': 'Розширена URL-адреса зображення',
    'pt-br': 'URL da imagem expandida',
  },
  customLogoCollapsed: {
    'en-us': 'Collapsed Image URL',
    'de-ch': 'URL des minimierten Bildes',
    'es-es': 'URL de imagen contraída',
    'fr-fr': "URL de l'image réduite",
    'ru-ru': 'URL-адрес свернутого изображения',
    'uk-ua': 'URL-адреса згорнутого зображення',
    'pt-br': 'URL da imagem recolhida',
  },
  customLogoDescription: {
    'en-us':
      'A URL to an image that would be displayed next to the Specify logo in the navigation menu.',
    'de-ch':
      'Eine URL zu einem Bild, das neben dem angegebenen Logo im Navigationsmenü angezeigt wird.',
    'es-es':
      'Una URL a una imagen que se mostrará junto al logotipo Especificar en el menú de navegación.',
    'fr-fr':
      'Une URL vers une image qui serait affichée à côté du logo Specify dans le menu de navigation.',
    'ru-ru':
      'URL-адрес изображения, которое будет отображаться рядом с логотипом «Укажите» в меню навигации.',
    'uk-ua':
      'URL-адреса зображення, яке відображатиметься поруч із «Вказати логотип» у меню навігації.',
    'pt-br':
      'Um URL para uma imagem que seria exibida ao lado do logotipo Especificar no menu de navegação.',
  },
  showLineNumber: {
    'en-us': 'Show query result line number',
    'de-ch': 'Zeilennummer des Abfrageergebnisses anzeigen',
    'es-es': 'Mostrar el número de línea del resultado de la consulta',
    'fr-fr': 'Afficher le numéro de ligne du résultat de la requête',
    'ru-ru': 'Показать номер строки результата запроса',
    'uk-ua': 'Показати номер рядка результату запиту',
    'pt-br': 'Mostrar número da linha do resultado da consulta',
  },
  saveButtonColor: {
    'en-us': 'Save button color',
    'de-ch': 'Farbe der Schaltfläche „Speichern“',
    'es-es': 'Guardar color del botón',
    'fr-fr': 'Couleur du bouton Enregistrer',
    'ru-ru': 'Сохранить цвет кнопки',
    'uk-ua': 'Зберегти колір кнопки',
    'pt-br': 'Cor do botão Salvar',
  },
  secondaryButtonColor: {
    'en-us': 'Secondary button color',
    'es-es': 'Color del botón secundario',
    'fr-fr': 'Couleur du bouton secondaire',
    'ru-ru': 'Цвет вторичной кнопки',
    'uk-ua': 'Колір вторинної кнопки',
    'de-ch': 'Sekundäre Schaltflächenfarbe',
    'pt-br': 'Cor do botão secundário',
  },
  secondaryLightButtonColor: {
    'en-us': 'Secondary light button color',
    'de-ch': 'Farbe der sekundären Lichttaste',
    'es-es': 'Color del botón de luz secundaria',
    'fr-fr': 'Couleur du bouton lumineux secondaire',
    'ru-ru': 'Цвет кнопки дополнительного освещения',
    'uk-ua': 'Колір вторинної світлової кнопки',
    'pt-br': 'Cor do botão de luz secundária',
  },
  dangerButtonColor: {
    'en-us': 'Danger button color',
    'de-ch': 'Farbe der Gefahrenschaltfläche',
    'es-es': 'Color del botón de peligro',
    'fr-fr': 'Couleur du bouton de danger',
    'ru-ru': 'Цвет кнопки «Опасность»',
    'uk-ua': 'Колір кнопки небезпеки',
    'pt-br': 'Cor do botão de perigo',
  },
  infoButtonColor: {
    'en-us': 'Info button color',
    'de-ch': 'Farbe der Info-Schaltfläche',
    'es-es': 'Color del botón de información',
    'fr-fr': "Couleur du bouton d'information",
    'ru-ru': 'Цвет кнопки информации',
    'uk-ua': 'Колір інформаційної кнопки',
    'pt-br': 'Cor do botão de informações',
  },
  warningButtonColor: {
    'en-us': 'Warning button color',
    'de-ch': 'Farbe der Warnschaltfläche',
    'es-es': 'Color del botón de advertencia',
    'fr-fr': "Couleur du bouton d'avertissement",
    'ru-ru': 'Цвет кнопки предупреждения',
    'uk-ua': 'Колір кнопки попередження',
    'pt-br': 'Cor do botão de aviso',
  },
  successButtonColor: {
    'en-us': 'Success button color',
    'de-ch': 'Farbe der Schaltfläche „Erfolg“',
    'es-es': 'Color del botón de éxito',
    'fr-fr': 'Couleur du bouton de réussite',
    'ru-ru': 'Цвет кнопки «Успех»',
    'uk-ua': 'Колір кнопки успіху',
    'pt-br': 'Cor do botão de sucesso',
  },
  openAsReadOnly: {
    'en-us': 'Open all records in read-only mode',
    'de-ch': 'Alle Datensätze im schreibgeschützten Modus öffnen',
    'es-es': 'Abrir todos los registros en modo de solo lectura',
    'fr-fr': 'Ouvrir tous les enregistrements en mode lecture seule',
    'ru-ru': 'Открыть все записи в режиме только для чтения',
    'uk-ua': 'Відкрити всі записи в режимі лише для читання',
    'pt-br': 'Abra todos os registros no modo somente leitura',
  },
  displayBasicView: {
    'en-us': 'Display basic view',
    'de-ch': 'Basisansicht anzeigen',
    'es-es': 'Mostrar vista básica',
    'fr-fr': 'Afficher la vue de base',
    'ru-ru': 'Отобразить базовый вид',
    'uk-ua': 'Відобразити базовий вигляд',
    'pt-br': 'Exibir visualização básica',
  },
  showComparisonOperatorsForString: {
    'en-us': 'Show comparison operators for text-based fields',
    'de-ch': 'Vergleichsoperatoren für textbasierte Felder anzeigen',
    'es-es': 'Mostrar operadores de comparación para campos basados en texto',
    'fr-fr': 'Afficher les opérateurs de comparaison pour les champs textuels',
    'pt-br': 'Mostrar operadores de comparação para campos baseados em texto',
    'ru-ru': 'Показать операторы сравнения для текстовых полей',
    'uk-ua': 'Показати оператори порівняння для текстових полів',
  },
  showComparisonOperatorsDescription: {
    'en-us':
      'Allows the following filters to apply to text fields: Greater Than, Less Than, Greater Than or Equal to, and Less Than or Equal to',
    'de-ch':
      'Ermöglicht die Anwendung der folgenden Filter auf Textfelder: Größer als, Kleiner als, Größer als oder gleich und Kleiner als oder gleich',
    'es-es':
      'Permite aplicar los siguientes filtros a los campos de texto: Mayor que, Menor que, Mayor o igual que y Menor o igual que',
    'fr-fr':
      "Permet d'appliquer les filtres suivants aux champs de texte : Supérieur à, Inférieur à, Supérieur ou égal à et Inférieur ou égal à",
    'pt-br':
      'Permite que os seguintes filtros sejam aplicados aos campos de texto: Maior que, Menor que, Maior ou igual a e Menor ou igual a',
    'ru-ru':
      'Позволяет применять к текстовым полям следующие фильтры: «Больше», «Меньше», «Больше или равно» и «Меньше или равно».',
    'uk-ua':
      'Дозволяє застосовувати до текстових полів такі фільтри: «Більше ніж», «Менше ніж», «Більше або дорівнює» та «Менше або дорівнює»',
  },
  basicView: {
    'en-us': 'Basic view',
    'de-ch': 'Basisansicht',
    'es-es': 'Vista básica',
    'fr-fr': 'Vue de base',
    'ru-ru': 'Базовый вид',
    'uk-ua': 'Основний вигляд',
    'pt-br': 'Visão básica',
  },
  detailedView: {
    'en-us': 'Detailed view',
    'de-ch': 'Detailansicht',
    'es-es': 'Vista detallada',
    'fr-fr': 'Vue détaillée',
    'ru-ru': 'Подробный вид',
    'uk-ua': 'Детальний вигляд',
    'pt-br': 'Visão detalhada',
  },
  attachmentPreviewMode: {
    'en-us': 'Attachment preview mode',
    'de-ch': 'Anhangsvorschaumodus',
    'es-es': 'Modo de vista previa de archivos adjuntos',
    'fr-fr': "Mode d'aperçu des pièces jointes",
    'ru-ru': 'Режим предварительного просмотра вложений',
    'uk-ua': 'Режим попереднього перегляду вкладених файлів',
    'pt-br': 'Modo de visualização de anexos',
  },
  fullResolution: {
    'en-us': 'Full Resolution',
    'de-ch': 'Volle Auflösung',
    'es-es': 'Resolución completa',
    'fr-fr': 'Pleine résolution',
    'ru-ru': 'Полное разрешение',
    'uk-ua': 'Повна роздільна здатність',
    'pt-br': 'Resolução completa',
  },
  thumbnail: {
    'en-us': 'Thumbnail',
    'de-ch': 'Miniaturansicht',
    'es-es': 'Uña del pulgar',
    'fr-fr': 'Vignette',
    'ru-ru': 'Миниатюра',
    'uk-ua': 'Мініатюра',
    'pt-br': 'Miniatura',
  },
  addSearchBarHomePage: {
    'en-us': 'Add Search Bar on home page',
    'de-ch': 'Suchleiste auf der Startseite hinzufügen',
    'es-es': 'Agregar barra de búsqueda en la página de inicio',
    'fr-fr': "Ajouter une barre de recherche sur la page d'accueil",
    'ru-ru': 'Добавить панель поиска на домашнюю страницу',
    'uk-ua': 'Додайте рядок пошуку на головну сторінку',
    'pt-br': 'Adicionar barra de pesquisa na página inicial',
  },
  inheritanceCatNumberPref: {
    'en-us':
      'Enable the inheritance of the primary catalog number to its empty siblings.',
    'de-ch':
      'Aktivieren Sie die Vererbung der primären Katalognummer an ihre leeren Geschwister.',
    'es-es':
      'Habilitar la herencia del número de catálogo principal a sus hermanos vacíos.',
    'fr-fr':
      "Activer l'héritage du numéro de catalogue principal à ses frères vides.",
    'pt-br':
      'Habilitar a herança do número de catálogo primário para seus irmãos vazios.',
    'ru-ru':
      'Включить наследование основного каталожного номера его пустыми родственными номерами.',
    'uk-ua':
      'Увімкнути успадкування основного каталожного номера його порожнім братам і сестрам.',
  },
  inheritanceCatNumberParentCOPref: {
    'en-us':
      'Enable the inheritance of the parent catalog number to its empty children.',
    'de-ch':
      'Aktivieren Sie die Vererbung der übergeordneten Katalognummer an ihre leeren untergeordneten Elemente.',
    'es-es':
      'Habilitar la herencia del número de catálogo padre a sus hijos vacíos.',
    'fr-fr':
      "Activer l'héritage du numéro de catalogue parent à ses enfants vides.",
    'pt-br':
      'Habilita a herança do número do catálogo pai para seus filhos vazios.',
    'ru-ru':
      'Включить наследование родительского каталожного номера его пустыми дочерними элементами.',
    'uk-ua':
      'Увімкнути успадкування батьківського каталожного номера його порожнім дочірнім елементам.',
  },
  uniqueCatNumberAcrossCompAndCo: {
    'en-us':
      'Catalog Number field need to be unique across Component and CO tables',
    'de-ch':
<<<<<<< HEAD
      'Das Feld „Katalognummer“ muss in allen Komponenten- und CO-Tabellen eindeutig sein',
    'es-es':
      'El campo Número de catálogo debe ser único en las tablas de componentes y CO',
    'fr-fr':
      'Le champ Numéro de catalogue doit être unique dans les tables Composant et CO',
    'pt-br':
      'O campo Número de catálogo precisa ser exclusivo nas tabelas Componente e CO',
=======
      'Das Feld „Katalognummer“ muss in allen Komponenten- und CO-Tabellen eindeutig sein.',
    'es-es':
      'El campo Número de catálogo debe ser único en las tablas de componentes y CO.',
    'fr-fr':
      'Le champ Numéro de catalogue doit être unique dans les tables Composant et CO',
    'pt-br':
      'O campo Número de Catálogo precisa ser único em todas as tabelas de Componente e CO.',
>>>>>>> 74bbc7b3
    'ru-ru':
      'Поле «Номер каталога» должно быть уникальным в таблицах «Компонент» и «CO».',
    'uk-ua':
      'Поле «Номер у каталозі» має бути унікальним у таблицях «Компонент» та «CO»',
  },
} as const);<|MERGE_RESOLUTION|>--- conflicted
+++ resolved
@@ -522,11 +522,7 @@
   treeSearchAlgorithm: {
     'en-us': 'Search Algorithm (for relationships with tree tables)',
     'ru-ru': 'Алгоритм поиска (для связей с древовидными таблицами)',
-<<<<<<< HEAD
-    'es-es': 'Algoritmo de búsqueda (para relaciones con tablas de árboles)',
-=======
     'es-es': 'Algoritmo de búsqueda (para relaciones con tablas de árbol)',
->>>>>>> 74bbc7b3
     'fr-fr':
       'Algorithme de recherche (pour les relations avec les tables arborescentes)',
     'uk-ua': 'Алгоритм пошуку (для зв’язків із деревоподібними таблицями)',
@@ -1563,11 +1559,7 @@
     'es-es': 'Utilice la coma como delimitador',
     'fr-fr': 'Utiliser la virgule comme délimiteur',
     'uk-ua': 'Використовуйте кому як роздільник',
-<<<<<<< HEAD
-    'de-ch': 'Verwenden Sie Kommas als Trennzeichen',
-=======
     'de-ch': 'Verwenden Sie Kommas als Trennzeichen.',
->>>>>>> 74bbc7b3
     'pt-br': 'Use vírgula como delimitador',
   },
   useNewLineAsDelimiter: {
@@ -2099,23 +2091,13 @@
     'en-us':
       'Catalog Number field need to be unique across Component and CO tables',
     'de-ch':
-<<<<<<< HEAD
-      'Das Feld „Katalognummer“ muss in allen Komponenten- und CO-Tabellen eindeutig sein',
-    'es-es':
-      'El campo Número de catálogo debe ser único en las tablas de componentes y CO',
+      'Das Feld „Katalognummer“ muss in allen Komponenten- und CO-Tabellen eindeutig sein.',
+    'es-es':
+      'El campo Número de catálogo debe ser único en las tablas de componentes y CO.',
     'fr-fr':
       'Le champ Numéro de catalogue doit être unique dans les tables Composant et CO',
     'pt-br':
-      'O campo Número de catálogo precisa ser exclusivo nas tabelas Componente e CO',
-=======
-      'Das Feld „Katalognummer“ muss in allen Komponenten- und CO-Tabellen eindeutig sein.',
-    'es-es':
-      'El campo Número de catálogo debe ser único en las tablas de componentes y CO.',
-    'fr-fr':
-      'Le champ Numéro de catalogue doit être unique dans les tables Composant et CO',
-    'pt-br':
       'O campo Número de Catálogo precisa ser único em todas as tabelas de Componente e CO.',
->>>>>>> 74bbc7b3
     'ru-ru':
       'Поле «Номер каталога» должно быть уникальным в таблицах «Компонент» и «CO».',
     'uk-ua':
