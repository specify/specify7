/**
 * Localization strings for the preferences menu
 *
 * @module
 */

import { createDictionary } from './utils';

// Refer to "Guidelines for Programmers" in ./README.md before editing this file

export const preferencesText = createDictionary({
  preferences: {
    'en-us': 'Preferences',
    'ru-ru': 'Настройки',
    'es-es': 'Preferencias',
    'fr-fr': 'Préférences',
    'uk-ua': 'Уподобання',
    'de-ch': 'Einstellungen',
    'pt-br': 'Preferências',
  },
  customization: {
    'en-us': 'Customization',
    'ru-ru': 'Настройка',
    'es-es': 'Personalización',
    'fr-fr': 'Personnalisation',
    'uk-ua': 'Спеціальнізація',
    'de-ch': 'Anpassung',
    'pt-br': 'Personalização',
  },
  userPreferences: {
    'en-us': 'User Preferences',
    'ru-ru': 'Настройки пользователя',
    'es-es': 'Preferencias del usuario',
    'fr-fr': "Préférences de l'utilisateur",
    'uk-ua': 'Налаштування користувача',
    'de-ch': 'Benutzereinstellungen',
    'pt-br': 'Preferências do usuário',
  },
  defaultUserPreferences: {
    'en-us': 'Default User Preferences',
    'ru-ru': 'Настройки пользователя по умолчанию',
    'es-es': 'Preferencias de usuario predeterminadas',
    'fr-fr': 'Préférences utilisateur par défaut',
    'uk-ua': 'Параметри користувача за умовчанням',
    'de-ch': 'Standardbenutzereinstellungen',
    'pt-br': 'Preferências de usuário padrão',
  },
  general: {
    'en-us': 'General',
    'ru-ru': 'Общий',
    'es-es': 'General',
    'fr-fr': 'Image personnalisée',
    'uk-ua': 'Спеціальне зображення',
    'de-ch': 'Allgemein',
    'pt-br': 'Em geral',
  },
  ui: {
    'en-us': 'User Interface',
    'ru-ru': 'Пользовательский интерфейс',
    'es-es': 'Interfaz de usuario',
    'fr-fr': 'Interface utilisateur',
    'uk-ua': 'Інтерфейс користувача',
    'de-ch': 'Benutzeroberfläche',
    'pt-br': 'Interface do usuário',
  },
  theme: {
    'en-us': 'Theme',
    'ru-ru': 'Тема',
    'es-es': 'Tema',
    'fr-fr': 'Thème',
    'uk-ua': 'Тема',
    'de-ch': 'Thema',
    'pt-br': 'Tema',
  },
  useSystemSetting: {
    'en-us': 'Use system setting',
    'ru-ru': 'Использовать системные настройки',
    'es-es': 'Utilizar la configuración del sistema',
    'fr-fr': 'Utiliser les paramètres du système',
    'uk-ua': 'Використовуйте налаштування системи',
    'de-ch': 'Systemeinstellung verwenden',
    'pt-br': 'Usar configuração do sistema',
  },
  inheritOsSettings: {
    'en-us': 'Copies value from your Operating System settings',
    'ru-ru': 'Копирует значение из настроек вашей операционной системы',
    'es-es': 'Copia el valor de la configuración de su sistema operativo',
    'fr-fr': "Copie la valeur des paramètres de votre système d'exploitation",
    'uk-ua': 'Копіює значення з налаштувань вашої операційної системи',
    'de-ch': 'Übernimmt den Wert aus Ihren Betriebssystemeinstellungen',
    'pt-br': 'Copia o valor das configurações do seu sistema operacional',
  },
  light: {
    comment: 'Light mode',
    'en-us': 'Light',
    'ru-ru': 'Свет',
    'es-es': 'Claro',
    'fr-fr': 'Lumière',
    'uk-ua': 'світло',
    'de-ch': 'Hell',
    'pt-br': 'Luz',
  },
  dark: {
    comment: 'Dark mode',
    'en-us': 'Dark',
    'ru-ru': 'Темный',
    'es-es': 'Oscuro',
    'fr-fr': 'Sombre',
    'uk-ua': 'Темний',
    'de-ch': 'Dunkel',
    'pt-br': 'Escuro',
  },
  reduceMotion: {
    'en-us': 'Reduce motion',
    'ru-ru': 'Уменьшите движение',
    'es-es': 'Reducir el movimiento',
    'fr-fr': 'Réduire les mouvements',
    'uk-ua': 'Зменшити рух',
    'de-ch': 'Bewegung reduzieren',
    'pt-br': 'Reduzir movimento',
  },
  reduceMotionDescription: {
    'en-us': 'Disable non-essential animations and transitions.',
    'ru-ru': 'Отключите ненужные анимации и переходы.',
    'es-es': 'Desactivar animaciones y transiciones no esenciales.',
    'fr-fr': 'Désactivez les animations et les transitions non essentielles.',
    'uk-ua': "Вимкніть необов'язкову анімацію та переходи.",
    'de-ch': 'Nicht erforderliche Animationen und Übergänge deaktivieren.',
    'pt-br': 'Desabilite animações e transições não essenciais.',
  },
  reduceTransparency: {
    'en-us': 'Reduce transparency',
    'ru-ru': 'Уменьшить прозрачность',
    'es-es': 'Reducir la transparencia',
    'fr-fr': 'Réduire la transparence',
    'uk-ua': 'Зменшити прозорість',
    'de-ch': 'Transparenz reduzieren',
    'pt-br': 'Reduzir a transparência',
  },
  reduceTransparencyDescription: {
    'en-us':
      'Whether to disable translucent backgrounds for user interface components whenever possible (e.g. table headers in tree view).',
    'ru-ru':
      'Следует ли отключать полупрозрачный фон для компонентов пользовательского интерфейса, когда это возможно (например, заголовки таблиц в древовидной структуре).',
    'es-es':
      'Si se deben deshabilitar los fondos translúcidos para los componentes de la interfaz de usuario siempre que sea posible (por ejemplo, encabezados de tabla en la vista de árbol).',
    'fr-fr':
      "S'il faut désactiver les arrière-plans translucides pour les composants de l'interface utilisateur chaque fois que possible (par exemple, les en-têtes de tableau dans l'arborescence).",
<<<<<<< HEAD
    'uk-ua':
      'Чи вимикати напівпрозорий фон для компонентів інтерфейсу користувача, коли це можливо (наприклад, заголовки таблиць у перегляді дерева).',
    'de-ch':
      'Durchsichtige Hintergründe für Benutzeroberflächenkomponenten wann immer möglich deaktivieren (z. B. Tabellenüberschriften in der Baumansicht).',
    'pt-br':
      'Se deve ou não desabilitar fundos translúcidos para componentes da interface do usuário sempre que possível (por exemplo, cabeçalhos de tabela na visualização em árvore).',
=======
    "uk-ua":
      "Чи вимикати напівпрозорий фон для компонентів інтерфейсу користувача, коли це можливо (наприклад, заголовки таблиць у перегляді дерева).",
    "de-ch":
      "Durchsichtige Hintergründe für Benutzeroberflächenkomponenten wann immer möglich deaktivieren (z. B. Tabellenüberschriften in der Baumansicht).",
    "pt-br":
      "Se deve desabilitar fundos translúcidos para componentes da interface do usuário sempre que possível (por exemplo, cabeçalhos de tabela na visualização em árvore).",
>>>>>>> 87e1107c
  },
  contrast: {
    'en-us': 'Contrast',
    'ru-ru': 'Контраст',
    'es-es': 'Contraste',
    'fr-fr': 'Contraste',
    'uk-ua': 'Контраст',
    'de-ch': 'Kontrast',
    'pt-br': 'Contraste',
  },
  increase: {
    'en-us': 'Increase',
    'ru-ru': 'Увеличивать',
    'es-es': 'Aumentar',
    'fr-fr': 'Augmenter',
    'uk-ua': 'Збільшити',
    'de-ch': 'Erhöhen',
    'pt-br': 'Aumentar',
  },
  reduce: {
    'en-us': 'Reduce',
    'ru-ru': 'Уменьшать',
    'es-es': 'Reducir',
    'fr-fr': 'Réduire',
    'uk-ua': 'Зменшити',
    'de-ch': 'Verringern',
    'pt-br': 'Reduzir',
  },
  noPreference: {
    'en-us': 'No preference',
    'ru-ru': 'Нет предпочтений',
    'es-es': 'Sin preferencia',
    'fr-fr': 'Pas de préférence',
    'uk-ua': 'Без переваг',
    'de-ch': 'Keine Präferenz',
    'pt-br': 'Sem preferência',
  },
  fontSize: {
    'en-us': 'Font size',
    'ru-ru': 'Размер шрифта',
    'es-es': 'Tamaño de fuente',
    'fr-fr': 'Taille de police',
    'uk-ua': 'Розмір шрифту',
    'de-ch': 'Schriftgrösse',
    'pt-br': 'Tamanho da fonte',
  },
  fontFamily: {
    'en-us': 'Font family',
    'ru-ru': 'Семейство шрифтов',
    'es-es': 'Familia de fuentes',
    'fr-fr': 'Famille de polices',
    'uk-ua': 'Сімейство шрифтів',
    'de-ch': 'Schrift-Familie',
    'pt-br': 'Família de fontes',
  },
  fontFamilyDescription: {
    'en-us':
      'You can specify any font that is on your computer, even if it is not in the list. A comma-separated list of fonts is also supported, where each subsequent font will be used if the previous one is not available.',
    'ru-ru':
      'Вы можете указать любой шрифт, установленный на вашем компьютере, даже если его нет в списке. Также поддерживается список шрифтов, разделённый запятыми, где каждый последующий шрифт будет использоваться, если предыдущий недоступен.',
    'es-es':
      'Puede especificar cualquier fuente de su ordenador, incluso si no está en la lista. También se admite una lista de fuentes separadas por comas, donde se usará cada fuente subsiguiente si la anterior no está disponible.',
    'fr-fr':
      "Vous pouvez spécifier n'importe quelle police présente sur votre ordinateur, même si elle ne figure pas dans la liste. Une liste de polices séparées par des virgules est également prise en charge ; chaque police suivante sera utilisée si la précédente n'est pas disponible.",
    'uk-ua':
      "Ви можете вказати будь-який шрифт, який є на вашому комп'ютері, навіть якщо його немає в списку. Також підтримується розділений комами список шрифтів, у якому використовуватиметься другий шрифт, якщо перший недоступний тощо.",
    'de-ch':
      'Sie können jede Schriftart angeben, die sich auf Ihrem Computer befindet, auch wenn diese nicht in der Liste enthalten ist. Eine durch Kommas getrennte Liste von Schriftarten wird ebenfalls unterstützt, wobei die zweite Schriftart verwendet wird, wenn die erste nicht verfügbar ist usw.',
    'pt-br':
      'Você pode especificar qualquer fonte que esteja no seu computador, mesmo que ela não esteja na lista. Uma lista de fontes separadas por vírgulas também é suportada, onde cada fonte subsequente será usada se a anterior não estiver disponível.',
  },
  defaultFont: {
    'en-us': '(default font)',
    'ru-ru': '(шрифт по умолчанию)',
    'es-es': '(fuente predeterminada)',
    'fr-fr': '(police par défaut)',
    'uk-ua': '(типовий шрифт)',
    'de-ch': '(Standardschriftart)',
    'pt-br': '(fonte padrão)',
  },
  maxFormWidth: {
    'en-us': 'Max form width',
    'ru-ru': 'Максимальная ширина формы',
    'es-es': 'Ancho máximo del formulario',
    'fr-fr': 'Largeur maximale du formulaire',
    'uk-ua': 'Максимальна ширина форми',
    'de-ch': 'Maximale Formularbreite',
    'pt-br': 'Largura máxima do formulário',
  },
  fieldBackgrounds: {
    'en-us': 'Field backgrounds',
    'ru-ru': 'Фоны полей',
    'es-es': 'Fondos de campo',
    'fr-fr': 'Milieux de terrain',
    'uk-ua': 'Польові фони',
    'de-ch': 'Feldhintergründe',
    'pt-br': 'Fundos de campo',
  },
  fieldBackground: {
    'en-us': 'Field background',
    'ru-ru': 'Фон поля',
    'es-es': 'Fondo de campo',
    'fr-fr': 'Contexte du terrain',
    'uk-ua': 'Поле фону',
    'de-ch': 'Feldhintergrund',
    'pt-br': 'Contexto de campo',
  },
  disabledFieldBackground: {
    'en-us': 'Disabled field background',
    'ru-ru': 'Отключенный фон поля',
    'es-es': 'Fondo de campo deshabilitado',
    'fr-fr': 'Fond de champ désactivé',
    'uk-ua': 'Вимкнений фон поля',
    'de-ch': 'Deaktivierter Feldhintergrund',
    'pt-br': 'Fundo de campo desativado',
  },
  invalidFieldBackground: {
    'en-us': 'Invalid field background',
    'ru-ru': 'Неверный фон поля',
    'es-es': 'Fondo de campo no válido',
    'fr-fr': 'Fond de champ invalide',
    'uk-ua': 'Недійсний фон поля',
    'de-ch': 'Ungültiger Feldhintergrund',
    'pt-br': 'Fundo de campo inválido',
  },
  requiredFieldBackground: {
<<<<<<< HEAD
    'en-us': 'Required field background',
    'ru-ru': 'Обязательное поле фон',
    'es-es': 'Antecedentes del campo obligatorio',
    'fr-fr': 'Contexte du champ obligatoire',
    'uk-ua': "Обов'язковий фон поля",
    'de-ch': 'Feldhintergrund erforderlich',
    'pt-br': 'Histórico de campo obrigatório',
=======
    "en-us": "Required field background",
    "ru-ru": "Обязательное поле фон",
    "es-es": "Fondo del campo obligatorio",
    "fr-fr": "Contexte du champ obligatoire",
    "uk-ua": "Обов'язковий фон поля",
    "de-ch": "Feldhintergrund erforderlich",
    "pt-br": "Histórico de campo obrigatório",
>>>>>>> 87e1107c
  },
  darkFieldBackground: {
    'en-us': 'Field background (dark theme)',
    'ru-ru': 'Фон поля (тёмная тема)',
    'es-es': 'Fondo de campo (tema oscuro)',
    'fr-fr': 'Fond de champ (thème sombre)',
    'uk-ua': 'Фон поля (темна тема)',
    'de-ch': 'Feldhintergrund (Dunkles Thema)',
    'pt-br': 'Fundo de campo (tema escuro)',
  },
  darkDisabledFieldBackground: {
    'en-us': 'Disabled field background (dark theme)',
    'ru-ru': 'Отключенный фон поля (тёмная тема)',
    'es-es': 'Fondo de campo deshabilitado (tema oscuro)',
    'fr-fr': 'Fond de champ désactivé (thème sombre)',
    'uk-ua': 'Вимкнений фон поля (темна тема)',
    'de-ch': 'Deaktivierter Feldhintergrund (Dunkles Thema)',
    'pt-br': 'Fundo de campo desativado (tema escuro)',
  },
  darkInvalidFieldBackground: {
    'en-us': 'Invalid field background (dark theme)',
    'ru-ru': 'Недопустимый фон поля (тёмная тема)',
    'es-es': 'Fondo de campo no válido (tema oscuro)',
    'fr-fr': 'Largeur de colonne de grille de sous-vue flexible',
    'uk-ua': 'Гнучка ширина стовпця сітки вкладеного перегляду',
    'de-ch': 'Ungültiger Feldhintergrund (Dunkles Thema)',
    'pt-br': 'Fundo de campo inválido (tema escuro)',
  },
  darkRequiredFieldBackground: {
    'en-us': 'Required field background (dark theme)',
    'ru-ru': 'Обязательное поле фон (тёмная тема)',
    'es-es': 'Fondo del campo obligatorio (tema oscuro)',
    'fr-fr': 'Fond de champ obligatoire (thème sombre)',
    'uk-ua': 'Обов’язковий фон поля (темна тема)',
    'de-ch': 'Feldhintergrund erforderlich (Dunkles Thema)',
    'pt-br': 'Fundo de campo obrigatório (tema escuro)',
  },
  dialogs: {
    'en-us': 'Dialogs',
    'ru-ru': 'Диалоги',
    'es-es': 'Diálogos',
    'fr-fr': 'Boîtes de dialogue',
    'uk-ua': 'Діалоги',
    'de-ch': 'Dialoge',
    'pt-br': 'Diálogos',
  },
  appearance: {
    'en-us': 'Appearance',
    'ru-ru': 'Появление',
    'es-es': 'Apariencia',
    'fr-fr': 'Apparence',
    'uk-ua': 'Зовнішній вигляд',
    'de-ch': 'Aussehen',
    'pt-br': 'Aparência',
  },
  buttonsLight: {
    'en-us': 'Buttons (light mode)',
    'de-ch': 'Buttons (Helles Thema)',
    'es-es': 'Botones (modo luz)',
    'fr-fr': 'Boutons (mode lumière)',
    'ru-ru': 'Кнопки (световой режим)',
    'uk-ua': 'Кнопки (світлий режим)',
    'pt-br': 'Botões (modo claro)',
  },
  buttonsDark: {
    'en-us': 'Buttons (dark mode)',
    'de-ch': 'Buttons (Dunkles Thema)',
    'es-es': 'Botones (modo oscuro)',
    'fr-fr': 'Boutons (mode sombre)',
    'ru-ru': 'Кнопки (темный режим)',
    'uk-ua': 'Кнопки (темний режим)',
    'pt-br': 'Botões (modo escuro)',
  },
  translucentDialog: {
    'en-us': 'Translucent dialogs',
    'ru-ru': 'Прозрачные диалоги',
    'es-es': 'Diálogos translúcidos',
    'fr-fr': 'Dialogues translucides',
    'uk-ua': 'Напівпрозорі діалоги',
    'de-ch': 'Durchscheinende Dialoge',
    'pt-br': 'Diálogos translúcidos',
  },
  translucentDialogDescription: {
    'en-us': 'Whether dialogs have translucent background.',
    'ru-ru': 'Имеют ли диалоговые окна полупрозрачный фон.',
    'es-es': 'Si los diálogos tienen fondo translúcido.',
    'fr-fr': 'Si les boîtes de dialogue ont un fond translucide.',
    'uk-ua': 'Чи мають діалоги прозорий фон.',
    'de-ch': 'Dialogfenster mit durchscheinenden Hintergrund.',
    'pt-br': 'Se os diálogos têm fundo translúcido.',
  },
  alwaysPrompt: {
    'en-us': 'Always prompt to choose collection',
    'ru-ru': 'Всегда предлагайте выбрать коллекцию',
    'es-es': 'Siempre dispuesto a elegir la colección',
    'fr-fr': 'Toujours invité à choisir la collection',
    'uk-ua': 'Завжди підкажуть вибрати колекцію',
    'de-ch': 'Immer zur Auswahl der Sammlung auffordern',
    'pt-br': 'Sempre pronto para escolher a coleção',
  },
  treeEditor: {
    'en-us': 'Tree Editor',
    'ru-ru': 'Редактор деревьев',
    'es-es': 'Editor de árboles',
    'fr-fr': "Éditeur d'arborescence",
    'uk-ua': 'Редактор дерева',
    'de-ch': 'Baumeditor',
    'pt-br': 'Editor de Árvore',
  },
  treeAccentColor: {
    'en-us': 'Tree accent color',
    'ru-ru': 'Акцентный цвет дерева',
    'es-es': 'Color de acento del árbol',
    'fr-fr': "Couleur d'accent d'arbre",
    'uk-ua': 'Колір акценту дерева',
    'de-ch': 'Baumakzentfarbe',
    'pt-br': 'Cor de destaque da árvore',
  },
  synonymColor: {
    'en-us': 'Synonym color',
    'ru-ru': 'Синоним цвет',
    'es-es': 'Color sinónimo',
    'fr-fr': 'Synonyme couleur',
    'uk-ua': 'Синонім кольору',
    'de-ch': 'Synonymfarbe',
    'pt-br': 'Cor sinônimo',
  },
  showNewDataSetWarning: {
    'en-us': 'Show new Data Set warning',
    'ru-ru': 'Показать предупреждение о новом наборе данных',
    'es-es': 'Mostrar nueva advertencia de conjunto de datos',
    'fr-fr': "Afficher un nouvel avertissement sur l'ensemble de données",
    'uk-ua': 'Показати попередження про новий набір даних',
    'de-ch': 'Warnung für neuen Datensatz anzeigen',
    'pt-br': 'Mostrar novo aviso de conjunto de dados',
  },
  showNewDataSetWarningDescription: {
    'en-us': 'Show an informational message when creating a new Data Set.',
    'ru-ru':
      'Показывать информационное сообщение при создании нового набора данных.',
    'es-es':
      'Mostrar un mensaje informativo al crear un nuevo conjunto de datos.',
    'fr-fr':
      "Afficher un message d'information lors de la création d'un nouvel ensemble de données.",
    'uk-ua':
      'Показувати інформаційне повідомлення під час створення нового набору даних.',
    'de-ch': 'Zeige eine Meldung beim erstellen eines neuen Datensatzes an.',
    'pt-br':
      'Exibir uma mensagem informativa ao criar um novo conjunto de dados.',
  },
  header: {
    'en-us': 'Navigation Menu',
    'ru-ru': 'Меню навигации',
    'es-es': 'Menú de navegación',
    'fr-fr': 'le menu de navigation',
    'uk-ua': 'Навігаційне меню',
    'de-ch': 'Navigationsmenü',
    'pt-br': 'Menu de navegação',
  },
  application: {
    'en-us': 'Application',
    'ru-ru': 'Приложение',
    'es-es': 'Solicitud',
    'fr-fr': 'Application',
    'uk-ua': 'застосування',
    'de-ch': 'Anwendung',
    'pt-br': 'Aplicativo',
  },
  allowDismissingErrors: {
    'en-us': 'Allow dismissing error messages',
    'ru-ru': 'Разрешить отклонять сообщения об ошибках',
    'es-es': 'Permitir descartar mensajes de error',
    'fr-fr': "Autoriser le rejet des messages d'erreur",
    'uk-ua': 'Дозволити закривати повідомлення про помилки',
    'de-ch': 'Erlaube das Verwerfen von Fehlermeldungen',
    'pt-br': 'Permitir descartar mensagens de erro',
  },
  updatePageTitle: {
    'en-us': 'Update page title',
    'ru-ru': 'Обновить заголовок страницы',
    'es-es': 'Actualizar el título de la página',
    'fr-fr': 'Mettre à jour le titre de la page',
    'uk-ua': 'Оновити назву сторінки',
    'de-ch': 'Seitentitel aktualisieren',
    'pt-br': 'Atualizar título da página',
  },
  updatePageTitleDescription: {
    'en-us':
      "Whether to update the title of the page to match dialog's header.",
    'ru-ru':
      'Обновлять ли заголовок страницы в соответствии с заголовком диалогового окна.',
    'es-es':
      'Si se debe actualizar el título de la página para que coincida con el encabezado del cuadro de diálogo.',
    'fr-fr':
      "S'il faut mettre à jour le titre de la page pour qu'il corresponde à l'en-tête de la boîte de dialogue.",
    'uk-ua':
      'Чи оновлювати назву сторінки відповідно до заголовка діалогового вікна.',
    'de-ch':
      'Titel der Seite so aktualisieren, dass er mit der Kopfzeile des Dialogs übereinstimmt.',
    'pt-br':
      'Se o título da página deve ser atualizado para corresponder ao cabeçalho da caixa de diálogo.',
  },
  updatePageTitleFormDescription: {
    'en-us': 'Whether to update the title of the page to match current record.',
    'ru-ru':
      'Следует ли обновить заголовок страницы в соответствии с текущей записью.',
    'es-es':
      'Si desea actualizar el título de la página para que coincida con el registro actual.',
    'fr-fr':
      "S'il faut mettre à jour le titre de la page pour qu'il corresponde à l'enregistrement actuel.",
    'uk-ua': 'Чи оновлювати назву сторінки відповідно до поточного запису.',
    'de-ch':
      'Titel der Seite aktualisieren, damit er mit dem aktuellen Datensatz übereinstimmt.',
    'pt-br':
      'Se o título da página deve ser atualizado para corresponder ao registro atual.',
  },
  queryComboBox: {
    'en-us': 'Query Combo Box',
    'ru-ru': 'Поле со списком запросов',
    'es-es': 'Cuadro combinado de consulta',
    'uk-ua': 'Поле зі списком запитів',
    'de-ch': 'Abfrage-Kombinationsfeld',
    'fr-fr': 'Zone de liste déroulante de requête',
    'pt-br': 'Caixa de combinação de consulta',
  },
  searchAlgorithm: {
    'en-us': 'Search Algorithm',
    'ru-ru': 'Алгоритм поиска',
    'es-es': 'Algoritmo de búsqueda',
    'fr-fr': 'Algorithme de recherche',
    'uk-ua': 'Алгоритм пошуку',
    'de-ch': 'Suchalgorithmus',
    'pt-br': 'Algoritmo de Busca',
  },
  treeSearchAlgorithm: {
<<<<<<< HEAD
    'en-us': 'Search Algorithm (for relationships with tree tables)',
    'ru-ru': 'Алгоритм поиска (для связей с древовидными таблицами)',
    'es-es': 'Algoritmo de búsqueda (para relaciones con tablas de árbol)',
    'fr-fr':
      'Algorithme de recherche (pour les relations avec les tables arborescentes)',
    'uk-ua': 'Алгоритм пошуку (для зв’язків із деревоподібними таблицями)',
    'de-ch': 'Suchalgorithmus (für Beziehungen mit Baumtabellen)',
    'pt-br': 'Algoritmo de busca (para relacionamentos com tabelas de árvore)',
  },
  startsWithInsensitive: {
    'en-us': 'Starts With (case-insensitive)',
    'ru-ru': 'Начинается с (без учета регистра)',
    'es-es': 'Comienza con (sin distinguir entre mayúsculas y minúsculas)',
    'fr-fr': 'Commence par (insensible à la casse)',
    'uk-ua': 'Починається з (без урахування регістру)',
    'de-ch': 'Beginnt mit (Groß-/Kleinschreibung wird nicht beachtet)',
    'pt-br': 'Começa com (sem distinção de maiúsculas e minúsculas)',
  },
  startsWithDescription: {
    'en-us': 'Search for values that begin with a given query string.',
    'ru-ru': 'Поиск значений, начинающихся с заданной строки запроса.',
    'es-es':
      'Busque valores que comiencen con una cadena de consulta determinada.',
    'fr-fr':
      'Rechercher des valeurs commençant par une chaîne de requête donnée.',
    'uk-ua': 'Пошук значень, які починаються з заданого рядка запиту.',
    'de-ch':
      'Suchen Sie nach Werten, die mit einer bestimmten Abfragezeichenfolge beginnen.',
    'pt-br':
      'Pesquisar valores que começam com uma determinada sequência de consulta.',
=======
    "en-us": "Search Algorithm (for relationships with tree tables)",
    "ru-ru": "Алгоритм поиска (для связей с древовидными таблицами)",
    "es-es": "Algoritmo de búsqueda (para relaciones con tablas de árboles)",
    "fr-fr":
      "Algorithme de recherche (pour les relations avec les tables arborescentes)",
    "uk-ua": "Алгоритм пошуку (для зв’язків із деревоподібними таблицями)",
    "de-ch": "Suchalgorithmus (für Beziehungen mit Baumtabellen)",
    "pt-br": "Algoritmo de busca (para relacionamentos com tabelas de árvore)",
  },
  startsWithInsensitive: {
    "en-us": "Starts With (case-insensitive)",
    "ru-ru": "Начинается с (без учета регистра)",
    "es-es": "Comienza con (sin distinguir entre mayúsculas y minúsculas)",
    "fr-fr": "Commence par (insensible à la casse)",
    "uk-ua": "Починається з (без урахування регістру)",
    "de-ch": "Beginnt mit (Groß-/Kleinschreibung wird nicht beachtet)",
    "pt-br": "Começa com (sem distinção entre maiúsculas e minúsculas)",
  },
  startsWithDescription: {
    "en-us": "Search for values that begin with a given query string.",
    "ru-ru": "Поиск значений, начинающихся с заданной строки запроса.",
    "es-es":
      "Busque valores que comiencen con una cadena de consulta determinada.",
    "fr-fr":
      "Rechercher des valeurs commençant par une chaîne de requête donnée.",
    "uk-ua": "Пошук значень, які починаються з заданого рядка запиту.",
    "de-ch":
      "Suchen Sie nach Werten, die mit einer bestimmten Abfragezeichenfolge beginnen.",
    "pt-br":
      "Pesquise valores que começam com uma determinada sequência de consulta.",
>>>>>>> 87e1107c
  },
  startsWithCaseSensitive: {
    'en-us': 'Starts With (case-sensitive)',
    'ru-ru': 'Начинается с (с учетом регистра)',
    'es-es': 'Comienza con (sensible a mayúsculas y minúsculas)',
    'fr-fr': 'Commence par (sensible à la casse)',
    'uk-ua': 'Починається з (з урахуванням регістру)',
    'de-ch': 'Beginnt mit (Groß-/Kleinschreibung beachten)',
    'pt-br': 'Começa com (diferencia maiúsculas de minúsculas)',
  },
  startsWithCaseSensitiveDescription: {
<<<<<<< HEAD
    'en-us': 'Search for values that begin with a given query string.',
    'ru-ru': 'Поиск значений, начинающихся с заданной строки запроса.',
    'es-es':
      'Busque valores que comiencen con una cadena de consulta determinada.',
    'fr-fr':
      'Recherchez les valeurs qui commencent par une chaîne de requête donnée.',
    'uk-ua': 'Пошук значень, які починаються з заданого рядка запиту.',
    'de-ch':
      'Suchen Sie nach Werten, die mit einer bestimmten Abfragezeichenfolge beginnen.',
    'pt-br':
      'Pesquisar valores que começam com uma determinada sequência de consulta.',
=======
    "en-us": "Search for values that begin with a given query string.",
    "ru-ru": "Поиск значений, начинающихся с заданной строки запроса.",
    "es-es":
      "Busque valores que comiencen con una cadena de consulta determinada.",
    "fr-fr":
      "Recherchez les valeurs qui commencent par une chaîne de requête donnée.",
    "uk-ua": "Пошук значень, які починаються з заданого рядка запиту.",
    "de-ch":
      "Suchen Sie nach Werten, die mit einer bestimmten Abfragezeichenfolge beginnen.",
    "pt-br":
      "Pesquise valores que começam com uma determinada sequência de consulta.",
>>>>>>> 87e1107c
  },
  containsInsensitive: {
    'en-us': 'Contains (case-insensitive)',
    'ru-ru': 'Содержит (без учета регистра)',
    'es-es': 'Contiene (sin distinguir entre mayúsculas y minúsculas)',
    'fr-fr': 'Contient (insensible à la casse)',
    'uk-ua': 'Містить (незалежно від регістру)',
    'de-ch': 'Enthält (Groß-/Kleinschreibung wird nicht beachtet)',
    'pt-br': 'Contém (sem distinção entre maiúsculas e minúsculas)',
  },
  containsCaseSensitive: {
    'en-us': 'Contains (case-sensitive)',
    'ru-ru': 'Содержит (с учетом регистра)',
    'es-es': 'Contiene (sensible a mayúsculas y minúsculas)',
    'fr-fr': 'Contient (sensible à la casse)',
    'uk-ua': 'Містить (з урахуванням регістру)',
    'de-ch': 'Enthält (Groß-/Kleinschreibung beachten)',
    'pt-br': 'Contém (diferencia maiúsculas de minúsculas)',
  },
  containsDescription: {
    'en-us':
      'Search for values that contain a given query string (case-insensitive).',
    'ru-ru':
      'Поиск значений, содержащих заданную строку запроса (без учета регистра).',
    'es-es':
      'Busque valores que contengan una cadena de consulta determinada (sin distinguir entre mayúsculas y minúsculas).',
    'uk-ua':
      'Пошук значень, які містять заданий рядок запиту (незалежно від регістру).',
    'de-ch':
      'Suchen Sie nach Werten, die eine bestimmte Abfragezeichenfolge enthalten (ohne Berücksichtigung der Groß-/Kleinschreibung).',
    'fr-fr':
      'Recherchez les valeurs contenant une chaîne de requête donnée (insensible à la casse).',
    'pt-br':
      'Pesquisar valores que contenham uma determinada sequência de consulta (sem distinção de maiúsculas e minúsculas).',
  },
  containsCaseSensitiveDescription: {
    'en-us':
      'Search for values that contain a given query string (case-sensitive).',
    'ru-ru':
      'Поиск значений, содержащих заданную строку запроса (с учетом регистра).',
    'es-es':
      'Busque valores que contengan una cadena de consulta determinada (distingue entre mayúsculas y minúsculas).',
    'fr-fr':
      'Recherchez les valeurs contenant une chaîne de requête donnée (sensible à la casse).',
    'uk-ua':
      'Пошук значень, які містять заданий рядок запиту (з урахуванням регістру).',
    'de-ch':
      'Suchen Sie nach Werten, die eine bestimmte Abfragezeichenfolge enthalten (Groß-/Kleinschreibung beachten).',
    'pt-br':
      'Pesquisar valores que contenham uma determinada sequência de consulta (diferencia maiúsculas de minúsculas).',
  },
  containsSecondDescription: {
    'en-us':
      'Can use _ to match any single character or % to match any number of characters.',
    'ru-ru':
      'Можно использовать _ для соответствия любому отдельному символу или % для соответствия любому количеству символов.',
    'es-es':
      'Puede utilizar _ para que coincida con cualquier carácter individual o % para que coincida con cualquier número de caracteres.',
    'fr-fr':
      "Peut utiliser _ pour correspondre à n'importe quel caractère ou % pour correspondre à n'importe quel nombre de caractères.",
    'uk-ua':
      'Можна використовувати _ для відповідності будь-якому одному символу або % для відповідності будь-якій кількості символів.',
    'de-ch':
      'Sie können _ verwenden, um ein beliebiges einzelnes Zeichen abzugleichen, oder %, um eine beliebige Anzahl von Zeichen abzugleichen.',
    'pt-br':
      'Pode usar _ para corresponder a qualquer caractere único ou % para corresponder a qualquer número de caracteres.',
  },
  highlightMatch: {
    'en-us': 'Highlight matched substring',
    'ru-ru': 'Выделить совпавшую подстроку',
    'es-es': 'Resaltar la subcadena coincidente',
    'fr-fr': 'Mettre en surbrillance la sous-chaîne correspondante',
    'uk-ua': 'Виділіть збіг підрядка',
    'de-ch': 'Markieren Sie übereinstimmende Teilzeichenfolgen',
    'pt-br': 'Destacar substring correspondente',
  },
  languageDescription: {
    'en-us': 'Determines field captions, usage notes and table captions.',
    'ru-ru':
      'Определяет заголовки полей, примечания по использованию и заголовки таблиц.',
    'es-es': 'Determina títulos de campos, notas de uso y títulos de tablas.',
    'fr-fr':
      "Détermine les légendes des champs, les notes d'utilisation et les légendes des tableaux.",
    'uk-ua':
      'Визначає підписи полів, примітки щодо використання та підписи таблиць.',
    'de-ch':
      'Legt Feldbeschriftungen, Verwendungshinweise und Tabellenbeschriftungen fest.',
    'pt-br': 'Determina legendas de campo, notas de uso e legendas de tabela.',
  },
  showDialogIcon: {
    'en-us': 'Show icon in the header',
    'ru-ru': 'Показывать значок в заголовке',
    'es-es': 'Mostrar icono en el encabezado',
    'fr-fr': "Afficher l'icône dans l'en-tête",
    'uk-ua': 'Показати значок у заголовку',
    'de-ch': 'Symbol in der Kopfzeile anzeigen',
    'pt-br': 'Mostrar ícone no cabeçalho',
  },
  scaleInterface: {
    'en-us': 'Scale Interface',
    'ru-ru': 'Интерфейс масштабирования',
    'es-es': 'Interfaz de escala',
    'fr-fr': 'Interface de balance',
    'uk-ua': 'Інтерфейс масштабу',
    'de-ch': 'Waagenschnittstelle',
    'pt-br': 'Interface de escala',
  },
  scaleInterfaceDescription: {
    'en-us': 'Scale interface to match font size.',
    'ru-ru': 'Масштабируйте интерфейс в соответствии с размером шрифта.',
    'es-es': 'Escala la interfaz para que coincida con el tamaño de la fuente.',
    'fr-fr': "Adapter l'interface à la taille de la police.",
    'uk-ua': 'Масштабуйте інтерфейс відповідно до розміру шрифту.',
    'de-ch':
      'Skalieren Sie die Benutzeroberfläche, um sie an die Schriftgröße anzupassen.',
    'pt-br': 'Dimensione a interface para corresponder ao tamanho da fonte.',
  },
  displayAuthor: {
    'en-us': 'Show author in the tree',
    'ru-ru': 'Показать автора в дереве',
    'es-es': 'Mostrar autor en el árbol',
    'fr-fr': "Afficher l'auteur dans l'arbre",
    'uk-ua': 'Показати автора в дереві',
    'de-ch': 'Autor im Baum anzeigen',
    'pt-br': 'Mostrar autor',
  },
  welcomePage: {
    'en-us': 'Home Page',
    'ru-ru': 'Домашняя страница',
    'es-es': 'Página de inicio',
    'fr-fr': "Page d'accueil",
    'uk-ua': 'Домашня сторінка',
    'de-ch': 'Startseite',
    'pt-br': 'Página inicial',
  },
  content: {
    'en-us': 'Content',
    'ru-ru': 'Содержание',
    'es-es': 'Contenido',
    'fr-fr': 'Contenu',
    'uk-ua': 'Зміст',
    'de-ch': 'Inhalt',
    'pt-br': 'Contente',
  },
  defaultImage: {
    'en-us': 'Specify Logo',
    'ru-ru': 'Укажите логотип',
    'es-es': 'Especificar logotipo',
    'fr-fr': 'Spécifier le logo',
    'uk-ua': 'Вкажіть логотип',
    'de-ch': 'Logo angeben',
    'pt-br': 'Especificar logotipo',
  },
  customImage: {
    'en-us': 'Custom Image',
    'ru-ru': 'Пользовательское изображение',
    'es-es': 'Imagen personalizada',
    'fr-fr': 'Image personnalisée',
    'uk-ua': 'Спеціальне зображення',
    'de-ch': 'Benutzerdefiniertes Bild',
    'pt-br': 'Imagem personalizada',
  },
  embeddedWebpage: {
    'en-us': 'Embedded web page',
    'ru-ru': 'Встроенная веб-страница',
    'es-es': 'Página web incrustada',
    'fr-fr': 'Page Web intégrée',
    'uk-ua': 'Вбудована веб-сторінка',
    'de-ch': 'Eingebettete Webseite',
    'pt-br': 'Página da web incorporada',
  },
  embeddedWebpageDescription: {
    'en-us': 'A URL to a page that would be embedded on the home page:',
    'ru-ru': 'URL-адрес страницы, которая будет встроена в домашнюю страницу:',
    'es-es': 'Una URL a una página que se integrará en la página de inicio:',
    'fr-fr': "Une URL vers une page qui serait intégrée à la page d'accueil :",
    'uk-ua': 'URL-адреса сторінки, яка буде вбудована на домашній сторінці:',
    'de-ch':
      'Eine URL zu einer Seite, die auf der Startseite eingebettet werden soll:',
    'pt-br': 'Um URL para uma página que seria incorporada na página inicial:',
  },
  behavior: {
    'en-us': 'Behavior',
    'ru-ru': 'Поведение',
    'es-es': 'Comportamiento',
    'fr-fr': 'Comportement',
    'uk-ua': 'Поведінка',
    'de-ch': 'Verhalten',
    'pt-br': 'Comportamento',
  },
  noRestrictionsMode: {
    'en-us': 'No restrictions mode',
    'ru-ru': 'Режим без ограничений',
    'es-es': 'Modo sin restricciones',
    'fr-fr': 'Mode sans restriction',
    'uk-ua': 'Режим без обмежень',
    'de-ch': 'Modus „Keine Einschränkungen“',
    'pt-br': 'Modo sem restrições',
  },
  noRestrictionsModeWbDescription: {
    'en-us': 'Allows uploading data to any field in any table.',
    'ru-ru': 'Позволяет загружать данные в любое поле любой таблицы.',
    'es-es': 'Permite cargar datos a cualquier campo de cualquier tabla.',
    'fr-fr':
      "Permet de télécharger des données dans n'importe quel champ de n'importe quelle table.",
    'uk-ua': 'Дозволяє завантажувати дані в будь-яке поле будь-якої таблиці.',
    'de-ch':
      'Ermöglicht das Hochladen von Daten in jedes Feld einer beliebigen Tabelle.',
    'pt-br': 'Permite carregar dados em qualquer campo de qualquer tabela.',
  },
  noRestrictionsModeQueryDescription: {
    'en-us': 'Allows querying data from any field in any table.',
    'ru-ru': 'Позволяет запрашивать данные из любого поля любой таблицы.',
    'es-es': 'Permite consultar datos de cualquier campo de cualquier tabla.',
    'fr-fr':
      "Permet d'interroger les données de n'importe quel champ de n'importe quelle table.",
    'uk-ua': 'Дозволяє запитувати дані з будь-якого поля будь-якої таблиці.',
    'de-ch':
      'Ermöglicht das Abfragen von Daten aus jedem Feld in jeder Tabelle.',
    'pt-br': 'Permite consultar dados de qualquer campo em qualquer tabela.',
  },
  noRestrictionsModeWarning: {
    'en-us':
      'WARNING: enabling this may lead to data loss or database corruption. Please make sure you know what you are doing.',
    'ru-ru':
      'ВНИМАНИЕ: включение этой функции может привести к потере данных или повреждению базы данных. Убедитесь, что вы понимаете, что делаете.',
    'es-es':
      'ADVERTENCIA: Habilitar esta opción podría provocar la pérdida de datos o la corrupción de la base de datos. Asegúrese de saber lo que está haciendo.',
    'uk-ua':
      'ПОПЕРЕДЖЕННЯ: увімкнення цієї функції може призвести до втрати даних або пошкодження бази даних. Переконайтеся, що ви знаєте, що робите.',
    'de-ch':
      'WARNUNG: Das Aktivieren dieser Option kann zu Datenverlust oder Datenbankbeschädigung führen. Bitte stellen Sie sicher, dass Sie wissen, was Sie tun.',
    'fr-fr':
      "AVERTISSEMENT : l'activation de cette option peut entraîner une perte de données ou une corruption de la base de données. Veuillez vous assurer que vous savez ce que vous faites.",
    'pt-br':
      'AVISO: habilitar esta opção pode levar à perda de dados ou à corrupção do banco de dados. Certifique-se de saber o que está fazendo.',
  },
  adminsOnlyPreference: {
    'en-us': "You don't have permission to change this option",
    'ru-ru': 'У вас нет разрешения на изменение этой опции.',
    'es-es': 'No tienes permiso para cambiar esta opción',
    'fr-fr': "Vous n'êtes pas autorisé à modifier cette option",
    'uk-ua': 'Ви не маєте дозволу змінювати цей параметр',
    'de-ch': 'Sie haben keine Berechtigung, diese Option zu ändern',
    'pt-br': 'Você não tem permissão para alterar esta opção',
  },
  stickyScrolling: {
    'en-us': 'Sticky scroll bar',
    'ru-ru': 'Липкая полоса прокрутки',
    'es-es': 'Barra de desplazamiento fija',
    'fr-fr': 'Barre de défilement collante',
    'uk-ua': 'Липка смуга прокрутки',
    'de-ch': 'Klebrige Bildlaufleiste',
    'pt-br': 'Barra de rolagem fixa',
  },
  foreground: {
    'en-us': 'Foreground',
    'ru-ru': 'Передний план',
    'es-es': 'Primer plano',
    'fr-fr': 'Premier plan',
    'uk-ua': 'Передній план',
    'de-ch': 'Vordergrund',
    'pt-br': 'Primeiro plano',
  },
  background: {
    'en-us': 'Background',
    'ru-ru': 'Фон',
    'es-es': 'Fondo',
    'fr-fr': 'Arrière-plan',
    'uk-ua': 'Фон',
    'de-ch': 'Hintergrund',
    'pt-br': 'Fundo',
  },
  sidebarTheme: {
    'en-us': 'Sidebar theme',
    'de-ch': 'Seitenleistenthema',
    'es-es': 'Tema de la barra lateral',
    'fr-fr': 'Thème de la barre latérale',
    'ru-ru': 'Тема боковой панели',
    'uk-ua': 'Тема бічної панелі',
    'pt-br': 'Tema da barra lateral',
  },
  darkForeground: {
    'en-us': 'Foreground (dark theme)',
    'ru-ru': 'Передний план (тёмная тема)',
    'es-es': 'Primer plano (tema oscuro)',
    'fr-fr': 'Premier plan (thème sombre)',
    'uk-ua': 'Передній план (темна тема)',
    'de-ch': 'Vordergrund (dunkles Design)',
    'pt-br': 'Primeiro plano (tema escuro)',
  },
  darkBackground: {
    'en-us': 'Background (dark theme)',
    'ru-ru': 'Фон (тёмная тема)',
    'es-es': 'Fondo (tema oscuro)',
    'fr-fr': 'Arrière-plan (thème sombre)',
    'uk-ua': 'Фон (темна тема)',
    'de-ch': 'Hintergrund (dunkles Design)',
    'pt-br': 'Plano de fundo (tema escuro)',
  },
  accentColor1: {
    'en-us': 'Accent color 1',
    'ru-ru': 'Акцентный цвет 1',
    'es-es': 'Color de acento 1',
    'fr-fr': "Couleur d'accent 1",
    'uk-ua': 'Акцентний колір 1',
    'de-ch': 'Akzentfarbe 1',
    'pt-br': 'Cor de destaque 1',
  },
  accentColor2: {
    'en-us': 'Accent color 2',
    'ru-ru': 'Акцентный цвет 2',
    'es-es': 'Color de acento 2',
    'fr-fr': "Couleur d'accent 2",
    'uk-ua': 'Акцентний колір 2',
    'de-ch': 'Akzentfarbe 2',
    'pt-br': 'Cor de destaque 2',
  },
  accentColor3: {
    'en-us': 'Accent color 3',
    'ru-ru': 'Акцентный цвет 3',
    'es-es': 'Color de acento 3',
    'fr-fr': "Couleur d'accent 3",
    'uk-ua': 'Акцентний колір 3',
    'de-ch': 'Akzentfarbe 3',
    'pt-br': 'Cor de destaque 3',
  },
  accentColor4: {
    'en-us': 'Accent color 4',
    'ru-ru': 'Акцентный цвет 4',
    'es-es': 'Color de acento 4',
    'fr-fr': "Couleur d'accent 4",
    'uk-ua': 'Акцентний колір 4',
    'de-ch': 'Akzentfarbe 4',
    'pt-br': 'Cor de destaque 4',
  },
  accentColor5: {
    'en-us': 'Accent color 5',
    'ru-ru': 'Акцентный цвет 5',
    'es-es': 'Color de acento 5',
    'fr-fr': "Couleur d'accent 5",
    'uk-ua': 'Акцентний колір 5',
    'de-ch': 'Akzentfarbe 5',
    'pt-br': 'Cor de destaque 5',
  },
  spreadsheet: {
    'en-us': 'Spreadsheet',
    'ru-ru': 'Электронная таблица',
    'es-es': 'Hoja de cálculo',
    'fr-fr': 'Tableur',
    'uk-ua': 'Електронна таблиця',
    'de-ch': 'Kalkulationstabelle',
    'pt-br': 'Planilha',
  },
  minSpareRows: {
    'en-us': 'Number of blank rows at the end',
    'ru-ru': 'Количество пустых строк в конце',
    'es-es': 'Número de filas en blanco al final',
    'fr-fr': 'Nombre de lignes vides à la fin',
    'uk-ua': 'Кількість порожніх рядків у кінці',
    'de-ch': 'Anzahl der leeren Zeilen am Ende',
    'pt-br': 'Número de linhas em branco no final',
  },
  autoWrapCols: {
    'en-us': 'Navigate to the other side when reaching the edge column',
    'ru-ru': 'Достигнув крайней колонны, перейдите на другую сторону.',
    'es-es': 'Navegue hacia el otro lado al llegar a la columna del borde.',
    'fr-fr':
      'Naviguez de l’autre côté lorsque vous atteignez la colonne de bord',
    'uk-ua': 'Перейдіть на іншу сторону, коли досягнете краю колонки',
    'de-ch':
      'Navigieren Sie zur anderen Seite, wenn Sie die Randspalte erreichen',
    'pt-br': 'Navegue para o outro lado ao atingir a coluna da borda',
  },
  autoWrapRows: {
    'en-us': 'Navigate to the other side when reaching the edge row',
    'ru-ru': 'Достигнув крайнего ряда, перейдите на другую сторону.',
    'es-es': 'Navegue hacia el otro lado al llegar a la fila del borde.',
    'fr-fr':
      'Naviguez de l’autre côté lorsque vous atteignez la rangée de bord',
    'uk-ua': 'Перейдіть на іншу сторону, коли досягнете крайнього ряду',
    'de-ch':
      'Navigieren Sie zur anderen Seite, wenn Sie die Randreihe erreichen',
    'pt-br': 'Navegue para o outro lado ao atingir a fileira de bordas',
  },
  enterBeginsEditing: {
    'en-us': 'Enter key begins editing cell',
    'ru-ru': 'Клавиша Enter начинает редактирование ячейки.',
    'es-es': 'La tecla Enter inicia la edición de la celda',
    'fr-fr': 'La touche Entrée commence à modifier la cellule',
    'uk-ua': 'Клавіша Enter починає редагування клітинки',
    'de-ch': 'Mit der Eingabetaste beginnt die Bearbeitung der Zelle',
    'pt-br': 'A tecla Enter inicia a edição da célula',
  },
  tabMoveDirection: {
    'en-us': 'Direction of movement when <key>Tab</key> key is pressed',
    'ru-ru': 'Направление движения при нажатии клавиши <key>Tab</key>',
    'es-es':
      'Dirección de movimiento cuando se presiona la tecla <key>Tab</key>',
    'fr-fr':
      'Sens de déplacement lorsque la touche <key>Tabulation</key> est enfoncée',
    'uk-ua': 'Напрямок руху при натисканні клавіші <key>Tab</key>',
    'de-ch': 'Bewegungsrichtung beim Drücken der <key>Tab</key>-Taste',
    'pt-br': 'Direção do movimento quando a tecla <key>Tab</key> é pressionada',
  },
  tabMoveDirectionDescription: {
    'en-us':
      'You can move in the opposite direction by pressing <key>Shift</key>+<key>Tab</key>.',
    'ru-ru':
      'Вы можете двигаться в обратном направлении, нажав <key>Shift</key>+<key>Tab</key>.',
    'es-es':
      'Puedes moverte en la dirección opuesta presionando <key>Shift</key>+<key>Tab</key>.',
    'fr-fr':
      'Vous pouvez vous déplacer dans la direction opposée en appuyant sur <key>Shift</key>+<key>Tab</key>.',
    'uk-ua':
      'Ви можете рухатися в протилежному напрямку, натискаючи <key>Shift</key>+<key>Tab</key>.',
    'de-ch':
      'Sie können sich in die entgegengesetzte Richtung bewegen, indem Sie <key>Umschalt</key>+<key>Tab</key> drücken.',
    'pt-br':
      'Você pode mover na direção oposta pressionando <key>Shift</key>+<key>Tab</key>.',
  },
  column: {
    'en-us': 'Column',
    'ru-ru': 'Столбец',
    'es-es': 'Columna',
    'fr-fr': 'Colonne',
    'uk-ua': 'Колонка',
    'de-ch': 'Spalte',
    'pt-br': 'Coluna',
  },
  row: {
    'en-us': 'Row',
    'ru-ru': 'Ряд',
    'es-es': 'Fila',
    'fr-fr': 'Rangée',
    'uk-ua': 'рядок',
    'de-ch': 'Reihe',
    'pt-br': 'Linha',
  },
  enterMoveDirection: {
    'en-us': 'Direction of movement when <key>Enter</key> key is pressed',
    'ru-ru': 'Направление движения при нажатии клавиши <key>Enter</key>',
    'es-es':
      'Dirección de movimiento cuando se presiona la tecla <key>Enter</key>',
    'uk-ua': 'Напрямок руху, коли натиснуто клавішу <key>Enter</key>',
    'de-ch': 'Bewegungsrichtung beim Drücken der Taste <key>Enter</key>',
    'fr-fr':
      'Direction du mouvement lorsque la touche <key>Entrer</key> est enfoncée',
    'pt-br':
      'Direção do movimento quando a tecla <key>Enter</key> é pressionada',
  },
  enterMoveDirectionDescription: {
    'en-us':
      'You can move in the opposite direction by pressing <key>Shift</key>+<key>Enter</key>.',
    'ru-ru':
      'Вы можете двигаться в противоположном направлении, нажав <key>Shift</key>+<key>Enter</key>.',
    'es-es':
      'Puedes moverte en la dirección opuesta presionando <key>Shift</key>+<key>Enter</key>.',
    'fr-fr': 'Synonyme couleur.',
    'uk-ua':
      'Ви можете рухатися у протилежному напрямку, натискаючи <key>Shift</key>+<key>Enter</key>.',
    'de-ch':
      'Sie können sich in die entgegengesetzte Richtung bewegen, indem Sie <key>Umschalt</key>+<key>Eingabe</key> drücken.',
    'pt-br':
      'Você pode mover na direção oposta pressionando <key>Shift</key>+<key>Enter</key>.',
  },
  filterPickLists: {
    'en-us': 'Filter pick list items',
    'ru-ru': 'Фильтрация элементов списка выбора',
    'es-es': 'Filtrar elementos de la lista de selección',
    'fr-fr': 'Filtrer les éléments de la liste de sélection',
    'uk-ua': 'Фільтр вибору елементів списку',
    'de-ch': 'Auswahllistenelemente filtern',
    'pt-br': 'Filtrar itens da lista de seleção',
  },
  exportFileDelimiter: {
    'en-us': 'Export file delimiter',
    'ru-ru': 'Разделитель файлов экспорта',
    'es-es': 'Delimitador de archivo de exportación',
    'fr-fr': "Délimiteur de fichier d'exportation",
    'uk-ua': 'Роздільник файлу експорту',
    'de-ch': 'Dateitrennzeichen exportieren',
    'pt-br': 'Delimitador de arquivo de exportação',
  },
  exportCsvUtf8Bom: {
    'en-us': 'Add UTF-8 BOM to CSV file exports',
    'ru-ru': 'Добавить UTF-8 BOM в экспорт CSV-файла',
    'es-es': 'Agregar BOM UTF-8 a las exportaciones de archivos CSV',
    'fr-fr': 'Ajouter UTF-8 BOM aux exportations de fichiers CSV',
    'uk-ua': 'Додайте специфікацію UTF-8 до експорту файлу CSVу',
    'de-ch': 'UTF-8 BOM zum CSV-Dateiexport hinzufügen',
    'pt-br': 'Adicionar UTF-8 BOM às exportações de arquivos CSV',
  },
  exportCsvUtf8BomDescription: {
    'en-us':
      'Adds a BOM (Byte Order Mark) to exported CSV files to ensure that the file is correctly recognized and displayed by various programs (Excel, OpenRefine, etc.), preventing issues with special characters and formatting.',
    'ru-ru': 'Корректное отображение экспортированных CSV-файлов в Excel.',
    'es-es':
      'Agrega una BOM (marca de orden de bytes) a los archivos CSV exportados para garantizar que el archivo sea reconocido y mostrado correctamente por varios programas (Excel, OpenRefine, etc.), evitando problemas con caracteres especiales y formato.',
    'fr-fr':
      "Permet aux exportations de fichiers CSV de s'afficher correctement dans Excel.",
    'uk-ua': 'Змушує експорт файлів CSV правильно відображатися в Excel.',
    'de-ch':
      'Sorgt dafür, dass CSV-Dateiexporte in Excel korrekt angezeigt werden.',
    'pt-br':
      'Adiciona uma BOM (Byte Order Mark) aos arquivos CSV exportados para garantir que o arquivo seja reconhecido e exibido corretamente por vários programas (Excel, OpenRefine, etc.), evitando problemas com caracteres especiais e formatação.',
  },
  caseSensitive: {
    'en-us': 'Case-sensitive',
    'ru-ru': 'С учетом регистра',
    'es-es': 'Distingue mayúsculas y minúsculas',
    'fr-fr': 'Sensible aux majuscules et minuscules',
    'uk-ua': 'Чутливий до регістру',
    'de-ch': 'Groß- und Kleinschreibung beachten',
    'pt-br': 'Maiúsculas e minúsculas',
  },
  caseInsensitive: {
<<<<<<< HEAD
    'en-us': 'Case-insensitive',
    'ru-ru': 'Без учета регистра',
    'es-es': 'Sin distinción entre mayúsculas y minúsculas',
    'fr-fr': 'Insensible à la casse',
    'uk-ua': 'Регістр не враховується',
    'de-ch': 'Groß-/Kleinschreibung wird nicht beachtet',
    'pt-br': 'Não diferencia maiúsculas de minúsculas',
=======
    "en-us": "Case-insensitive",
    "ru-ru": "Без учета регистра",
    "es-es": "No distingue entre mayúsculas y minúsculas",
    "fr-fr": "Insensible à la casse",
    "uk-ua": "Регістр не враховується",
    "de-ch": "Groß- und Kleinschreibung wird nicht berücksichtigt",
    "pt-br": "Não diferencia maiúsculas de minúsculas",
>>>>>>> 87e1107c
  },
  showNoReadTables: {
    'en-us': 'Show tables without "Read" access',
    'ru-ru': 'Показывать таблицы без доступа «Чтение»',
    'es-es': 'Mostrar tablas sin acceso de "Lectura"',
    'fr-fr': 'Afficher les tableaux sans accès "Lecture"',
    'uk-ua': 'Показувати таблиці без доступу «Читання»',
    'de-ch': 'Tabellen ohne Lesezugriff anzeigen',
    'pt-br': 'Mostrar tabelas sem acesso de "Leitura"',
  },
  showNoAccessTables: {
    'en-us': 'Show tables without "Create" access',
    'ru-ru': 'Показывать таблицы без права «Создать»',
    'es-es': 'Mostrar tablas sin acceso "Crear"',
    'fr-fr': 'Afficher les tableaux sans accès "Créer"',
    'uk-ua': 'Показувати таблиці без доступу «Створити»',
    'de-ch': 'Tabellen ohne „Erstellen“-Zugriff anzeigen',
    'pt-br': 'Mostrar tabelas sem acesso "Criar"',
  },
  textAreaAutoGrow: {
    'en-us': 'Text boxes grow automatically',
    'ru-ru': 'Текстовые поля увеличиваются автоматически',
    'es-es': 'Los cuadros de texto crecen automáticamente',
    'fr-fr': "Les zones de texte s'agrandissent automatiquement",
    'uk-ua': 'Текстові поля збільшуються автоматично',
    'de-ch': 'Textfelder werden automatisch vergrößert',
    'pt-br': 'As caixas de texto crescem automaticamente',
  },
  clearQueryFilters: {
    'en-us': 'Reset query filters',
    'ru-ru': 'Сбросить фильтры запроса',
    'es-es': 'Restablecer filtros de consulta',
    'fr-fr': 'Réinitialiser les filtres de requête',
    'uk-ua': 'Скинути фільтри запитів',
    'de-ch': 'Abfragefilter zurücksetzen',
    'pt-br': 'Redefinir filtros de consulta',
  },
  clearQueryFiltersDescription: {
    'en-us': 'Clears all query filters when running a Report from a Form.',
    'de-ch':
      'Löscht alle Abfragefilter, wenn ein Bericht aus einem Formular ausgeführt wird.',
    'es-es':
      'Borra todos los filtros de consulta al ejecutar un informe desde un formulario.',
    'fr-fr':
      "Efface tous les filtres de requête lors de l'exécution d'un rapport à partir d'un formulaire.",
    'ru-ru': 'Очищает все фильтры запроса при запуске отчета из формы.',
    'uk-ua': 'Очищає всі фільтри запитів під час запуску звіту з форми.',
    'pt-br':
      'Limpa todos os filtros de consulta ao executar um relatório de um formulário.',
  },
  queryParamtersFromForm: {
    'en-us': 'Show query filters when running a Report from a Form',
    'de-ch':
      'Abfragefilter anzeigen, wenn ein Bericht aus einem Formular ausgeführt wird',
    'es-es':
      'Mostrar filtros de consulta al ejecutar un informe desde un formulario',
    'fr-fr':
      "Afficher les filtres de requête lors de l'exécution d'un rapport à partir d'un formulaire",
    'ru-ru': 'Показывать фильтры запроса при запуске отчета из формы',
    'uk-ua': 'Показувати фільтри запитів під час запуску звіту з форми',
    'pt-br':
      'Mostrar filtros de consulta ao executar um relatório de um formulário',
  },
  autoGrowAutoComplete: {
    'en-us': 'Allow autocomplete to grow as wide as need',
    'ru-ru':
      'Разрешить автозаполнению расширяться настолько, насколько это необходимо',
    'es-es': 'Permitir que el autocompletado crezca tanto como sea necesario',
    'fr-fr':
      'Sens de déplacement lorsque la touche [X27X]Tabulation[X35X] est enfoncée',
    'uk-ua':
      'Дозволити автозаповнення розширюватися настільки, наскільки потрібно',
    'de-ch':
      'Erlauben Sie der Autovervollständigung, so weit wie nötig zu wachsen',
    'pt-br':
      'Permitir que o preenchimento automático cresça o quanto for necessário',
  },
  tableNameInTitle: {
    'en-us': 'Include table name in the browser page title',
    'ru-ru': 'Включить имя таблицы в заголовок страницы браузера',
    'es-es':
      'Incluir el nombre de la tabla en el título de la página del navegador',
    'fr-fr':
      'Inclure le nom de la table dans le titre de la page du navigateur',
    'uk-ua': 'Включіть назву таблиці в заголовок сторінки браузера',
    'de-ch': 'Tabellennamen in den Seitentitel des Browsers aufnehmen',
    'pt-br': 'Incluir nome da tabela no título da página do navegador',
  },
  focusFirstField: {
<<<<<<< HEAD
    'en-us': 'Focus first field',
    'de-ch': 'Fokus erstes Feld',
    'es-es': 'Enfoque el primer campo',
    'fr-fr': 'Concentrez-vous sur le premier champ',
    'ru-ru': 'Фокус первого поля',
    'uk-ua': 'Перейти до першого поля',
    'pt-br': 'Foco primeiro no campo',
=======
    "en-us": "Focus first field",
    "de-ch": "Fokus erstes Feld",
    "es-es": "Enfoque el primer campo",
    "fr-fr": "Concentrez-vous sur le premier champ",
    "ru-ru": "Фокус первого поля",
    "uk-ua": "Перейти до першого поля",
    "pt-br": "Foco primeiro campo",
>>>>>>> 87e1107c
  },
  doubleClickZoom: {
    'en-us': 'Double click to zoom',
    'ru-ru': 'Дважды щелкните, чтобы увеличить',
    'es-es': 'Haga doble clic para ampliar',
    'fr-fr': 'Double-cliquez pour zoomer',
    'uk-ua': 'Двічі клацніть, щоб збільшити',
    'de-ch': 'Zum Vergrößern doppelklicken',
    'pt-br': 'Clique duas vezes para ampliar',
  },
  closePopupOnClick: {
    'en-us': 'Close pop-up on outside click',
    'ru-ru': 'Закрытие всплывающего окна при внешнем щелчке',
    'es-es': 'Cerrar ventana emergente al hacer clic desde fuera',
    'fr-fr': "Fermer la pop-up lors d'un clic extérieur",
    'uk-ua': 'Закрити спливаюче вікно при зовнішньому клацанні',
    'de-ch': 'Popup bei externem Klick schließen',
    'pt-br': 'Fechar pop-up ao clicar fora',
  },
  animateTransitions: {
<<<<<<< HEAD
    'en-us': 'Animate transitions',
    'ru-ru': 'Анимированные переходы',
    'es-es': 'Transiciones animadas',
    'fr-fr': 'Animer les transitions',
    'uk-ua': 'Анімація переходів',
    'de-ch': 'Übergänge animieren',
    'pt-br': 'Transições animadas',
=======
    "en-us": "Animate transitions",
    "ru-ru": "Анимированные переходы",
    "es-es": "Animar transiciones",
    "fr-fr": "Animer les transitions",
    "uk-ua": "Анімація переходів",
    "de-ch": "Übergänge animieren",
    "pt-br": "Transições animadas",
>>>>>>> 87e1107c
  },
  panInertia: {
    'en-us': 'Pan inertia',
    'ru-ru': 'Инерция пан',
    'es-es': 'Inercia de la sartén',
    'fr-fr': 'Inertie du bac',
    'uk-ua': 'Інерція панорами',
    'de-ch': 'Schwenkträgheit',
    'pt-br': 'Inércia da panela',
  },
  mouseDrags: {
    'en-us': 'Mouse drags',
    'ru-ru': 'Перетаскивание мышью',
    'es-es': 'El ratón arrastra',
    'uk-ua': 'Виділіть відповідний підрядок',
    'de-ch': 'Maus zieht',
    'fr-fr': 'Mettre en surbrillance la sous-chaîne correspondante',
    'pt-br': 'Arrastos do mouse',
  },
  scrollWheelZoom: {
    'en-us': 'Scroll wheel zoom',
    'ru-ru': 'Масштабирование с помощью колеса прокрутки',
    'es-es': 'Zoom con rueda de desplazamiento',
    'fr-fr': 'Zoom avec la molette de défilement',
    'uk-ua': 'Масштаб колеса прокрутки',
    'de-ch': 'Scrollrad-Zoom',
    'pt-br': 'Zoom da roda de rolagem',
  },
  flexibleColumnWidth: {
    'en-us': 'Flexible column width',
    'ru-ru': 'Гибкая ширина столбца',
    'es-es': 'Ancho de columna flexible',
    'fr-fr': 'Largeur de colonne flexible',
    'uk-ua': 'Гнучка ширина колонки',
    'de-ch': 'Flexible Spaltenbreite',
    'pt-br': 'Largura de coluna flexível',
  },
  flexibleSubGridColumnWidth: {
<<<<<<< HEAD
    'en-us': 'Flexible subview grid column width',
    'ru-ru': 'Гибкая ширина столбца сетки подпредставлений',
    'es-es': 'Ancho de columna de cuadrícula de subvista flexible',
    'fr-fr': 'Largeur de colonne de grille de sous-vue flexible',
    'uk-ua': 'Гнучка ширина стовпця сітки вкладеного перегляду',
    'de-ch': 'Flexible Spaltenbreite des Unteransichtsrasters',
    'pt-br': 'Largura flexível da coluna da grade de subvisualização',
=======
    "en-us": "Flexible subview grid column width",
    "ru-ru": "Гибкая ширина столбца сетки подпредставлений",
    "es-es": "Ancho de columna de cuadrícula de subvista flexible",
    "fr-fr": "Largeur de colonne de grille de sous-vue flexible",
    "uk-ua": "Гнучка ширина стовпця сітки вкладеного перегляду",
    "de-ch": "Flexible Rasterspaltenbreite der Unteransicht",
    "pt-br": "Largura flexível da coluna da grade de subvisualização",
>>>>>>> 87e1107c
  },
  closeOnEsc: {
    'en-us': 'Close on <key>ESC</key> key press',
    'ru-ru': 'Закрыть нажатием клавиши <key>ESC</key>',
    'es-es': 'Cerrar al presionar la tecla <key>ESC</key>',
    'fr-fr': 'Icône et nom de la table',
    'uk-ua': 'Закриття натисканням клавіші <key>ESC</key>',
    'de-ch': 'Schließen durch Drücken der Taste <key>ESC</key>',
    'pt-br': 'Fechar ao pressionar a tecla <key>ESC</key>',
  },
  closeOnOutsideClick: {
    'en-us': 'Close on outside click',
    'ru-ru': 'Закрытие по внешнему щелчку',
    'es-es': 'Cerrar al hacer clic desde fuera',
    'fr-fr': 'Fermer sur clic extérieur',
    'uk-ua': 'Закрийте зовнішнім клацанням',
    'de-ch': 'Schließen durch Klicken von außen',
    'pt-br': 'Fechar com clique externo',
  },
  specifyNetworkBadge: {
    'en-us': 'Specify Network Badge',
    'ru-ru': 'Укажите сетевой значок',
    'es-es': 'Especificar la insignia de red',
    'fr-fr': 'Spécifier le badge réseau',
    'uk-ua': 'Укажіть значок мережі',
    'de-ch': 'Netzwerk-Badge angeben',
    'pt-br': 'Especificar emblema de rede',
  },
  useAccessibleFullDatePicker: {
    'en-us': 'Use accessible full date picker',
    'ru-ru': 'Используйте доступный полный выбор даты',
    'es-es': 'Utilice el selector de fecha completo y accesible',
    'fr-fr': 'Utiliser un sélecteur de date complet accessible',
    'uk-ua': 'Використовуйте доступний повний засіб вибору дати',
    'de-ch': 'Verwenden Sie eine barrierefreie Datumsauswahl',
    'pt-br': 'Use o seletor de data completo acessível',
  },
  useAccessibleMonthPicker: {
    'en-us': 'Use accessible month picker',
    'ru-ru': 'Используйте доступный выбор месяца',
    'es-es': 'Utilice el selector de meses accesible',
    'fr-fr': 'Utiliser le sélecteur de mois accessible',
    'uk-ua': 'Використовуйте доступний засіб вибору місяця',
    'de-ch': 'Verwenden Sie die barrierefreie Monatsauswahl',
    'pt-br': 'Use o seletor de meses acessível',
  },
  rightAlignNumberFields: {
    'en-us': 'Right-Justify numeric fields',
    'ru-ru': 'Выравнивание числовых полей по правому краю',
    'es-es': 'Justificar a la derecha los campos numéricos',
    'fr-fr': 'Justifier à droite les champs numériques',
    'uk-ua': 'Вирівнювання по правому краю числових полів',
    'de-ch': 'Rechtsbündige Ausrichtung numerischer Felder',
    'pt-br': 'Justificar à direita campos numéricos',
  },
  roundedCorners: {
    'en-us': 'Rounded corners',
    'ru-ru': 'Закругленные углы',
    'es-es': 'esquinas redondeadas',
    'fr-fr': 'Coins arrondis',
    'uk-ua': 'Заокруглені кути',
    'de-ch': 'Abgerundete Ecken',
    'pt-br': 'Cantos arredondados',
  },
  showSubviewBorders: {
    'en-us': 'Show borders around subviews',
    'de-ch': 'Rahmen um Unteransichten anzeigen',
    'es-es': 'Mostrar bordes alrededor de las subvistas',
    'fr-fr': 'Afficher les bordures autour des sous-vues',
    'pt-br': 'Mostrar bordas ao redor das subvisualizações',
    'ru-ru': 'Показывать границы вокруг подпредставлений',
    'uk-ua': 'Показати межі навколо підвидів',
  },
  limitMaxFieldWidth: {
<<<<<<< HEAD
    'en-us': 'Limit max field width',
    'ru-ru': 'Ограничить максимальную ширину поля',
    'es-es': 'Limitar el ancho máximo del campo',
    'fr-fr': 'Limiter la largeur maximale du champ',
    'uk-ua': 'Обмеження максимальної ширини поля',
    'de-ch': 'Maximale Feldbreite begrenzen',
    'pt-br': 'Limite máximo de largura do campo',
=======
    "en-us": "Limit max field width",
    "ru-ru": "Ограничить максимальную ширину поля",
    "es-es": "Limitar el ancho máximo del campo",
    "fr-fr": "Limiter la largeur maximale du champ",
    "uk-ua": "Обмеження максимальної ширини поля",
    "de-ch": "Maximale Feldbreite begrenzen",
    "pt-br": "Limite a largura máxima do campo",
>>>>>>> 87e1107c
  },
  condenseQueryResults: {
    'en-us': 'Condense query results',
    'ru-ru': 'Сжать результаты запроса',
    'es-es': 'Condensar los resultados de la consulta',
    'fr-fr': 'Condenser les résultats de la requête',
    'uk-ua': 'Згорнути результати запиту',
    'de-ch': 'Abfrageergebnisse verdichten',
    'pt-br': 'Condensar resultados da consulta',
  },
  blurContentBehindDialog: {
    'en-us': 'Blur content behind the dialog',
    'ru-ru': 'Размытие содержимого за диалогом',
    'es-es': 'Desenfocar el contenido detrás del diálogo',
    'fr-fr': 'Flou le contenu derrière la boîte de dialogue',
    'uk-ua': 'Розмити вміст за діалоговим вікном',
    'de-ch': 'Inhalte hinter dem Dialog verwischen',
    'pt-br': 'Desfocar o conteúdo atrás do diálogo',
  },
  collectionSortOrderDescription: {
    'en-us': 'This determines the visual order of collections.',
    'ru-ru': 'Это определяет визуальный порядок коллекций.',
    'es-es': 'Esto determina el orden visual de las colecciones.',
    'fr-fr': "Ceci détermine l'ordre visuel des collections.",
    'uk-ua': 'Це визначає візуальний порядок колекцій.',
    'de-ch': 'Dies bestimmt die visuelle Reihenfolge der Sammlungen.',
    'pt-br': 'Isso determina a ordem visual das coleções.',
  },
  recordSetRecordToOpen: {
    'en-us': 'Record to open by default',
    'ru-ru': 'Запись для открытия по умолчанию',
    'es-es': 'Registro para abrir por defecto',
    'fr-fr': 'Enregistrement à ouvrir par défaut',
    'uk-ua': 'Запис відкривається за умовчанням',
    'de-ch': 'Standardmäßig zu öffnender Datensatz',
    'pt-br': 'Gravar para abrir por padrão',
  },
  altClickToSupressNewTab: {
    'en-us':
      '<key>{altKeyName:string}</key>+<key>Click</key> to suppress new tab',
    'ru-ru':
      '<key>{altKeyName:string}</key>+<key>Нажмите </key>, чтобы скрыть новую вкладку',
    'es-es':
      '<key>{altKeyName:string}</key>+<key>Haga clic en </key> para suprimir la nueva pestaña',
    'fr-fr':
      '<key>{altKeyName:string}</key>+<key>Cliquez sur</key> pour supprimer le nouvel onglet',
    'uk-ua':
      '<key>{altKeyName:string}</key>+<key>Натисніть </key>, щоб закрити нову вкладку',
    'de-ch':
      '<key>{altKeyName:string}</key>+<key>Klicken Sie auf</key>, um neue Registerkarten zu unterdrücken',
    'pt-br':
      '<key>{altKeyName:string}</key>+<key>Clique em</key> para suprimir a nova guia',
  },
  altClickToSupressNewTabDescription: {
    'en-us':
      '<key>{altKeyName:string}</key>+<key>Click</key> a link that usually opens in a new tab to open it in the current tab.',
    'ru-ru':
      '<key>{altKeyName:string}</key>+<key>Нажмите</key> на ссылку, которая обычно открывается в новой вкладке, чтобы открыть ее в текущей вкладке.',
    'es-es':
      '<key>{altKeyName:string}</key>+<key>Haga clic</key> en un enlace que normalmente se abre en una nueva pestaña para abrirlo en la pestaña actual.',
    'fr-fr': 'Utiliser le sélecteur de mois accessible.',
    'uk-ua':
      '<key>{altKeyName:string}</key>+<key>Натисніть</key> посилання, яке зазвичай відкривається в новій вкладці, щоб відкрити його в поточній вкладці.',
    'de-ch':
      '<key>{altKeyName:string}</key>+<key>Klicken Sie auf</key> einen Link, der normalerweise in einem neuen Tab geöffnet wird, um ihn im aktuellen Tab zu öffnen.',
    'pt-br':
      '<key>{altKeyName:string}</key>+<key>Clique</key> em um link que geralmente abre em uma nova aba para abri-lo na aba atual.',
  },
  makeFormDialogsModal: {
    'en-us': 'Make form dialogs gray out the background',
    'ru-ru': 'Сделать фон диалоговых окон серым',
    'es-es':
      'Hacer que los cuadros de diálogo del formulario tengan el fondo en gris',
    'fr-fr':
      "Rendre les boîtes de dialogue de formulaire grisées sur l'arrière-plan",
    'uk-ua': 'Зробіть діалогові вікна форми сірими фоном',
    'de-ch': 'Den Hintergrund von Formulardialogen ausgrauen',
    'pt-br':
      'Faça com que as caixas de diálogo do formulário fiquem com o fundo acinzentado',
  },
  autoScrollTree: {
    'en-us': 'Auto scroll tree to focused node',
    'ru-ru': 'Автоматическая прокрутка дерева к выбранному узлу',
    'es-es': 'Desplazamiento automático del árbol al nodo enfocado',
    'fr-fr': 'Arbre de défilement automatique vers le nœud ciblé',
    'uk-ua': 'Автоматичне прокручування дерева до виділеного вузла',
    'de-ch': 'Automatisches Scrollen des Baums zum fokussierten Knoten',
    'pt-br': 'Rolagem automática da árvore para o nó em foco',
  },
  sortByField: {
    'en-us': 'Order By Field',
    'de-ch': 'Nach Feld sortieren',
    'es-es': 'Ordenar por campo',
    'fr-fr': 'Trier par champ',
    'pt-br': 'Ordenar por campo',
    'ru-ru': 'Сортировать по полю',
    'uk-ua': 'Сортувати за полем',
  },
  lineWrap: {
    'en-us': 'Line wrap',
    'ru-ru': 'Перенос строки',
    'es-es': 'Ajuste de línea',
    'fr-fr': 'Retour à la ligne',
    'uk-ua': 'Обтікання лініями',
    'de-ch': 'Zeilenumbruch',
    'pt-br': 'Quebra de linha',
  },
  indentSize: {
    'en-us': 'Indent size',
    'ru-ru': 'Размер отступа',
    'es-es': 'Tamaño de sangría',
    'fr-fr': 'Taille du retrait',
    'uk-ua': 'Розмір відступу',
    'de-ch': 'Einzugsgröße',
    'pt-br': 'Tamanho do recuo',
  },
  indentWithTab: {
    'en-us': 'Indent with <key>Tab</key>',
    'ru-ru': 'Отступ с помощью <key>Tab</key>',
    'es-es': 'Sangría con <key>Tab</key>',
    'fr-fr': 'Indenter avec <key>Tabulation</key>',
    'uk-ua': 'Відступ із <key>Tab</key>',
    'de-ch': 'Einrücken mit <key>Tab</key>',
    'pt-br': 'Recuo com <key>Tab</key>',
  },
  formHeaderFormat: {
    'en-us': 'Form header format',
    'ru-ru': 'Формат заголовка формы',
    'es-es': 'Formato del encabezado del formulario',
    'fr-fr': "Format d'en-tête de formulaire",
    'uk-ua': 'Формат заголовка форми',
    'de-ch': 'Formularkopfformat',
    'pt-br': 'Formato do cabeçalho do formulário',
  },
  iconAndTableName: {
    'en-us': 'Icon and table name',
    'ru-ru': 'Значок и название таблицы',
    'es-es': 'Icono y nombre de la tabla',
    'fr-fr': 'Icône et nom de la table',
    'uk-ua': 'Значок і назва таблиці',
    'de-ch': 'Symbol und Tabellenname',
    'pt-br': 'Ícone e nome da tabela',
  },
  tableIcon: {
    'en-us': 'Table icon',
    'ru-ru': 'Значок таблицы',
    'es-es': 'Icono de tabla',
    'fr-fr': 'Icône de tableau',
    'uk-ua': 'Значок таблиці',
    'de-ch': 'Tabellensymbol',
    'pt-br': 'Ícone de tabela',
  },
  maxHeight: {
    'en-us': 'Max height',
    'ru-ru': 'Максимальная высота',
    'es-es': 'Altura máxima',
    'fr-fr': 'hauteur maximum',
    'uk-ua': 'Максимальна висота',
    'de-ch': 'Maximale Höhe',
    'pt-br': 'Altura máxima',
  },
  autoComplete: {
    'en-us': 'Auto complete',
    'ru-ru': 'Автозаполнение',
    'es-es': 'Autocompletar',
    'fr-fr':
      "Détermine les légendes des champs, les notes d'utilisation et les légendes des tableaux",
    'uk-ua':
      'Визначає підписи полів, примітки щодо використання та підписи таблиць',
    'de-ch': 'Autovervollständigung',
    'pt-br': 'Preenchimento automático',
  },
  searchCaseSensitive: {
    'en-us': 'Case-sensitive search',
    'es-es': 'Búsqueda que distingue entre mayúsculas y minúsculas',
    'fr-fr': 'Recherche sensible à la casse',
    'uk-ua': 'Пошук з урахуванням регістру',
    'de-ch': 'Groß- und Kleinschreibung beachten',
    'ru-ru': 'Поиск с учетом регистра',
    'pt-br': 'Pesquisa com diferenciação entre maiúsculas e minúsculas',
  },
  searchField: {
    'en-us': 'Search Field',
    'ru-ru': 'Поле поиска',
    'es-es': 'Campo de búsqueda',
    'fr-fr': 'Champ de recherche',
    'uk-ua': 'Поле пошуку',
    'de-ch': 'Suchfeld',
    'pt-br': 'Campo de pesquisa',
  },
  createInteractions: {
    'en-us': 'Creating an interaction',
    'ru-ru': 'Создание взаимодействия',
    'es-es': 'Creando una interacción',
    'fr-fr': 'Créer une interaction',
    'uk-ua': 'Створення взаємодії',
    'de-ch': 'Erstellen einer Interaktion',
    'pt-br': 'Criando uma interação',
  },
  useSpaceAsDelimiter: {
    'en-us': 'Use space as delimiter',
    'ru-ru': 'Используйте пробел в качестве разделителя',
    'es-es': 'Utilice el espacio como delimitador',
    'fr-fr': "Utiliser l'espace comme délimiteur",
    'uk-ua': 'Використовуйте пробіл як роздільник',
    'de-ch': 'Leerzeichen als Trennzeichen verwenden',
    'pt-br': 'Use espaço como delimitador',
  },
  useCommaAsDelimiter: {
<<<<<<< HEAD
    'en-us': 'Use comma as delimiter',
    'ru-ru': 'Используйте запятую в качестве разделителя',
    'es-es': 'Utilice la coma como delimitador',
    'fr-fr': 'Utiliser la virgule comme délimiteur',
    'uk-ua': 'Використовуйте кому як роздільник',
    'de-ch': 'Verwenden Sie Kommas als Trennzeichen.',
    'pt-br': 'Use vírgula como delimitador',
=======
    "en-us": "Use comma as delimiter",
    "ru-ru": "Используйте запятую в качестве разделителя",
    "es-es": "Utilice la coma como delimitador",
    "fr-fr": "Utiliser la virgule comme délimiteur",
    "uk-ua": "Використовуйте кому як роздільник",
    "de-ch": "Verwenden Sie Kommas als Trennzeichen",
    "pt-br": "Use vírgula como delimitador",
>>>>>>> 87e1107c
  },
  useNewLineAsDelimiter: {
    'en-us': 'Use new line as delimiter',
    'ru-ru': 'Использовать новую строку в качестве разделителя',
    'es-es': 'Utilice nueva línea como delimitador',
    'fr-fr': 'Utiliser une nouvelle ligne comme délimiteur',
    'uk-ua': 'Використовуйте новий рядок як роздільник',
    'de-ch': 'Neue Zeile als Trennzeichen verwenden',
    'pt-br': 'Use nova linha como delimitador',
  },
  useCustomDelimiters: {
    'en-us': 'Use custom delimiters',
    'ru-ru': 'Используйте пользовательские разделители',
    'es-es': 'Utilice delimitadores personalizados',
    'fr-fr': 'Utiliser des délimiteurs personnalisés',
    'uk-ua': 'Використовуйте спеціальні роздільники',
    'de-ch': 'Benutzerdefinierte Trennzeichen verwenden',
    'pt-br': 'Use delimitadores personalizados',
  },
  useCustomDelimitersDescription: {
    'en-us':
      'A list of delimiters to use, in addition to the ones defined above. Put one delimiter per line.',
    'ru-ru':
      'Список разделителей, которые можно использовать в дополнение к указанным выше. Используйте по одному разделителю на строку.',
    'es-es':
      'Una lista de delimitadores para usar, además de los definidos anteriormente. Coloque un delimitador por línea.',
    'fr-fr':
      'Une liste de délimiteurs à utiliser, en plus de ceux définis ci-dessus. Mettez un délimiteur par ligne.',
    'uk-ua':
      'Список розділювачів для використання на додаток до визначених вище. Поставте один роздільник на рядок.',
    'de-ch':
      'Eine Liste der zu verwendenden Trennzeichen zusätzlich zu den oben definierten. Geben Sie pro Zeile ein Trennzeichen ein.',
    'pt-br':
      'Uma lista de delimitadores a serem usados, além dos definidos acima. Coloque um delimitador por linha.',
  },
  detectAutomaticallyDescription: {
<<<<<<< HEAD
    'en-us': 'Detect automatically based on catalog number format.',
    'ru-ru': 'Автоматическое определение на основе формата каталожного номера.',
    'es-es':
      'Detectar automáticamente según el formato del número de catálogo.',
    'fr-fr':
      'Détecter automatiquement en fonction du format du numéro de catalogue.',
    'uk-ua': 'Визначати автоматично на основі формату номера каталогу.',
    'de-ch': 'Automatische Erkennung basierend auf dem Katalognummernformat.',
    'pt-br':
      'Detecte automaticamente com base no formato do número de catálogo.',
=======
    "en-us": "Detect automatically based on catalog number format.",
    "ru-ru": "Автоматическое определение на основе формата каталожного номера.",
    "es-es":
      "Detectar automáticamente según el formato del número de catálogo.",
    "fr-fr":
      "Détecter automatiquement en fonction du format du numéro de catalogue.",
    "uk-ua": "Визначати автоматично на основі формату номера каталогу.",
    "de-ch": "Automatische Erkennung basierend auf dem Katalognummernformat.",
    "pt-br":
      "Detectar automaticamente com base no formato do número de catálogo.",
>>>>>>> 87e1107c
  },
  use: {
    comment: 'Verb',
    'en-us': 'Use',
    'ru-ru': 'Использовать',
    'es-es': 'Usar',
    'fr-fr': 'Utiliser',
    'uk-ua': 'використання',
    'de-ch': 'Verwenden',
    'pt-br': 'Usar',
  },
  dontUse: {
    'en-us': 'Don’t use',
    'ru-ru': 'Не использовать',
    'es-es': 'No utilizar',
    'fr-fr': 'Zoom avec la molette de défilement',
    'uk-ua': 'Масштаб колеса прокрутки',
    'de-ch': 'Nicht verwenden',
    'pt-br': 'Não use',
  },
  position: {
    'en-us': 'Position',
    'es-es': 'Posición',
    'fr-fr': 'Position',
    'ru-ru': 'Позиция',
    'uk-ua': 'Позиція',
    'de-ch': 'Position',
    'pt-br': 'Posição',
  },
  top: {
    'en-us': 'Top',
    'es-es': 'Arriba',
    'fr-fr': 'Haut',
    'ru-ru': 'Вершина',
    'uk-ua': 'Топ',
    'de-ch': 'Spitze',
    'pt-br': 'Principal',
  },
  bottom: {
    'en-us': 'Bottom',
    'es-es': 'Abajo',
    'ru-ru': 'Нижний',
    'uk-ua': 'Дно',
    'de-ch': 'Unten',
    'fr-fr': 'Bas',
    'pt-br': 'Fundo',
  },
  left: {
    'en-us': 'Left',
    'es-es': 'Izquierda',
    'fr-fr': 'Gauche',
    'ru-ru': 'Левый',
    'uk-ua': 'Ліворуч',
    'de-ch': 'Links',
    'pt-br': 'Esquerda',
  },
  right: {
    'en-us': 'Right',
    'es-es': 'Bien',
    'fr-fr': 'Droite',
    'ru-ru': 'Верно',
    'uk-ua': 'правильно',
    'de-ch': 'Rechts',
    'pt-br': 'Certo',
  },
  showUnsavedIndicator: {
    'en-us': 'Show unsaved changes indicator',
    'ru-ru': 'Показать индикатор несохраненных изменений',
    'es-es': 'Mostrar indicador de cambios no guardados',
    'fr-fr': "Afficher l'indicateur de modifications non enregistrées",
    'uk-ua': 'Показати індикатор незбережених змін',
    'de-ch': 'Indikator für nicht gespeicherte Änderungen anzeigen',
    'pt-br': 'Mostrar indicador de alterações não salvas',
  },
  showUnsavedIndicatorDescription: {
    'en-us':
      'Show an "*" in the tab title when there are unsaved changes in the current tab.',
    'es-es':
      'Mostrar un "*" en el título de la pestaña cuando haya cambios sin guardar en la pestaña actual.',
    'fr-fr':
      "Afficher un \"*\" dans le titre de l'onglet lorsqu'il y a des modifications non enregistrées dans l'onglet actuel.",
    'ru-ru':
      'Отображать «*» в заголовке вкладки, если на текущей вкладке есть несохраненные изменения.',
    'uk-ua':
      'Показувати «*» у заголовку вкладки, якщо в поточній вкладці є незбережені зміни.',
    'de-ch':
      'Zeigen Sie im Registerkartentitel ein „*“ an, wenn in der aktuellen Registerkarte nicht gespeicherte Änderungen vorhanden sind.',
    'pt-br':
      'Exibir um "*" no título da aba quando houver alterações não salvas na aba atual.',
  },
  autoPopulateDescription: {
    'en-us':
      'Auto populate the merged record with values from duplicates when opening the merging dialog.',
    'ru-ru':
      'Автоматически заполнять объединенную запись значениями из дубликатов при открытии диалогового окна слияния.',
    'de-ch':
      'Füllen Sie den zusammengeführten Datensatz beim Öffnen des Zusammenführungsdialogs automatisch mit Werten aus Duplikaten.',
    'es-es':
      'Rellene automáticamente el registro fusionado con valores de duplicados al abrir el cuadro de diálogo de fusión.',
    'fr-fr':
      "Remplir automatiquement l'enregistrement fusionné avec les valeurs des doublons lors de l'ouverture de la boîte de dialogue de fusion.",
    'uk-ua':
      'Автоматичне заповнення об’єднаного запису значеннями з дублікатів під час відкриття діалогового вікна об’єднання.',
    'pt-br':
      'Preencha automaticamente o registro mesclado com valores de duplicatas ao abrir a caixa de diálogo de mesclagem.',
  },
  autoCreateVariants: {
    'en-us': 'Automatically create {agentVariantTable:string} records',
    'ru-ru': 'Автоматически создавать записи {agentVariantTable:string}',
    'de-ch': '{agentVariantTable:string}-Datensätze automatisch erstellen',
    'es-es': 'Crear automáticamente registros {agentVariantTable:string}',
    'fr-fr':
      'Créer automatiquement des enregistrements {agentVariantTable:string}',
    'uk-ua': 'Автоматично створювати записи {agentVariantTable:string}',
    'pt-br': 'Criar automaticamente registros {agentVariantTable:string}',
  },
  autoCreateVariantsDescription: {
<<<<<<< HEAD
    'en-us':
      'When merging agents, automatically create {agentVariantTable:string} records based on the variations of first name/last name.',
    'ru-ru':
      'При объединении агентов автоматически создавать записи {agentVariantTable:string} на основе вариаций имени/фамилии.',
    'de-ch':
      'Beim Zusammenführen von Agenten werden automatisch {agentVariantTable:string}-Datensätze basierend auf den Variationen von Vorname/Nachname erstellt.',
    'es-es':
      'Al fusionar agentes, cree automáticamente registros {agentVariantTable:string} basados en las variaciones de nombre/apellido.',
    'fr-fr':
=======
    "en-us":
      "When merging agents, automatically create {agentVariantTable:string} records based on the variations of first name/last name.",
    "ru-ru":
      "При объединении агентов автоматически создавать записи {agentVariantTable:string} на основе вариаций имени/фамилии.",
    "de-ch":
      "Beim Zusammenführen von Agenten werden automatisch {agentVariantTable:string}-Datensätze basierend auf den Variationen von Vorname/Nachname erstellt.",
    "es-es":
      "Al fusionar agentes, se crean automáticamente registros {agentVariantTable:string} basados en las variaciones de nombre/apellido.",
    "fr-fr":
>>>>>>> 87e1107c
      "Lors de la fusion d'agents, créez automatiquement des enregistrements {agentVariantTable:string} en fonction des variations du prénom/nom.",
    'uk-ua':
      'Під час об’єднання агентів автоматично створювати записи {agentVariantTable:string} на основі варіацій імені/прізвища.',
    'pt-br':
      'Ao mesclar agentes, crie automaticamente registros {agentVariantTable:string} com base nas variações de nome/sobrenome.',
  },
  collectionPreferences: {
    'en-us': 'Collection Preferences',
    'de-ch': 'Sammlungseinstellungen',
    'es-es': 'Preferencias de colección',
    'fr-fr': 'Personnalisation',
    'ru-ru': 'Настройки коллекции',
    'uk-ua': 'Налаштування',
    'pt-br': 'Preferências de coleção',
  },
  rememberDialogSizes: {
    'en-us': 'Remember dialog window sizes',
    'ru-ru': 'Запомните размеры диалоговых окон',
    'es-es': 'Recordar los tamaños de las ventanas de diálogo',
    'fr-fr': 'Mémoriser les tailles des fenêtres de dialogue',
    'uk-ua': "Запам'ятайте розміри діалогових вікон",
    'de-ch': 'Dialogfenstergrößen merken',
    'pt-br': 'Lembrar tamanhos de janelas de diálogo',
  },
  rememberDialogPositions: {
    'en-us': 'Remember dialog window positions',
    'ru-ru': 'Запомнить позиции диалоговых окон',
    'es-es': 'Recordar las posiciones de las ventanas de diálogo',
    'fr-fr': 'Mémoriser les positions des fenêtres de dialogue',
    'uk-ua': "Запам'ятовуйте положення діалогового вікна",
    'de-ch': 'Dialogfensterpositionen merken',
    'pt-br': 'Lembrar posições da janela de diálogo',
  },
  autoPlayMedia: {
    'en-us': 'Automatically play media',
    'ru-ru': 'Автоматически воспроизводить медиа',
    'es-es': 'Reproducir automáticamente medios',
    'fr-fr': 'Lire automatiquement les médias',
    'uk-ua': 'Автоматичне відтворення медіа',
    'de-ch': 'Medien automatisch abspielen',
    'pt-br': 'Reproduzir mídia automaticamente',
  },
  useCustomTooltips: {
    'en-us': 'Use modern tooltips',
    'ru-ru': 'Используйте современные подсказки',
    'es-es': 'Utilice información sobre herramientas moderna',
    'fr-fr': 'Utiliser des info-bulles modernes',
    'uk-ua': 'Використовуйте сучасні підказки',
    'de-ch': 'Verwenden Sie moderne Tooltips',
    'pt-br': 'Use dicas de ferramentas modernas',
  },
  alwaysUseQueryBuilder: {
    'en-us': 'Always use query builder search inside of search form',
    'de-ch':
      'Verwenden Sie innerhalb des Suchformulars immer die Abfragegeneratorsuche',
    'es-es':
      'Utilice siempre la búsqueda del generador de consultas dentro del formulario de búsqueda',
    'fr-fr':
      'Utilisez toujours la recherche du générateur de requêtes dans le formulaire de recherche',
    'ru-ru': 'Всегда используйте конструктор запросов внутри формы поиска.',
    'uk-ua': 'Завжди використовуйте пошук конструктора запитів у формі пошуку',
    'pt-br':
      'Sempre use a pesquisa do construtor de consultas dentro do formulário de pesquisa',
  },
  localizeResourceNames: {
    'en-us': 'Localize the names of recognized app resources',
    'de-ch': 'Lokalisieren Sie die Namen erkannter App-Ressourcen',
    'es-es':
      'Localizar los nombres de los recursos de aplicaciones reconocidos',
    'fr-fr': "Localiser les noms des ressources d'application reconnues",
    'ru-ru': 'Локализуйте названия распознанных ресурсов приложения',
    'uk-ua': 'Локалізувати назви розпізнаних ресурсів програми',
    'pt-br': 'Localize os nomes dos recursos de aplicativos reconhecidos',
  },
  splitLongXml: {
    'en-us': 'Split long lines of XML into multiple lines',
    'de-ch': 'Teilen Sie lange XML-Zeilen in mehrere Zeilen auf',
    'es-es': 'Dividir líneas largas de XML en varias líneas',
    'fr-fr': 'Diviser les longues lignes de XML en plusieurs lignes',
    'ru-ru': 'Разделить длинные строки XML на несколько строк',
    'uk-ua': 'Розділіть довгі рядки XML на кілька рядків',
    'pt-br': 'Dividir longas linhas de XML em várias linhas',
  },
  url: {
    'en-us': 'URL',
    'de-ch': 'URL',
    'es-es': 'URL',
    'fr-fr': 'URL',
    'uk-ua': 'URL',
    'ru-ru': 'URL',
    'pt-br': 'URL',
  },
  pickAttachment: {
    'en-us': 'Pick an attachment',
    'es-es': 'Elige un archivo adjunto',
    'fr-fr': 'Choisissez une pièce jointe',
    'ru-ru': 'Выберите вложение',
    'uk-ua': 'Виберіть вкладення',
    'de-ch': 'Wählen Sie einen Anhang',
    'pt-br': 'Escolha um anexo',
  },
  attachmentFailed: {
    'en-us': 'The attachment failed to load.',
    'de-ch': 'Der Anhang konnte nicht geladen werden.',
    'es-es': 'No se pudo cargar el archivo adjunto.',
    'fr-fr': "La pièce jointe n'a pas pu être chargée.",
    'ru-ru': 'Не удалось загрузить вложение.',
    'uk-ua': 'Не вдалося завантажити вкладений файл.',
    'pt-br': 'O anexo não pôde ser carregado.',
  },
  pickImage: {
    'en-us': 'Pick an image',
    'de-ch': 'Wählen Sie ein Bild aus',
    'es-es': 'Elige una imagen',
    'fr-fr': 'Choisissez une image',
    'ru-ru': 'Выберите изображение',
    'uk-ua': 'Виберіть зображення',
    'pt-br': 'Escolha uma imagem',
  },
  customLogo: {
    'en-us': 'Expanded Image URL',
    'de-ch': 'Erweiterte Bild-URL',
    'es-es': 'URL de imagen expandida',
    'fr-fr': "URL de l'image étendue",
    'ru-ru': 'URL-адрес развернутого изображения',
    'uk-ua': 'Розширена URL-адреса зображення',
    'pt-br': 'URL da imagem expandida',
  },
  customLogoCollapsed: {
    'en-us': 'Collapsed Image URL',
    'de-ch': 'URL des minimierten Bildes',
    'es-es': 'URL de imagen contraída',
    'fr-fr': "URL de l'image réduite",
    'ru-ru': 'URL-адрес свернутого изображения',
    'uk-ua': 'URL-адреса згорнутого зображення',
    'pt-br': 'URL da imagem recolhida',
  },
  customLogoDescription: {
    'en-us':
      'A URL to an image that would be displayed next to the Specify logo in the navigation menu.',
    'de-ch':
      'Eine URL zu einem Bild, das neben dem angegebenen Logo im Navigationsmenü angezeigt wird.',
    'es-es':
      'Una URL a una imagen que se mostrará junto al logotipo Especificar en el menú de navegación.',
    'fr-fr':
      'Une URL vers une image qui serait affichée à côté du logo Specify dans le menu de navigation.',
    'ru-ru':
      'URL-адрес изображения, которое будет отображаться рядом с логотипом «Укажите» в меню навигации.',
    'uk-ua':
      'URL-адреса зображення, яке відображатиметься поруч із «Вказати логотип» у меню навігації.',
    'pt-br':
      'Um URL para uma imagem que seria exibida ao lado do logotipo Especificar no menu de navegação.',
  },
  showLineNumber: {
    'en-us': 'Show query result line number',
    'de-ch': 'Zeilennummer des Abfrageergebnisses anzeigen',
    'es-es': 'Mostrar el número de línea del resultado de la consulta',
    'fr-fr': 'Afficher le numéro de ligne du résultat de la requête',
    'ru-ru': 'Показать номер строки результата запроса',
    'uk-ua': 'Показати номер рядка результату запиту',
    'pt-br': 'Mostrar número da linha do resultado da consulta',
  },
  saveButtonColor: {
<<<<<<< HEAD
    'en-us': 'Save button color',
    'de-ch': 'Farbe der Schaltfläche „Speichern“',
    'es-es': 'Guardar el color del botón',
    'fr-fr': 'Couleur du bouton Enregistrer',
    'ru-ru': 'Сохранить цвет кнопки',
    'uk-ua': 'Зберегти колір кнопки',
    'pt-br': 'Cor do botão Salvar',
=======
    "en-us": "Save button color",
    "de-ch": "Farbe der Schaltfläche „Speichern“",
    "es-es": "Guardar color del botón",
    "fr-fr": "Couleur du bouton Enregistrer",
    "ru-ru": "Сохранить цвет кнопки",
    "uk-ua": "Зберегти колір кнопки",
    "pt-br": "Cor do botão Salvar",
>>>>>>> 87e1107c
  },
  secondaryButtonColor: {
    'en-us': 'Secondary button color',
    'es-es': 'Color del botón secundario',
    'fr-fr': 'Couleur du bouton secondaire',
    'ru-ru': 'Цвет вторичной кнопки',
    'uk-ua': 'Колір вторинної кнопки',
    'de-ch': 'Sekundäre Schaltflächenfarbe',
    'pt-br': 'Cor do botão secundário',
  },
  secondaryLightButtonColor: {
    'en-us': 'Secondary light button color',
    'de-ch': 'Farbe der sekundären Lichttaste',
    'es-es': 'Color del botón de luz secundaria',
    'fr-fr': 'Couleur du bouton lumineux secondaire',
    'ru-ru': 'Цвет кнопки дополнительного освещения',
    'uk-ua': 'Колір вторинної світлової кнопки',
    'pt-br': 'Cor do botão de luz secundária',
  },
  dangerButtonColor: {
    'en-us': 'Danger button color',
    'de-ch': 'Farbe der Gefahrenschaltfläche',
    'es-es': 'Color del botón de peligro',
    'fr-fr': 'Couleur du bouton de danger',
    'ru-ru': 'Цвет кнопки «Опасность»',
    'uk-ua': 'Колір кнопки небезпеки',
    'pt-br': 'Cor do botão de perigo',
  },
  infoButtonColor: {
    'en-us': 'Info button color',
    'de-ch': 'Farbe der Info-Schaltfläche',
    'es-es': 'Color del botón de información',
    'fr-fr': "Couleur du bouton d'information",
    'ru-ru': 'Цвет кнопки информации',
    'uk-ua': 'Колір інформаційної кнопки',
    'pt-br': 'Cor do botão de informações',
  },
  warningButtonColor: {
    'en-us': 'Warning button color',
    'de-ch': 'Farbe der Warnschaltfläche',
    'es-es': 'Color del botón de advertencia',
    'fr-fr': "Couleur du bouton d'avertissement",
    'ru-ru': 'Цвет кнопки предупреждения',
    'uk-ua': 'Колір кнопки попередження',
    'pt-br': 'Cor do botão de aviso',
  },
  successButtonColor: {
    'en-us': 'Success button color',
    'de-ch': 'Farbe der Schaltfläche „Erfolg“',
    'es-es': 'Color del botón de éxito',
    'fr-fr': 'Couleur du bouton de réussite',
    'ru-ru': 'Цвет кнопки «Успех»',
    'uk-ua': 'Колір кнопки успіху',
    'pt-br': 'Cor do botão de sucesso',
  },
  openAsReadOnly: {
    'en-us': 'Open all records in read-only mode',
    'de-ch': 'Alle Datensätze im schreibgeschützten Modus öffnen',
    'es-es': 'Abrir todos los registros en modo de solo lectura',
    'fr-fr': 'Ouvrir tous les enregistrements en mode lecture seule',
    'ru-ru': 'Открыть все записи в режиме только для чтения',
    'uk-ua': 'Відкрити всі записи в режимі лише для читання',
    'pt-br': 'Abra todos os registros no modo somente leitura',
  },
  displayBasicView: {
    'en-us': 'Display basic view',
    'de-ch': 'Basisansicht anzeigen',
    'es-es': 'Mostrar vista básica',
    'fr-fr': 'Afficher la vue de base',
    'ru-ru': 'Отобразить базовый вид',
    'uk-ua': 'Відобразити базовий вигляд',
    'pt-br': 'Exibir visualização básica',
  },
  showComparisonOperatorsForString: {
    'en-us': 'Show comparison operators for text-based fields',
    'de-ch': 'Vergleichsoperatoren für textbasierte Felder anzeigen',
    'es-es': 'Mostrar operadores de comparación para campos basados en texto',
    'fr-fr': 'Afficher les opérateurs de comparaison pour les champs textuels',
    'pt-br': 'Mostrar operadores de comparação para campos baseados em texto',
    'ru-ru': 'Показать операторы сравнения для текстовых полей',
    'uk-ua': 'Показати оператори порівняння для текстових полів',
  },
  showComparisonOperatorsDescription: {
    'en-us':
      'Allows the following filters to apply to text fields: Greater Than, Less Than, Greater Than or Equal to, and Less Than or Equal to',
    'de-ch':
      'Ermöglicht die Anwendung der folgenden Filter auf Textfelder: Größer als, Kleiner als, Größer als oder gleich und Kleiner als oder gleich',
    'es-es':
      'Permite aplicar los siguientes filtros a los campos de texto: Mayor que, Menor que, Mayor o igual que y Menor o igual que',
    'fr-fr':
      "Permet d'appliquer les filtres suivants aux champs de texte : Supérieur à, Inférieur à, Supérieur ou égal à et Inférieur ou égal à",
    'pt-br':
      'Permite que os seguintes filtros sejam aplicados aos campos de texto: Maior que, Menor que, Maior ou igual a e Menor ou igual a',
    'ru-ru':
      'Позволяет применять к текстовым полям следующие фильтры: «Больше», «Меньше», «Больше или равно» и «Меньше или равно».',
    'uk-ua':
      'Дозволяє застосовувати до текстових полів такі фільтри: «Більше ніж», «Менше ніж», «Більше або дорівнює» та «Менше або дорівнює»',
  },
  basicView: {
    'en-us': 'Basic view',
    'de-ch': 'Basisansicht',
    'es-es': 'Vista básica',
    'fr-fr': 'Vue de base',
    'ru-ru': 'Базовый вид',
    'uk-ua': 'Основний вигляд',
    'pt-br': 'Visão básica',
  },
  detailedView: {
    'en-us': 'Detailed view',
    'de-ch': 'Detailansicht',
    'es-es': 'Vista detallada',
    'fr-fr': 'Vue détaillée',
    'ru-ru': 'Подробный вид',
    'uk-ua': 'Детальний вигляд',
    'pt-br': 'Visão detalhada',
  },
  attachmentPreviewMode: {
    'en-us': 'Attachment preview mode',
    'de-ch': 'Anhangsvorschaumodus',
    'es-es': 'Modo de vista previa de archivos adjuntos',
    'fr-fr': "Mode d'aperçu des pièces jointes",
    'ru-ru': 'Режим предварительного просмотра вложений',
    'uk-ua': 'Режим попереднього перегляду вкладених файлів',
    'pt-br': 'Modo de visualização de anexos',
  },
  fullResolution: {
    'en-us': 'Full Resolution',
    'de-ch': 'Volle Auflösung',
    'es-es': 'Resolución completa',
    'fr-fr': 'Pleine résolution',
    'ru-ru': 'Полное разрешение',
    'uk-ua': 'Повна роздільна здатність',
    'pt-br': 'Resolução completa',
  },
  thumbnail: {
    'en-us': 'Thumbnail',
    'de-ch': 'Miniaturansicht',
    'es-es': 'Uña del pulgar',
    'fr-fr': 'Vignette',
    'ru-ru': 'Миниатюра',
    'uk-ua': 'Мініатюра',
    'pt-br': 'Miniatura',
  },
  addSearchBarHomePage: {
    'en-us': 'Add Search Bar on home page',
    'de-ch': 'Suchleiste auf der Startseite hinzufügen',
    'es-es': 'Agregar barra de búsqueda en la página de inicio',
    'fr-fr': "Ajouter une barre de recherche sur la page d'accueil",
    'ru-ru': 'Добавить панель поиска на домашнюю страницу',
    'uk-ua': 'Додайте рядок пошуку на головну сторінку',
    'pt-br': 'Adicionar barra de pesquisa na página inicial',
  },
  inheritanceCatNumberPref: {
<<<<<<< HEAD
    'en-us':
      'Enable the inheritance of the primary catalog number to its empty siblings.',
    'de-ch':
      'Aktivieren Sie die Vererbung der primären Katalognummer an ihre leeren Geschwister.',
    'es-es':
      'Habilitar la herencia del número de catálogo principal a sus hermanos vacíos.',
    'fr-fr':
      "Activez l'héritage du numéro de catalogue principal vers ses frères vides.",
    'pt-br':
      'Habilitar a herança do número do catálogo primário para seus irmãos vazios.',
    'ru-ru':
      'Включить наследование основного каталожного номера его пустыми родственными номерами.',
    'uk-ua':
      'Увімкнути успадкування основного каталожного номера його порожнім братам і сестрам.',
=======
    "en-us":
      "Enable the inheritance of the primary catalog number to its empty siblings.",
    "de-ch":
      "Aktivieren Sie die Vererbung der primären Katalognummer an ihre leeren Geschwister.",
    "es-es":
      "Habilitar la herencia del número de catálogo principal a sus hermanos vacíos.",
    "fr-fr":
      "Activer l'héritage du numéro de catalogue principal à ses frères vides.",
    "pt-br":
      "Habilitar a herança do número de catálogo primário para seus irmãos vazios.",
    "ru-ru":
      "Включить наследование основного каталожного номера его пустыми родственными номерами.",
    "uk-ua":
      "Увімкнути успадкування основного каталожного номера його порожнім братам і сестрам.",
>>>>>>> 87e1107c
  },
  inheritanceCatNumberParentCOPref: {
    'en-us':
      'Enable the inheritance of the parent catalog number to its empty children.',
    'de-ch':
      'Aktivieren Sie die Vererbung der übergeordneten Katalognummer an ihre leeren untergeordneten Elemente.',
    'es-es':
      'Habilitar la herencia del número de catálogo padre a sus hijos vacíos.',
    'fr-fr':
      "Activer l'héritage du numéro de catalogue parent à ses enfants vides.",
<<<<<<< HEAD
    'pt-br':
      'Habilitar a herança do número do catálogo pai para seus filhos vazios.',
    'ru-ru':
      'Включить наследование родительского каталожного номера его пустыми дочерними элементами.',
    'uk-ua':
      'Увімкнути успадкування батьківського каталожного номера його порожнім дочірнім елементам.',
=======
    "pt-br":
      "Habilita a herança do número do catálogo pai para seus filhos vazios.",
    "ru-ru":
      "Включить наследование родительского каталожного номера его пустыми дочерними элементами.",
    "uk-ua":
      "Увімкнути успадкування батьківського каталожного номера його порожнім дочірнім елементам.",
>>>>>>> 87e1107c
  },
  uniqueCatNumberAcrossCompAndCo: {
    "en-us":
      "Catalog Number field need to be unique across Component and CO tables",
    "de-ch":
      "Das Feld „Katalognummer“ muss in allen Komponenten- und CO-Tabellen eindeutig sein",
    "es-es":
      "El campo Número de catálogo debe ser único en las tablas de componentes y CO",
    "fr-fr":
      "Le champ Numéro de catalogue doit être unique dans les tables Composant et CO",
    "pt-br":
      "O campo Número de catálogo precisa ser exclusivo nas tabelas Componente e CO",
    "ru-ru":
      "Поле «Номер каталога» должно быть уникальным в таблицах «Компонент» и «CO».",
    "uk-ua":
      "Поле «Номер у каталозі» має бути унікальним у таблицях «Компонент» та «CO»",
  },
} as const);<|MERGE_RESOLUTION|>--- conflicted
+++ resolved
@@ -146,21 +146,12 @@
       'Si se deben deshabilitar los fondos translúcidos para los componentes de la interfaz de usuario siempre que sea posible (por ejemplo, encabezados de tabla en la vista de árbol).',
     'fr-fr':
       "S'il faut désactiver les arrière-plans translucides pour les composants de l'interface utilisateur chaque fois que possible (par exemple, les en-têtes de tableau dans l'arborescence).",
-<<<<<<< HEAD
     'uk-ua':
       'Чи вимикати напівпрозорий фон для компонентів інтерфейсу користувача, коли це можливо (наприклад, заголовки таблиць у перегляді дерева).',
     'de-ch':
       'Durchsichtige Hintergründe für Benutzeroberflächenkomponenten wann immer möglich deaktivieren (z. B. Tabellenüberschriften in der Baumansicht).',
     'pt-br':
       'Se deve ou não desabilitar fundos translúcidos para componentes da interface do usuário sempre que possível (por exemplo, cabeçalhos de tabela na visualização em árvore).',
-=======
-    "uk-ua":
-      "Чи вимикати напівпрозорий фон для компонентів інтерфейсу користувача, коли це можливо (наприклад, заголовки таблиць у перегляді дерева).",
-    "de-ch":
-      "Durchsichtige Hintergründe für Benutzeroberflächenkomponenten wann immer möglich deaktivieren (z. B. Tabellenüberschriften in der Baumansicht).",
-    "pt-br":
-      "Se deve desabilitar fundos translúcidos para componentes da interface do usuário sempre que possível (por exemplo, cabeçalhos de tabela na visualização em árvore).",
->>>>>>> 87e1107c
   },
   contrast: {
     'en-us': 'Contrast',
@@ -287,7 +278,6 @@
     'pt-br': 'Fundo de campo inválido',
   },
   requiredFieldBackground: {
-<<<<<<< HEAD
     'en-us': 'Required field background',
     'ru-ru': 'Обязательное поле фон',
     'es-es': 'Antecedentes del campo obligatorio',
@@ -295,15 +285,6 @@
     'uk-ua': "Обов'язковий фон поля",
     'de-ch': 'Feldhintergrund erforderlich',
     'pt-br': 'Histórico de campo obrigatório',
-=======
-    "en-us": "Required field background",
-    "ru-ru": "Обязательное поле фон",
-    "es-es": "Fondo del campo obligatorio",
-    "fr-fr": "Contexte du champ obligatoire",
-    "uk-ua": "Обов'язковий фон поля",
-    "de-ch": "Feldhintergrund erforderlich",
-    "pt-br": "Histórico de campo obrigatório",
->>>>>>> 87e1107c
   },
   darkFieldBackground: {
     'en-us': 'Field background (dark theme)',
@@ -539,7 +520,6 @@
     'pt-br': 'Algoritmo de Busca',
   },
   treeSearchAlgorithm: {
-<<<<<<< HEAD
     'en-us': 'Search Algorithm (for relationships with tree tables)',
     'ru-ru': 'Алгоритм поиска (для связей с древовидными таблицами)',
     'es-es': 'Algoritmo de búsqueda (para relaciones con tablas de árbol)',
@@ -570,38 +550,6 @@
       'Suchen Sie nach Werten, die mit einer bestimmten Abfragezeichenfolge beginnen.',
     'pt-br':
       'Pesquisar valores que começam com uma determinada sequência de consulta.',
-=======
-    "en-us": "Search Algorithm (for relationships with tree tables)",
-    "ru-ru": "Алгоритм поиска (для связей с древовидными таблицами)",
-    "es-es": "Algoritmo de búsqueda (para relaciones con tablas de árboles)",
-    "fr-fr":
-      "Algorithme de recherche (pour les relations avec les tables arborescentes)",
-    "uk-ua": "Алгоритм пошуку (для зв’язків із деревоподібними таблицями)",
-    "de-ch": "Suchalgorithmus (für Beziehungen mit Baumtabellen)",
-    "pt-br": "Algoritmo de busca (para relacionamentos com tabelas de árvore)",
-  },
-  startsWithInsensitive: {
-    "en-us": "Starts With (case-insensitive)",
-    "ru-ru": "Начинается с (без учета регистра)",
-    "es-es": "Comienza con (sin distinguir entre mayúsculas y minúsculas)",
-    "fr-fr": "Commence par (insensible à la casse)",
-    "uk-ua": "Починається з (без урахування регістру)",
-    "de-ch": "Beginnt mit (Groß-/Kleinschreibung wird nicht beachtet)",
-    "pt-br": "Começa com (sem distinção entre maiúsculas e minúsculas)",
-  },
-  startsWithDescription: {
-    "en-us": "Search for values that begin with a given query string.",
-    "ru-ru": "Поиск значений, начинающихся с заданной строки запроса.",
-    "es-es":
-      "Busque valores que comiencen con una cadena de consulta determinada.",
-    "fr-fr":
-      "Rechercher des valeurs commençant par une chaîne de requête donnée.",
-    "uk-ua": "Пошук значень, які починаються з заданого рядка запиту.",
-    "de-ch":
-      "Suchen Sie nach Werten, die mit einer bestimmten Abfragezeichenfolge beginnen.",
-    "pt-br":
-      "Pesquise valores que começam com uma determinada sequência de consulta.",
->>>>>>> 87e1107c
   },
   startsWithCaseSensitive: {
     'en-us': 'Starts With (case-sensitive)',
@@ -613,7 +561,6 @@
     'pt-br': 'Começa com (diferencia maiúsculas de minúsculas)',
   },
   startsWithCaseSensitiveDescription: {
-<<<<<<< HEAD
     'en-us': 'Search for values that begin with a given query string.',
     'ru-ru': 'Поиск значений, начинающихся с заданной строки запроса.',
     'es-es':
@@ -625,19 +572,6 @@
       'Suchen Sie nach Werten, die mit einer bestimmten Abfragezeichenfolge beginnen.',
     'pt-br':
       'Pesquisar valores que começam com uma determinada sequência de consulta.',
-=======
-    "en-us": "Search for values that begin with a given query string.",
-    "ru-ru": "Поиск значений, начинающихся с заданной строки запроса.",
-    "es-es":
-      "Busque valores que comiencen con una cadena de consulta determinada.",
-    "fr-fr":
-      "Recherchez les valeurs qui commencent par une chaîne de requête donnée.",
-    "uk-ua": "Пошук значень, які починаються з заданого рядка запиту.",
-    "de-ch":
-      "Suchen Sie nach Werten, die mit einer bestimmten Abfragezeichenfolge beginnen.",
-    "pt-br":
-      "Pesquise valores que começam com uma determinada sequência de consulta.",
->>>>>>> 87e1107c
   },
   containsInsensitive: {
     'en-us': 'Contains (case-insensitive)',
@@ -1155,7 +1089,6 @@
     'pt-br': 'Maiúsculas e minúsculas',
   },
   caseInsensitive: {
-<<<<<<< HEAD
     'en-us': 'Case-insensitive',
     'ru-ru': 'Без учета регистра',
     'es-es': 'Sin distinción entre mayúsculas y minúsculas',
@@ -1163,15 +1096,6 @@
     'uk-ua': 'Регістр не враховується',
     'de-ch': 'Groß-/Kleinschreibung wird nicht beachtet',
     'pt-br': 'Não diferencia maiúsculas de minúsculas',
-=======
-    "en-us": "Case-insensitive",
-    "ru-ru": "Без учета регистра",
-    "es-es": "No distingue entre mayúsculas y minúsculas",
-    "fr-fr": "Insensible à la casse",
-    "uk-ua": "Регістр не враховується",
-    "de-ch": "Groß- und Kleinschreibung wird nicht berücksichtigt",
-    "pt-br": "Não diferencia maiúsculas de minúsculas",
->>>>>>> 87e1107c
   },
   showNoReadTables: {
     'en-us': 'Show tables without "Read" access',
@@ -1261,7 +1185,6 @@
     'pt-br': 'Incluir nome da tabela no título da página do navegador',
   },
   focusFirstField: {
-<<<<<<< HEAD
     'en-us': 'Focus first field',
     'de-ch': 'Fokus erstes Feld',
     'es-es': 'Enfoque el primer campo',
@@ -1269,15 +1192,6 @@
     'ru-ru': 'Фокус первого поля',
     'uk-ua': 'Перейти до першого поля',
     'pt-br': 'Foco primeiro no campo',
-=======
-    "en-us": "Focus first field",
-    "de-ch": "Fokus erstes Feld",
-    "es-es": "Enfoque el primer campo",
-    "fr-fr": "Concentrez-vous sur le premier champ",
-    "ru-ru": "Фокус первого поля",
-    "uk-ua": "Перейти до першого поля",
-    "pt-br": "Foco primeiro campo",
->>>>>>> 87e1107c
   },
   doubleClickZoom: {
     'en-us': 'Double click to zoom',
@@ -1298,7 +1212,6 @@
     'pt-br': 'Fechar pop-up ao clicar fora',
   },
   animateTransitions: {
-<<<<<<< HEAD
     'en-us': 'Animate transitions',
     'ru-ru': 'Анимированные переходы',
     'es-es': 'Transiciones animadas',
@@ -1306,15 +1219,6 @@
     'uk-ua': 'Анімація переходів',
     'de-ch': 'Übergänge animieren',
     'pt-br': 'Transições animadas',
-=======
-    "en-us": "Animate transitions",
-    "ru-ru": "Анимированные переходы",
-    "es-es": "Animar transiciones",
-    "fr-fr": "Animer les transitions",
-    "uk-ua": "Анімація переходів",
-    "de-ch": "Übergänge animieren",
-    "pt-br": "Transições animadas",
->>>>>>> 87e1107c
   },
   panInertia: {
     'en-us': 'Pan inertia',
@@ -1353,7 +1257,6 @@
     'pt-br': 'Largura de coluna flexível',
   },
   flexibleSubGridColumnWidth: {
-<<<<<<< HEAD
     'en-us': 'Flexible subview grid column width',
     'ru-ru': 'Гибкая ширина столбца сетки подпредставлений',
     'es-es': 'Ancho de columna de cuadrícula de subvista flexible',
@@ -1361,15 +1264,6 @@
     'uk-ua': 'Гнучка ширина стовпця сітки вкладеного перегляду',
     'de-ch': 'Flexible Spaltenbreite des Unteransichtsrasters',
     'pt-br': 'Largura flexível da coluna da grade de subvisualização',
-=======
-    "en-us": "Flexible subview grid column width",
-    "ru-ru": "Гибкая ширина столбца сетки подпредставлений",
-    "es-es": "Ancho de columna de cuadrícula de subvista flexible",
-    "fr-fr": "Largeur de colonne de grille de sous-vue flexible",
-    "uk-ua": "Гнучка ширина стовпця сітки вкладеного перегляду",
-    "de-ch": "Flexible Rasterspaltenbreite der Unteransicht",
-    "pt-br": "Largura flexível da coluna da grade de subvisualização",
->>>>>>> 87e1107c
   },
   closeOnEsc: {
     'en-us': 'Close on <key>ESC</key> key press',
@@ -1444,7 +1338,6 @@
     'uk-ua': 'Показати межі навколо підвидів',
   },
   limitMaxFieldWidth: {
-<<<<<<< HEAD
     'en-us': 'Limit max field width',
     'ru-ru': 'Ограничить максимальную ширину поля',
     'es-es': 'Limitar el ancho máximo del campo',
@@ -1452,15 +1345,6 @@
     'uk-ua': 'Обмеження максимальної ширини поля',
     'de-ch': 'Maximale Feldbreite begrenzen',
     'pt-br': 'Limite máximo de largura do campo',
-=======
-    "en-us": "Limit max field width",
-    "ru-ru": "Ограничить максимальную ширину поля",
-    "es-es": "Limitar el ancho máximo del campo",
-    "fr-fr": "Limiter la largeur maximale du champ",
-    "uk-ua": "Обмеження максимальної ширини поля",
-    "de-ch": "Maximale Feldbreite begrenzen",
-    "pt-br": "Limite a largura máxima do campo",
->>>>>>> 87e1107c
   },
   condenseQueryResults: {
     'en-us': 'Condense query results',
@@ -1670,7 +1554,6 @@
     'pt-br': 'Use espaço como delimitador',
   },
   useCommaAsDelimiter: {
-<<<<<<< HEAD
     'en-us': 'Use comma as delimiter',
     'ru-ru': 'Используйте запятую в качестве разделителя',
     'es-es': 'Utilice la coma como delimitador',
@@ -1678,15 +1561,6 @@
     'uk-ua': 'Використовуйте кому як роздільник',
     'de-ch': 'Verwenden Sie Kommas als Trennzeichen.',
     'pt-br': 'Use vírgula como delimitador',
-=======
-    "en-us": "Use comma as delimiter",
-    "ru-ru": "Используйте запятую в качестве разделителя",
-    "es-es": "Utilice la coma como delimitador",
-    "fr-fr": "Utiliser la virgule comme délimiteur",
-    "uk-ua": "Використовуйте кому як роздільник",
-    "de-ch": "Verwenden Sie Kommas als Trennzeichen",
-    "pt-br": "Use vírgula como delimitador",
->>>>>>> 87e1107c
   },
   useNewLineAsDelimiter: {
     'en-us': 'Use new line as delimiter',
@@ -1723,7 +1597,6 @@
       'Uma lista de delimitadores a serem usados, além dos definidos acima. Coloque um delimitador por linha.',
   },
   detectAutomaticallyDescription: {
-<<<<<<< HEAD
     'en-us': 'Detect automatically based on catalog number format.',
     'ru-ru': 'Автоматическое определение на основе формата каталожного номера.',
     'es-es':
@@ -1734,18 +1607,6 @@
     'de-ch': 'Automatische Erkennung basierend auf dem Katalognummernformat.',
     'pt-br':
       'Detecte automaticamente com base no formato do número de catálogo.',
-=======
-    "en-us": "Detect automatically based on catalog number format.",
-    "ru-ru": "Автоматическое определение на основе формата каталожного номера.",
-    "es-es":
-      "Detectar automáticamente según el formato del número de catálogo.",
-    "fr-fr":
-      "Détecter automatiquement en fonction du format du numéro de catalogue.",
-    "uk-ua": "Визначати автоматично на основі формату номера каталогу.",
-    "de-ch": "Automatische Erkennung basierend auf dem Katalognummernformat.",
-    "pt-br":
-      "Detectar automaticamente com base no formato do número de catálogo.",
->>>>>>> 87e1107c
   },
   use: {
     comment: 'Verb',
@@ -1863,7 +1724,6 @@
     'pt-br': 'Criar automaticamente registros {agentVariantTable:string}',
   },
   autoCreateVariantsDescription: {
-<<<<<<< HEAD
     'en-us':
       'When merging agents, automatically create {agentVariantTable:string} records based on the variations of first name/last name.',
     'ru-ru':
@@ -1873,17 +1733,6 @@
     'es-es':
       'Al fusionar agentes, cree automáticamente registros {agentVariantTable:string} basados en las variaciones de nombre/apellido.',
     'fr-fr':
-=======
-    "en-us":
-      "When merging agents, automatically create {agentVariantTable:string} records based on the variations of first name/last name.",
-    "ru-ru":
-      "При объединении агентов автоматически создавать записи {agentVariantTable:string} на основе вариаций имени/фамилии.",
-    "de-ch":
-      "Beim Zusammenführen von Agenten werden automatisch {agentVariantTable:string}-Datensätze basierend auf den Variationen von Vorname/Nachname erstellt.",
-    "es-es":
-      "Al fusionar agentes, se crean automáticamente registros {agentVariantTable:string} basados en las variaciones de nombre/apellido.",
-    "fr-fr":
->>>>>>> 87e1107c
       "Lors de la fusion d'agents, créez automatiquement des enregistrements {agentVariantTable:string} en fonction des variations du prénom/nom.",
     'uk-ua':
       'Під час об’єднання агентів автоматично створювати записи {agentVariantTable:string} на основі варіацій імені/прізвища.',
@@ -2047,7 +1896,6 @@
     'pt-br': 'Mostrar número da linha do resultado da consulta',
   },
   saveButtonColor: {
-<<<<<<< HEAD
     'en-us': 'Save button color',
     'de-ch': 'Farbe der Schaltfläche „Speichern“',
     'es-es': 'Guardar el color del botón',
@@ -2055,15 +1903,6 @@
     'ru-ru': 'Сохранить цвет кнопки',
     'uk-ua': 'Зберегти колір кнопки',
     'pt-br': 'Cor do botão Salvar',
-=======
-    "en-us": "Save button color",
-    "de-ch": "Farbe der Schaltfläche „Speichern“",
-    "es-es": "Guardar color del botón",
-    "fr-fr": "Couleur du bouton Enregistrer",
-    "ru-ru": "Сохранить цвет кнопки",
-    "uk-ua": "Зберегти колір кнопки",
-    "pt-br": "Cor do botão Salvar",
->>>>>>> 87e1107c
   },
   secondaryButtonColor: {
     'en-us': 'Secondary button color',
@@ -2217,7 +2056,6 @@
     'pt-br': 'Adicionar barra de pesquisa na página inicial',
   },
   inheritanceCatNumberPref: {
-<<<<<<< HEAD
     'en-us':
       'Enable the inheritance of the primary catalog number to its empty siblings.',
     'de-ch':
@@ -2232,22 +2070,6 @@
       'Включить наследование основного каталожного номера его пустыми родственными номерами.',
     'uk-ua':
       'Увімкнути успадкування основного каталожного номера його порожнім братам і сестрам.',
-=======
-    "en-us":
-      "Enable the inheritance of the primary catalog number to its empty siblings.",
-    "de-ch":
-      "Aktivieren Sie die Vererbung der primären Katalognummer an ihre leeren Geschwister.",
-    "es-es":
-      "Habilitar la herencia del número de catálogo principal a sus hermanos vacíos.",
-    "fr-fr":
-      "Activer l'héritage du numéro de catalogue principal à ses frères vides.",
-    "pt-br":
-      "Habilitar a herança do número de catálogo primário para seus irmãos vazios.",
-    "ru-ru":
-      "Включить наследование основного каталожного номера его пустыми родственными номерами.",
-    "uk-ua":
-      "Увімкнути успадкування основного каталожного номера його порожнім братам і сестрам.",
->>>>>>> 87e1107c
   },
   inheritanceCatNumberParentCOPref: {
     'en-us':
@@ -2258,21 +2080,12 @@
       'Habilitar la herencia del número de catálogo padre a sus hijos vacíos.',
     'fr-fr':
       "Activer l'héritage du numéro de catalogue parent à ses enfants vides.",
-<<<<<<< HEAD
     'pt-br':
       'Habilitar a herança do número do catálogo pai para seus filhos vazios.',
     'ru-ru':
       'Включить наследование родительского каталожного номера его пустыми дочерними элементами.',
     'uk-ua':
       'Увімкнути успадкування батьківського каталожного номера його порожнім дочірнім елементам.',
-=======
-    "pt-br":
-      "Habilita a herança do número do catálogo pai para seus filhos vazios.",
-    "ru-ru":
-      "Включить наследование родительского каталожного номера его пустыми дочерними элементами.",
-    "uk-ua":
-      "Увімкнути успадкування батьківського каталожного номера його порожнім дочірнім елементам.",
->>>>>>> 87e1107c
   },
   uniqueCatNumberAcrossCompAndCo: {
     "en-us":
