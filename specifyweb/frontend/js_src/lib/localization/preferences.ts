/**
 * Localization strings for the preferences menu
 *
 * @module
 */

import { createDictionary } from "./utils";

// Refer to "Guidelines for Programmers" in ./README.md before editing this file

export const preferencesText = createDictionary({
  preferences: {
    "en-us": "Preferences",
    "ru-ru": "Предпочтения",
    "es-es": "Preferencias",
    "fr-fr": "Préférences",
    "uk-ua": "Уподобання",
    "de-ch": "Einstellungen",
    "pt-br": "Preferências",
  },
  customization: {
    "en-us": "Customization",
    "ru-ru": "Настройка",
    "es-es": "Personalización",
    "fr-fr": "Personnalisation",
    "uk-ua": "Спеціальнізація",
    "de-ch": "Anpassung",
    "pt-br": "Personalização",
  },
  userPreferences: {
    "en-us": "User Preferences",
    "ru-ru": "Настройки пользователя",
    "es-es": "Preferencias del usuario",
    "fr-fr": "Préférences de l'utilisateur",
    "uk-ua": "Налаштування користувача",
    "de-ch": "Benutzereinstellungen",
    "pt-br": "Preferências do usuário",
  },
  defaultUserPreferences: {
    "en-us": "Default User Preferences",
    "ru-ru": "Настройки пользователя по умолчанию",
    "es-es": "Preferencias de usuario predeterminadas",
    "fr-fr": "Préférences utilisateur par défaut",
    "uk-ua": "Параметри користувача за умовчанням",
    "de-ch": "Standardbenutzereinstellungen",
    "pt-br": "Preferências de usuário padrão",
  },
  general: {
    "en-us": "General",
    "ru-ru": "Общий",
    "es-es": "General",
    "fr-fr": "Image personnalisée",
    "uk-ua": "Спеціальне зображення",
    "de-ch": "Allgemein",
    "pt-br": "Em geral",
  },
  ui: {
    "en-us": "User Interface",
    "ru-ru": "Пользовательский интерфейс",
    "es-es": "Interfaz de usuario",
    "fr-fr": "Interface utilisateur",
    "uk-ua": "Інтерфейс користувача",
    "de-ch": "Benutzeroberfläche",
    "pt-br": "Interface do usuário",
  },
  theme: {
    "en-us": "Theme",
    "ru-ru": "Тема",
    "es-es": "Tema",
    "fr-fr": "Thème",
    "uk-ua": "Тема",
    "de-ch": "Thema",
    "pt-br": "Tema",
  },
  useSystemSetting: {
    "en-us": "Use system setting",
    "ru-ru": "Использовать системные настройки",
    "es-es": "Utilizar la configuración del sistema",
    "fr-fr": "Utiliser les paramètres du système",
    "uk-ua": "Використовуйте налаштування системи",
    "de-ch": "Systemeinstellung verwenden",
    "pt-br": "Usar configuração do sistema",
  },
  inheritOsSettings: {
    "en-us": "Copies value from your Operating System settings",
    "ru-ru": "Копирует значение из настроек вашей операционной системы",
    "es-es": "Copia el valor de la configuración de su sistema operativo",
    "fr-fr": "Copie la valeur des paramètres de votre système d'exploitation",
    "uk-ua": "Копіює значення з налаштувань вашої операційної системи",
    "de-ch": "Übernimmt den Wert aus Ihren Betriebssystemeinstellungen",
    "pt-br": "Copia o valor das configurações do seu sistema operacional",
  },
  light: {
    comment: "Light mode",
    "en-us": "Light",
    "ru-ru": "Свет",
    "es-es": "Luz",
    "fr-fr": "Lumière",
    "uk-ua": "світло",
    "de-ch": "Hell",
    "pt-br": "Luz",
  },
  dark: {
    comment: "Dark mode",
    "en-us": "Dark",
    "ru-ru": "Темный",
    "es-es": "Oscuro",
    "fr-fr": "Sombre",
    "uk-ua": "Темний",
    "de-ch": "Dunkel",
    "pt-br": "Escuro",
  },
  reduceMotion: {
    "en-us": "Reduce motion",
    "ru-ru": "Уменьшить движение",
    "es-es": "Reducir el movimiento",
    "fr-fr": "Réduire les mouvements",
    "uk-ua": "Зменшити рух",
    "de-ch": "Bewegung reduzieren",
    "pt-br": "Reduzir movimento",
  },
  reduceMotionDescription: {
    "en-us": "Disable non-essential animations and transitions.",
    "ru-ru": "Отключите ненужные анимации и переходы.",
    "es-es": "Desactivar animaciones y transiciones no esenciales.",
    "fr-fr": "Désactivez les animations et les transitions non essentielles.",
    "uk-ua": "Вимкніть необов'язкову анімацію та переходи.",
    "de-ch": "Nicht erforderliche Animationen und Übergänge deaktivieren.",
    "pt-br": "Desabilite animações e transições não essenciais.",
  },
  reduceTransparency: {
    "en-us": "Reduce transparency",
    "ru-ru": "Уменьшить прозрачность",
    "es-es": "Reducir la transparencia",
    "fr-fr": "Réduire la transparence",
    "uk-ua": "Зменшити прозорість",
    "de-ch": "Transparenz reduzieren",
    "pt-br": "Reduzir a transparência",
  },
  reduceTransparencyDescription: {
    "en-us":
      "Whether to disable translucent backgrounds for user interface components whenever possible (e.g. table headers in tree view).",
    "ru-ru":
      "Следует ли отключать полупрозрачный фон для компонентов пользовательского интерфейса, когда это возможно (например, заголовки таблиц в древовидной структуре).",
    "es-es":
      "Si se deben deshabilitar los fondos translúcidos para los componentes de la interfaz de usuario siempre que sea posible (por ejemplo, encabezados de tabla en la vista de árbol).",
    "fr-fr":
      "S'il faut désactiver les arrière-plans translucides pour les composants de l'interface utilisateur chaque fois que possible (par exemple, les en-têtes de tableau dans l'arborescence).",
    "uk-ua":
      "Чи вимикати напівпрозорий фон для компонентів інтерфейсу користувача, коли це можливо (наприклад, заголовки таблиць у перегляді дерева).",
    "de-ch":
      "Durchsichtige Hintergründe für Benutzeroberflächenkomponenten wann immer möglich deaktivieren (z. B. Tabellenüberschriften in der Baumansicht).",
    "pt-br":
      "Se deve ou não desabilitar fundos translúcidos para componentes da interface do usuário sempre que possível (por exemplo, cabeçalhos de tabela na visualização em árvore).",
  },
  contrast: {
    "en-us": "Contrast",
    "ru-ru": "Контраст",
    "es-es": "Contraste",
    "fr-fr": "Contraste",
    "uk-ua": "Контраст",
    "de-ch": "Kontrast",
    "pt-br": "Contraste",
  },
  increase: {
    "en-us": "Increase",
    "ru-ru": "Увеличивать",
    "es-es": "Aumentar",
    "fr-fr": "Augmenter",
    "uk-ua": "Збільшити",
    "de-ch": "Erhöhen",
    "pt-br": "Aumentar",
  },
  reduce: {
    "en-us": "Reduce",
    "ru-ru": "Уменьшать",
    "es-es": "Reducir",
    "fr-fr": "Réduire",
    "uk-ua": "Зменшити",
    "de-ch": "Verringern",
    "pt-br": "Reduzir",
  },
  noPreference: {
    "en-us": "No preference",
    "ru-ru": "Нет предпочтений",
    "es-es": "Sin preferencia",
    "fr-fr": "Pas de préférence",
    "uk-ua": "Без переваг",
    "de-ch": "Keine Präferenz",
    "pt-br": "Sem preferência",
  },
  fontSize: {
    "en-us": "Font size",
    "ru-ru": "Размер шрифта",
    "es-es": "Tamaño de fuente",
    "fr-fr": "Taille de police",
    "uk-ua": "Розмір шрифту",
    "de-ch": "Schriftgrösse",
    "pt-br": "Tamanho da fonte",
  },
  fontFamily: {
    "en-us": "Font family",
    "ru-ru": "Семейство шрифтов",
    "es-es": "Familia de fuentes",
    "fr-fr": "Famille de polices",
    "uk-ua": "Сімейство шрифтів",
    "de-ch": "Schrift-Familie",
    "pt-br": "Família de fontes",
  },
  fontFamilyDescription: {
    "en-us":
      "You can specify any font that is on your computer, even if it is not in the list. A comma-separated list of fonts is also supported, where each subsequent font will be used if the previous one is not available.",
    "ru-ru":
      "Вы можете указать любой шрифт, который есть на вашем компьютере, даже если его нет в списке. Также поддерживается список шрифтов, разделенных запятыми, где каждый последующий шрифт будет использоваться, если предыдущий недоступен.",
    "es-es":
      "Puede especificar cualquier fuente de su ordenador, incluso si no está en la lista. También se admite una lista de fuentes separadas por comas, donde se usará cada fuente subsiguiente si la anterior no está disponible.",
    "fr-fr":
      "Vous pouvez spécifier n'importe quelle police présente sur votre ordinateur, même si elle ne figure pas dans la liste. Une liste de polices séparées par des virgules est également prise en charge ; chaque police suivante sera utilisée si la précédente n'est pas disponible.",
    "uk-ua":
      "Ви можете вказати будь-який шрифт, який є на вашому комп'ютері, навіть якщо його немає в списку. Також підтримується розділений комами список шрифтів, у якому використовуватиметься другий шрифт, якщо перший недоступний тощо.",
    "de-ch":
      "Sie können jede Schriftart angeben, die sich auf Ihrem Computer befindet, auch wenn diese nicht in der Liste enthalten ist. Eine durch Kommas getrennte Liste von Schriftarten wird ebenfalls unterstützt, wobei die zweite Schriftart verwendet wird, wenn die erste nicht verfügbar ist usw.",
    "pt-br":
      "Você pode especificar qualquer fonte que esteja no seu computador, mesmo que ela não esteja na lista. Uma lista de fontes separadas por vírgulas também é suportada, onde cada fonte subsequente será usada se a anterior não estiver disponível.",
  },
  defaultFont: {
    "en-us": "(default font)",
    "ru-ru": "(шрифт по умолчанию)",
    "es-es": "(fuente predeterminada)",
    "fr-fr": "(police par défaut)",
    "uk-ua": "(типовий шрифт)",
    "de-ch": "(Standardschriftart)",
    "pt-br": "(fonte padrão)",
  },
  maxFormWidth: {
    "en-us": "Max form width",
    "ru-ru": "Макс. ширина формы",
    "es-es": "Ancho máximo del formulario",
    "fr-fr": "Largeur maximale du formulaire",
    "uk-ua": "Максимальна ширина форми",
    "de-ch": "Maximale Formularbreite",
    "pt-br": "Largura máxima do formulário",
  },
  fieldBackgrounds: {
    "en-us": "Field backgrounds",
    "ru-ru": "Фоны полей",
    "es-es": "Fondos de campo",
    "fr-fr": "Milieux de terrain",
    "uk-ua": "Польові фони",
    "de-ch": "Feldhintergründe",
    "pt-br": "Fundos de campo",
  },
  fieldBackground: {
    "en-us": "Field background",
    "ru-ru": "Фон поля",
    "es-es": "Fondo de campo",
    "fr-fr": "Contexte du terrain",
    "uk-ua": "Поле фону",
    "de-ch": "Feldhintergrund",
    "pt-br": "Contexto de campo",
  },
  disabledFieldBackground: {
    "en-us": "Disabled field background",
    "ru-ru": "Отключен фон поля",
    "es-es": "Fondo de campo deshabilitado",
    "fr-fr": "Fond de champ désactivé",
    "uk-ua": "Вимкнений фон поля",
    "de-ch": "Deaktivierter Feldhintergrund",
    "pt-br": "Fundo de campo desativado",
  },
  invalidFieldBackground: {
    "en-us": "Invalid field background",
    "ru-ru": "Неверный фон поля",
    "es-es": "Fondo de campo no válido",
    "fr-fr": "Fond de champ invalide",
    "uk-ua": "Недійсний фон поля",
    "de-ch": "Ungültiger Feldhintergrund",
    "pt-br": "Fundo de campo inválido",
  },
  requiredFieldBackground: {
    "en-us": "Required field background",
    "ru-ru": "Обязательное поле фон",
    "es-es": "Antecedentes del campo obligatorio",
    "fr-fr": "Contexte du champ obligatoire",
    "uk-ua": "Обов'язковий фон поля",
    "de-ch": "Feldhintergrund erforderlich",
    "pt-br": "Histórico de campo obrigatório",
  },
  darkFieldBackground: {
    "en-us": "Field background (dark theme)",
    "ru-ru": "Фон поля (тёмная тема)",
    "es-es": "Fondo de campo (tema oscuro)",
    "fr-fr": "Fond de champ (thème sombre)",
    "uk-ua": "Фон поля (темна тема)",
    "de-ch": "Feldhintergrund (Dunkles Thema)",
    "pt-br": "Fundo de campo (tema escuro)",
  },
  darkDisabledFieldBackground: {
    "en-us": "Disabled field background (dark theme)",
    "ru-ru": "Отключен фон поля (тёмная тема)",
    "es-es": "Fondo de campo deshabilitado (tema oscuro)",
    "fr-fr": "Fond de champ désactivé (thème sombre)",
    "uk-ua": "Вимкнений фон поля (темна тема)",
    "de-ch": "Deaktivierter Feldhintergrund (Dunkles Thema)",
    "pt-br": "Fundo de campo desativado (tema escuro)",
  },
  darkInvalidFieldBackground: {
    "en-us": "Invalid field background (dark theme)",
    "ru-ru": "Недопустимый фон поля (тёмная тема)",
    "es-es": "Fondo de campo no válido (tema oscuro)",
    "fr-fr": "Largeur de colonne de grille de sous-vue flexible",
    "uk-ua": "Гнучка ширина стовпця сітки вкладеного перегляду",
    "de-ch": "Ungültiger Feldhintergrund (Dunkles Thema)",
    "pt-br": "Fundo de campo inválido (tema escuro)",
  },
  darkRequiredFieldBackground: {
    "en-us": "Required field background (dark theme)",
    "ru-ru": "Обязательное поле фон (тёмная тема)",
    "es-es": "Fondo del campo obligatorio (tema oscuro)",
    "fr-fr": "Fond de champ obligatoire (thème sombre)",
    "uk-ua": "Обов’язковий фон поля (темна тема)",
    "de-ch": "Feldhintergrund erforderlich (Dunkles Thema)",
    "pt-br": "Fundo de campo obrigatório (tema escuro)",
  },
  dialogs: {
    "en-us": "Dialogs",
    "ru-ru": "Диалоги",
    "es-es": "Diálogos",
    "fr-fr": "Boîtes de dialogue",
    "uk-ua": "Діалоги",
    "de-ch": "Dialoge",
    "pt-br": "Diálogos",
  },
  appearance: {
    "en-us": "Appearance",
    "ru-ru": "Появление",
    "es-es": "Apariencia",
    "fr-fr": "Apparence",
    "uk-ua": "Зовнішній вигляд",
    "de-ch": "Aussehen",
    "pt-br": "Aparência",
  },
  buttonsLight: {
    "en-us": "Buttons (light mode)",
    "de-ch": "Buttons (Helles Thema)",
    "es-es": "Botones (modo luz)",
    "fr-fr": "Boutons (mode lumière)",
    "ru-ru": "Кнопки (световой режим)",
    "uk-ua": "Кнопки (світлий режим)",
    "pt-br": "Botões (modo claro)",
  },
  buttonsDark: {
    "en-us": "Buttons (dark mode)",
    "de-ch": "Buttons (Dunkles Thema)",
    "es-es": "Botones (modo oscuro)",
    "fr-fr": "Boutons (mode sombre)",
    "ru-ru": "Кнопки (темный режим)",
    "uk-ua": "Кнопки (темний режим)",
    "pt-br": "Botões (modo escuro)",
  },
  translucentDialog: {
    "en-us": "Translucent dialogs",
    "ru-ru": "Прозрачные диалоги",
    "es-es": "Diálogos translúcidos",
    "fr-fr": "Dialogues translucides",
    "uk-ua": "Напівпрозорі діалоги",
    "de-ch": "Durchscheinende Dialoge",
    "pt-br": "Diálogos translúcidos",
  },
  translucentDialogDescription: {
    "en-us": "Whether dialogs have translucent background.",
    "ru-ru": "Имеют ли диалоговые окна полупрозрачный фон.",
    "es-es": "Si los diálogos tienen fondo translúcido.",
    "fr-fr": "Si les boîtes de dialogue ont un fond translucide.",
    "uk-ua": "Чи мають діалоги прозорий фон.",
    "de-ch": "Dialogfenster mit durchscheinenden Hintergrund.",
    "pt-br": "Se os diálogos têm fundo translúcido.",
  },
  alwaysPrompt: {
    "en-us": "Always prompt to choose collection",
    "ru-ru": "Всегда предлагать выбрать коллекцию",
    "es-es": "Siempre dispuesto a elegir la colección",
    "fr-fr": "Toujours invité à choisir la collection",
    "uk-ua": "Завжди підкажуть вибрати колекцію",
    "de-ch": "Immer zur Auswahl der Sammlung auffordern",
    "pt-br": "Sempre pronto para escolher a coleção",
  },
  treeEditor: {
    "en-us": "Tree Editor",
    "ru-ru": "Редактор дерева",
    "es-es": "Editor de árboles",
    "fr-fr": "Éditeur d'arborescence",
    "uk-ua": "Редактор дерева",
    "de-ch": "Baumeditor",
    "pt-br": "Editor de Árvore",
  },
  treeAccentColor: {
    "en-us": "Tree accent color",
    "ru-ru": "Цвет акцента дерева",
    "es-es": "Color de acento del árbol",
    "fr-fr": "Couleur d'accent d'arbre",
    "uk-ua": "Колір акценту дерева",
    "de-ch": "Baumakzentfarbe",
    "pt-br": "Cor de destaque da árvore",
  },
  synonymColor: {
    "en-us": "Synonym color",
    "ru-ru": "Синоним цвет",
    "es-es": "Color sinónimo",
    "fr-fr": "Synonyme couleur",
    "uk-ua": "Синонім кольору",
    "de-ch": "Synonymfarbe",
    "pt-br": "Cor sinônimo",
  },
  showNewDataSetWarning: {
    "en-us": "Show new Data Set warning",
    "ru-ru": "Показать предупреждение о новом наборе данных",
    "es-es": "Mostrar nueva advertencia de conjunto de datos",
    "fr-fr": "Afficher un nouvel avertissement sur l'ensemble de données",
    "uk-ua": "Показати попередження про новий набір даних",
    "de-ch": "Warnung für neuen Datensatz anzeigen",
    "pt-br": "Mostrar novo aviso de conjunto de dados",
  },
  showNewDataSetWarningDescription: {
    "en-us": "Show an informational message when creating a new Data Set.",
    "ru-ru":
      "Показывать информационное сообщение при создании нового набора данных.",
    "es-es":
      "Mostrar un mensaje informativo al crear un nuevo conjunto de datos.",
    "fr-fr":
      "Afficher un message d'information lors de la création d'un nouvel ensemble de données.",
    "uk-ua":
      "Показувати інформаційне повідомлення під час створення нового набору даних.",
    "de-ch": "Zeige eine Meldung beim erstellen eines neuen Datensatzes an.",
    "pt-br":
      "Exibir uma mensagem informativa ao criar um novo conjunto de dados.",
  },
  header: {
    "en-us": "Navigation Menu",
    "ru-ru": "Меню навигации",
    "es-es": "Menú de navegación",
    "fr-fr": "le menu de navigation",
    "uk-ua": "Навігаційне меню",
    "de-ch": "Navigationsmenü",
    "pt-br": "Menu de navegação",
  },
  application: {
    "en-us": "Application",
    "ru-ru": "Приложение",
    "es-es": "Solicitud",
    "fr-fr": "Application",
    "uk-ua": "застосування",
    "de-ch": "Anwendung",
    "pt-br": "Aplicativo",
  },
  allowDismissingErrors: {
    "en-us": "Allow dismissing error messages",
    "ru-ru": "Разрешить отклонение сообщений об ошибках",
    "es-es": "Permitir descartar mensajes de error",
    "fr-fr": "Autoriser le rejet des messages d'erreur",
    "uk-ua": "Дозволити закривати повідомлення про помилки",
    "de-ch": "Erlaube das Verwerfen von Fehlermeldungen",
    "pt-br": "Permitir descartar mensagens de erro",
  },
  updatePageTitle: {
    "en-us": "Update page title",
    "ru-ru": "Обновить заголовок страницы",
    "es-es": "Actualizar el título de la página",
    "fr-fr": "Mettre à jour le titre de la page",
    "uk-ua": "Оновити назву сторінки",
    "de-ch": "Seitentitel aktualisieren",
    "pt-br": "Atualizar título da página",
  },
  updatePageTitleDescription: {
    "en-us":
      "Whether to update the title of the page to match dialog's header.",
    "ru-ru":
      "Обновлять ли заголовок страницы, чтобы он соответствовал заголовку диалогового окна.",
    "es-es":
      "Si se debe actualizar el título de la página para que coincida con el encabezado del cuadro de diálogo.",
    "fr-fr":
      "S'il faut mettre à jour le titre de la page pour qu'il corresponde à l'en-tête de la boîte de dialogue.",
    "uk-ua":
      "Чи оновлювати назву сторінки відповідно до заголовка діалогового вікна.",
    "de-ch":
      "Titel der Seite so aktualisieren, dass er mit der Kopfzeile des Dialogs übereinstimmt.",
    "pt-br":
      "Se o título da página deve ser atualizado para corresponder ao cabeçalho da caixa de diálogo.",
  },
  updatePageTitleFormDescription: {
    "en-us": "Whether to update the title of the page to match current record.",
    "ru-ru": "Обновлять ли заголовок страницы для соответствия текущей записи.",
    "es-es":
      "Si desea actualizar el título de la página para que coincida con el registro actual.",
    "fr-fr":
      "S'il faut mettre à jour le titre de la page pour qu'il corresponde à l'enregistrement actuel.",
    "uk-ua": "Чи оновлювати назву сторінки відповідно до поточного запису.",
    "de-ch":
      "Titel der Seite aktualisieren, damit er mit dem aktuellen Datensatz übereinstimmt.",
    "pt-br":
      "Se o título da página deve ser atualizado para corresponder ao registro atual.",
  },
  queryComboBox: {
    "en-us": "Query Combo Box",
    "ru-ru": "Поле со списком запросов",
    "es-es": "Cuadro combinado de consulta",
    "uk-ua": "Поле зі списком запитів",
    "de-ch": "Abfrage-Kombinationsfeld",
    "fr-fr": "Zone de liste déroulante de requête",
    "pt-br": "Caixa de combinação de consulta",
  },
  searchAlgorithm: {
    "en-us": "Search Algorithm",
    "ru-ru": "Алгоритм поиска",
    "es-es": "Algoritmo de búsqueda",
    "fr-fr": "Algorithme de recherche",
    "uk-ua": "Алгоритм пошуку",
    "de-ch": "Suchalgorithmus",
    "pt-br": "Algoritmo de Busca",
  },
  treeSearchAlgorithm: {
    "en-us": "Search Algorithm (for relationships with tree tables)",
    "ru-ru": "Алгоритм поиска (для связей с древовидными таблицами)",
    "es-es": "Algoritmo de búsqueda (para relaciones con tablas de árbol)",
    "fr-fr":
      "Algorithme de recherche (pour les relations avec les tables arborescentes)",
    "uk-ua": "Алгоритм пошуку (для зв’язків із деревоподібними таблицями)",
    "de-ch": "Suchalgorithmus (für Beziehungen mit Baumtabellen)",
    "pt-br": "Algoritmo de busca (para relacionamentos com tabelas de árvore)",
  },
  startsWithInsensitive: {
    "en-us": "Starts With (case-insensitive)",
    "ru-ru": "Начинается с (без учета регистра)",
    "es-es": "Comienza con (sin distinguir entre mayúsculas y minúsculas)",
    "fr-fr": "Commence par (insensible à la casse)",
    "uk-ua": "Починається з (без урахування регістру)",
    "de-ch":
      "Beginnt mit (ohne Berücksichtigung der Groß- und Kleinschreibung)",
    "pt-br": "Começa com (sem distinção de maiúsculas e minúsculas)",
  },
  startsWithDescription: {
    "en-us": "Search for values that begin with a given query string.",
    "ru-ru": "Поиск значений, начинающихся с заданной строки запроса.",
    "es-es":
      "Busque valores que comiencen con una cadena de consulta determinada.",
    "fr-fr":
      "Rechercher des valeurs commençant par une chaîne de requête donnée.",
    "uk-ua": "Пошук значень, які починаються з заданого рядка запиту.",
    "de-ch":
      "Suchen Sie nach Werten, die mit einer bestimmten Abfragezeichenfolge beginnen.",
    "pt-br":
      "Pesquisar valores que começam com uma determinada sequência de consulta.",
  },
  startsWithCaseSensitive: {
    "en-us": "Starts With (case-sensitive)",
    "ru-ru": "Начинается с (с учетом регистра)",
    "es-es": "Comienza con (sensible a mayúsculas y minúsculas)",
    "fr-fr": "Commence par (sensible à la casse)",
    "uk-ua": "Починається з (з урахуванням регістру)",
    "de-ch": "Beginnt mit (Groß-/Kleinschreibung beachten)",
    "pt-br": "Começa com (diferencia maiúsculas de minúsculas)",
  },
  startsWithCaseSensitiveDescription: {
    "en-us": "Search for values that begin with a given query string.",
    "ru-ru": "Поиск значений, начинающихся с заданной строки запроса.",
    "es-es":
      "Busque valores que comiencen con una cadena de consulta determinada.",
    "fr-fr":
      "Recherchez les valeurs qui commencent par une chaîne de requête donnée.",
    "uk-ua": "Пошук значень, які починаються з заданого рядка запиту.",
    "de-ch":
      "Suchen Sie nach Werten, die mit einer bestimmten Abfragezeichenfolge beginnen.",
    "pt-br":
      "Pesquisar valores que começam com uma determinada sequência de consulta.",
  },
  containsInsensitive: {
    "en-us": "Contains (case-insensitive)",
    "ru-ru": "Содержит (без учета регистра)",
    "es-es": "Contiene (sin distinguir entre mayúsculas y minúsculas)",
    "fr-fr": "Contient (insensible à la casse)",
    "uk-ua": "Містить (незалежно від регістру)",
    "de-ch": "Enthält (ohne Berücksichtigung der Groß- und Kleinschreibung)",
    "pt-br": "Contém (sem distinção entre maiúsculas e minúsculas)",
  },
  containsCaseSensitive: {
    "en-us": "Contains (case-sensitive)",
    "ru-ru": "Содержит (с учетом регистра)",
    "es-es": "Contiene (sensible a mayúsculas y minúsculas)",
    "fr-fr": "Contient (sensible à la casse)",
    "uk-ua": "Містить (з урахуванням регістру)",
    "de-ch": "Enthält (Groß-/Kleinschreibung beachten)",
    "pt-br": "Contém (diferencia maiúsculas de minúsculas)",
  },
  containsDescription: {
    "en-us":
      "Search for values that contain a given query string (case-insensitive).",
    "ru-ru":
      "Поиск значений, содержащих заданную строку запроса (без учета регистра).",
    "es-es":
      "Busque valores que contengan una cadena de consulta determinada (sin distinguir entre mayúsculas y minúsculas).",
    "uk-ua":
      "Пошук значень, які містять заданий рядок запиту (незалежно від регістру).",
    "de-ch":
      "Suche nach Werten, die eine bestimmte Abfragezeichenfolge enthalten (ohne Berücksichtigung der Groß-/Kleinschreibung).",
    "fr-fr":
      "Recherchez les valeurs contenant une chaîne de requête donnée (insensible à la casse).",
    "pt-br":
      "Pesquisar valores que contenham uma determinada sequência de consulta (sem distinção de maiúsculas e minúsculas).",
  },
  containsCaseSensitiveDescription: {
    "en-us":
      "Search for values that contain a given query string (case-sensitive).",
    "ru-ru":
      "Поиск значений, содержащих заданную строку запроса (с учетом регистра).",
    "es-es":
      "Busque valores que contengan una cadena de consulta determinada (distingue entre mayúsculas y minúsculas).",
    "fr-fr":
      "Recherchez les valeurs contenant une chaîne de requête donnée (sensible à la casse).",
    "uk-ua":
      "Пошук значень, які містять заданий рядок запиту (з урахуванням регістру).",
    "de-ch":
      "Suchen Sie nach Werten, die eine bestimmte Abfragezeichenfolge enthalten (Groß-/Kleinschreibung beachten).",
    "pt-br":
      "Pesquisar valores que contenham uma determinada sequência de consulta (diferencia maiúsculas de minúsculas).",
  },
  containsSecondDescription: {
    "en-us":
      "Can use _ to match any single character or % to match any number of characters.",
    "ru-ru":
      "Можно использовать _ для сопоставления с любым отдельным символом или % для сопоставления с любым количеством символов.",
    "es-es":
      "Puede utilizar _ para que coincida con cualquier carácter individual o % para que coincida con cualquier número de caracteres.",
    "fr-fr":
      "Peut utiliser _ pour correspondre à n'importe quel caractère ou % pour correspondre à n'importe quel nombre de caractères.",
    "uk-ua":
      "Можна використовувати _ для відповідності будь-якому одному символу або % для відповідності будь-якій кількості символів.",
    "de-ch":
      "Sie können _ verwenden, um ein beliebiges einzelnes Zeichen abzugleichen, oder %, um eine beliebige Anzahl von Zeichen abzugleichen.",
    "pt-br":
      "Pode usar _ para corresponder a qualquer caractere único ou % para corresponder a qualquer número de caracteres.",
  },
  highlightMatch: {
    "en-us": "Highlight matched substring",
    "ru-ru": "Выделить совпавшую подстроку",
    "es-es": "Resaltar la subcadena coincidente",
    "fr-fr": "Mettre en surbrillance la sous-chaîne correspondante",
    "uk-ua": "Виділіть збіг підрядка",
    "de-ch": "Markieren Sie übereinstimmende Teilzeichenfolgen",
    "pt-br": "Destacar substring correspondente",
  },
  languageDescription: {
    "en-us": "Determines field captions, usage notes and table captions.",
    "ru-ru":
      "Определяет заголовки полей, примечания по использованию и заголовки таблиц.",
    "es-es": "Determina títulos de campos, notas de uso y títulos de tablas.",
    "fr-fr":
      "Détermine les légendes des champs, les notes d'utilisation et les légendes des tableaux.",
    "uk-ua":
      "Визначає підписи полів, примітки щодо використання та підписи таблиць.",
    "de-ch":
      "Legt Feldbeschriftungen, Verwendungshinweise und Tabellenbeschriftungen fest.",
    "pt-br": "Determina legendas de campo, notas de uso e legendas de tabela.",
  },
  showDialogIcon: {
    "en-us": "Show icon in the header",
    "ru-ru": "Показать значок в заголовке",
    "es-es": "Mostrar icono en el encabezado",
    "fr-fr": "Afficher l'icône dans l'en-tête",
    "uk-ua": "Показати значок у заголовку",
    "de-ch": "Symbol in der Kopfzeile anzeigen",
    "pt-br": "Mostrar ícone no cabeçalho",
  },
  scaleInterface: {
    "en-us": "Scale Interface",
    "ru-ru": "Интерфейс масштабирования",
    "es-es": "Interfaz de escala",
    "fr-fr": "Interface de balance",
    "uk-ua": "Інтерфейс масштабу",
    "de-ch": "Waagenschnittstelle",
    "pt-br": "Interface de escala",
  },
  scaleInterfaceDescription: {
    "en-us": "Scale interface to match font size.",
    "ru-ru": "Масштабируйте интерфейс в соответствии с размером шрифта.",
    "es-es": "Escala la interfaz para que coincida con el tamaño de la fuente.",
    "fr-fr": "Adapter l'interface à la taille de la police.",
    "uk-ua": "Масштабуйте інтерфейс відповідно до розміру шрифту.",
    "de-ch":
      "Skalieren Sie die Benutzeroberfläche, um sie an die Schriftgröße anzupassen.",
    "pt-br": "Dimensione a interface para corresponder ao tamanho da fonte.",
  },
  displayAuthor: {
    "en-us": "Show author in the tree",
    "ru-ru": "Показать автора в дереве",
    "es-es": "Mostrar autor en el árbol",
    "fr-fr": "Afficher l'auteur dans l'arbre",
    "uk-ua": "Показати автора в дереві",
    "de-ch": "Autor im Baum anzeigen",
    "pt-br": "Mostrar autor",
  },
  welcomePage: {
    "en-us": "Home Page",
    "ru-ru": "Домашняя страница",
    "es-es": "Página de inicio",
    "fr-fr": "Page d'accueil",
    "uk-ua": "Домашня сторінка",
    "de-ch": "Startseite",
    "pt-br": "Página inicial",
  },
  content: {
    "en-us": "Content",
    "ru-ru": "Содержание",
    "es-es": "Contenido",
    "fr-fr": "Contenu",
    "uk-ua": "Зміст",
    "de-ch": "Inhalt",
    "pt-br": "Contente",
  },
  defaultImage: {
    "en-us": "Specify Logo",
    "ru-ru": "Укажите логотип",
    "es-es": "Especificar logotipo",
    "fr-fr": "Spécifier le logo",
    "uk-ua": "Вкажіть логотип",
    "de-ch": "Logo angeben",
    "pt-br": "Especificar logotipo",
  },
  customImage: {
    "en-us": "Custom Image",
    "ru-ru": "Пользовательское изображение",
    "es-es": "Imagen personalizada",
    "fr-fr": "Image personnalisée",
    "uk-ua": "Спеціальне зображення",
    "de-ch": "Benutzerdefiniertes Bild",
    "pt-br": "Imagem personalizada",
  },
  embeddedWebpage: {
    "en-us": "Embedded web page",
    "ru-ru": "Встроенная веб-страница",
    "es-es": "Página web incrustada",
    "fr-fr": "Page Web intégrée",
    "uk-ua": "Вбудована веб-сторінка",
    "de-ch": "Eingebettete Webseite",
    "pt-br": "Página da web incorporada",
  },
  embeddedWebpageDescription: {
    "en-us": "A URL to a page that would be embedded on the home page:",
    "ru-ru": "URL-адрес страницы, которая будет встроена в домашнюю страницу:",
    "es-es": "Una URL a una página que se integrará en la página de inicio:",
    "fr-fr": "Une URL vers une page qui serait intégrée à la page d'accueil :",
    "uk-ua": "URL-адреса сторінки, яка буде вбудована на домашній сторінці:",
    "de-ch":
      "Eine URL zu einer Seite, die auf der Startseite eingebettet werden soll:",
    "pt-br": "Um URL para uma página que seria incorporada na página inicial:",
  },
  behavior: {
    "en-us": "Behavior",
    "ru-ru": "Поведение",
    "es-es": "Comportamiento",
    "fr-fr": "Comportement",
    "uk-ua": "Поведінка",
    "de-ch": "Verhalten",
    "pt-br": "Comportamento",
  },
  noRestrictionsMode: {
    "en-us": "No restrictions mode",
    "ru-ru": "Режим без ограничений",
    "es-es": "Modo sin restricciones",
    "fr-fr": "Mode sans restriction",
    "uk-ua": "Режим без обмежень",
    "de-ch": "Modus „Keine Einschränkungen“",
    "pt-br": "Modo sem restrições",
  },
  noRestrictionsModeWbDescription: {
    "en-us": "Allows uploading data to any field in any table.",
    "ru-ru": "Позволяет загружать данные в любое поле любой таблицы.",
    "es-es": "Permite cargar datos a cualquier campo de cualquier tabla.",
    "fr-fr":
      "Permet de télécharger des données dans n'importe quel champ de n'importe quelle table.",
    "uk-ua": "Дозволяє завантажувати дані в будь-яке поле будь-якої таблиці.",
    "de-ch":
      "Ermöglicht das Hochladen von Daten in jedes Feld einer beliebigen Tabelle.",
    "pt-br": "Permite carregar dados em qualquer campo de qualquer tabela.",
  },
  noRestrictionsModeQueryDescription: {
    "en-us": "Allows querying data from any field in any table.",
    "ru-ru": "Позволяет запрашивать данные из любого поля любой таблицы.",
    "es-es": "Permite consultar datos de cualquier campo de cualquier tabla.",
    "fr-fr":
      "Permet d'interroger les données de n'importe quel champ de n'importe quelle table.",
    "uk-ua": "Дозволяє запитувати дані з будь-якого поля будь-якої таблиці.",
    "de-ch":
      "Ermöglicht das Abfragen von Daten aus jedem Feld in jeder Tabelle.",
    "pt-br": "Permite consultar dados de qualquer campo em qualquer tabela.",
  },
  noRestrictionsModeWarning: {
    "en-us":
      "WARNING: enabling this may lead to data loss or database corruption. Please make sure you know what you are doing.",
    "ru-ru":
      "ВНИМАНИЕ: включение этого может привести к потере данных или повреждению базы данных. Убедитесь, что вы знаете, что делаете.",
    "es-es":
      "ADVERTENCIA: Habilitar esta opción podría provocar la pérdida de datos o la corrupción de la base de datos. Asegúrese de saber lo que está haciendo.",
    "uk-ua":
      "ПОПЕРЕДЖЕННЯ: увімкнення цієї функції може призвести до втрати даних або пошкодження бази даних. Переконайтеся, що ви знаєте, що робите.",
    "de-ch":
      "WARNUNG: Das Aktivieren dieser Option kann zu Datenverlust oder Datenbankbeschädigung führen. Bitte stellen Sie sicher, dass Sie wissen, was Sie tun.",
    "fr-fr":
      "AVERTISSEMENT : l'activation de cette option peut entraîner une perte de données ou une corruption de la base de données. Veuillez vous assurer que vous savez ce que vous faites.",
    "pt-br":
      "AVISO: habilitar esta opção pode levar à perda de dados ou à corrupção do banco de dados. Certifique-se de saber o que está fazendo.",
  },
  adminsOnlyPreference: {
    "en-us": "You don't have permission to change this option",
    "ru-ru": "У вас нет разрешения на изменение этой опции",
    "es-es": "No tienes permiso para cambiar esta opción",
    "fr-fr": "Vous n'êtes pas autorisé à modifier cette option",
    "uk-ua": "Ви не маєте дозволу змінювати цей параметр",
    "de-ch": "Sie haben keine Berechtigung, diese Option zu ändern",
    "pt-br": "Você não tem permissão para alterar esta opção",
  },
  stickyScrolling: {
    "en-us": "Sticky scroll bar",
    "ru-ru": "Липкая полоса прокрутки",
    "es-es": "Barra de desplazamiento fija",
    "fr-fr": "Barre de défilement collante",
    "uk-ua": "Липка смуга прокрутки",
    "de-ch": "Klebrige Bildlaufleiste",
    "pt-br": "Barra de rolagem fixa",
  },
  foreground: {
    "en-us": "Foreground",
    "ru-ru": "Передний план",
    "es-es": "Primer plano",
    "fr-fr": "Premier plan",
    "uk-ua": "Передній план",
    "de-ch": "Vordergrund",
    "pt-br": "Primeiro plano",
  },
  background: {
    "en-us": "Background",
    "ru-ru": "Фон",
    "es-es": "Fondo",
    "fr-fr": "Arrière-plan",
    "uk-ua": "Фон",
    "de-ch": "Hintergrund",
    "pt-br": "Fundo",
  },
  sidebarTheme: {
    "en-us": "Sidebar theme",
    "de-ch": "Seitenleistenthema",
    "es-es": "Tema de la barra lateral",
    "fr-fr": "Thème de la barre latérale",
    "ru-ru": "Тема боковой панели",
    "uk-ua": "Тема бічної панелі",
    "pt-br": "Tema da barra lateral",
  },
  darkForeground: {
    "en-us": "Foreground (dark theme)",
    "ru-ru": "Передний план (тёмная тема)",
    "es-es": "Primer plano (tema oscuro)",
    "fr-fr": "Premier plan (thème sombre)",
    "uk-ua": "Передній план (темна тема)",
    "de-ch": "Vordergrund (dunkles Design)",
    "pt-br": "Primeiro plano (tema escuro)",
  },
  darkBackground: {
    "en-us": "Background (dark theme)",
    "ru-ru": "Фон (тёмная тема)",
    "es-es": "Fondo (tema oscuro)",
    "fr-fr": "Arrière-plan (thème sombre)",
    "uk-ua": "Фон (темна тема)",
    "de-ch": "Hintergrund (dunkles Design)",
    "pt-br": "Plano de fundo (tema escuro)",
  },
  accentColor1: {
    "en-us": "Accent color 1",
    "ru-ru": "Акцентный цвет 1",
    "es-es": "Color de acento 1",
    "fr-fr": "Couleur d'accent 1",
    "uk-ua": "Акцентний колір 1",
    "de-ch": "Akzentfarbe 1",
    "pt-br": "Cor de destaque 1",
  },
  accentColor2: {
    "en-us": "Accent color 2",
    "ru-ru": "Акцентный цвет 2",
    "es-es": "Color de acento 2",
    "fr-fr": "Couleur d'accent 2",
    "uk-ua": "Акцентний колір 2",
    "de-ch": "Akzentfarbe 2",
    "pt-br": "Cor de destaque 2",
  },
  accentColor3: {
    "en-us": "Accent color 3",
    "ru-ru": "Акцентный цвет 3",
    "es-es": "Color de acento 3",
    "fr-fr": "Couleur d'accent 3",
    "uk-ua": "Акцентний колір 3",
    "de-ch": "Akzentfarbe 3",
    "pt-br": "Cor de destaque 3",
  },
  accentColor4: {
    "en-us": "Accent color 4",
    "ru-ru": "Акцентный цвет 4",
    "es-es": "Color de acento 4",
    "fr-fr": "Couleur d'accent 4",
    "uk-ua": "Акцентний колір 4",
    "de-ch": "Akzentfarbe 4",
    "pt-br": "Cor de destaque 4",
  },
  accentColor5: {
    "en-us": "Accent color 5",
    "ru-ru": "Акцентный цвет 5",
    "es-es": "Color de acento 5",
    "fr-fr": "Couleur d'accent 5",
    "uk-ua": "Акцентний колір 5",
    "de-ch": "Akzentfarbe 5",
    "pt-br": "Cor de destaque 5",
  },
  spreadsheet: {
    "en-us": "Spreadsheet",
    "ru-ru": "Электронная таблица",
    "es-es": "Hoja de cálculo",
    "fr-fr": "Tableur",
    "uk-ua": "Електронна таблиця",
    "de-ch": "Kalkulationstabelle",
    "pt-br": "Planilha",
  },
  minSpareRows: {
    "en-us": "Number of blank rows at the end",
    "ru-ru": "Количество пустых строк в конце",
    "es-es": "Número de filas en blanco al final",
    "fr-fr": "Nombre de lignes vides à la fin",
    "uk-ua": "Кількість порожніх рядків у кінці",
    "de-ch": "Anzahl der leeren Zeilen am Ende",
    "pt-br": "Número de linhas em branco no final",
  },
  autoWrapCols: {
    "en-us": "Navigate to the other side when reaching the edge column",
    "ru-ru": "Достигнув крайней колонны, перейдите на другую сторону.",
    "es-es": "Navegue hacia el otro lado al llegar a la columna del borde.",
    "fr-fr":
      "Naviguez de l’autre côté lorsque vous atteignez la colonne de bord",
    "uk-ua": "Перейдіть на іншу сторону, коли досягнете краю колонки",
    "de-ch":
      "Navigieren Sie zur anderen Seite, wenn Sie die Randspalte erreichen",
    "pt-br": "Navegue para o outro lado ao atingir a coluna da borda",
  },
  autoWrapRows: {
    "en-us": "Navigate to the other side when reaching the edge row",
    "ru-ru": "Достигнув крайнего ряда, перейдите на другую сторону.",
    "es-es": "Navegue hacia el otro lado al llegar a la fila del borde.",
    "fr-fr":
      "Naviguez de l’autre côté lorsque vous atteignez la rangée de bord",
    "uk-ua": "Перейдіть на іншу сторону, коли досягнете крайнього ряду",
    "de-ch":
      "Navigieren Sie zur anderen Seite, wenn Sie die Randreihe erreichen",
    "pt-br": "Navegue para o outro lado ao atingir a fileira de bordas",
  },
  enterBeginsEditing: {
    "en-us": "Enter key begins editing cell",
    "ru-ru": "Клавиша Enter начинает редактирование ячейки",
    "es-es": "La tecla Enter inicia la edición de la celda",
    "fr-fr": "La touche Entrée commence à modifier la cellule",
    "uk-ua": "Клавіша Enter починає редагування клітинки",
    "de-ch": "Mit der Eingabetaste beginnt die Bearbeitung der Zelle",
    "pt-br": "A tecla Enter inicia a edição da célula",
  },
  tabMoveDirection: {
    "en-us": "Direction of movement when <key>Tab</key> key is pressed",
    "ru-ru": "Направление движения при нажатии клавиши <key>Tab</key>",
    "es-es":
      "Dirección de movimiento cuando se presiona la tecla <key>Tab</key>",
    "fr-fr":
      "Sens de déplacement lorsque la touche <key>Tabulation</key> est enfoncée",
    "uk-ua": "Напрямок руху при натисканні клавіші <key>Tab</key>",
    "de-ch": "Bewegungsrichtung beim Drücken der Taste <key>Tab</key>",
    "pt-br": "Direção do movimento quando a tecla <key>Tab</key> é pressionada",
  },
  tabMoveDirectionDescription: {
    "en-us":
      "You can move in the opposite direction by pressing <key>Shift</key>+<key>Tab</key>.",
    "ru-ru":
      "Вы можете двигаться в обратном направлении, нажав <key>Shift</key>+<key>Tab</key>.",
    "es-es":
      "Puedes moverte en la dirección opuesta presionando <key>Shift</key>+<key>Tab</key>.",
    "fr-fr":
      "Vous pouvez vous déplacer dans la direction opposée en appuyant sur <key>Shift</key>+<key>Tab</key>.",
    "uk-ua":
      "Ви можете рухатися в протилежному напрямку, натискаючи <key>Shift</key>+<key>Tab</key>.",
    "de-ch":
      "Sie können sich in die entgegengesetzte Richtung bewegen, indem Sie <key>Umschalt</key>+<key>Tab</key> drücken.",
    "pt-br":
      "Você pode mover na direção oposta pressionando <key>Shift</key>+<key>Tab</key>.",
  },
  column: {
    "en-us": "Column",
    "ru-ru": "Столбец",
    "es-es": "Columna",
    "fr-fr": "Colonne",
    "uk-ua": "Колонка",
    "de-ch": "Spalte",
    "pt-br": "Coluna",
  },
  row: {
    "en-us": "Row",
    "ru-ru": "Ряд",
    "es-es": "Fila",
    "fr-fr": "Rangée",
    "uk-ua": "рядок",
    "de-ch": "Reihe",
    "pt-br": "Linha",
  },
  enterMoveDirection: {
    "en-us": "Direction of movement when <key>Enter</key> key is pressed",
    "ru-ru": "Направление движения при нажатии клавиши <key>Enter</key>",
    "es-es":
      "Dirección de movimiento cuando se presiona la tecla <key>Enter</key>",
    "uk-ua": "Напрямок руху, коли натиснуто клавішу <key>Enter</key>",
    "de-ch": "Bewegungsrichtung beim Drücken der Taste <key>Enter</key>",
    "fr-fr":
      "Direction du mouvement lorsque la touche <key>Entrer</key> est enfoncée",
    "pt-br":
      "Direção do movimento quando a tecla <key>Enter</key> é pressionada",
  },
  enterMoveDirectionDescription: {
<<<<<<< HEAD
    'en-us':
      'You can move in the opposite direction by pressing <key>Shift</key>+<key>Enter</key>.',
    'ru-ru':
      'Вы можете двигаться в противоположном направлении, нажав <key>Shift</key>+<key>Enter</key>.',
    'es-es':
      'Puedes moverte en la dirección opuesta presionando <key>Shift</key>+<key>Enter</key>.',
    'uk-ua':
      'Ви можете рухатися у протилежному напрямку, натискаючи <key>Shift</key>+<key>Enter</key>.',
    'de-ch':
      'Sie können sich in die entgegengesetzte Richtung bewegen, indem Sie <key>Umschalt</key>+<key>Eingabe</key> drücken.',
    'pt-br':
      'Você pode mover na direção oposta pressionando <key>Shift</key>+<key>Enter</key>.',
=======
    "en-us":
      "You can move in the opposite direction by pressing <key>Shift</key>+<key>Enter</key>.",
    "ru-ru":
      "Вы можете двигаться в противоположном направлении, нажав <key>Shift</key>+<key>Enter</key>.",
    "es-es":
      "Puedes moverte en la dirección opuesta presionando <key>Shift</key>+<key>Enter</key>.",
    "fr-fr": "Synonyme couleur.",
    "uk-ua":
      "Ви можете рухатися у протилежному напрямку, натискаючи <key>Shift</key>+<key>Enter</key>.",
    "de-ch":
      "Sie können sich in die entgegengesetzte Richtung bewegen, indem Sie <key>Umschalt</key>+<key>Eingabe</key> drücken.",
    "pt-br":
      "Você pode mover na direção oposta pressionando <key>Shift</key>+<key>Enter</key>.",
>>>>>>> 4b02a2ea
  },
  filterPickLists: {
    "en-us": "Filter pick list items",
    "ru-ru": "Фильтрация элементов списка выбора",
    "es-es": "Filtrar elementos de la lista de selección",
    "fr-fr": "Filtrer les éléments de la liste de sélection",
    "uk-ua": "Фільтр вибору елементів списку",
    "de-ch": "Auswahllistenelemente filtern",
    "pt-br": "Filtrar itens da lista de seleção",
  },
  exportFileDelimiter: {
    "en-us": "Export file delimiter",
    "ru-ru": "Разделитель экспортируемых файлов",
    "es-es": "Delimitador de archivo de exportación",
    "fr-fr": "Délimiteur de fichier d'exportation",
    "uk-ua": "Роздільник файлу експорту",
    "de-ch": "Exportdatei-Trennzeichen",
    "pt-br": "Delimitador de arquivo de exportação",
  },
  exportCsvUtf8Bom: {
    "en-us": "Add UTF-8 BOM to CSV file exports",
    "ru-ru": "Добавить UTF-8 BOM в экспорт CSV-файла",
    "es-es": "Agregar BOM UTF-8 a las exportaciones de archivos CSV",
    "fr-fr": "Ajouter UTF-8 BOM aux exportations de fichiers CSV",
    "uk-ua": "Додайте специфікацію UTF-8 до експорту файлу CSVу",
    "de-ch": "UTF-8 BOM zum CSV-Dateiexport hinzufügen",
    "pt-br": "Adicionar UTF-8 BOM às exportações de arquivos CSV",
  },
  exportCsvUtf8BomDescription: {
    "en-us":
      "Adds a BOM (Byte Order Mark) to exported CSV files to ensure that the file is correctly recognized and displayed by various programs (Excel, OpenRefine, etc.), preventing issues with special characters and formatting.",
    "ru-ru": "Корректное отображение экспортированных CSV-файлов в Excel.",
    "es-es":
      "Agrega una BOM (marca de orden de bytes) a los archivos CSV exportados para garantizar que el archivo sea reconocido y mostrado correctamente por varios programas (Excel, OpenRefine, etc.), evitando problemas con caracteres especiales y formato.",
    "fr-fr":
      "Permet aux exportations de fichiers CSV de s'afficher correctement dans Excel.",
    "uk-ua": "Змушує експорт файлів CSV правильно відображатися в Excel.",
    "de-ch":
      "Sorgt dafür, dass CSV-Dateiexporte in Excel korrekt angezeigt werden.",
    "pt-br":
      "Adiciona uma BOM (Byte Order Mark) aos arquivos CSV exportados para garantir que o arquivo seja reconhecido e exibido corretamente por vários programas (Excel, OpenRefine, etc.), evitando problemas com caracteres especiais e formatação.",
  },
  caseSensitive: {
    "en-us": "Case-sensitive",
    "ru-ru": "С учетом регистра",
    "es-es": "Distingue mayúsculas y minúsculas",
    "fr-fr": "Sensible aux majuscules et minuscules",
    "uk-ua": "Чутливий до регістру",
    "de-ch": "Groß- und Kleinschreibung beachten",
    "pt-br": "Maiúsculas e minúsculas",
  },
  caseInsensitive: {
    "en-us": "Case-insensitive",
    "ru-ru": "Без учета регистра",
    "es-es": "No distingue entre mayúsculas y minúsculas",
    "fr-fr": "Insensible à la casse",
    "uk-ua": "Регістр не враховується",
    "de-ch": "Groß-/Kleinschreibung wird nicht beachtet",
    "pt-br": "Não diferencia maiúsculas de minúsculas",
  },
  showNoReadTables: {
    "en-us": 'Show tables without "Read" access',
    "ru-ru": "Показать таблицы без доступа «Чтение»",
    "es-es": 'Mostrar tablas sin acceso de "Lectura"',
    "fr-fr": 'Afficher les tableaux sans accès "Lecture"',
    "uk-ua": "Показувати таблиці без доступу «Читання»",
    "de-ch": "Tabellen ohne Lesezugriff anzeigen",
    "pt-br": 'Mostrar tabelas sem acesso de "Leitura"',
  },
  showNoAccessTables: {
    "en-us": 'Show tables without "Create" access',
    "ru-ru": "Показать таблицы без права «Создать»",
    "es-es": 'Mostrar tablas sin acceso "Crear"',
    "fr-fr": 'Afficher les tableaux sans accès "Créer"',
    "uk-ua": "Показувати таблиці без доступу «Створити»",
    "de-ch": "Tabellen ohne „Erstellen“-Zugriff anzeigen",
    "pt-br": 'Mostrar tabelas sem acesso "Criar"',
  },
  textAreaAutoGrow: {
    "en-us": "Text boxes grow automatically",
    "ru-ru": "Текстовые поля увеличиваются автоматически",
    "es-es": "Los cuadros de texto crecen automáticamente",
    "fr-fr": "Les zones de texte s'agrandissent automatiquement",
    "uk-ua": "Текстові поля збільшуються автоматично",
    "de-ch": "Textfelder werden automatisch vergrößert",
    "pt-br": "As caixas de texto crescem automaticamente",
  },
  clearQueryFilters: {
    "en-us": "Reset query filters",
    "ru-ru": "Сбросить фильтры запроса",
    "es-es": "Restablecer filtros de consulta",
    "fr-fr": "Réinitialiser les filtres de requête",
    "uk-ua": "Скинути фільтри запитів",
    "de-ch": "Abfragefilter zurücksetzen",
    "pt-br": "Redefinir filtros de consulta",
  },
  clearQueryFiltersDescription: {
    "en-us": "Clears all query filters when running a Report from a Form.",
    "de-ch":
      "Löscht alle Abfragefilter, wenn ein Bericht aus einem Formular ausgeführt wird.",
    "es-es":
      "Borra todos los filtros de consulta al ejecutar un informe desde un formulario.",
    "fr-fr":
      "Efface tous les filtres de requête lors de l'exécution d'un rapport à partir d'un formulaire.",
    "ru-ru": "Очищает все фильтры запроса при запуске отчета из формы.",
    "uk-ua": "Очищає всі фільтри запитів під час запуску звіту з форми.",
    "pt-br":
      "Limpa todos os filtros de consulta ao executar um relatório de um formulário.",
  },
  queryParamtersFromForm: {
    "en-us": "Show query filters when running a Report from a Form",
    "de-ch":
      "Abfragefilter anzeigen, wenn ein Bericht aus einem Formular ausgeführt wird",
    "es-es":
      "Mostrar filtros de consulta al ejecutar un informe desde un formulario",
    "fr-fr":
      "Afficher les filtres de requête lors de l'exécution d'un rapport à partir d'un formulaire",
    "ru-ru": "Показывать фильтры запросов при запуске отчета из формы",
    "uk-ua": "Показувати фільтри запитів під час запуску звіту з форми",
    "pt-br":
      "Mostrar filtros de consulta ao executar um relatório de um formulário",
  },
  autoGrowAutoComplete: {
    "en-us": "Allow autocomplete to grow as wide as need",
    "ru-ru":
      "Разрешить автозаполнению расширяться настолько, насколько это необходимо",
    "es-es": "Permitir que el autocompletado crezca tanto como sea necesario",
    "fr-fr":
      "Sens de déplacement lorsque la touche [X27X]Tabulation[X35X] est enfoncée",
    "uk-ua":
      "Дозволити автозаповнення розширюватися настільки, наскільки потрібно",
    "de-ch":
      "Erlauben Sie der Autovervollständigung, so weit wie nötig zu wachsen",
    "pt-br":
      "Permitir que o preenchimento automático cresça o quanto for necessário",
  },
  tableNameInTitle: {
    "en-us": "Include table name in the browser page title",
    "ru-ru": "Включить имя таблицы в заголовок страницы браузера",
    "es-es":
      "Incluir el nombre de la tabla en el título de la página del navegador",
    "fr-fr":
      "Inclure le nom de la table dans le titre de la page du navigateur",
    "uk-ua": "Включіть назву таблиці в заголовок сторінки браузера",
    "de-ch": "Tabellennamen in den Seitentitel des Browsers aufnehmen",
    "pt-br": "Incluir nome da tabela no título da página do navegador",
  },
  focusFirstField: {
    "en-us": "Focus first field",
    "de-ch": "Fokus erstes Feld",
    "es-es": "Enfoque el primer campo",
    "fr-fr": "Concentrez-vous sur le premier champ",
    "ru-ru": "Фокус на первом поле",
    "uk-ua": "Перейти до першого поля",
    "pt-br": "Foco primeiro no campo",
  },
  doubleClickZoom: {
    "en-us": "Double click to zoom",
    "ru-ru": "Дважды щелкните, чтобы увеличить",
    "es-es": "Haga doble clic para ampliar",
    "fr-fr": "Double-cliquez pour zoomer",
    "uk-ua": "Двічі клацніть, щоб збільшити",
    "de-ch": "Zum Zoomen doppelklicken",
    "pt-br": "Clique duas vezes para ampliar",
  },
  closePopupOnClick: {
    "en-us": "Close pop-up on outside click",
    "ru-ru": "Закрыть всплывающее окно при внешнем щелчке",
    "es-es": "Cerrar ventana emergente al hacer clic desde fuera",
    "fr-fr": "Fermer la pop-up lors d'un clic extérieur",
    "uk-ua": "Закрити спливаюче вікно при зовнішньому клацанні",
    "de-ch": "Popup bei externem Klick schließen",
    "pt-br": "Fechar pop-up ao clicar fora",
  },
  animateTransitions: {
    "en-us": "Animate transitions",
    "ru-ru": "Анимированные переходы",
    "es-es": "Transiciones animadas",
    "fr-fr": "Animer les transitions",
    "uk-ua": "Анімація переходів",
    "de-ch": "Übergänge animieren",
    "pt-br": "Transições animadas",
  },
  panInertia: {
    "en-us": "Pan inertia",
    "ru-ru": "Инерция сковороды",
    "es-es": "Inercia de la sartén",
    "fr-fr": "Inertie du bac",
    "uk-ua": "Інерція панорами",
    "de-ch": "Schwenkträgheit",
    "pt-br": "Inércia da panela",
  },
  mouseDrags: {
    "en-us": "Mouse drags",
    "ru-ru": "Перетаскивание мышью",
    "es-es": "El ratón arrastra",
    "uk-ua": "Виділіть відповідний підрядок",
    "de-ch": "Maus zieht",
    "fr-fr": "Mettre en surbrillance la sous-chaîne correspondante",
    "pt-br": "Arrastos do mouse",
  },
  scrollWheelZoom: {
    "en-us": "Scroll wheel zoom",
    "ru-ru": "Колесо прокрутки масштабирует",
    "es-es": "Zoom con rueda de desplazamiento",
    "fr-fr": "Zoom avec la molette de défilement",
    "uk-ua": "Масштаб колеса прокрутки",
    "de-ch": "Scrollrad-Zoom",
    "pt-br": "Zoom da roda de rolagem",
  },
  flexibleColumnWidth: {
    "en-us": "Flexible column width",
    "ru-ru": "Гибкая ширина столбца",
    "es-es": "Ancho de columna flexible",
    "fr-fr": "Largeur de colonne flexible",
    "uk-ua": "Гнучка ширина колонки",
    "de-ch": "Flexible Spaltenbreite",
    "pt-br": "Largura de coluna flexível",
  },
  flexibleSubGridColumnWidth: {
    "en-us": "Flexible subview grid column width",
    "ru-ru": "Гибкая ширина столбца сетки подвидов",
    "es-es": "Ancho de columna de cuadrícula de subvista flexible",
    "fr-fr": "Largeur de colonne de la grille de sous-vue flexible",
    "uk-ua": "Гнучка ширина стовпця сітки вкладеного перегляду",
    "de-ch": "Flexible Spaltenbreite des Unteransichtsrasters",
    "pt-br": "Largura flexível da coluna da grade de subvisualização",
  },
  closeOnEsc: {
    "en-us": "Close on <key>ESC</key> key press",
    "ru-ru": "Закрыть при нажатии клавиши <key>ESC</key>",
    "es-es": "Cerrar al presionar la tecla <key>ESC</key>",
    "fr-fr": "Icône et nom de la table",
    "uk-ua": "Закриття натисканням клавіші <key>ESC</key>",
    "de-ch": "Schließen durch Drücken der Taste <key>ESC</key>",
    "pt-br": "Fechar ao pressionar a tecla <key>ESC</key>",
  },
  closeOnOutsideClick: {
    "en-us": "Close on outside click",
    "ru-ru": "Закрыть по внешнему щелчку",
    "es-es": "Cerrar al hacer clic desde fuera",
    "fr-fr": "Fermer sur clic extérieur",
    "uk-ua": "Закрийте зовнішнім клацанням",
    "de-ch": "Durch Klicken von außen schließen",
    "pt-br": "Fechar com clique externo",
  },
  specifyNetworkBadge: {
    "en-us": "Specify Network Badge",
    "ru-ru": "Укажите сетевой значок",
    "es-es": "Especificar la insignia de red",
    "fr-fr": "Spécifier le badge réseau",
    "uk-ua": "Укажіть значок мережі",
    "de-ch": "Netzwerk-Badge angeben",
    "pt-br": "Especificar emblema de rede",
  },
  useAccessibleFullDatePicker: {
    "en-us": "Use accessible full date picker",
    "ru-ru": "Используйте доступный полный выбор даты",
    "es-es": "Utilice el selector de fecha completo y accesible",
    "fr-fr": "Utiliser un sélecteur de date complet accessible",
    "uk-ua": "Використовуйте доступний повний засіб вибору дати",
    "de-ch": "Verwenden Sie eine barrierefreie Datumsauswahl",
    "pt-br": "Use o seletor de data completo acessível",
  },
  useAccessibleMonthPicker: {
    "en-us": "Use accessible month picker",
    "ru-ru": "Используйте доступный выбор месяца",
    "es-es": "Utilice el selector de meses accesible",
    "fr-fr": "Utiliser le sélecteur de mois accessible",
    "uk-ua": "Використовуйте доступний засіб вибору місяця",
    "de-ch": "Verwenden Sie die barrierefreie Monatsauswahl",
    "pt-br": "Use o seletor de meses acessível",
  },
  rightAlignNumberFields: {
    "en-us": "Right-Justify numeric fields",
    "ru-ru": "Числовые поля с выравниванием по правому краю",
    "es-es": "Justificar a la derecha los campos numéricos",
    "fr-fr": "Justifier à droite les champs numériques",
    "uk-ua": "Вирівнювання по правому краю числових полів",
    "de-ch": "Rechtsbündiges Ausrichten numerischer Felder",
    "pt-br": "Justificar à direita campos numéricos",
  },
  roundedCorners: {
    "en-us": "Rounded corners",
    "ru-ru": "Закругленные углы",
    "es-es": "esquinas redondeadas",
    "fr-fr": "Coins arrondis",
    "uk-ua": "Заокруглені кути",
    "de-ch": "Abgerundete Ecken",
    "pt-br": "Cantos arredondados",
  },
  showSubviewBorders: {
    "en-us": "Show borders around subviews",
    "de-ch": "",
    "es-es": "",
    "fr-fr": "",
    "pt-br": "",
    "ru-ru": "",
    "uk-ua": "",
  },
  limitMaxFieldWidth: {
    "en-us": "Limit max field width",
    "ru-ru": "Ограничить максимальную ширину поля",
    "es-es": "Limitar el ancho máximo del campo",
    "fr-fr": "Limiter la largeur maximale du champ",
    "uk-ua": "Обмеження максимальної ширини поля",
    "de-ch": "Maximale Feldbreite begrenzen",
    "pt-br": "Limite máximo de largura do campo",
  },
  condenseQueryResults: {
    "en-us": "Condense query results",
    "ru-ru": "Сжать результаты запроса",
    "es-es": "Condensar los resultados de la consulta",
    "fr-fr": "Condenser les résultats de la requête",
    "uk-ua": "Згорнути результати запиту",
    "de-ch": "Abfrageergebnisse verdichten",
    "pt-br": "Condensar resultados da consulta",
  },
  blurContentBehindDialog: {
    "en-us": "Blur content behind the dialog",
    "ru-ru": "Размытие содержимого за диалогом",
    "es-es": "Desenfocar el contenido detrás del diálogo",
    "fr-fr": "Flou le contenu derrière la boîte de dialogue",
    "uk-ua": "Розмити вміст за діалоговим вікном",
    "de-ch": "Inhalte hinter dem Dialog verwischen",
    "pt-br": "Desfocar o conteúdo atrás do diálogo",
  },
  collectionSortOrderDescription: {
    "en-us": "This determines the visual order of collections.",
    "ru-ru": "Это определяет визуальный порядок коллекций.",
    "es-es": "Esto determina el orden visual de las colecciones.",
    "fr-fr": "Ceci détermine l'ordre visuel des collections.",
    "uk-ua": "Це визначає візуальний порядок колекцій.",
    "de-ch": "Dies bestimmt die visuelle Reihenfolge der Sammlungen.",
    "pt-br": "Isso determina a ordem visual das coleções.",
  },
  recordSetRecordToOpen: {
    "en-us": "Record to open by default",
    "ru-ru": "Запись для открытия по умолчанию",
    "es-es": "Registro para abrir por defecto",
    "fr-fr": "Enregistrement à ouvrir par défaut",
    "uk-ua": "Запис відкривається за умовчанням",
    "de-ch": "Standardmäßig zu öffnender Datensatz",
    "pt-br": "Gravar para abrir por padrão",
  },
  altClickToSupressNewTab: {
    "en-us":
      "<key>{altKeyName:string}</key>+<key>Click</key> to suppress new tab",
    "ru-ru":
      "<key>{altKeyName:string}</key>+<key>Нажмите</key>, чтобы скрыть новую вкладку",
    "es-es":
      "<key>{altKeyName:string}</key>+<key>Haga clic en </key> para suprimir la nueva pestaña",
    "fr-fr":
      "<key>{altKeyName:string}</key>+<key>Cliquez sur</key> pour supprimer le nouvel onglet",
    "uk-ua":
      "<key>{altKeyName:string}</key>+<key>Натисніть </key>, щоб закрити нову вкладку",
    "de-ch":
      "<key>{altKeyName:string}</key>+<key>Klicken Sie auf</key>, um neue Registerkarten zu unterdrücken",
    "pt-br":
      "<key>{altKeyName:string}</key>+<key>Clique em</key> para suprimir a nova guia",
  },
  altClickToSupressNewTabDescription: {
    "en-us":
      "<key>{altKeyName:string}</key>+<key>Click</key> a link that usually opens in a new tab to open it in the current tab.",
    "ru-ru":
      "<key>{altKeyName:string}</key>+<key>Нажмите</key> на ссылку, которая обычно открывается в новой вкладке, чтобы открыть ее в текущей вкладке.",
    "es-es":
      "<key>{altKeyName:string}</key>+<key>Haga clic</key> en un enlace que normalmente se abre en una nueva pestaña para abrirlo en la pestaña actual.",
    "fr-fr": "Utiliser le sélecteur de mois accessible.",
    "uk-ua":
      "<key>{altKeyName:string}</key>+<key>Натисніть</key> посилання, яке зазвичай відкривається в новій вкладці, щоб відкрити його в поточній вкладці.",
    "de-ch":
      "<key>{altKeyName:string}</key>+<key>Klicken Sie auf</key> einen Link, der normalerweise in einem neuen Tab geöffnet wird, um ihn im aktuellen Tab zu öffnen.",
    "pt-br":
      "<key>{altKeyName:string}</key>+<key>Clique</key> em um link que geralmente abre em uma nova aba para abri-lo na aba atual.",
  },
  makeFormDialogsModal: {
    "en-us": "Make form dialogs gray out the background",
    "ru-ru": "Сделать фон диалоговых окон серым",
    "es-es":
      "Hacer que los cuadros de diálogo del formulario tengan el fondo en gris",
    "fr-fr":
      "Rendre les boîtes de dialogue de formulaire grisées sur l'arrière-plan",
    "uk-ua": "Зробіть діалогові вікна форми сірими фоном",
    "de-ch": "Den Hintergrund von Formulardialogen ausgrauen",
    "pt-br":
      "Faça com que as caixas de diálogo do formulário fiquem com o fundo acinzentado",
  },
  autoScrollTree: {
    "en-us": "Auto scroll tree to focused node",
    "ru-ru": "Автоматическая прокрутка дерева до выбранного узла",
    "es-es": "Desplazamiento automático del árbol al nodo enfocado",
    "fr-fr": "Arbre de défilement automatique vers le nœud ciblé",
    "uk-ua": "Автоматичне прокручування дерева до виділеного вузла",
    "de-ch": "Automatisches Scrollen des Baums zum fokussierten Knoten",
    "pt-br": "Rolagem automática da árvore para o nó em foco",
  },
  sortByField: {
    "en-us": "Order By Field",
    "de-ch": "Nach Feld sortieren",
    "es-es": "Ordenar por campo",
    "fr-fr": "Trier par champ",
    "pt-br": "Ordenar por campo",
    "ru-ru": "Сортировать по полю",
    "uk-ua": "Сортувати за полем",
  },
  lineWrap: {
    "en-us": "Line wrap",
    "ru-ru": "Перенос строки",
    "es-es": "Ajuste de línea",
    "fr-fr": "Retour à la ligne",
    "uk-ua": "Обтікання лініями",
    "de-ch": "Zeilenumbruch",
    "pt-br": "Quebra de linha",
  },
  indentSize: {
    "en-us": "Indent size",
    "ru-ru": "Размер отступа",
    "es-es": "Tamaño de sangría",
    "fr-fr": "Taille du retrait",
    "uk-ua": "Розмір відступу",
    "de-ch": "Einzugsgröße",
    "pt-br": "Tamanho do recuo",
  },
  indentWithTab: {
    "en-us": "Indent with <key>Tab</key>",
    "ru-ru": "Отступ с <key>Tab</key>",
    "es-es": "Sangría con <key>Tab</key>",
    "fr-fr": "Indenter avec <key>Tabulation</key>",
    "uk-ua": "Відступ із <key>Tab</key>",
    "de-ch": "Einrücken mit <key>Tabulator</key>",
    "pt-br": "Recuo com <key>Tab</key>",
  },
  formHeaderFormat: {
    "en-us": "Form header format",
    "ru-ru": "Формат заголовка формы",
    "es-es": "Formato del encabezado del formulario",
    "fr-fr": "Format d'en-tête de formulaire",
    "uk-ua": "Формат заголовка форми",
    "de-ch": "Formularkopfzeilenformat",
    "pt-br": "Formato do cabeçalho do formulário",
  },
  iconAndTableName: {
    "en-us": "Icon and table name",
    "ru-ru": "Значок и название таблицы",
    "es-es": "Icono y nombre de la tabla",
    "fr-fr": "Icône et nom de la table",
    "uk-ua": "Значок і назва таблиці",
    "de-ch": "Symbol und Tabellenname",
    "pt-br": "Ícone e nome da tabela",
  },
  tableIcon: {
    "en-us": "Table icon",
    "ru-ru": "Значок таблицы",
    "es-es": "Icono de tabla",
    "fr-fr": "Icône de tableau",
    "uk-ua": "Значок таблиці",
    "de-ch": "Tabellensymbol",
    "pt-br": "Ícone de tabela",
  },
  maxHeight: {
    "en-us": "Max height",
    "ru-ru": "Максимальная высота",
    "es-es": "Altura máxima",
    "fr-fr": "hauteur maximum",
    "uk-ua": "Максимальна висота",
    "de-ch": "Maximale Höhe",
    "pt-br": "Altura máxima",
  },
  autoComplete: {
    "en-us": "Auto complete",
    "ru-ru": "Автозаполнение",
    "es-es": "Autocompletar",
    "fr-fr":
      "Détermine les légendes des champs, les notes d'utilisation et les légendes des tableaux",
    "uk-ua":
      "Визначає підписи полів, примітки щодо використання та підписи таблиць",
    "de-ch": "Autovervollständigung",
    "pt-br": "Preenchimento automático",
  },
  searchCaseSensitive: {
    "en-us": "Case-sensitive search",
    "es-es": "Búsqueda que distingue entre mayúsculas y minúsculas",
    "fr-fr": "Recherche sensible à la casse",
    "uk-ua": "Пошук з урахуванням регістру",
    "de-ch": "Groß- und Kleinschreibung beachten",
    "ru-ru": "Поиск с учетом регистра",
    "pt-br": "Pesquisa com diferenciação entre maiúsculas e minúsculas",
  },
  searchField: {
    "en-us": "Search Field",
    "ru-ru": "Поле поиска",
    "es-es": "Campo de búsqueda",
    "fr-fr": "Champ de recherche",
    "uk-ua": "Поле пошуку",
    "de-ch": "Suchfeld",
    "pt-br": "Campo de pesquisa",
  },
  createInteractions: {
    "en-us": "Creating an interaction",
    "ru-ru": "Создание взаимодействия",
    "es-es": "Creando una interacción",
    "fr-fr": "Créer une interaction",
    "uk-ua": "Створення взаємодії",
    "de-ch": "Erstellen einer Interaktion",
    "pt-br": "Criando uma interação",
  },
  useSpaceAsDelimiter: {
    "en-us": "Use space as delimiter",
    "ru-ru": "Используйте пробел в качестве разделителя",
    "es-es": "Utilice el espacio como delimitador",
    "fr-fr": "Utiliser l'espace comme délimiteur",
    "uk-ua": "Використовуйте пробіл як роздільник",
    "de-ch": "Leerzeichen als Trennzeichen verwenden",
    "pt-br": "Use espaço como delimitador",
  },
  useCommaAsDelimiter: {
    "en-us": "Use comma as delimiter",
    "ru-ru": "Используйте запятую в качестве разделителя",
    "es-es": "Utilice la coma como delimitador",
    "fr-fr": "Utiliser la virgule comme délimiteur",
    "uk-ua": "Використовуйте кому як роздільник",
    "de-ch": "Verwenden Sie Kommas als Trennzeichen",
    "pt-br": "Use vírgula como delimitador",
  },
  useNewLineAsDelimiter: {
    "en-us": "Use new line as delimiter",
    "ru-ru": "Использовать новую строку в качестве разделителя",
    "es-es": "Utilice nueva línea como delimitador",
    "fr-fr": "Utiliser une nouvelle ligne comme délimiteur",
    "uk-ua": "Використовуйте новий рядок як роздільник",
    "de-ch": "Neue Zeile als Trennzeichen verwenden",
    "pt-br": "Use nova linha como delimitador",
  },
  useCustomDelimiters: {
    "en-us": "Use custom delimiters",
    "ru-ru": "Используйте пользовательские разделители",
    "es-es": "Utilice delimitadores personalizados",
    "fr-fr": "Utiliser des délimiteurs personnalisés",
    "uk-ua": "Використовуйте спеціальні роздільники",
    "de-ch": "Benutzerdefinierte Trennzeichen verwenden",
    "pt-br": "Use delimitadores personalizados",
  },
  useCustomDelimitersDescription: {
    "en-us":
      "A list of delimiters to use, in addition to the ones defined above. Put one delimiter per line.",
    "ru-ru":
      "Список разделителей для использования, в дополнение к тем, которые определены выше. Поставьте один разделитель на строку.",
    "es-es":
      "Una lista de delimitadores para usar, además de los definidos anteriormente. Coloque un delimitador por línea.",
    "fr-fr":
      "Une liste de délimiteurs à utiliser, en plus de ceux définis ci-dessus. Mettez un délimiteur par ligne.",
    "uk-ua":
      "Список розділювачів для використання на додаток до визначених вище. Поставте один роздільник на рядок.",
    "de-ch":
      "Eine Liste der zu verwendenden Trennzeichen zusätzlich zu den oben definierten. Geben Sie pro Zeile ein Trennzeichen ein.",
    "pt-br":
      "Uma lista de delimitadores a serem usados, além dos definidos acima. Coloque um delimitador por linha.",
  },
  detectAutomaticallyDescription: {
    "en-us": "Detect automatically based on catalog number format.",
    "ru-ru": "Автоматическое определение на основе формата каталожного номера.",
    "es-es":
      "Detectar automáticamente según el formato del número de catálogo.",
    "fr-fr":
      "Détecter automatiquement en fonction du format du numéro de catalogue.",
    "uk-ua": "Визначати автоматично на основі формату номера каталогу.",
    "de-ch": "Automatische Erkennung basierend auf dem Katalognummernformat.",
    "pt-br":
      "Detecte automaticamente com base no formato do número de catálogo.",
  },
  use: {
    comment: "Verb",
    "en-us": "Use",
    "ru-ru": "Использовать",
    "es-es": "Usar",
    "fr-fr": "Utiliser",
    "uk-ua": "використання",
    "de-ch": "Verwenden",
    "pt-br": "Usar",
  },
  dontUse: {
    "en-us": "Don’t use",
    "ru-ru": "Не использовать",
    "es-es": "No utilizar",
    "fr-fr": "Zoom avec la molette de défilement",
    "uk-ua": "Масштаб колеса прокрутки",
    "de-ch": "Nicht verwenden",
    "pt-br": "Não use",
  },
  position: {
    "en-us": "Position",
    "es-es": "Posición",
    "fr-fr": "Position",
    "ru-ru": "Позиция",
    "uk-ua": "Позиція",
    "de-ch": "Position",
    "pt-br": "Posição",
  },
  top: {
    "en-us": "Top",
    "es-es": "Arriba",
    "fr-fr": "Haut",
    "ru-ru": "Вершина",
    "uk-ua": "Топ",
    "de-ch": "Spitze",
    "pt-br": "Principal",
  },
  bottom: {
    "en-us": "Bottom",
    "es-es": "Abajo",
    "ru-ru": "Нижний",
    "uk-ua": "Дно",
    "de-ch": "Unten",
    "fr-fr": "Bas",
    "pt-br": "Fundo",
  },
  left: {
    "en-us": "Left",
    "es-es": "Izquierda",
    "fr-fr": "Gauche",
    "ru-ru": "Левый",
    "uk-ua": "Ліворуч",
    "de-ch": "Links",
    "pt-br": "Esquerda",
  },
  right: {
    "en-us": "Right",
    "es-es": "Bien",
    "fr-fr": "Droite",
    "ru-ru": "Верно",
    "uk-ua": "правильно",
    "de-ch": "Rechts",
    "pt-br": "Certo",
  },
  showUnsavedIndicator: {
    "en-us": "Show unsaved changes indicator",
    "ru-ru": "Показать индикатор несохраненных изменений",
    "es-es": "Mostrar indicador de cambios no guardados",
    "fr-fr": "Afficher l'indicateur de modifications non enregistrées",
    "uk-ua": "Показати індикатор незбережених змін",
    "de-ch": "Indikator für nicht gespeicherte Änderungen anzeigen",
    "pt-br": "Mostrar indicador de alterações não salvas",
  },
  showUnsavedIndicatorDescription: {
    "en-us":
      'Show an "*" in the tab title when there are unsaved changes in the current tab.',
    "es-es":
      'Mostrar un "*" en el título de la pestaña cuando haya cambios sin guardar en la pestaña actual.',
    "fr-fr":
      "Afficher un \"*\" dans le titre de l'onglet lorsqu'il y a des modifications non enregistrées dans l'onglet actuel.",
    "ru-ru":
      "Показывать «*» в заголовке вкладки, если на текущей вкладке есть несохраненные изменения.",
    "uk-ua":
      "Показувати «*» у заголовку вкладки, якщо в поточній вкладці є незбережені зміни.",
    "de-ch":
      "Zeigen Sie im Registerkartentitel ein „*“ an, wenn in der aktuellen Registerkarte nicht gespeicherte Änderungen vorhanden sind.",
    "pt-br":
      'Exibir um "*" no título da aba quando houver alterações não salvas na aba atual.',
  },
  autoPopulateDescription: {
    "en-us":
      "Auto populate the merged record with values from duplicates when opening the merging dialog.",
    "ru-ru":
      "Автоматически заполнять объединенную запись значениями из дубликатов при открытии диалогового окна объединения.",
    "de-ch":
      "Füllen Sie den zusammengeführten Datensatz beim Öffnen des Zusammenführungsdialogs automatisch mit Werten aus Duplikaten auf.",
    "es-es":
      "Rellene automáticamente el registro fusionado con valores de duplicados al abrir el cuadro de diálogo de fusión.",
    "fr-fr":
      "Remplir automatiquement l'enregistrement fusionné avec les valeurs des doublons lors de l'ouverture de la boîte de dialogue de fusion.",
    "uk-ua":
      "Автоматичне заповнення об’єднаного запису значеннями з дублікатів під час відкриття діалогового вікна об’єднання.",
    "pt-br":
      "Preencha automaticamente o registro mesclado com valores de duplicatas ao abrir a caixa de diálogo de mesclagem.",
  },
  autoCreateVariants: {
    "en-us": "Automatically create {agentVariantTable:string} records",
    "ru-ru": "Автоматически создавать записи {agentVariantTable:string}",
    "de-ch": "{agentVariantTable:string}-Datensätze automatisch erstellen",
    "es-es": "Crear automáticamente registros {agentVariantTable:string}",
    "fr-fr":
      "Créer automatiquement des enregistrements {agentVariantTable:string}",
    "uk-ua": "Автоматично створювати записи {agentVariantTable:string}",
    "pt-br": "Criar automaticamente registros {agentVariantTable:string}",
  },
  autoCreateVariantsDescription: {
    "en-us":
      "When merging agents, automatically create {agentVariantTable:string} records based on the variations of first name/last name.",
    "ru-ru":
      "При объединении агентов автоматически создаются записи {agentVariantTable:string} на основе вариаций имени/фамилии.",
    "de-ch":
      "Beim Zusammenführen von Agenten werden automatisch {agentVariantTable:string}-Datensätze basierend auf den Variationen von Vorname/Nachname erstellt.",
    "es-es":
      "Al fusionar agentes, cree automáticamente registros {agentVariantTable:string} basados en las variaciones de nombre/apellido.",
    "fr-fr":
      "Lors de la fusion d'agents, créez automatiquement des enregistrements {agentVariantTable:string} en fonction des variations du prénom/nom.",
    "uk-ua":
      "Під час об’єднання агентів автоматично створювати записи {agentVariantTable:string} на основі варіацій імені/прізвища.",
    "pt-br":
      "Ao mesclar agentes, crie automaticamente registros {agentVariantTable:string} com base nas variações de nome/sobrenome.",
  },
  collectionPreferences: {
    "en-us": "Collection Preferences",
    "de-ch": "Sammlungseinstellungen",
    "es-es": "Preferencias de colección",
    "fr-fr": "Personnalisation",
    "ru-ru": "Настройки коллекции",
    "uk-ua": "Налаштування",
    "pt-br": "Preferências de coleção",
  },
  rememberDialogSizes: {
    "en-us": "Remember dialog window sizes",
    "ru-ru": "Запомните размеры диалоговых окон",
    "es-es": "Recordar los tamaños de las ventanas de diálogo",
    "fr-fr": "Mémoriser les tailles des fenêtres de dialogue",
    "uk-ua": "Запам'ятайте розміри діалогових вікон",
    "de-ch": "Dialogfenstergrößen merken",
    "pt-br": "Lembrar tamanhos de janelas de diálogo",
  },
  rememberDialogPositions: {
    "en-us": "Remember dialog window positions",
    "ru-ru": "Запомнить позиции диалоговых окон",
    "es-es": "Recordar las posiciones de las ventanas de diálogo",
    "fr-fr": "Mémoriser les positions des fenêtres de dialogue",
    "uk-ua": "Запам'ятовуйте положення діалогового вікна",
    "de-ch": "Dialogfensterpositionen merken",
    "pt-br": "Lembrar posições da janela de diálogo",
  },
  autoPlayMedia: {
    "en-us": "Automatically play media",
    "ru-ru": "Автоматически воспроизводить медиа",
    "es-es": "Reproducir automáticamente medios",
    "fr-fr": "Lire automatiquement les médias",
    "uk-ua": "Автоматичне відтворення медіа",
    "de-ch": "Medien automatisch abspielen",
    "pt-br": "Reproduzir mídia automaticamente",
  },
  useCustomTooltips: {
    "en-us": "Use modern tooltips",
    "ru-ru": "Используйте современные подсказки",
    "es-es": "Utilice información sobre herramientas moderna",
    "fr-fr": "Utiliser des info-bulles modernes",
    "uk-ua": "Використовуйте сучасні підказки",
    "de-ch": "Verwenden Sie moderne Tooltips",
    "pt-br": "Use dicas de ferramentas modernas",
  },
  alwaysUseQueryBuilder: {
    "en-us": "Always use query builder search inside of search form",
    "de-ch":
      "Verwenden Sie innerhalb des Suchformulars immer die Abfrage-Generator-Suche",
    "es-es":
      "Utilice siempre la búsqueda del generador de consultas dentro del formulario de búsqueda",
    "fr-fr":
      "Utilisez toujours la recherche du générateur de requêtes dans le formulaire de recherche",
    "ru-ru": "Всегда используйте конструктор запросов внутри формы поиска",
    "uk-ua": "Завжди використовуйте пошук конструктора запитів у формі пошуку",
    "pt-br":
      "Sempre use a pesquisa do construtor de consultas dentro do formulário de pesquisa",
  },
  localizeResourceNames: {
    "en-us": "Localize the names of recognized app resources",
    "de-ch": "Lokalisieren Sie die Namen erkannter App-Ressourcen",
    "es-es":
      "Localizar los nombres de los recursos de aplicaciones reconocidos",
    "fr-fr": "Localiser les noms des ressources d'application reconnues",
    "ru-ru": "Локализуйте названия распознанных ресурсов приложения",
    "uk-ua": "Локалізувати назви розпізнаних ресурсів програми",
    "pt-br": "Localize os nomes dos recursos de aplicativos reconhecidos",
  },
  splitLongXml: {
    "en-us": "Split long lines of XML into multiple lines",
    "de-ch": "Teilen Sie lange XML-Zeilen in mehrere Zeilen auf",
    "es-es": "Dividir líneas largas de XML en varias líneas",
    "fr-fr": "Diviser les longues lignes de XML en plusieurs lignes",
    "ru-ru": "Разделить длинные строки XML на несколько строк",
    "uk-ua": "Розділіть довгі рядки XML на кілька рядків",
    "pt-br": "Dividir longas linhas de XML em várias linhas",
  },
  url: {
    "en-us": "URL",
    "de-ch": "URL",
    "es-es": "URL",
    "fr-fr": "URL",
    "uk-ua": "URL",
    "ru-ru": "URL",
    "pt-br": "URL",
  },
  pickAttachment: {
    "en-us": "Pick an attachment",
    "es-es": "Elige un archivo adjunto",
    "fr-fr": "Choisissez une pièce jointe",
    "ru-ru": "Выберите вложение",
    "uk-ua": "Виберіть вкладення",
    "de-ch": "Wählen Sie einen Anhang",
    "pt-br": "Escolha um anexo",
  },
  attachmentFailed: {
    "en-us": "The attachment failed to load.",
    "de-ch": "Der Anhang konnte nicht geladen werden.",
    "es-es": "No se pudo cargar el archivo adjunto.",
    "fr-fr": "La pièce jointe n'a pas pu être chargée.",
    "ru-ru": "Не удалось загрузить вложение.",
    "uk-ua": "Не вдалося завантажити вкладений файл.",
    "pt-br": "O anexo não pôde ser carregado.",
  },
  pickImage: {
    "en-us": "Pick an image",
    "de-ch": "Wählen Sie ein Bild aus",
    "es-es": "Elige una imagen",
    "fr-fr": "Choisissez une image",
    "ru-ru": "Выберите изображение",
    "uk-ua": "Виберіть зображення",
    "pt-br": "Escolha uma imagem",
  },
  customLogo: {
    "en-us": "Expanded Image URL",
    "de-ch": "Erweiterte Bild-URL",
    "es-es": "URL de imagen expandida",
    "fr-fr": "URL de l'image étendue",
    "ru-ru": "URL-адрес развернутого изображения",
    "uk-ua": "Розширена URL-адреса зображення",
    "pt-br": "URL da imagem expandida",
  },
  customLogoCollapsed: {
    "en-us": "Collapsed Image URL",
    "de-ch": "URL des minimierten Bilds",
    "es-es": "URL de imagen contraída",
    "fr-fr": "URL de l'image réduite",
    "ru-ru": "URL свернутого изображения",
    "uk-ua": "URL-адреса згорнутого зображення",
    "pt-br": "URL da imagem recolhida",
  },
  customLogoDescription: {
    "en-us":
      "A URL to an image that would be displayed next to the Specify logo in the navigation menu.",
    "de-ch":
      "Eine URL zu einem Bild, das neben dem angegebenen Logo im Navigationsmenü angezeigt wird.",
    "es-es":
      "Una URL a una imagen que se mostrará junto al logotipo Especificar en el menú de navegación.",
    "fr-fr":
      "Une URL vers une image qui serait affichée à côté du logo Specify dans le menu de navigation.",
    "ru-ru":
      "URL-адрес изображения, которое будет отображаться рядом с логотипом «Указать» в меню навигации.",
    "uk-ua":
      "URL-адреса зображення, яке відображатиметься поруч із «Вказати логотип» у меню навігації.",
    "pt-br":
      "Um URL para uma imagem que seria exibida ao lado do logotipo Especificar no menu de navegação.",
  },
  showLineNumber: {
    "en-us": "Show query result line number",
    "de-ch": "Zeilennummer des Abfrageergebnisses anzeigen",
    "es-es": "Mostrar el número de línea del resultado de la consulta",
    "fr-fr": "Afficher le numéro de ligne du résultat de la requête",
    "ru-ru": "Показать номер строки результата запроса",
    "uk-ua": "Показати номер рядка результату запиту",
    "pt-br": "Mostrar número da linha do resultado da consulta",
  },
  saveButtonColor: {
    "en-us": "Save button color",
    "de-ch": "Farbe der Schaltfläche „Speichern“",
    "es-es": "Guardar el color del botón",
    "fr-fr": "Couleur du bouton Enregistrer",
    "ru-ru": "Сохранить цвет кнопки",
    "uk-ua": "Зберегти колір кнопки",
    "pt-br": "Cor do botão Salvar",
  },
  secondaryButtonColor: {
    "en-us": "Secondary button color",
    "es-es": "Color del botón secundario",
    "fr-fr": "Couleur du bouton secondaire",
    "ru-ru": "Цвет вторичной кнопки",
    "uk-ua": "Колір вторинної кнопки",
    "de-ch": "Sekundäre Schaltflächenfarbe",
    "pt-br": "Cor do botão secundário",
  },
  secondaryLightButtonColor: {
    "en-us": "Secondary light button color",
    "de-ch": "Farbe der sekundären Lichttaste",
    "es-es": "Color del botón de luz secundaria",
    "fr-fr": "Couleur du bouton lumineux secondaire",
    "ru-ru": "Цвет кнопки вторичного освещения",
    "uk-ua": "Колір вторинної світлової кнопки",
    "pt-br": "Cor do botão de luz secundária",
  },
  dangerButtonColor: {
    "en-us": "Danger button color",
    "de-ch": "Farbe der Gefahrenschaltfläche",
    "es-es": "Color del botón de peligro",
    "fr-fr": "Couleur du bouton de danger",
    "ru-ru": "Цвет кнопки «Опасность»",
    "uk-ua": "Колір кнопки небезпеки",
    "pt-br": "Cor do botão de perigo",
  },
  infoButtonColor: {
    "en-us": "Info button color",
    "de-ch": "Farbe der Info-Schaltfläche",
    "es-es": "Color del botón de información",
    "fr-fr": "Couleur du bouton d'information",
    "ru-ru": "Цвет кнопки информации",
    "uk-ua": "Колір інформаційної кнопки",
    "pt-br": "Cor do botão de informações",
  },
  warningButtonColor: {
    "en-us": "Warning button color",
    "de-ch": "Farbe der Warnschaltfläche",
    "es-es": "Color del botón de advertencia",
    "fr-fr": "Couleur du bouton d'avertissement",
    "ru-ru": "Цвет кнопки предупреждения",
    "uk-ua": "Колір кнопки попередження",
    "pt-br": "Cor do botão de aviso",
  },
  successButtonColor: {
    "en-us": "Success button color",
    "de-ch": "Farbe der Schaltfläche „Erfolg“",
    "es-es": "Color del botón de éxito",
    "fr-fr": "Couleur du bouton de réussite",
    "ru-ru": "Цвет кнопки «Успех»",
    "uk-ua": "Колір кнопки успіху",
    "pt-br": "Cor do botão de sucesso",
  },
  openAsReadOnly: {
    "en-us": "Open all records in read-only mode",
    "de-ch": "Alle Datensätze im schreibgeschützten Modus öffnen",
    "es-es": "Abrir todos los registros en modo de solo lectura",
    "fr-fr": "Ouvrir tous les enregistrements en mode lecture seule",
    "ru-ru": "Открыть все записи в режиме только для чтения",
    "uk-ua": "Відкрити всі записи в режимі лише для читання",
    "pt-br": "Abra todos os registros no modo somente leitura",
  },
  displayBasicView: {
    "en-us": "Display basic view",
    "de-ch": "Basisansicht anzeigen",
    "es-es": "Mostrar vista básica",
    "fr-fr": "Afficher la vue de base",
    "ru-ru": "Отображение базового вида",
    "uk-ua": "Відобразити базовий вигляд",
    "pt-br": "Exibir visualização básica",
  },
  showComparisonOperatorsForString: {
    "en-us": "Show comparison operators for text-based fields",
    "de-ch": "Vergleichsoperatoren für textbasierte Felder anzeigen",
    "es-es": "Mostrar operadores de comparación para campos basados en texto",
    "fr-fr": "Afficher les opérateurs de comparaison pour les champs textuels",
    "pt-br": "Mostrar operadores de comparação para campos baseados em texto",
    "ru-ru": "Показать операторы сравнения для текстовых полей",
    "uk-ua": "Показати оператори порівняння для текстових полів",
  },
  showComparisonOperatorsDescription: {
    "en-us":
      "Allows the following filters to apply to text fields: Greater Than, Less Than, Greater Than or Equal to, and Less Than or Equal to",
    "de-ch":
      "Ermöglicht die Anwendung der folgenden Filter auf Textfelder: Größer als, Kleiner als, Größer als oder gleich und Kleiner als oder gleich",
    "es-es":
      "Permite aplicar los siguientes filtros a los campos de texto: Mayor que, Menor que, Mayor o igual que y Menor o igual que",
    "fr-fr":
      "Permet d'appliquer les filtres suivants aux champs de texte : Supérieur à, Inférieur à, Supérieur ou égal à et Inférieur ou égal à",
    "pt-br":
      "Permite que os seguintes filtros sejam aplicados aos campos de texto: Maior que, Menor que, Maior ou igual a e Menor ou igual a",
    "ru-ru":
      "Позволяет применять к текстовым полям следующие фильтры: «Больше чем», «Меньше чем», «Больше или равно» и «Меньше или равно».",
    "uk-ua":
      "Дозволяє застосовувати до текстових полів такі фільтри: «Більше ніж», «Менше ніж», «Більше або дорівнює» та «Менше або дорівнює»",
  },
  basicView: {
    "en-us": "Basic view",
    "de-ch": "Basisansicht",
    "es-es": "Vista básica",
    "fr-fr": "Vue de base",
    "ru-ru": "Базовый вид",
    "uk-ua": "Основний вигляд",
    "pt-br": "Visão básica",
  },
  detailedView: {
    "en-us": "Detailed view",
    "de-ch": "Detailansicht",
    "es-es": "Vista detallada",
    "fr-fr": "Vue détaillée",
    "ru-ru": "Подробный вид",
    "uk-ua": "Детальний вигляд",
    "pt-br": "Visão detalhada",
  },
  attachmentPreviewMode: {
    "en-us": "Attachment preview mode",
    "de-ch": "Anhangsvorschaumodus",
    "es-es": "Modo de vista previa de archivos adjuntos",
    "fr-fr": "Mode d'aperçu des pièces jointes",
    "ru-ru": "Режим предварительного просмотра вложений",
    "uk-ua": "Режим попереднього перегляду вкладених файлів",
    "pt-br": "Modo de visualização de anexos",
  },
  fullResolution: {
    "en-us": "Full Resolution",
    "de-ch": "Volle Auflösung",
    "es-es": "Resolución completa",
    "fr-fr": "Pleine résolution",
    "ru-ru": "Полное разрешение",
    "uk-ua": "Повна роздільна здатність",
    "pt-br": "Resolução completa",
  },
  thumbnail: {
    "en-us": "Thumbnail",
    "de-ch": "Miniaturansicht",
    "es-es": "Uña del pulgar",
    "fr-fr": "Vignette",
    "ru-ru": "Миниатюра",
    "uk-ua": "Мініатюра",
    "pt-br": "Miniatura",
  },
  addSearchBarHomePage: {
    "en-us": "Add Search Bar on home page",
    "de-ch": "Suchleiste auf der Startseite hinzufügen",
    "es-es": "Agregar barra de búsqueda en la página de inicio",
    "fr-fr": "Ajouter une barre de recherche sur la page d'accueil",
    "ru-ru": "Добавить панель поиска на домашнюю страницу",
    "uk-ua": "Додайте рядок пошуку на головну сторінку",
    "pt-br": "Adicionar barra de pesquisa na página inicial",
  },
  inheritanceCatNumberPref: {
    "en-us":
      "Enable the inheritance of the primary catalog number to its empty siblings.",
    "de-ch":
      "Aktivieren Sie die Vererbung der primären Katalognummer an ihre leeren Geschwister.",
    "es-es":
      "Habilitar la herencia del número de catálogo principal a sus hermanos vacíos.",
    "fr-fr":
      "Activez l'héritage du numéro de catalogue principal vers ses frères vides.",
    "pt-br":
      "Habilitar a herança do número do catálogo primário para seus irmãos vazios.",
    "ru-ru":
      "Включить наследование основного каталожного номера его пустыми родственными элементами.",
    "uk-ua":
      "Увімкнути успадкування основного каталожного номера його порожнім братам і сестрам.",
  },
  inheritanceCatNumberParentCOPref: {
    "en-us":
      "Enable the inheritance of the parent catalog number to its empty children.",
    "de-ch":
      "Aktivieren Sie die Vererbung der übergeordneten Katalognummer an ihre leeren untergeordneten Elemente.",
    "es-es":
      "Habilitar la herencia del número de catálogo principal a sus hijos vacíos.",
    "fr-fr":
      "Activer l'héritage du numéro de catalogue parent à ses enfants vides.",
    "pt-br":
      "Habilitar a herança do número do catálogo pai para seus filhos vazios.",
    "ru-ru":
      "Включить наследование родительского каталожного номера его пустыми дочерними элементами.",
    "uk-ua":
      "Увімкнути успадкування батьківського каталожного номера його порожнім дочірнім елементам.",
  },
} as const);<|MERGE_RESOLUTION|>--- conflicted
+++ resolved
@@ -1024,20 +1024,6 @@
       "Direção do movimento quando a tecla <key>Enter</key> é pressionada",
   },
   enterMoveDirectionDescription: {
-<<<<<<< HEAD
-    'en-us':
-      'You can move in the opposite direction by pressing <key>Shift</key>+<key>Enter</key>.',
-    'ru-ru':
-      'Вы можете двигаться в противоположном направлении, нажав <key>Shift</key>+<key>Enter</key>.',
-    'es-es':
-      'Puedes moverte en la dirección opuesta presionando <key>Shift</key>+<key>Enter</key>.',
-    'uk-ua':
-      'Ви можете рухатися у протилежному напрямку, натискаючи <key>Shift</key>+<key>Enter</key>.',
-    'de-ch':
-      'Sie können sich in die entgegengesetzte Richtung bewegen, indem Sie <key>Umschalt</key>+<key>Eingabe</key> drücken.',
-    'pt-br':
-      'Você pode mover na direção oposta pressionando <key>Shift</key>+<key>Enter</key>.',
-=======
     "en-us":
       "You can move in the opposite direction by pressing <key>Shift</key>+<key>Enter</key>.",
     "ru-ru":
@@ -1051,7 +1037,6 @@
       "Sie können sich in die entgegengesetzte Richtung bewegen, indem Sie <key>Umschalt</key>+<key>Eingabe</key> drücken.",
     "pt-br":
       "Você pode mover na direção oposta pressionando <key>Shift</key>+<key>Enter</key>.",
->>>>>>> 4b02a2ea
   },
   filterPickLists: {
     "en-us": "Filter pick list items",
