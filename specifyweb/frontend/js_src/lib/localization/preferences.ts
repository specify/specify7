--- conflicted
+++ resolved
@@ -1327,12 +1327,9 @@
     'uk-ua': 'Заокруглені кути',
     'de-ch': 'Abgerundete Ecken',
     'pt-br': 'Cantos arredondados',
-<<<<<<< HEAD
-=======
   },
   showSubviewBorders: {
     'en-us': 'Show borders around subviews',
->>>>>>> 27664722
   },
   limitMaxFieldWidth: {
     'en-us': 'Limit max field width',
