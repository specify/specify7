/**
 * Localization strings for the preferences menu (aggregated from modular sections).
 *
 * @module
 */
import { preferencesBehaviorDictionary } from './preferences.behavior';
import { preferencesContentDictionary } from './preferences.content';
import { preferencesGeneralDictionary } from './preferences.general';
import { createDictionary } from './utils';
// Refer to "Guidelines for Programmers" in ./README.md before editing this file
const preferencesDictionary = {
  ...preferencesGeneralDictionary,
  ...preferencesContentDictionary,
  ...preferencesBehaviorDictionary,
} as const;

<<<<<<< HEAD
export const preferencesText = createDictionary({
  preferences: {
    'en-us': 'Preferences',
    'ru-ru': 'Настройки',
    'es-es': 'Preferencias',
    'fr-fr': 'Préférences',
    'uk-ua': 'Уподобання',
    'de-ch': 'Einstellungen',
    'pt-br': 'Preferências',
  },
  customization: {
    'en-us': 'Customization',
    'ru-ru': 'Настройка',
    'es-es': 'Personalización',
    'fr-fr': 'Personnalisation',
    'uk-ua': 'Спеціальнізація',
    'de-ch': 'Anpassung',
    'pt-br': 'Personalização',
  },
  userPreferences: {
    'en-us': 'User Preferences',
    'ru-ru': 'Настройки пользователя',
    'es-es': 'Preferencias del usuario',
    'fr-fr': "Préférences de l'utilisateur",
    'uk-ua': 'Налаштування користувача',
    'de-ch': 'Benutzereinstellungen',
    'pt-br': 'Preferências do usuário',
  },
  defaultUserPreferences: {
    'en-us': 'Default User Preferences',
    'ru-ru': 'Настройки пользователя по умолчанию',
    'es-es': 'Preferencias de usuario predeterminadas',
    'fr-fr': 'Préférences utilisateur par défaut',
    'uk-ua': 'Параметри користувача за умовчанням',
    'de-ch': 'Standardbenutzereinstellungen',
    'pt-br': 'Preferências de usuário padrão',
  },
  general: {
    'en-us': 'General',
    'ru-ru': 'Общий',
    'es-es': 'General',
    'fr-fr': 'Image personnalisée',
    'uk-ua': 'Спеціальне зображення',
    'de-ch': 'Allgemein',
    'pt-br': 'Em geral',
  },
  ui: {
    'en-us': 'User Interface',
    'ru-ru': 'Пользовательский интерфейс',
    'es-es': 'Interfaz de usuario',
    'fr-fr': 'Interface utilisateur',
    'uk-ua': 'Інтерфейс користувача',
    'de-ch': 'Benutzeroberfläche',
    'pt-br': 'Interface do usuário',
  },
  theme: {
    'en-us': 'Theme',
    'ru-ru': 'Тема',
    'es-es': 'Tema',
    'fr-fr': 'Thème',
    'uk-ua': 'Тема',
    'de-ch': 'Thema',
    'pt-br': 'Tema',
  },
  useSystemSetting: {
    'en-us': 'Use system setting',
    'ru-ru': 'Использовать системные настройки',
    'es-es': 'Utilizar la configuración del sistema',
    'fr-fr': 'Utiliser les paramètres du système',
    'uk-ua': 'Використовуйте налаштування системи',
    'de-ch': 'Systemeinstellung verwenden',
    'pt-br': 'Usar configuração do sistema',
  },
  inheritOsSettings: {
    'en-us': 'Copies value from your Operating System settings',
    'ru-ru': 'Копирует значение из настроек вашей операционной системы',
    'es-es': 'Copia el valor de la configuración de su sistema operativo',
    'fr-fr': "Copie la valeur des paramètres de votre système d'exploitation",
    'uk-ua': 'Копіює значення з налаштувань вашої операційної системи',
    'de-ch': 'Übernimmt den Wert aus Ihren Betriebssystemeinstellungen',
    'pt-br': 'Copia o valor das configurações do seu sistema operacional',
  },
  light: {
    comment: 'Light mode',
    'en-us': 'Light',
    'ru-ru': 'Свет',
    'es-es': 'Claro',
    'fr-fr': 'Lumière',
    'uk-ua': 'світло',
    'de-ch': 'Hell',
    'pt-br': 'Luz',
  },
  dark: {
    comment: 'Dark mode',
    'en-us': 'Dark',
    'ru-ru': 'Темный',
    'es-es': 'Oscuro',
    'fr-fr': 'Sombre',
    'uk-ua': 'Темний',
    'de-ch': 'Dunkel',
    'pt-br': 'Escuro',
  },
  reduceMotion: {
    'en-us': 'Reduce motion',
    'ru-ru': 'Уменьшите движение',
    'es-es': 'Reducir el movimiento',
    'fr-fr': 'Réduire les mouvements',
    'uk-ua': 'Зменшити рух',
    'de-ch': 'Bewegung reduzieren',
    'pt-br': 'Reduzir movimento',
  },
  reduceMotionDescription: {
    'en-us': 'Disable non-essential animations and transitions.',
    'ru-ru': 'Отключите ненужные анимации и переходы.',
    'es-es': 'Desactivar animaciones y transiciones no esenciales.',
    'fr-fr': 'Désactivez les animations et les transitions non essentielles.',
    'uk-ua': "Вимкніть необов'язкову анімацію та переходи.",
    'de-ch': 'Nicht erforderliche Animationen und Übergänge deaktivieren.',
    'pt-br': 'Desabilite animações e transições não essenciais.',
  },
  reduceTransparency: {
    'en-us': 'Reduce transparency',
    'ru-ru': 'Уменьшить прозрачность',
    'es-es': 'Reducir la transparencia',
    'fr-fr': 'Réduire la transparence',
    'uk-ua': 'Зменшити прозорість',
    'de-ch': 'Transparenz reduzieren',
    'pt-br': 'Reduzir a transparência',
  },
  reduceTransparencyDescription: {
    'en-us':
      'Whether to disable translucent backgrounds for user interface components whenever possible (e.g. table headers in tree view).',
    'ru-ru':
      'Следует ли отключать полупрозрачный фон для компонентов пользовательского интерфейса, когда это возможно (например, заголовки таблиц в древовидной структуре).',
    'es-es':
      'Si se deben deshabilitar los fondos translúcidos para los componentes de la interfaz de usuario siempre que sea posible (por ejemplo, encabezados de tabla en la vista de árbol).',
    'fr-fr':
      "S'il faut désactiver les arrière-plans translucides pour les composants de l'interface utilisateur chaque fois que possible (par exemple, les en-têtes de tableau dans l'arborescence).",
    'uk-ua':
      'Чи вимикати напівпрозорий фон для компонентів інтерфейсу користувача, коли це можливо (наприклад, заголовки таблиць у перегляді дерева).',
    'de-ch':
      'Durchsichtige Hintergründe für Benutzeroberflächenkomponenten wann immer möglich deaktivieren (z. B. Tabellenüberschriften in der Baumansicht).',
    'pt-br':
      'Se deve desabilitar fundos translúcidos para componentes da interface do usuário sempre que possível (por exemplo, cabeçalhos de tabela na visualização em árvore).',
  },
  contrast: {
    'en-us': 'Contrast',
    'ru-ru': 'Контраст',
    'es-es': 'Contraste',
    'fr-fr': 'Contraste',
    'uk-ua': 'Контраст',
    'de-ch': 'Kontrast',
    'pt-br': 'Contraste',
  },
  increase: {
    'en-us': 'Increase',
    'ru-ru': 'Увеличивать',
    'es-es': 'Aumentar',
    'fr-fr': 'Augmenter',
    'uk-ua': 'Збільшити',
    'de-ch': 'Erhöhen',
    'pt-br': 'Aumentar',
  },
  reduce: {
    'en-us': 'Reduce',
    'ru-ru': 'Уменьшать',
    'es-es': 'Reducir',
    'fr-fr': 'Réduire',
    'uk-ua': 'Зменшити',
    'de-ch': 'Verringern',
    'pt-br': 'Reduzir',
  },
  noPreference: {
    'en-us': 'No preference',
    'ru-ru': 'Нет предпочтений',
    'es-es': 'Sin preferencia',
    'fr-fr': 'Pas de préférence',
    'uk-ua': 'Без переваг',
    'de-ch': 'Keine Präferenz',
    'pt-br': 'Sem preferência',
  },
  fontSize: {
    'en-us': 'Font size',
    'ru-ru': 'Размер шрифта',
    'es-es': 'Tamaño de fuente',
    'fr-fr': 'Taille de police',
    'uk-ua': 'Розмір шрифту',
    'de-ch': 'Schriftgrösse',
    'pt-br': 'Tamanho da fonte',
  },
  fontFamily: {
    'en-us': 'Font family',
    'ru-ru': 'Семейство шрифтов',
    'es-es': 'Familia de fuentes',
    'fr-fr': 'Famille de polices',
    'uk-ua': 'Сімейство шрифтів',
    'de-ch': 'Schrift-Familie',
    'pt-br': 'Família de fontes',
  },
  fontFamilyDescription: {
    'en-us':
      'You can specify any font that is on your computer, even if it is not in the list. A comma-separated list of fonts is also supported, where each subsequent font will be used if the previous one is not available.',
    'ru-ru':
      'Вы можете указать любой шрифт, установленный на вашем компьютере, даже если его нет в списке. Также поддерживается список шрифтов, разделённый запятыми, где каждый последующий шрифт будет использоваться, если предыдущий недоступен.',
    'es-es':
      'Puede especificar cualquier fuente de su ordenador, incluso si no está en la lista. También se admite una lista de fuentes separadas por comas, donde se usará cada fuente subsiguiente si la anterior no está disponible.',
    'fr-fr':
      "Vous pouvez spécifier n'importe quelle police présente sur votre ordinateur, même si elle ne figure pas dans la liste. Une liste de polices séparées par des virgules est également prise en charge ; chaque police suivante sera utilisée si la précédente n'est pas disponible.",
    'uk-ua':
      "Ви можете вказати будь-який шрифт, який є на вашому комп'ютері, навіть якщо його немає в списку. Також підтримується розділений комами список шрифтів, у якому використовуватиметься другий шрифт, якщо перший недоступний тощо.",
    'de-ch':
      'Sie können jede Schriftart angeben, die sich auf Ihrem Computer befindet, auch wenn diese nicht in der Liste enthalten ist. Eine durch Kommas getrennte Liste von Schriftarten wird ebenfalls unterstützt, wobei die zweite Schriftart verwendet wird, wenn die erste nicht verfügbar ist usw.',
    'pt-br':
      'Você pode especificar qualquer fonte que esteja no seu computador, mesmo que ela não esteja na lista. Uma lista de fontes separadas por vírgulas também é suportada, onde cada fonte subsequente será usada se a anterior não estiver disponível.',
  },
  defaultFont: {
    'en-us': '(default font)',
    'ru-ru': '(шрифт по умолчанию)',
    'es-es': '(fuente predeterminada)',
    'fr-fr': '(police par défaut)',
    'uk-ua': '(типовий шрифт)',
    'de-ch': '(Standardschriftart)',
    'pt-br': '(fonte padrão)',
  },
  maxFormWidth: {
    'en-us': 'Max form width',
    'ru-ru': 'Максимальная ширина формы',
    'es-es': 'Ancho máximo del formulario',
    'fr-fr': 'Largeur maximale du formulaire',
    'uk-ua': 'Максимальна ширина форми',
    'de-ch': 'Maximale Formularbreite',
    'pt-br': 'Largura máxima do formulário',
  },
  fieldBackgrounds: {
    'en-us': 'Field backgrounds',
    'ru-ru': 'Фоны полей',
    'es-es': 'Fondos de campo',
    'fr-fr': 'Milieux de terrain',
    'uk-ua': 'Польові фони',
    'de-ch': 'Feldhintergründe',
    'pt-br': 'Fundos de campo',
  },
  fieldBackground: {
    'en-us': 'Field background',
    'ru-ru': 'Фон поля',
    'es-es': 'Fondo de campo',
    'fr-fr': 'Contexte du terrain',
    'uk-ua': 'Поле фону',
    'de-ch': 'Feldhintergrund',
    'pt-br': 'Contexto de campo',
  },
  disabledFieldBackground: {
    'en-us': 'Disabled field background',
    'ru-ru': 'Отключенный фон поля',
    'es-es': 'Fondo de campo deshabilitado',
    'fr-fr': 'Fond de champ désactivé',
    'uk-ua': 'Вимкнений фон поля',
    'de-ch': 'Deaktivierter Feldhintergrund',
    'pt-br': 'Fundo de campo desativado',
  },
  invalidFieldBackground: {
    'en-us': 'Invalid field background',
    'ru-ru': 'Неверный фон поля',
    'es-es': 'Fondo de campo no válido',
    'fr-fr': 'Fond de champ invalide',
    'uk-ua': 'Недійсний фон поля',
    'de-ch': 'Ungültiger Feldhintergrund',
    'pt-br': 'Fundo de campo inválido',
  },
  requiredFieldBackground: {
    'en-us': 'Required field background',
    'ru-ru': 'Обязательное поле фон',
    'es-es': 'Fondo del campo obligatorio',
    'fr-fr': 'Contexte du champ obligatoire',
    'uk-ua': "Обов'язковий фон поля",
    'de-ch': 'Feldhintergrund erforderlich',
    'pt-br': 'Histórico de campo obrigatório',
  },
  darkFieldBackground: {
    'en-us': 'Field background (dark theme)',
    'ru-ru': 'Фон поля (тёмная тема)',
    'es-es': 'Fondo de campo (tema oscuro)',
    'fr-fr': 'Fond de champ (thème sombre)',
    'uk-ua': 'Фон поля (темна тема)',
    'de-ch': 'Feldhintergrund (Dunkles Thema)',
    'pt-br': 'Fundo de campo (tema escuro)',
  },
  darkDisabledFieldBackground: {
    'en-us': 'Disabled field background (dark theme)',
    'ru-ru': 'Отключенный фон поля (тёмная тема)',
    'es-es': 'Fondo de campo deshabilitado (tema oscuro)',
    'fr-fr': 'Fond de champ désactivé (thème sombre)',
    'uk-ua': 'Вимкнений фон поля (темна тема)',
    'de-ch': 'Deaktivierter Feldhintergrund (Dunkles Thema)',
    'pt-br': 'Fundo de campo desativado (tema escuro)',
  },
  darkInvalidFieldBackground: {
    'en-us': 'Invalid field background (dark theme)',
    'ru-ru': 'Недопустимый фон поля (тёмная тема)',
    'es-es': 'Fondo de campo no válido (tema oscuro)',
    'fr-fr': 'Largeur de colonne de grille de sous-vue flexible',
    'uk-ua': 'Гнучка ширина стовпця сітки вкладеного перегляду',
    'de-ch': 'Ungültiger Feldhintergrund (Dunkles Thema)',
    'pt-br': 'Fundo de campo inválido (tema escuro)',
  },
  darkRequiredFieldBackground: {
    'en-us': 'Required field background (dark theme)',
    'ru-ru': 'Обязательное поле фон (тёмная тема)',
    'es-es': 'Fondo del campo obligatorio (tema oscuro)',
    'fr-fr': 'Fond de champ obligatoire (thème sombre)',
    'uk-ua': 'Обов’язковий фон поля (темна тема)',
    'de-ch': 'Feldhintergrund erforderlich (Dunkles Thema)',
    'pt-br': 'Fundo de campo obrigatório (tema escuro)',
  },
  dialogs: {
    'en-us': 'Dialogs',
    'ru-ru': 'Диалоги',
    'es-es': 'Diálogos',
    'fr-fr': 'Boîtes de dialogue',
    'uk-ua': 'Діалоги',
    'de-ch': 'Dialoge',
    'pt-br': 'Diálogos',
  },
  appearance: {
    'en-us': 'Appearance',
    'ru-ru': 'Появление',
    'es-es': 'Apariencia',
    'fr-fr': 'Apparence',
    'uk-ua': 'Зовнішній вигляд',
    'de-ch': 'Aussehen',
    'pt-br': 'Aparência',
  },
  buttonsLight: {
    'en-us': 'Buttons (light mode)',
    'de-ch': 'Buttons (Helles Thema)',
    'es-es': 'Botones (modo luz)',
    'fr-fr': 'Boutons (mode lumière)',
    'ru-ru': 'Кнопки (световой режим)',
    'uk-ua': 'Кнопки (світлий режим)',
    'pt-br': 'Botões (modo claro)',
  },
  buttonsDark: {
    'en-us': 'Buttons (dark mode)',
    'de-ch': 'Buttons (Dunkles Thema)',
    'es-es': 'Botones (modo oscuro)',
    'fr-fr': 'Boutons (mode sombre)',
    'ru-ru': 'Кнопки (темный режим)',
    'uk-ua': 'Кнопки (темний режим)',
    'pt-br': 'Botões (modo escuro)',
  },
  translucentDialog: {
    'en-us': 'Translucent dialogs',
    'ru-ru': 'Прозрачные диалоги',
    'es-es': 'Diálogos translúcidos',
    'fr-fr': 'Dialogues translucides',
    'uk-ua': 'Напівпрозорі діалоги',
    'de-ch': 'Durchscheinende Dialoge',
    'pt-br': 'Diálogos translúcidos',
  },
  translucentDialogDescription: {
    'en-us': 'Whether dialogs have translucent background.',
    'ru-ru': 'Имеют ли диалоговые окна полупрозрачный фон.',
    'es-es': 'Si los diálogos tienen fondo translúcido.',
    'fr-fr': 'Si les boîtes de dialogue ont un fond translucide.',
    'uk-ua': 'Чи мають діалоги прозорий фон.',
    'de-ch': 'Dialogfenster mit durchscheinenden Hintergrund.',
    'pt-br': 'Se os diálogos têm fundo translúcido.',
  },
  alwaysPrompt: {
    'en-us': 'Always prompt to choose collection',
    'ru-ru': 'Всегда предлагайте выбрать коллекцию',
    'es-es': 'Siempre dispuesto a elegir la colección',
    'fr-fr': 'Toujours invité à choisir la collection',
    'uk-ua': 'Завжди підкажуть вибрати колекцію',
    'de-ch': 'Immer zur Auswahl der Sammlung auffordern',
    'pt-br': 'Sempre pronto para escolher a coleção',
  },
  treeEditor: {
    'en-us': 'Tree Editor',
    'ru-ru': 'Редактор деревьев',
    'es-es': 'Editor de árboles',
    'fr-fr': "Éditeur d'arborescence",
    'uk-ua': 'Редактор дерева',
    'de-ch': 'Baumeditor',
    'pt-br': 'Editor de Árvore',
  },
  treeAccentColor: {
    'en-us': 'Tree accent color',
    'ru-ru': 'Акцентный цвет дерева',
    'es-es': 'Color de acento del árbol',
    'fr-fr': "Couleur d'accent d'arbre",
    'uk-ua': 'Колір акценту дерева',
    'de-ch': 'Baumakzentfarbe',
    'pt-br': 'Cor de destaque da árvore',
  },
  synonymColor: {
    'en-us': 'Synonym color',
    'ru-ru': 'Синоним цвет',
    'es-es': 'Color sinónimo',
    'fr-fr': 'Synonyme couleur',
    'uk-ua': 'Синонім кольору',
    'de-ch': 'Synonymfarbe',
    'pt-br': 'Cor sinônimo',
  },
  showNewDataSetWarning: {
    'en-us': 'Show new Data Set warning',
    'ru-ru': 'Показать предупреждение о новом наборе данных',
    'es-es': 'Mostrar nueva advertencia de conjunto de datos',
    'fr-fr': "Afficher un nouvel avertissement sur l'ensemble de données",
    'uk-ua': 'Показати попередження про новий набір даних',
    'de-ch': 'Warnung für neuen Datensatz anzeigen',
    'pt-br': 'Mostrar novo aviso de conjunto de dados',
  },
  showNewDataSetWarningDescription: {
    'en-us': 'Show an informational message when creating a new Data Set.',
    'ru-ru':
      'Показывать информационное сообщение при создании нового набора данных.',
    'es-es':
      'Mostrar un mensaje informativo al crear un nuevo conjunto de datos.',
    'fr-fr':
      "Afficher un message d'information lors de la création d'un nouvel ensemble de données.",
    'uk-ua':
      'Показувати інформаційне повідомлення під час створення нового набору даних.',
    'de-ch': 'Zeige eine Meldung beim erstellen eines neuen Datensatzes an.',
    'pt-br':
      'Exibir uma mensagem informativa ao criar um novo conjunto de dados.',
  },
  header: {
    'en-us': 'Navigation Menu',
    'ru-ru': 'Меню навигации',
    'es-es': 'Menú de navegación',
    'fr-fr': 'le menu de navigation',
    'uk-ua': 'Навігаційне меню',
    'de-ch': 'Navigationsmenü',
    'pt-br': 'Menu de navegação',
  },
  application: {
    'en-us': 'Application',
    'ru-ru': 'Приложение',
    'es-es': 'Solicitud',
    'fr-fr': 'Application',
    'uk-ua': 'застосування',
    'de-ch': 'Anwendung',
    'pt-br': 'Aplicativo',
  },
  allowDismissingErrors: {
    'en-us': 'Allow dismissing error messages',
    'ru-ru': 'Разрешить отклонять сообщения об ошибках',
    'es-es': 'Permitir descartar mensajes de error',
    'fr-fr': "Autoriser le rejet des messages d'erreur",
    'uk-ua': 'Дозволити закривати повідомлення про помилки',
    'de-ch': 'Erlaube das Verwerfen von Fehlermeldungen',
    'pt-br': 'Permitir descartar mensagens de erro',
  },
  updatePageTitle: {
    'en-us': 'Update page title',
    'ru-ru': 'Обновить заголовок страницы',
    'es-es': 'Actualizar el título de la página',
    'fr-fr': 'Mettre à jour le titre de la page',
    'uk-ua': 'Оновити назву сторінки',
    'de-ch': 'Seitentitel aktualisieren',
    'pt-br': 'Atualizar título da página',
  },
  updatePageTitleDescription: {
    'en-us':
      "Whether to update the title of the page to match dialog's header.",
    'ru-ru':
      'Обновлять ли заголовок страницы в соответствии с заголовком диалогового окна.',
    'es-es':
      'Si se debe actualizar el título de la página para que coincida con el encabezado del cuadro de diálogo.',
    'fr-fr':
      "S'il faut mettre à jour le titre de la page pour qu'il corresponde à l'en-tête de la boîte de dialogue.",
    'uk-ua':
      'Чи оновлювати назву сторінки відповідно до заголовка діалогового вікна.',
    'de-ch':
      'Titel der Seite so aktualisieren, dass er mit der Kopfzeile des Dialogs übereinstimmt.',
    'pt-br':
      'Se o título da página deve ser atualizado para corresponder ao cabeçalho da caixa de diálogo.',
  },
  updatePageTitleFormDescription: {
    'en-us': 'Whether to update the title of the page to match current record.',
    'ru-ru':
      'Следует ли обновить заголовок страницы в соответствии с текущей записью.',
    'es-es':
      'Si desea actualizar el título de la página para que coincida con el registro actual.',
    'fr-fr':
      "S'il faut mettre à jour le titre de la page pour qu'il corresponde à l'enregistrement actuel.",
    'uk-ua': 'Чи оновлювати назву сторінки відповідно до поточного запису.',
    'de-ch':
      'Titel der Seite aktualisieren, damit er mit dem aktuellen Datensatz übereinstimmt.',
    'pt-br':
      'Se o título da página deve ser atualizado para corresponder ao registro atual.',
  },
  queryComboBox: {
    'en-us': 'Query Combo Box',
    'ru-ru': 'Поле со списком запросов',
    'es-es': 'Cuadro combinado de consulta',
    'uk-ua': 'Поле зі списком запитів',
    'de-ch': 'Abfrage-Kombinationsfeld',
    'fr-fr': 'Zone de liste déroulante de requête',
    'pt-br': 'Caixa de combinação de consulta',
  },
  searchAlgorithm: {
    'en-us': 'Search Algorithm',
    'ru-ru': 'Алгоритм поиска',
    'es-es': 'Algoritmo de búsqueda',
    'fr-fr': 'Algorithme de recherche',
    'uk-ua': 'Алгоритм пошуку',
    'de-ch': 'Suchalgorithmus',
    'pt-br': 'Algoritmo de Busca',
  },
  treeSearchAlgorithm: {
    'en-us': 'Search Algorithm (for relationships with tree tables)',
    'ru-ru': 'Алгоритм поиска (для связей с древовидными таблицами)',
    'es-es': 'Algoritmo de búsqueda (para relaciones con tablas de árboles)',
    'fr-fr':
      'Algorithme de recherche (pour les relations avec les tables arborescentes)',
    'uk-ua': 'Алгоритм пошуку (для зв’язків із деревоподібними таблицями)',
    'de-ch': 'Suchalgorithmus (für Beziehungen mit Baumtabellen)',
    'pt-br': 'Algoritmo de busca (para relacionamentos com tabelas de árvore)',
  },
  startsWithInsensitive: {
    'en-us': 'Starts With (case-insensitive)',
    'ru-ru': 'Начинается с (без учета регистра)',
    'es-es': 'Comienza con (sin distinguir entre mayúsculas y minúsculas)',
    'fr-fr': 'Commence par (insensible à la casse)',
    'uk-ua': 'Починається з (без урахування регістру)',
    'de-ch': 'Beginnt mit (Groß-/Kleinschreibung wird nicht beachtet)',
    'pt-br': 'Começa com (sem distinção entre maiúsculas e minúsculas)',
  },
  startsWithDescription: {
    'en-us': 'Search for values that begin with a given query string.',
    'ru-ru': 'Поиск значений, начинающихся с заданной строки запроса.',
    'es-es':
      'Busque valores que comiencen con una cadena de consulta determinada.',
    'fr-fr':
      'Rechercher des valeurs commençant par une chaîne de requête donnée.',
    'uk-ua': 'Пошук значень, які починаються з заданого рядка запиту.',
    'de-ch':
      'Suchen Sie nach Werten, die mit einer bestimmten Abfragezeichenfolge beginnen.',
    'pt-br':
      'Pesquise valores que começam com uma determinada sequência de consulta.',
  },
  startsWithCaseSensitive: {
    'en-us': 'Starts With (case-sensitive)',
    'ru-ru': 'Начинается с (с учетом регистра)',
    'es-es': 'Comienza con (sensible a mayúsculas y minúsculas)',
    'fr-fr': 'Commence par (sensible à la casse)',
    'uk-ua': 'Починається з (з урахуванням регістру)',
    'de-ch': 'Beginnt mit (Groß-/Kleinschreibung beachten)',
    'pt-br': 'Começa com (diferencia maiúsculas de minúsculas)',
  },
  startsWithCaseSensitiveDescription: {
    'en-us': 'Search for values that begin with a given query string.',
    'ru-ru': 'Поиск значений, начинающихся с заданной строки запроса.',
    'es-es':
      'Busque valores que comiencen con una cadena de consulta determinada.',
    'fr-fr':
      'Recherchez les valeurs qui commencent par une chaîne de requête donnée.',
    'uk-ua': 'Пошук значень, які починаються з заданого рядка запиту.',
    'de-ch':
      'Suchen Sie nach Werten, die mit einer bestimmten Abfragezeichenfolge beginnen.',
    'pt-br':
      'Pesquise valores que começam com uma determinada sequência de consulta.',
  },
  containsInsensitive: {
    'en-us': 'Contains (case-insensitive)',
    'ru-ru': 'Содержит (без учета регистра)',
    'es-es': 'Contiene (sin distinguir entre mayúsculas y minúsculas)',
    'fr-fr': 'Contient (insensible à la casse)',
    'uk-ua': 'Містить (незалежно від регістру)',
    'de-ch': 'Enthält (Groß-/Kleinschreibung wird nicht beachtet)',
    'pt-br': 'Contém (sem distinção entre maiúsculas e minúsculas)',
  },
  containsCaseSensitive: {
    'en-us': 'Contains (case-sensitive)',
    'ru-ru': 'Содержит (с учетом регистра)',
    'es-es': 'Contiene (sensible a mayúsculas y minúsculas)',
    'fr-fr': 'Contient (sensible à la casse)',
    'uk-ua': 'Містить (з урахуванням регістру)',
    'de-ch': 'Enthält (Groß-/Kleinschreibung beachten)',
    'pt-br': 'Contém (diferencia maiúsculas de minúsculas)',
  },
  containsDescription: {
    'en-us':
      'Search for values that contain a given query string (case-insensitive).',
    'ru-ru':
      'Поиск значений, содержащих заданную строку запроса (без учета регистра).',
    'es-es':
      'Busque valores que contengan una cadena de consulta determinada (sin distinguir entre mayúsculas y minúsculas).',
    'uk-ua':
      'Пошук значень, які містять заданий рядок запиту (незалежно від регістру).',
    'de-ch':
      'Suchen Sie nach Werten, die eine bestimmte Abfragezeichenfolge enthalten (ohne Berücksichtigung der Groß-/Kleinschreibung).',
    'fr-fr':
      'Recherchez les valeurs contenant une chaîne de requête donnée (insensible à la casse).',
    'pt-br':
      'Pesquisar valores que contenham uma determinada sequência de consulta (sem distinção de maiúsculas e minúsculas).',
  },
  containsCaseSensitiveDescription: {
    'en-us':
      'Search for values that contain a given query string (case-sensitive).',
    'ru-ru':
      'Поиск значений, содержащих заданную строку запроса (с учетом регистра).',
    'es-es':
      'Busque valores que contengan una cadena de consulta determinada (distingue entre mayúsculas y minúsculas).',
    'fr-fr':
      'Recherchez les valeurs contenant une chaîne de requête donnée (sensible à la casse).',
    'uk-ua':
      'Пошук значень, які містять заданий рядок запиту (з урахуванням регістру).',
    'de-ch':
      'Suchen Sie nach Werten, die eine bestimmte Abfragezeichenfolge enthalten (Groß-/Kleinschreibung beachten).',
    'pt-br':
      'Pesquisar valores que contenham uma determinada sequência de consulta (diferencia maiúsculas de minúsculas).',
  },
  containsSecondDescription: {
    'en-us':
      'Can use _ to match any single character or % to match any number of characters.',
    'ru-ru':
      'Можно использовать _ для соответствия любому отдельному символу или % для соответствия любому количеству символов.',
    'es-es':
      'Puede utilizar _ para que coincida con cualquier carácter individual o % para que coincida con cualquier número de caracteres.',
    'fr-fr':
      "Peut utiliser _ pour correspondre à n'importe quel caractère ou % pour correspondre à n'importe quel nombre de caractères.",
    'uk-ua':
      'Можна використовувати _ для відповідності будь-якому одному символу або % для відповідності будь-якій кількості символів.',
    'de-ch':
      'Sie können _ verwenden, um ein beliebiges einzelnes Zeichen abzugleichen, oder %, um eine beliebige Anzahl von Zeichen abzugleichen.',
    'pt-br':
      'Pode usar _ para corresponder a qualquer caractere único ou % para corresponder a qualquer número de caracteres.',
  },
  highlightMatch: {
    'en-us': 'Highlight matched substring',
    'ru-ru': 'Выделить совпавшую подстроку',
    'es-es': 'Resaltar la subcadena coincidente',
    'fr-fr': 'Mettre en surbrillance la sous-chaîne correspondante',
    'uk-ua': 'Виділіть збіг підрядка',
    'de-ch': 'Markieren Sie übereinstimmende Teilzeichenfolgen',
    'pt-br': 'Destacar substring correspondente',
  },
  languageDescription: {
    'en-us': 'Determines field captions, usage notes and table captions.',
    'ru-ru':
      'Определяет заголовки полей, примечания по использованию и заголовки таблиц.',
    'es-es': 'Determina títulos de campos, notas de uso y títulos de tablas.',
    'fr-fr':
      "Détermine les légendes des champs, les notes d'utilisation et les légendes des tableaux.",
    'uk-ua':
      'Визначає підписи полів, примітки щодо використання та підписи таблиць.',
    'de-ch':
      'Legt Feldbeschriftungen, Verwendungshinweise und Tabellenbeschriftungen fest.',
    'pt-br': 'Determina legendas de campo, notas de uso e legendas de tabela.',
  },
  showDialogIcon: {
    'en-us': 'Show icon in the header',
    'ru-ru': 'Показывать значок в заголовке',
    'es-es': 'Mostrar icono en el encabezado',
    'fr-fr': "Afficher l'icône dans l'en-tête",
    'uk-ua': 'Показати значок у заголовку',
    'de-ch': 'Symbol in der Kopfzeile anzeigen',
    'pt-br': 'Mostrar ícone no cabeçalho',
  },
  scaleInterface: {
    'en-us': 'Scale Interface',
    'ru-ru': 'Интерфейс масштабирования',
    'es-es': 'Interfaz de escala',
    'fr-fr': 'Interface de balance',
    'uk-ua': 'Інтерфейс масштабу',
    'de-ch': 'Waagenschnittstelle',
    'pt-br': 'Interface de escala',
  },
  scaleInterfaceDescription: {
    'en-us': 'Scale interface to match font size.',
    'ru-ru': 'Масштабируйте интерфейс в соответствии с размером шрифта.',
    'es-es': 'Escala la interfaz para que coincida con el tamaño de la fuente.',
    'fr-fr': "Adapter l'interface à la taille de la police.",
    'uk-ua': 'Масштабуйте інтерфейс відповідно до розміру шрифту.',
    'de-ch':
      'Skalieren Sie die Benutzeroberfläche, um sie an die Schriftgröße anzupassen.',
    'pt-br': 'Dimensione a interface para corresponder ao tamanho da fonte.',
  },
  displayAuthor: {
    'en-us': 'Show author in the tree',
    'ru-ru': 'Показать автора в дереве',
    'es-es': 'Mostrar autor en el árbol',
    'fr-fr': "Afficher l'auteur dans l'arbre",
    'uk-ua': 'Показати автора в дереві',
    'de-ch': 'Autor im Baum anzeigen',
    'pt-br': 'Mostrar autor',
  },
  welcomePage: {
    'en-us': 'Home Page',
    'ru-ru': 'Домашняя страница',
    'es-es': 'Página de inicio',
    'fr-fr': "Page d'accueil",
    'uk-ua': 'Домашня сторінка',
    'de-ch': 'Startseite',
    'pt-br': 'Página inicial',
  },
  content: {
    'en-us': 'Content',
    'ru-ru': 'Содержание',
    'es-es': 'Contenido',
    'fr-fr': 'Contenu',
    'uk-ua': 'Зміст',
    'de-ch': 'Inhalt',
    'pt-br': 'Contente',
  },
  defaultImage: {
    'en-us': 'Specify Logo',
    'ru-ru': 'Укажите логотип',
    'es-es': 'Especificar logotipo',
    'fr-fr': 'Spécifier le logo',
    'uk-ua': 'Вкажіть логотип',
    'de-ch': 'Logo angeben',
    'pt-br': 'Especificar logotipo',
  },
  customImage: {
    'en-us': 'Custom Image',
    'ru-ru': 'Пользовательское изображение',
    'es-es': 'Imagen personalizada',
    'fr-fr': 'Image personnalisée',
    'uk-ua': 'Спеціальне зображення',
    'de-ch': 'Benutzerdefiniertes Bild',
    'pt-br': 'Imagem personalizada',
  },
  embeddedWebpage: {
    'en-us': 'Embedded web page',
    'ru-ru': 'Встроенная веб-страница',
    'es-es': 'Página web incrustada',
    'fr-fr': 'Page Web intégrée',
    'uk-ua': 'Вбудована веб-сторінка',
    'de-ch': 'Eingebettete Webseite',
    'pt-br': 'Página da web incorporada',
  },
  embeddedWebpageDescription: {
    'en-us': 'A URL to a page that would be embedded on the home page:',
    'ru-ru': 'URL-адрес страницы, которая будет встроена в домашнюю страницу:',
    'es-es': 'Una URL a una página que se integrará en la página de inicio:',
    'fr-fr': "Une URL vers une page qui serait intégrée à la page d'accueil :",
    'uk-ua': 'URL-адреса сторінки, яка буде вбудована на домашній сторінці:',
    'de-ch':
      'Eine URL zu einer Seite, die auf der Startseite eingebettet werden soll:',
    'pt-br': 'Um URL para uma página que seria incorporada na página inicial:',
  },
  behavior: {
    'en-us': 'Behavior',
    'ru-ru': 'Поведение',
    'es-es': 'Comportamiento',
    'fr-fr': 'Comportement',
    'uk-ua': 'Поведінка',
    'de-ch': 'Verhalten',
    'pt-br': 'Comportamento',
  },
  noRestrictionsMode: {
    'en-us': 'No restrictions mode',
    'ru-ru': 'Режим без ограничений',
    'es-es': 'Modo sin restricciones',
    'fr-fr': 'Mode sans restriction',
    'uk-ua': 'Режим без обмежень',
    'de-ch': 'Modus „Keine Einschränkungen“',
    'pt-br': 'Modo sem restrições',
  },
  noRestrictionsModeWbDescription: {
    'en-us': 'Allows uploading data to any field in any table.',
    'ru-ru': 'Позволяет загружать данные в любое поле любой таблицы.',
    'es-es': 'Permite cargar datos a cualquier campo de cualquier tabla.',
    'fr-fr':
      "Permet de télécharger des données dans n'importe quel champ de n'importe quelle table.",
    'uk-ua': 'Дозволяє завантажувати дані в будь-яке поле будь-якої таблиці.',
    'de-ch':
      'Ermöglicht das Hochladen von Daten in jedes Feld einer beliebigen Tabelle.',
    'pt-br': 'Permite carregar dados em qualquer campo de qualquer tabela.',
  },
  noRestrictionsModeQueryDescription: {
    'en-us': 'Allows querying data from any field in any table.',
    'ru-ru': 'Позволяет запрашивать данные из любого поля любой таблицы.',
    'es-es': 'Permite consultar datos de cualquier campo de cualquier tabla.',
    'fr-fr':
      "Permet d'interroger les données de n'importe quel champ de n'importe quelle table.",
    'uk-ua': 'Дозволяє запитувати дані з будь-якого поля будь-якої таблиці.',
    'de-ch':
      'Ermöglicht das Abfragen von Daten aus jedem Feld in jeder Tabelle.',
    'pt-br': 'Permite consultar dados de qualquer campo em qualquer tabela.',
  },
  noRestrictionsModeWarning: {
    'en-us':
      'WARNING: enabling this may lead to data loss or database corruption. Please make sure you know what you are doing.',
    'ru-ru':
      'ВНИМАНИЕ: включение этой функции может привести к потере данных или повреждению базы данных. Убедитесь, что вы понимаете, что делаете.',
    'es-es':
      'ADVERTENCIA: Habilitar esta opción podría provocar la pérdida de datos o la corrupción de la base de datos. Asegúrese de saber lo que está haciendo.',
    'uk-ua':
      'ПОПЕРЕДЖЕННЯ: увімкнення цієї функції може призвести до втрати даних або пошкодження бази даних. Переконайтеся, що ви знаєте, що робите.',
    'de-ch':
      'WARNUNG: Das Aktivieren dieser Option kann zu Datenverlust oder Datenbankbeschädigung führen. Bitte stellen Sie sicher, dass Sie wissen, was Sie tun.',
    'fr-fr':
      "AVERTISSEMENT : l'activation de cette option peut entraîner une perte de données ou une corruption de la base de données. Veuillez vous assurer que vous savez ce que vous faites.",
    'pt-br':
      'AVISO: habilitar esta opção pode levar à perda de dados ou à corrupção do banco de dados. Certifique-se de saber o que está fazendo.',
  },
  adminsOnlyPreference: {
    'en-us': "You don't have permission to change this option",
    'ru-ru': 'У вас нет разрешения на изменение этой опции.',
    'es-es': 'No tienes permiso para cambiar esta opción',
    'fr-fr': "Vous n'êtes pas autorisé à modifier cette option",
    'uk-ua': 'Ви не маєте дозволу змінювати цей параметр',
    'de-ch': 'Sie haben keine Berechtigung, diese Option zu ändern',
    'pt-br': 'Você não tem permissão para alterar esta opção',
  },
  stickyScrolling: {
    'en-us': 'Sticky scroll bar',
    'ru-ru': 'Липкая полоса прокрутки',
    'es-es': 'Barra de desplazamiento fija',
    'fr-fr': 'Barre de défilement collante',
    'uk-ua': 'Липка смуга прокрутки',
    'de-ch': 'Klebrige Bildlaufleiste',
    'pt-br': 'Barra de rolagem fixa',
  },
  foreground: {
    'en-us': 'Foreground',
    'ru-ru': 'Передний план',
    'es-es': 'Primer plano',
    'fr-fr': 'Premier plan',
    'uk-ua': 'Передній план',
    'de-ch': 'Vordergrund',
    'pt-br': 'Primeiro plano',
  },
  background: {
    'en-us': 'Background',
    'ru-ru': 'Фон',
    'es-es': 'Fondo',
    'fr-fr': 'Arrière-plan',
    'uk-ua': 'Фон',
    'de-ch': 'Hintergrund',
    'pt-br': 'Fundo',
  },
  sidebarTheme: {
    'en-us': 'Sidebar theme',
    'de-ch': 'Seitenleistenthema',
    'es-es': 'Tema de la barra lateral',
    'fr-fr': 'Thème de la barre latérale',
    'ru-ru': 'Тема боковой панели',
    'uk-ua': 'Тема бічної панелі',
    'pt-br': 'Tema da barra lateral',
  },
  darkForeground: {
    'en-us': 'Foreground (dark theme)',
    'ru-ru': 'Передний план (тёмная тема)',
    'es-es': 'Primer plano (tema oscuro)',
    'fr-fr': 'Premier plan (thème sombre)',
    'uk-ua': 'Передній план (темна тема)',
    'de-ch': 'Vordergrund (dunkles Design)',
    'pt-br': 'Primeiro plano (tema escuro)',
  },
  darkBackground: {
    'en-us': 'Background (dark theme)',
    'ru-ru': 'Фон (тёмная тема)',
    'es-es': 'Fondo (tema oscuro)',
    'fr-fr': 'Arrière-plan (thème sombre)',
    'uk-ua': 'Фон (темна тема)',
    'de-ch': 'Hintergrund (dunkles Design)',
    'pt-br': 'Plano de fundo (tema escuro)',
  },
  accentColor1: {
    'en-us': 'Accent color 1',
    'ru-ru': 'Акцентный цвет 1',
    'es-es': 'Color de acento 1',
    'fr-fr': "Couleur d'accent 1",
    'uk-ua': 'Акцентний колір 1',
    'de-ch': 'Akzentfarbe 1',
    'pt-br': 'Cor de destaque 1',
  },
  accentColor2: {
    'en-us': 'Accent color 2',
    'ru-ru': 'Акцентный цвет 2',
    'es-es': 'Color de acento 2',
    'fr-fr': "Couleur d'accent 2",
    'uk-ua': 'Акцентний колір 2',
    'de-ch': 'Akzentfarbe 2',
    'pt-br': 'Cor de destaque 2',
  },
  accentColor3: {
    'en-us': 'Accent color 3',
    'ru-ru': 'Акцентный цвет 3',
    'es-es': 'Color de acento 3',
    'fr-fr': "Couleur d'accent 3",
    'uk-ua': 'Акцентний колір 3',
    'de-ch': 'Akzentfarbe 3',
    'pt-br': 'Cor de destaque 3',
  },
  accentColor4: {
    'en-us': 'Accent color 4',
    'ru-ru': 'Акцентный цвет 4',
    'es-es': 'Color de acento 4',
    'fr-fr': "Couleur d'accent 4",
    'uk-ua': 'Акцентний колір 4',
    'de-ch': 'Akzentfarbe 4',
    'pt-br': 'Cor de destaque 4',
  },
  accentColor5: {
    'en-us': 'Accent color 5',
    'ru-ru': 'Акцентный цвет 5',
    'es-es': 'Color de acento 5',
    'fr-fr': "Couleur d'accent 5",
    'uk-ua': 'Акцентний колір 5',
    'de-ch': 'Akzentfarbe 5',
    'pt-br': 'Cor de destaque 5',
  },
  spreadsheet: {
    'en-us': 'Spreadsheet',
    'ru-ru': 'Электронная таблица',
    'es-es': 'Hoja de cálculo',
    'fr-fr': 'Tableur',
    'uk-ua': 'Електронна таблиця',
    'de-ch': 'Kalkulationstabelle',
    'pt-br': 'Planilha',
  },
  minSpareRows: {
    'en-us': 'Number of blank rows at the end',
    'ru-ru': 'Количество пустых строк в конце',
    'es-es': 'Número de filas en blanco al final',
    'fr-fr': 'Nombre de lignes vides à la fin',
    'uk-ua': 'Кількість порожніх рядків у кінці',
    'de-ch': 'Anzahl der leeren Zeilen am Ende',
    'pt-br': 'Número de linhas em branco no final',
  },
  autoWrapCols: {
    'en-us': 'Navigate to the other side when reaching the edge column',
    'ru-ru': 'Достигнув крайней колонны, перейдите на другую сторону.',
    'es-es': 'Navegue hacia el otro lado al llegar a la columna del borde.',
    'fr-fr':
      'Naviguez de l’autre côté lorsque vous atteignez la colonne de bord',
    'uk-ua': 'Перейдіть на іншу сторону, коли досягнете краю колонки',
    'de-ch':
      'Navigieren Sie zur anderen Seite, wenn Sie die Randspalte erreichen',
    'pt-br': 'Navegue para o outro lado ao atingir a coluna da borda',
  },
  autoWrapRows: {
    'en-us': 'Navigate to the other side when reaching the edge row',
    'ru-ru': 'Достигнув крайнего ряда, перейдите на другую сторону.',
    'es-es': 'Navegue hacia el otro lado al llegar a la fila del borde.',
    'fr-fr':
      'Naviguez de l’autre côté lorsque vous atteignez la rangée de bord',
    'uk-ua': 'Перейдіть на іншу сторону, коли досягнете крайнього ряду',
    'de-ch':
      'Navigieren Sie zur anderen Seite, wenn Sie die Randreihe erreichen',
    'pt-br': 'Navegue para o outro lado ao atingir a fileira de bordas',
  },
  enterBeginsEditing: {
    'en-us': 'Enter key begins editing cell',
    'ru-ru': 'Клавиша Enter начинает редактирование ячейки.',
    'es-es': 'La tecla Enter inicia la edición de la celda',
    'fr-fr': 'La touche Entrée commence à modifier la cellule',
    'uk-ua': 'Клавіша Enter починає редагування клітинки',
    'de-ch': 'Mit der Eingabetaste beginnt die Bearbeitung der Zelle',
    'pt-br': 'A tecla Enter inicia a edição da célula',
  },
  tabMoveDirection: {
    'en-us': 'Direction of movement when <key>Tab</key> key is pressed',
    'ru-ru': 'Направление движения при нажатии клавиши <key>Tab</key>',
    'es-es':
      'Dirección de movimiento cuando se presiona la tecla <key>Tab</key>',
    'fr-fr':
      'Sens de déplacement lorsque la touche <key>Tabulation</key> est enfoncée',
    'uk-ua': 'Напрямок руху при натисканні клавіші <key>Tab</key>',
    'de-ch': 'Bewegungsrichtung beim Drücken der <key>Tab</key>-Taste',
    'pt-br': 'Direção do movimento quando a tecla <key>Tab</key> é pressionada',
  },
  tabMoveDirectionDescription: {
    'en-us':
      'You can move in the opposite direction by pressing <key>Shift</key>+<key>Tab</key>.',
    'ru-ru':
      'Вы можете двигаться в обратном направлении, нажав <key>Shift</key>+<key>Tab</key>.',
    'es-es':
      'Puedes moverte en la dirección opuesta presionando <key>Shift</key>+<key>Tab</key>.',
    'fr-fr':
      'Vous pouvez vous déplacer dans la direction opposée en appuyant sur <key>Shift</key>+<key>Tab</key>.',
    'uk-ua':
      'Ви можете рухатися в протилежному напрямку, натискаючи <key>Shift</key>+<key>Tab</key>.',
    'de-ch':
      'Sie können sich in die entgegengesetzte Richtung bewegen, indem Sie <key>Umschalt</key>+<key>Tab</key> drücken.',
    'pt-br':
      'Você pode mover na direção oposta pressionando <key>Shift</key>+<key>Tab</key>.',
  },
  column: {
    'en-us': 'Column',
    'ru-ru': 'Столбец',
    'es-es': 'Columna',
    'fr-fr': 'Colonne',
    'uk-ua': 'Колонка',
    'de-ch': 'Spalte',
    'pt-br': 'Coluna',
  },
  row: {
    'en-us': 'Row',
    'ru-ru': 'Ряд',
    'es-es': 'Fila',
    'fr-fr': 'Rangée',
    'uk-ua': 'рядок',
    'de-ch': 'Reihe',
    'pt-br': 'Linha',
  },
  enterMoveDirection: {
    'en-us': 'Direction of movement when <key>Enter</key> key is pressed',
    'ru-ru': 'Направление движения при нажатии клавиши <key>Enter</key>',
    'es-es':
      'Dirección de movimiento cuando se presiona la tecla <key>Enter</key>',
    'uk-ua': 'Напрямок руху, коли натиснуто клавішу <key>Enter</key>',
    'de-ch': 'Bewegungsrichtung beim Drücken der Taste <key>Enter</key>',
    'fr-fr':
      'Direction du mouvement lorsque la touche <key>Entrer</key> est enfoncée',
    'pt-br':
      'Direção do movimento quando a tecla <key>Enter</key> é pressionada',
  },
  enterMoveDirectionDescription: {
    'en-us':
      'You can move in the opposite direction by pressing <key>Shift</key>+<key>Enter</key>.',
    'ru-ru':
      'Вы можете двигаться в противоположном направлении, нажав <key>Shift</key>+<key>Enter</key>.',
    'es-es':
      'Puedes moverte en la dirección opuesta presionando <key>Shift</key>+<key>Enter</key>.',
    'fr-fr': 'Synonyme couleur.',
    'uk-ua':
      'Ви можете рухатися у протилежному напрямку, натискаючи <key>Shift</key>+<key>Enter</key>.',
    'de-ch':
      'Sie können sich in die entgegengesetzte Richtung bewegen, indem Sie <key>Umschalt</key>+<key>Eingabe</key> drücken.',
    'pt-br':
      'Você pode mover na direção oposta pressionando <key>Shift</key>+<key>Enter</key>.',
  },
  filterPickLists: {
    'en-us': 'Filter pick list items',
    'ru-ru': 'Фильтрация элементов списка выбора',
    'es-es': 'Filtrar elementos de la lista de selección',
    'fr-fr': 'Filtrer les éléments de la liste de sélection',
    'uk-ua': 'Фільтр вибору елементів списку',
    'de-ch': 'Auswahllistenelemente filtern',
    'pt-br': 'Filtrar itens da lista de seleção',
  },
  exportFileDelimiter: {
    'en-us': 'Export file delimiter',
    'ru-ru': 'Разделитель файлов экспорта',
    'es-es': 'Delimitador de archivo de exportación',
    'fr-fr': "Délimiteur de fichier d'exportation",
    'uk-ua': 'Роздільник файлу експорту',
    'de-ch': 'Dateitrennzeichen exportieren',
    'pt-br': 'Delimitador de arquivo de exportação',
  },
  exportCsvUtf8Bom: {
    'en-us': 'Add UTF-8 BOM to CSV file exports',
    'ru-ru': 'Добавить UTF-8 BOM в экспорт CSV-файла',
    'es-es': 'Agregar BOM UTF-8 a las exportaciones de archivos CSV',
    'fr-fr': 'Ajouter UTF-8 BOM aux exportations de fichiers CSV',
    'uk-ua': 'Додайте специфікацію UTF-8 до експорту файлу CSVу',
    'de-ch': 'UTF-8 BOM zum CSV-Dateiexport hinzufügen',
    'pt-br': 'Adicionar UTF-8 BOM às exportações de arquivos CSV',
  },
  exportCsvUtf8BomDescription: {
    'en-us':
      'Adds a BOM (Byte Order Mark) to exported CSV files to ensure that the file is correctly recognized and displayed by various programs (Excel, OpenRefine, etc.), preventing issues with special characters and formatting.',
    'ru-ru': 'Корректное отображение экспортированных CSV-файлов в Excel.',
    'es-es':
      'Agrega una BOM (marca de orden de bytes) a los archivos CSV exportados para garantizar que el archivo sea reconocido y mostrado correctamente por varios programas (Excel, OpenRefine, etc.), evitando problemas con caracteres especiales y formato.',
    'fr-fr':
      "Permet aux exportations de fichiers CSV de s'afficher correctement dans Excel.",
    'uk-ua': 'Змушує експорт файлів CSV правильно відображатися в Excel.',
    'de-ch':
      'Sorgt dafür, dass CSV-Dateiexporte in Excel korrekt angezeigt werden.',
    'pt-br':
      'Adiciona uma BOM (Byte Order Mark) aos arquivos CSV exportados para garantir que o arquivo seja reconhecido e exibido corretamente por vários programas (Excel, OpenRefine, etc.), evitando problemas com caracteres especiais e formatação.',
  },
  caseSensitive: {
    'en-us': 'Case-sensitive',
    'ru-ru': 'С учетом регистра',
    'es-es': 'Distingue mayúsculas y minúsculas',
    'fr-fr': 'Sensible aux majuscules et minuscules',
    'uk-ua': 'Чутливий до регістру',
    'de-ch': 'Groß- und Kleinschreibung beachten',
    'pt-br': 'Maiúsculas e minúsculas',
  },
  caseInsensitive: {
    'en-us': 'Case-insensitive',
    'ru-ru': 'Без учета регистра',
    'es-es': 'No distingue entre mayúsculas y minúsculas',
    'fr-fr': 'Insensible à la casse',
    'uk-ua': 'Регістр не враховується',
    'de-ch': 'Groß- und Kleinschreibung wird nicht berücksichtigt',
    'pt-br': 'Não diferencia maiúsculas de minúsculas',
  },
  showNoReadTables: {
    'en-us': 'Show tables without "Read" access',
    'ru-ru': 'Показывать таблицы без доступа «Чтение»',
    'es-es': 'Mostrar tablas sin acceso de "Lectura"',
    'fr-fr': 'Afficher les tableaux sans accès "Lecture"',
    'uk-ua': 'Показувати таблиці без доступу «Читання»',
    'de-ch': 'Tabellen ohne Lesezugriff anzeigen',
    'pt-br': 'Mostrar tabelas sem acesso de "Leitura"',
  },
  showNoAccessTables: {
    'en-us': 'Show tables without "Create" access',
    'ru-ru': 'Показывать таблицы без права «Создать»',
    'es-es': 'Mostrar tablas sin acceso "Crear"',
    'fr-fr': 'Afficher les tableaux sans accès "Créer"',
    'uk-ua': 'Показувати таблиці без доступу «Створити»',
    'de-ch': 'Tabellen ohne „Erstellen“-Zugriff anzeigen',
    'pt-br': 'Mostrar tabelas sem acesso "Criar"',
  },
  textAreaAutoGrow: {
    'en-us': 'Text boxes grow automatically',
    'ru-ru': 'Текстовые поля увеличиваются автоматически',
    'es-es': 'Los cuadros de texto crecen automáticamente',
    'fr-fr': "Les zones de texte s'agrandissent automatiquement",
    'uk-ua': 'Текстові поля збільшуються автоматично',
    'de-ch': 'Textfelder werden automatisch vergrößert',
    'pt-br': 'As caixas de texto crescem automaticamente',
  },
  clearQueryFilters: {
    'en-us': 'Reset query filters',
    'ru-ru': 'Сбросить фильтры запроса',
    'es-es': 'Restablecer filtros de consulta',
    'fr-fr': 'Réinitialiser les filtres de requête',
    'uk-ua': 'Скинути фільтри запитів',
    'de-ch': 'Abfragefilter zurücksetzen',
    'pt-br': 'Redefinir filtros de consulta',
  },
  clearQueryFiltersDescription: {
    'en-us': 'Clears all query filters when running a Report from a Form.',
    'de-ch':
      'Löscht alle Abfragefilter, wenn ein Bericht aus einem Formular ausgeführt wird.',
    'es-es':
      'Borra todos los filtros de consulta al ejecutar un informe desde un formulario.',
    'fr-fr':
      "Efface tous les filtres de requête lors de l'exécution d'un rapport à partir d'un formulaire.",
    'ru-ru': 'Очищает все фильтры запроса при запуске отчета из формы.',
    'uk-ua': 'Очищає всі фільтри запитів під час запуску звіту з форми.',
    'pt-br':
      'Limpa todos os filtros de consulta ao executar um relatório de um formulário.',
  },
  queryParamtersFromForm: {
    'en-us': 'Show query filters when running a Report from a Form',
    'de-ch':
      'Abfragefilter anzeigen, wenn ein Bericht aus einem Formular ausgeführt wird',
    'es-es':
      'Mostrar filtros de consulta al ejecutar un informe desde un formulario',
    'fr-fr':
      "Afficher les filtres de requête lors de l'exécution d'un rapport à partir d'un formulaire",
    'ru-ru': 'Показывать фильтры запроса при запуске отчета из формы',
    'uk-ua': 'Показувати фільтри запитів під час запуску звіту з форми',
    'pt-br':
      'Mostrar filtros de consulta ao executar um relatório de um formulário',
  },
  autoGrowAutoComplete: {
    'en-us': 'Allow autocomplete to grow as wide as need',
    'ru-ru':
      'Разрешить автозаполнению расширяться настолько, насколько это необходимо',
    'es-es': 'Permitir que el autocompletado crezca tanto como sea necesario',
    'fr-fr':
      'Sens de déplacement lorsque la touche [X27X]Tabulation[X35X] est enfoncée',
    'uk-ua':
      'Дозволити автозаповнення розширюватися настільки, наскільки потрібно',
    'de-ch':
      'Erlauben Sie der Autovervollständigung, so weit wie nötig zu wachsen',
    'pt-br':
      'Permitir que o preenchimento automático cresça o quanto for necessário',
  },
  tableNameInTitle: {
    'en-us': 'Include table name in the browser page title',
    'ru-ru': 'Включить имя таблицы в заголовок страницы браузера',
    'es-es':
      'Incluir el nombre de la tabla en el título de la página del navegador',
    'fr-fr':
      'Inclure le nom de la table dans le titre de la page du navigateur',
    'uk-ua': 'Включіть назву таблиці в заголовок сторінки браузера',
    'de-ch': 'Tabellennamen in den Seitentitel des Browsers aufnehmen',
    'pt-br': 'Incluir nome da tabela no título da página do navegador',
  },
  focusFirstField: {
    'en-us': 'Focus first field',
    'de-ch': 'Fokus erstes Feld',
    'es-es': 'Enfoque el primer campo',
    'fr-fr': 'Concentrez-vous sur le premier champ',
    'ru-ru': 'Фокус первого поля',
    'uk-ua': 'Перейти до першого поля',
    'pt-br': 'Foco primeiro campo',
  },
  doubleClickZoom: {
    'en-us': 'Double click to zoom',
    'ru-ru': 'Дважды щелкните, чтобы увеличить',
    'es-es': 'Haga doble clic para ampliar',
    'fr-fr': 'Double-cliquez pour zoomer',
    'uk-ua': 'Двічі клацніть, щоб збільшити',
    'de-ch': 'Zum Vergrößern doppelklicken',
    'pt-br': 'Clique duas vezes para ampliar',
  },
  closePopupOnClick: {
    'en-us': 'Close pop-up on outside click',
    'ru-ru': 'Закрытие всплывающего окна при внешнем щелчке',
    'es-es': 'Cerrar ventana emergente al hacer clic desde fuera',
    'fr-fr': "Fermer la pop-up lors d'un clic extérieur",
    'uk-ua': 'Закрити спливаюче вікно при зовнішньому клацанні',
    'de-ch': 'Popup bei externem Klick schließen',
    'pt-br': 'Fechar pop-up ao clicar fora',
  },
  animateTransitions: {
    'en-us': 'Animate transitions',
    'ru-ru': 'Анимированные переходы',
    'es-es': 'Animar transiciones',
    'fr-fr': 'Animer les transitions',
    'uk-ua': 'Анімація переходів',
    'de-ch': 'Übergänge animieren',
    'pt-br': 'Transições animadas',
  },
  panInertia: {
    'en-us': 'Pan inertia',
    'ru-ru': 'Инерция пан',
    'es-es': 'Inercia de la sartén',
    'fr-fr': 'Inertie du bac',
    'uk-ua': 'Інерція панорами',
    'de-ch': 'Schwenkträgheit',
    'pt-br': 'Inércia da panela',
  },
  mouseDrags: {
    'en-us': 'Mouse drags',
    'ru-ru': 'Перетаскивание мышью',
    'es-es': 'El ratón arrastra',
    'uk-ua': 'Виділіть відповідний підрядок',
    'de-ch': 'Maus zieht',
    'fr-fr': 'Mettre en surbrillance la sous-chaîne correspondante',
    'pt-br': 'Arrastos do mouse',
  },
  scrollWheelZoom: {
    'en-us': 'Scroll wheel zoom',
    'ru-ru': 'Масштабирование с помощью колеса прокрутки',
    'es-es': 'Zoom con rueda de desplazamiento',
    'fr-fr': 'Zoom avec la molette de défilement',
    'uk-ua': 'Масштаб колеса прокрутки',
    'de-ch': 'Scrollrad-Zoom',
    'pt-br': 'Zoom da roda de rolagem',
  },
  flexibleColumnWidth: {
    'en-us': 'Flexible column width',
    'ru-ru': 'Гибкая ширина столбца',
    'es-es': 'Ancho de columna flexible',
    'fr-fr': 'Largeur de colonne flexible',
    'uk-ua': 'Гнучка ширина колонки',
    'de-ch': 'Flexible Spaltenbreite',
    'pt-br': 'Largura de coluna flexível',
  },
  flexibleSubGridColumnWidth: {
    'en-us': 'Flexible subview grid column width',
    'ru-ru': 'Гибкая ширина столбца сетки подпредставлений',
    'es-es': 'Ancho de columna de cuadrícula de subvista flexible',
    'fr-fr': 'Largeur de colonne de grille de sous-vue flexible',
    'uk-ua': 'Гнучка ширина стовпця сітки вкладеного перегляду',
    'de-ch': 'Flexible Rasterspaltenbreite der Unteransicht',
    'pt-br': 'Largura flexível da coluna da grade de subvisualização',
  },
  closeOnEsc: {
    'en-us': 'Close on <key>ESC</key> key press',
    'ru-ru': 'Закрыть нажатием клавиши <key>ESC</key>',
    'es-es': 'Cerrar al presionar la tecla <key>ESC</key>',
    'fr-fr': 'Icône et nom de la table',
    'uk-ua': 'Закриття натисканням клавіші <key>ESC</key>',
    'de-ch': 'Schließen durch Drücken der Taste <key>ESC</key>',
    'pt-br': 'Fechar ao pressionar a tecla <key>ESC</key>',
  },
  closeOnOutsideClick: {
    'en-us': 'Close on outside click',
    'ru-ru': 'Закрытие по внешнему щелчку',
    'es-es': 'Cerrar al hacer clic desde fuera',
    'fr-fr': 'Fermer sur clic extérieur',
    'uk-ua': 'Закрийте зовнішнім клацанням',
    'de-ch': 'Schließen durch Klicken von außen',
    'pt-br': 'Fechar com clique externo',
  },
  scopeEntireTablePicklists: {
    'en-us': 'Scope "Entire Table" picklists',
  },
  scopeEntireTablePicklistsDescription: {
    'en-us':
      'Restrict "Entire Table" picklists to values used by records in this collection.',
  },
  catalogNumberInheritanceDescription: {
    'en-us':
      'Configure whether sibling Collection Objects and their child Collection Objects inherit catalog numbers from the primary or parent record.',
  },
  catalogNumberParentInheritanceDescription: {
    'en-us':
      'Control whether component records inherit catalog numbers from their parent Collection Object.',
  },
  specifyNetworkBadge: {
    'en-us': 'Specify Network Badge',
    'ru-ru': 'Укажите сетевой значок',
    'es-es': 'Especificar la insignia de red',
    'fr-fr': 'Spécifier le badge réseau',
    'uk-ua': 'Укажіть значок мережі',
    'de-ch': 'Netzwerk-Badge angeben',
    'pt-br': 'Especificar emblema de rede',
  },
  useAccessibleFullDatePicker: {
    'en-us': 'Use accessible full date picker',
    'ru-ru': 'Используйте доступный полный выбор даты',
    'es-es': 'Utilice el selector de fecha completo y accesible',
    'fr-fr': 'Utiliser un sélecteur de date complet accessible',
    'uk-ua': 'Використовуйте доступний повний засіб вибору дати',
    'de-ch': 'Verwenden Sie eine barrierefreie Datumsauswahl',
    'pt-br': 'Use o seletor de data completo acessível',
  },
  useAccessibleMonthPicker: {
    'en-us': 'Use accessible month picker',
    'ru-ru': 'Используйте доступный выбор месяца',
    'es-es': 'Utilice el selector de meses accesible',
    'fr-fr': 'Utiliser le sélecteur de mois accessible',
    'uk-ua': 'Використовуйте доступний засіб вибору місяця',
    'de-ch': 'Verwenden Sie die barrierefreie Monatsauswahl',
    'pt-br': 'Use o seletor de meses acessível',
  },
  rightAlignNumberFields: {
    'en-us': 'Right-Justify numeric fields',
    'ru-ru': 'Выравнивание числовых полей по правому краю',
    'es-es': 'Justificar a la derecha los campos numéricos',
    'fr-fr': 'Justifier à droite les champs numériques',
    'uk-ua': 'Вирівнювання по правому краю числових полів',
    'de-ch': 'Rechtsbündige Ausrichtung numerischer Felder',
    'pt-br': 'Justificar à direita campos numéricos',
  },
  roundedCorners: {
    'en-us': 'Rounded corners',
    'ru-ru': 'Закругленные углы',
    'es-es': 'esquinas redondeadas',
    'fr-fr': 'Coins arrondis',
    'uk-ua': 'Заокруглені кути',
    'de-ch': 'Abgerundete Ecken',
    'pt-br': 'Cantos arredondados',
  },
  showSubviewBorders: {
    'en-us': 'Show borders around subviews',
    'de-ch': 'Rahmen um Unteransichten anzeigen',
    'es-es': 'Mostrar bordes alrededor de las subvistas',
    'fr-fr': 'Afficher les bordures autour des sous-vues',
    'pt-br': 'Mostrar bordas ao redor das subvisualizações',
    'ru-ru': 'Показывать границы вокруг подпредставлений',
    'uk-ua': 'Показати межі навколо підвидів',
  },
  limitMaxFieldWidth: {
    'en-us': 'Limit max field width',
    'ru-ru': 'Ограничить максимальную ширину поля',
    'es-es': 'Limitar el ancho máximo del campo',
    'fr-fr': 'Limiter la largeur maximale du champ',
    'uk-ua': 'Обмеження максимальної ширини поля',
    'de-ch': 'Maximale Feldbreite begrenzen',
    'pt-br': 'Limite a largura máxima do campo',
  },
  condenseQueryResults: {
    'en-us': 'Condense query results',
    'ru-ru': 'Сжать результаты запроса',
    'es-es': 'Condensar los resultados de la consulta',
    'fr-fr': 'Condenser les résultats de la requête',
    'uk-ua': 'Згорнути результати запиту',
    'de-ch': 'Abfrageergebnisse verdichten',
    'pt-br': 'Condensar resultados da consulta',
  },
  blurContentBehindDialog: {
    'en-us': 'Blur content behind the dialog',
    'ru-ru': 'Размытие содержимого за диалогом',
    'es-es': 'Desenfocar el contenido detrás del diálogo',
    'fr-fr': 'Flou le contenu derrière la boîte de dialogue',
    'uk-ua': 'Розмити вміст за діалоговим вікном',
    'de-ch': 'Inhalte hinter dem Dialog verwischen',
    'pt-br': 'Desfocar o conteúdo atrás do diálogo',
  },
  collectionSortOrderDescription: {
    'en-us': 'This determines the visual order of collections.',
    'ru-ru': 'Это определяет визуальный порядок коллекций.',
    'es-es': 'Esto determina el orden visual de las colecciones.',
    'fr-fr': "Ceci détermine l'ordre visuel des collections.",
    'uk-ua': 'Це визначає візуальний порядок колекцій.',
    'de-ch': 'Dies bestimmt die visuelle Reihenfolge der Sammlungen.',
    'pt-br': 'Isso determina a ordem visual das coleções.',
  },
  recordSetRecordToOpen: {
    'en-us': 'Record to open by default',
    'ru-ru': 'Запись для открытия по умолчанию',
    'es-es': 'Registro para abrir por defecto',
    'fr-fr': 'Enregistrement à ouvrir par défaut',
    'uk-ua': 'Запис відкривається за умовчанням',
    'de-ch': 'Standardmäßig zu öffnender Datensatz',
    'pt-br': 'Gravar para abrir por padrão',
  },
  altClickToSupressNewTab: {
    'en-us':
      '<key>{altKeyName:string}</key>+<key>Click</key> to suppress new tab',
    'ru-ru':
      '<key>{altKeyName:string}</key>+<key>Нажмите </key>, чтобы скрыть новую вкладку',
    'es-es':
      '<key>{altKeyName:string}</key>+<key>Haga clic en </key> para suprimir la nueva pestaña',
    'fr-fr':
      '<key>{altKeyName:string}</key>+<key>Cliquez sur</key> pour supprimer le nouvel onglet',
    'uk-ua':
      '<key>{altKeyName:string}</key>+<key>Натисніть </key>, щоб закрити нову вкладку',
    'de-ch':
      '<key>{altKeyName:string}</key>+<key>Klicken Sie auf</key>, um neue Registerkarten zu unterdrücken',
    'pt-br':
      '<key>{altKeyName:string}</key>+<key>Clique em</key> para suprimir a nova guia',
  },
  altClickToSupressNewTabDescription: {
    'en-us':
      '<key>{altKeyName:string}</key>+<key>Click</key> a link that usually opens in a new tab to open it in the current tab.',
    'ru-ru':
      '<key>{altKeyName:string}</key>+<key>Нажмите</key> на ссылку, которая обычно открывается в новой вкладке, чтобы открыть ее в текущей вкладке.',
    'es-es':
      '<key>{altKeyName:string}</key>+<key>Haga clic</key> en un enlace que normalmente se abre en una nueva pestaña para abrirlo en la pestaña actual.',
    'fr-fr': 'Utiliser le sélecteur de mois accessible.',
    'uk-ua':
      '<key>{altKeyName:string}</key>+<key>Натисніть</key> посилання, яке зазвичай відкривається в новій вкладці, щоб відкрити його в поточній вкладці.',
    'de-ch':
      '<key>{altKeyName:string}</key>+<key>Klicken Sie auf</key> einen Link, der normalerweise in einem neuen Tab geöffnet wird, um ihn im aktuellen Tab zu öffnen.',
    'pt-br':
      '<key>{altKeyName:string}</key>+<key>Clique</key> em um link que geralmente abre em uma nova aba para abri-lo na aba atual.',
  },
  makeFormDialogsModal: {
    'en-us': 'Make form dialogs gray out the background',
    'ru-ru': 'Сделать фон диалоговых окон серым',
    'es-es':
      'Hacer que los cuadros de diálogo del formulario tengan el fondo en gris',
    'fr-fr':
      "Rendre les boîtes de dialogue de formulaire grisées sur l'arrière-plan",
    'uk-ua': 'Зробіть діалогові вікна форми сірими фоном',
    'de-ch': 'Den Hintergrund von Formulardialogen ausgrauen',
    'pt-br':
      'Faça com que as caixas de diálogo do formulário fiquem com o fundo acinzentado',
  },
  autoScrollTree: {
    'en-us': 'Auto scroll tree to focused node',
    'ru-ru': 'Автоматическая прокрутка дерева к выбранному узлу',
    'es-es': 'Desplazamiento automático del árbol al nodo enfocado',
    'fr-fr': 'Arbre de défilement automatique vers le nœud ciblé',
    'uk-ua': 'Автоматичне прокручування дерева до виділеного вузла',
    'de-ch': 'Automatisches Scrollen des Baums zum fokussierten Knoten',
    'pt-br': 'Rolagem automática da árvore para o nó em foco',
  },
  sortByField: {
    'en-us': 'Order By Field',
    'de-ch': 'Nach Feld sortieren',
    'es-es': 'Ordenar por campo',
    'fr-fr': 'Trier par champ',
    'pt-br': 'Ordenar por campo',
    'ru-ru': 'Сортировать по полю',
    'uk-ua': 'Сортувати за полем',
  },
  lineWrap: {
    'en-us': 'Line wrap',
    'ru-ru': 'Перенос строки',
    'es-es': 'Ajuste de línea',
    'fr-fr': 'Retour à la ligne',
    'uk-ua': 'Обтікання лініями',
    'de-ch': 'Zeilenumbruch',
    'pt-br': 'Quebra de linha',
  },
  indentSize: {
    'en-us': 'Indent size',
    'ru-ru': 'Размер отступа',
    'es-es': 'Tamaño de sangría',
    'fr-fr': 'Taille du retrait',
    'uk-ua': 'Розмір відступу',
    'de-ch': 'Einzugsgröße',
    'pt-br': 'Tamanho do recuo',
  },
  indentWithTab: {
    'en-us': 'Indent with <key>Tab</key>',
    'ru-ru': 'Отступ с помощью <key>Tab</key>',
    'es-es': 'Sangría con <key>Tab</key>',
    'fr-fr': 'Indenter avec <key>Tabulation</key>',
    'uk-ua': 'Відступ із <key>Tab</key>',
    'de-ch': 'Einrücken mit <key>Tab</key>',
    'pt-br': 'Recuo com <key>Tab</key>',
  },
  formHeaderFormat: {
    'en-us': 'Form header format',
    'ru-ru': 'Формат заголовка формы',
    'es-es': 'Formato del encabezado del formulario',
    'fr-fr': "Format d'en-tête de formulaire",
    'uk-ua': 'Формат заголовка форми',
    'de-ch': 'Formularkopfformat',
    'pt-br': 'Formato do cabeçalho do formulário',
  },
  iconAndTableName: {
    'en-us': 'Icon and table name',
    'ru-ru': 'Значок и название таблицы',
    'es-es': 'Icono y nombre de la tabla',
    'fr-fr': 'Icône et nom de la table',
    'uk-ua': 'Значок і назва таблиці',
    'de-ch': 'Symbol und Tabellenname',
    'pt-br': 'Ícone e nome da tabela',
  },
  tableIcon: {
    'en-us': 'Table icon',
    'ru-ru': 'Значок таблицы',
    'es-es': 'Icono de tabla',
    'fr-fr': 'Icône de tableau',
    'uk-ua': 'Значок таблиці',
    'de-ch': 'Tabellensymbol',
    'pt-br': 'Ícone de tabela',
  },
  maxHeight: {
    'en-us': 'Max height',
    'ru-ru': 'Максимальная высота',
    'es-es': 'Altura máxima',
    'fr-fr': 'hauteur maximum',
    'uk-ua': 'Максимальна висота',
    'de-ch': 'Maximale Höhe',
    'pt-br': 'Altura máxima',
  },
  autoComplete: {
    'en-us': 'Auto complete',
    'ru-ru': 'Автозаполнение',
    'es-es': 'Autocompletar',
    'fr-fr':
      "Détermine les légendes des champs, les notes d'utilisation et les légendes des tableaux",
    'uk-ua':
      'Визначає підписи полів, примітки щодо використання та підписи таблиць',
    'de-ch': 'Autovervollständigung',
    'pt-br': 'Preenchimento automático',
  },
  searchCaseSensitive: {
    'en-us': 'Case-sensitive search',
    'es-es': 'Búsqueda que distingue entre mayúsculas y minúsculas',
    'fr-fr': 'Recherche sensible à la casse',
    'uk-ua': 'Пошук з урахуванням регістру',
    'de-ch': 'Groß- und Kleinschreibung beachten',
    'ru-ru': 'Поиск с учетом регистра',
    'pt-br': 'Pesquisa com diferenciação entre maiúsculas e minúsculas',
  },
  searchField: {
    'en-us': 'Search Field',
    'ru-ru': 'Поле поиска',
    'es-es': 'Campo de búsqueda',
    'fr-fr': 'Champ de recherche',
    'uk-ua': 'Поле пошуку',
    'de-ch': 'Suchfeld',
    'pt-br': 'Campo de pesquisa',
  },
  createInteractions: {
    'en-us': 'Creating an interaction',
    'ru-ru': 'Создание взаимодействия',
    'es-es': 'Creando una interacción',
    'fr-fr': 'Créer une interaction',
    'uk-ua': 'Створення взаємодії',
    'de-ch': 'Erstellen einer Interaktion',
    'pt-br': 'Criando uma interação',
  },
  useSpaceAsDelimiter: {
    'en-us': 'Use space as delimiter',
    'ru-ru': 'Используйте пробел в качестве разделителя',
    'es-es': 'Utilice el espacio como delimitador',
    'fr-fr': "Utiliser l'espace comme délimiteur",
    'uk-ua': 'Використовуйте пробіл як роздільник',
    'de-ch': 'Leerzeichen als Trennzeichen verwenden',
    'pt-br': 'Use espaço como delimitador',
  },
  useCommaAsDelimiter: {
    'en-us': 'Use comma as delimiter',
    'ru-ru': 'Используйте запятую в качестве разделителя',
    'es-es': 'Utilice la coma como delimitador',
    'fr-fr': 'Utiliser la virgule comme délimiteur',
    'uk-ua': 'Використовуйте кому як роздільник',
    'de-ch': 'Verwenden Sie Kommas als Trennzeichen',
    'pt-br': 'Use vírgula como delimitador',
  },
  useNewLineAsDelimiter: {
    'en-us': 'Use new line as delimiter',
    'ru-ru': 'Использовать новую строку в качестве разделителя',
    'es-es': 'Utilice nueva línea como delimitador',
    'fr-fr': 'Utiliser une nouvelle ligne comme délimiteur',
    'uk-ua': 'Використовуйте новий рядок як роздільник',
    'de-ch': 'Neue Zeile als Trennzeichen verwenden',
    'pt-br': 'Use nova linha como delimitador',
  },
  useCustomDelimiters: {
    'en-us': 'Use custom delimiters',
    'ru-ru': 'Используйте пользовательские разделители',
    'es-es': 'Utilice delimitadores personalizados',
    'fr-fr': 'Utiliser des délimiteurs personnalisés',
    'uk-ua': 'Використовуйте спеціальні роздільники',
    'de-ch': 'Benutzerdefinierte Trennzeichen verwenden',
    'pt-br': 'Use delimitadores personalizados',
  },
  useCustomDelimitersDescription: {
    'en-us':
      'A list of delimiters to use, in addition to the ones defined above. Put one delimiter per line.',
    'ru-ru':
      'Список разделителей, которые можно использовать в дополнение к указанным выше. Используйте по одному разделителю на строку.',
    'es-es':
      'Una lista de delimitadores para usar, además de los definidos anteriormente. Coloque un delimitador por línea.',
    'fr-fr':
      'Une liste de délimiteurs à utiliser, en plus de ceux définis ci-dessus. Mettez un délimiteur par ligne.',
    'uk-ua':
      'Список розділювачів для використання на додаток до визначених вище. Поставте один роздільник на рядок.',
    'de-ch':
      'Eine Liste der zu verwendenden Trennzeichen zusätzlich zu den oben definierten. Geben Sie pro Zeile ein Trennzeichen ein.',
    'pt-br':
      'Uma lista de delimitadores a serem usados, além dos definidos acima. Coloque um delimitador por linha.',
  },
  detectAutomaticallyDescription: {
    'en-us': 'Detect automatically based on catalog number format.',
    'ru-ru': 'Автоматическое определение на основе формата каталожного номера.',
    'es-es':
      'Detectar automáticamente según el formato del número de catálogo.',
    'fr-fr':
      'Détecter automatiquement en fonction du format du numéro de catalogue.',
    'uk-ua': 'Визначати автоматично на основі формату номера каталогу.',
    'de-ch': 'Automatische Erkennung basierend auf dem Katalognummernformat.',
    'pt-br':
      'Detectar automaticamente com base no formato do número de catálogo.',
  },
  use: {
    comment: 'Verb',
    'en-us': 'Use',
    'ru-ru': 'Использовать',
    'es-es': 'Usar',
    'fr-fr': 'Utiliser',
    'uk-ua': 'використання',
    'de-ch': 'Verwenden',
    'pt-br': 'Usar',
  },
  dontUse: {
    'en-us': 'Don’t use',
    'ru-ru': 'Не использовать',
    'es-es': 'No utilizar',
    'fr-fr': 'Zoom avec la molette de défilement',
    'uk-ua': 'Масштаб колеса прокрутки',
    'de-ch': 'Nicht verwenden',
    'pt-br': 'Não use',
  },
  position: {
    'en-us': 'Position',
    'es-es': 'Posición',
    'fr-fr': 'Position',
    'ru-ru': 'Позиция',
    'uk-ua': 'Позиція',
    'de-ch': 'Position',
    'pt-br': 'Posição',
  },
  top: {
    'en-us': 'Top',
    'es-es': 'Arriba',
    'fr-fr': 'Haut',
    'ru-ru': 'Вершина',
    'uk-ua': 'Топ',
    'de-ch': 'Spitze',
    'pt-br': 'Principal',
  },
  bottom: {
    'en-us': 'Bottom',
    'es-es': 'Abajo',
    'ru-ru': 'Нижний',
    'uk-ua': 'Дно',
    'de-ch': 'Unten',
    'fr-fr': 'Bas',
    'pt-br': 'Fundo',
  },
  left: {
    'en-us': 'Left',
    'es-es': 'Izquierda',
    'fr-fr': 'Gauche',
    'ru-ru': 'Левый',
    'uk-ua': 'Ліворуч',
    'de-ch': 'Links',
    'pt-br': 'Esquerda',
  },
  right: {
    'en-us': 'Right',
    'es-es': 'Bien',
    'fr-fr': 'Droite',
    'ru-ru': 'Верно',
    'uk-ua': 'правильно',
    'de-ch': 'Rechts',
    'pt-br': 'Certo',
  },
  showUnsavedIndicator: {
    'en-us': 'Show unsaved changes indicator',
    'ru-ru': 'Показать индикатор несохраненных изменений',
    'es-es': 'Mostrar indicador de cambios no guardados',
    'fr-fr': "Afficher l'indicateur de modifications non enregistrées",
    'uk-ua': 'Показати індикатор незбережених змін',
    'de-ch': 'Indikator für nicht gespeicherte Änderungen anzeigen',
    'pt-br': 'Mostrar indicador de alterações não salvas',
  },
  showUnsavedIndicatorDescription: {
    'en-us':
      'Show an "*" in the tab title when there are unsaved changes in the current tab.',
    'es-es':
      'Mostrar un "*" en el título de la pestaña cuando haya cambios sin guardar en la pestaña actual.',
    'fr-fr':
      "Afficher un \"*\" dans le titre de l'onglet lorsqu'il y a des modifications non enregistrées dans l'onglet actuel.",
    'ru-ru':
      'Отображать «*» в заголовке вкладки, если на текущей вкладке есть несохраненные изменения.',
    'uk-ua':
      'Показувати «*» у заголовку вкладки, якщо в поточній вкладці є незбережені зміни.',
    'de-ch':
      'Zeigen Sie im Registerkartentitel ein „*“ an, wenn in der aktuellen Registerkarte nicht gespeicherte Änderungen vorhanden sind.',
    'pt-br':
      'Exibir um "*" no título da aba quando houver alterações não salvas na aba atual.',
  },
  autoPopulateDescription: {
    'en-us':
      'Auto populate the merged record with values from duplicates when opening the merging dialog.',
    'ru-ru':
      'Автоматически заполнять объединенную запись значениями из дубликатов при открытии диалогового окна слияния.',
    'de-ch':
      'Füllen Sie den zusammengeführten Datensatz beim Öffnen des Zusammenführungsdialogs automatisch mit Werten aus Duplikaten.',
    'es-es':
      'Rellene automáticamente el registro fusionado con valores de duplicados al abrir el cuadro de diálogo de fusión.',
    'fr-fr':
      "Remplir automatiquement l'enregistrement fusionné avec les valeurs des doublons lors de l'ouverture de la boîte de dialogue de fusion.",
    'uk-ua':
      'Автоматичне заповнення об’єднаного запису значеннями з дублікатів під час відкриття діалогового вікна об’єднання.',
    'pt-br':
      'Preencha automaticamente o registro mesclado com valores de duplicatas ao abrir a caixa de diálogo de mesclagem.',
  },
  autoCreateVariants: {
    'en-us': 'Automatically create {agentVariantTable:string} records',
    'ru-ru': 'Автоматически создавать записи {agentVariantTable:string}',
    'de-ch': '{agentVariantTable:string}-Datensätze automatisch erstellen',
    'es-es': 'Crear automáticamente registros {agentVariantTable:string}',
    'fr-fr':
      'Créer automatiquement des enregistrements {agentVariantTable:string}',
    'uk-ua': 'Автоматично створювати записи {agentVariantTable:string}',
    'pt-br': 'Criar automaticamente registros {agentVariantTable:string}',
  },
  autoCreateVariantsDescription: {
    'en-us':
      'When merging agents, automatically create {agentVariantTable:string} records based on the variations of first name/last name.',
    'ru-ru':
      'При объединении агентов автоматически создавать записи {agentVariantTable:string} на основе вариаций имени/фамилии.',
    'de-ch':
      'Beim Zusammenführen von Agenten werden automatisch {agentVariantTable:string}-Datensätze basierend auf den Variationen von Vorname/Nachname erstellt.',
    'es-es':
      'Al fusionar agentes, se crean automáticamente registros {agentVariantTable:string} basados en las variaciones de nombre/apellido.',
    'fr-fr':
      "Lors de la fusion d'agents, créez automatiquement des enregistrements {agentVariantTable:string} en fonction des variations du prénom/nom.",
    'uk-ua':
      'Під час об’єднання агентів автоматично створювати записи {agentVariantTable:string} на основі варіацій імені/прізвища.',
    'pt-br':
      'Ao mesclar agentes, crie automaticamente registros {agentVariantTable:string} com base nas variações de nome/sobrenome.',
  },
  collectionPreferences: {
    'en-us': 'Collection Preferences',
    'de-ch': 'Sammlungseinstellungen',
    'es-es': 'Preferencias de colección',
    'fr-fr': 'Personnalisation',
    'ru-ru': 'Настройки коллекции',
    'uk-ua': 'Налаштування',
    'pt-br': 'Preferências de coleção',
  },
  auditing: {
    'en-us': 'Auditing',
  },
  formatting: {
    'en-us': 'Formatting',
  },
  enableAuditLog: {
    'en-us': 'Enable Audit Log',
  },
  enableAuditLogDescription: {
    'en-us':
      'Globally enables or disables the audit log feature for all collections.',
  },
  logFieldLevelChanges: {
    'en-us': 'Log field-level changes',
  },
  logFieldLevelChangesDescription: {
    'en-us':
      'When auditing is enabled, record changes to individual field values in addition to record creation and deletion.',
  },
  fullDateFormat: {
    'en-us': 'Full date format',
  },
  fullDateFormatDescription: {
    'en-us': 'Select the display format for complete dates across the application.',
  },
  monthYearDateFormat: {
    'en-us': 'Month/year date format',
  },
  monthYearDateFormatDescription: {
    'en-us': 'Choose how partial dates that only include a month and year should be displayed.',
  },
  attachmentThumbnailSize: {
    'en-us': 'Attachment thumbnail size (px)',
  },
  attachmentThumbnailSizeDescription: {
    'en-us': 'Set the pixel dimensions used when generating attachment preview thumbnails.',
  },
  rememberDialogSizes: {
    'en-us': 'Remember dialog window sizes',
    'ru-ru': 'Запомните размеры диалоговых окон',
    'es-es': 'Recordar los tamaños de las ventanas de diálogo',
    'fr-fr': 'Mémoriser les tailles des fenêtres de dialogue',
    'uk-ua': "Запам'ятайте розміри діалогових вікон",
    'de-ch': 'Dialogfenstergrößen merken',
    'pt-br': 'Lembrar tamanhos de janelas de diálogo',
  },
  rememberDialogPositions: {
    'en-us': 'Remember dialog window positions',
    'ru-ru': 'Запомнить позиции диалоговых окон',
    'es-es': 'Recordar las posiciones de las ventanas de diálogo',
    'fr-fr': 'Mémoriser les positions des fenêtres de dialogue',
    'uk-ua': "Запам'ятовуйте положення діалогового вікна",
    'de-ch': 'Dialogfensterpositionen merken',
    'pt-br': 'Lembrar posições da janela de diálogo',
  },
  autoPlayMedia: {
    'en-us': 'Automatically play media',
    'ru-ru': 'Автоматически воспроизводить медиа',
    'es-es': 'Reproducir automáticamente medios',
    'fr-fr': 'Lire automatiquement les médias',
    'uk-ua': 'Автоматичне відтворення медіа',
    'de-ch': 'Medien automatisch abspielen',
    'pt-br': 'Reproduzir mídia automaticamente',
  },
  useCustomTooltips: {
    'en-us': 'Use modern tooltips',
    'ru-ru': 'Используйте современные подсказки',
    'es-es': 'Utilice información sobre herramientas moderna',
    'fr-fr': 'Utiliser des info-bulles modernes',
    'uk-ua': 'Використовуйте сучасні підказки',
    'de-ch': 'Verwenden Sie moderne Tooltips',
    'pt-br': 'Use dicas de ferramentas modernas',
  },
  alwaysUseQueryBuilder: {
    'en-us': 'Always use query builder search inside of search form',
    'de-ch':
      'Verwenden Sie innerhalb des Suchformulars immer die Abfragegeneratorsuche',
    'es-es':
      'Utilice siempre la búsqueda del generador de consultas dentro del formulario de búsqueda',
    'fr-fr':
      'Utilisez toujours la recherche du générateur de requêtes dans le formulaire de recherche',
    'ru-ru': 'Всегда используйте конструктор запросов внутри формы поиска.',
    'uk-ua': 'Завжди використовуйте пошук конструктора запитів у формі пошуку',
    'pt-br':
      'Sempre use a pesquisa do construtor de consultas dentro do formulário de pesquisa',
  },
  localizeResourceNames: {
    'en-us': 'Localize the names of recognized app resources',
    'de-ch': 'Lokalisieren Sie die Namen erkannter App-Ressourcen',
    'es-es':
      'Localizar los nombres de los recursos de aplicaciones reconocidos',
    'fr-fr': "Localiser les noms des ressources d'application reconnues",
    'ru-ru': 'Локализуйте названия распознанных ресурсов приложения',
    'uk-ua': 'Локалізувати назви розпізнаних ресурсів програми',
    'pt-br': 'Localize os nomes dos recursos de aplicativos reconhecidos',
  },
  splitLongXml: {
    'en-us': 'Split long lines of XML into multiple lines',
    'de-ch': 'Teilen Sie lange XML-Zeilen in mehrere Zeilen auf',
    'es-es': 'Dividir líneas largas de XML en varias líneas',
    'fr-fr': 'Diviser les longues lignes de XML en plusieurs lignes',
    'ru-ru': 'Разделить длинные строки XML на несколько строк',
    'uk-ua': 'Розділіть довгі рядки XML на кілька рядків',
    'pt-br': 'Dividir longas linhas de XML em várias linhas',
  },
  url: {
    'en-us': 'URL',
    'de-ch': 'URL',
    'es-es': 'URL',
    'fr-fr': 'URL',
    'uk-ua': 'URL',
    'ru-ru': 'URL',
    'pt-br': 'URL',
  },
  pickAttachment: {
    'en-us': 'Pick an attachment',
    'es-es': 'Elige un archivo adjunto',
    'fr-fr': 'Choisissez une pièce jointe',
    'ru-ru': 'Выберите вложение',
    'uk-ua': 'Виберіть вкладення',
    'de-ch': 'Wählen Sie einen Anhang',
    'pt-br': 'Escolha um anexo',
  },
  attachmentFailed: {
    'en-us': 'The attachment failed to load.',
    'de-ch': 'Der Anhang konnte nicht geladen werden.',
    'es-es': 'No se pudo cargar el archivo adjunto.',
    'fr-fr': "La pièce jointe n'a pas pu être chargée.",
    'ru-ru': 'Не удалось загрузить вложение.',
    'uk-ua': 'Не вдалося завантажити вкладений файл.',
    'pt-br': 'O anexo não pôde ser carregado.',
  },
  pickImage: {
    'en-us': 'Pick an image',
    'de-ch': 'Wählen Sie ein Bild aus',
    'es-es': 'Elige una imagen',
    'fr-fr': 'Choisissez une image',
    'ru-ru': 'Выберите изображение',
    'uk-ua': 'Виберіть зображення',
    'pt-br': 'Escolha uma imagem',
  },
  customLogo: {
    'en-us': 'Expanded Image URL',
    'de-ch': 'Erweiterte Bild-URL',
    'es-es': 'URL de imagen expandida',
    'fr-fr': "URL de l'image étendue",
    'ru-ru': 'URL-адрес развернутого изображения',
    'uk-ua': 'Розширена URL-адреса зображення',
    'pt-br': 'URL da imagem expandida',
  },
  customLogoCollapsed: {
    'en-us': 'Collapsed Image URL',
    'de-ch': 'URL des minimierten Bildes',
    'es-es': 'URL de imagen contraída',
    'fr-fr': "URL de l'image réduite",
    'ru-ru': 'URL-адрес свернутого изображения',
    'uk-ua': 'URL-адреса згорнутого зображення',
    'pt-br': 'URL da imagem recolhida',
  },
  customLogoDescription: {
    'en-us':
      'A URL to an image that would be displayed next to the Specify logo in the navigation menu.',
    'de-ch':
      'Eine URL zu einem Bild, das neben dem angegebenen Logo im Navigationsmenü angezeigt wird.',
    'es-es':
      'Una URL a una imagen que se mostrará junto al logotipo Especificar en el menú de navegación.',
    'fr-fr':
      'Une URL vers une image qui serait affichée à côté du logo Specify dans le menu de navigation.',
    'ru-ru':
      'URL-адрес изображения, которое будет отображаться рядом с логотипом «Укажите» в меню навигации.',
    'uk-ua':
      'URL-адреса зображення, яке відображатиметься поруч із «Вказати логотип» у меню навігації.',
    'pt-br':
      'Um URL para uma imagem que seria exibida ao lado do logotipo Especificar no menu de navegação.',
  },
  showLineNumber: {
    'en-us': 'Show query result line number',
    'de-ch': 'Zeilennummer des Abfrageergebnisses anzeigen',
    'es-es': 'Mostrar el número de línea del resultado de la consulta',
    'fr-fr': 'Afficher le numéro de ligne du résultat de la requête',
    'ru-ru': 'Показать номер строки результата запроса',
    'uk-ua': 'Показати номер рядка результату запиту',
    'pt-br': 'Mostrar número da linha do resultado da consulta',
  },
  saveButtonColor: {
    'en-us': 'Save button color',
    'de-ch': 'Farbe der Schaltfläche „Speichern“',
    'es-es': 'Guardar color del botón',
    'fr-fr': 'Couleur du bouton Enregistrer',
    'ru-ru': 'Сохранить цвет кнопки',
    'uk-ua': 'Зберегти колір кнопки',
    'pt-br': 'Cor do botão Salvar',
  },
  secondaryButtonColor: {
    'en-us': 'Secondary button color',
    'es-es': 'Color del botón secundario',
    'fr-fr': 'Couleur du bouton secondaire',
    'ru-ru': 'Цвет вторичной кнопки',
    'uk-ua': 'Колір вторинної кнопки',
    'de-ch': 'Sekundäre Schaltflächenfarbe',
    'pt-br': 'Cor do botão secundário',
  },
  secondaryLightButtonColor: {
    'en-us': 'Secondary light button color',
    'de-ch': 'Farbe der sekundären Lichttaste',
    'es-es': 'Color del botón de luz secundaria',
    'fr-fr': 'Couleur du bouton lumineux secondaire',
    'ru-ru': 'Цвет кнопки дополнительного освещения',
    'uk-ua': 'Колір вторинної світлової кнопки',
    'pt-br': 'Cor do botão de luz secundária',
  },
  dangerButtonColor: {
    'en-us': 'Danger button color',
    'de-ch': 'Farbe der Gefahrenschaltfläche',
    'es-es': 'Color del botón de peligro',
    'fr-fr': 'Couleur du bouton de danger',
    'ru-ru': 'Цвет кнопки «Опасность»',
    'uk-ua': 'Колір кнопки небезпеки',
    'pt-br': 'Cor do botão de perigo',
  },
  infoButtonColor: {
    'en-us': 'Info button color',
    'de-ch': 'Farbe der Info-Schaltfläche',
    'es-es': 'Color del botón de información',
    'fr-fr': "Couleur du bouton d'information",
    'ru-ru': 'Цвет кнопки информации',
    'uk-ua': 'Колір інформаційної кнопки',
    'pt-br': 'Cor do botão de informações',
  },
  warningButtonColor: {
    'en-us': 'Warning button color',
    'de-ch': 'Farbe der Warnschaltfläche',
    'es-es': 'Color del botón de advertencia',
    'fr-fr': "Couleur du bouton d'avertissement",
    'ru-ru': 'Цвет кнопки предупреждения',
    'uk-ua': 'Колір кнопки попередження',
    'pt-br': 'Cor do botão de aviso',
  },
  successButtonColor: {
    'en-us': 'Success button color',
    'de-ch': 'Farbe der Schaltfläche „Erfolg“',
    'es-es': 'Color del botón de éxito',
    'fr-fr': 'Couleur du bouton de réussite',
    'ru-ru': 'Цвет кнопки «Успех»',
    'uk-ua': 'Колір кнопки успіху',
    'pt-br': 'Cor do botão de sucesso',
  },
  openAsReadOnly: {
    'en-us': 'Open all records in read-only mode',
    'de-ch': 'Alle Datensätze im schreibgeschützten Modus öffnen',
    'es-es': 'Abrir todos los registros en modo de solo lectura',
    'fr-fr': 'Ouvrir tous les enregistrements en mode lecture seule',
    'ru-ru': 'Открыть все записи в режиме только для чтения',
    'uk-ua': 'Відкрити всі записи в режимі лише для читання',
    'pt-br': 'Abra todos os registros no modo somente leitura',
  },
  displayBasicView: {
    'en-us': 'Display basic view',
    'de-ch': 'Basisansicht anzeigen',
    'es-es': 'Mostrar vista básica',
    'fr-fr': 'Afficher la vue de base',
    'ru-ru': 'Отобразить базовый вид',
    'uk-ua': 'Відобразити базовий вигляд',
    'pt-br': 'Exibir visualização básica',
  },
  showComparisonOperatorsForString: {
    'en-us': 'Show comparison operators for text-based fields',
    'de-ch': 'Vergleichsoperatoren für textbasierte Felder anzeigen',
    'es-es': 'Mostrar operadores de comparación para campos basados en texto',
    'fr-fr': 'Afficher les opérateurs de comparaison pour les champs textuels',
    'pt-br': 'Mostrar operadores de comparação para campos baseados em texto',
    'ru-ru': 'Показать операторы сравнения для текстовых полей',
    'uk-ua': 'Показати оператори порівняння для текстових полів',
  },
  showComparisonOperatorsDescription: {
    'en-us':
      'Allows the following filters to apply to text fields: Greater Than, Less Than, Greater Than or Equal to, and Less Than or Equal to',
    'de-ch':
      'Ermöglicht die Anwendung der folgenden Filter auf Textfelder: Größer als, Kleiner als, Größer als oder gleich und Kleiner als oder gleich',
    'es-es':
      'Permite aplicar los siguientes filtros a los campos de texto: Mayor que, Menor que, Mayor o igual que y Menor o igual que',
    'fr-fr':
      "Permet d'appliquer les filtres suivants aux champs de texte : Supérieur à, Inférieur à, Supérieur ou égal à et Inférieur ou égal à",
    'pt-br':
      'Permite que os seguintes filtros sejam aplicados aos campos de texto: Maior que, Menor que, Maior ou igual a e Menor ou igual a',
    'ru-ru':
      'Позволяет применять к текстовым полям следующие фильтры: «Больше», «Меньше», «Больше или равно» и «Меньше или равно».',
    'uk-ua':
      'Дозволяє застосовувати до текстових полів такі фільтри: «Більше ніж», «Менше ніж», «Більше або дорівнює» та «Менше або дорівнює»',
  },
  basicView: {
    'en-us': 'Basic view',
    'de-ch': 'Basisansicht',
    'es-es': 'Vista básica',
    'fr-fr': 'Vue de base',
    'ru-ru': 'Базовый вид',
    'uk-ua': 'Основний вигляд',
    'pt-br': 'Visão básica',
  },
  detailedView: {
    'en-us': 'Detailed view',
    'de-ch': 'Detailansicht',
    'es-es': 'Vista detallada',
    'fr-fr': 'Vue détaillée',
    'ru-ru': 'Подробный вид',
    'uk-ua': 'Детальний вигляд',
    'pt-br': 'Visão detalhada',
  },
  attachmentPreviewMode: {
    'en-us': 'Attachment preview mode',
    'de-ch': 'Anhangsvorschaumodus',
    'es-es': 'Modo de vista previa de archivos adjuntos',
    'fr-fr': "Mode d'aperçu des pièces jointes",
    'ru-ru': 'Режим предварительного просмотра вложений',
    'uk-ua': 'Режим попереднього перегляду вкладених файлів',
    'pt-br': 'Modo de visualização de anexos',
  },
  fullResolution: {
    'en-us': 'Full Resolution',
    'de-ch': 'Volle Auflösung',
    'es-es': 'Resolución completa',
    'fr-fr': 'Pleine résolution',
    'ru-ru': 'Полное разрешение',
    'uk-ua': 'Повна роздільна здатність',
    'pt-br': 'Resolução completa',
  },
  thumbnail: {
    'en-us': 'Thumbnail',
    'de-ch': 'Miniaturansicht',
    'es-es': 'Uña del pulgar',
    'fr-fr': 'Vignette',
    'ru-ru': 'Миниатюра',
    'uk-ua': 'Мініатюра',
    'pt-br': 'Miniatura',
  },
  addSearchBarHomePage: {
    'en-us': 'Add Search Bar on home page',
    'de-ch': 'Suchleiste auf der Startseite hinzufügen',
    'es-es': 'Agregar barra de búsqueda en la página de inicio',
    'fr-fr': "Ajouter une barre de recherche sur la page d'accueil",
    'ru-ru': 'Добавить панель поиска на домашнюю страницу',
    'uk-ua': 'Додайте рядок пошуку на головну сторінку',
    'pt-br': 'Adicionar barra de pesquisa na página inicial',
  },
  inheritanceCatNumberPref: {
    'en-us':
      'Enable the inheritance of the primary catalog number to its empty siblings.',
    'de-ch':
      'Aktivieren Sie die Vererbung der primären Katalognummer an ihre leeren Geschwister.',
    'es-es':
      'Habilitar la herencia del número de catálogo principal a sus hermanos vacíos.',
    'fr-fr':
      "Activer l'héritage du numéro de catalogue principal à ses frères vides.",
    'pt-br':
      'Habilitar a herança do número de catálogo primário para seus irmãos vazios.',
    'ru-ru':
      'Включить наследование основного каталожного номера его пустыми родственными номерами.',
    'uk-ua':
      'Увімкнути успадкування основного каталожного номера його порожнім братам і сестрам.',
  },
  inheritanceCatNumberParentCOPref: {
    'en-us':
      'Enable the inheritance of the parent catalog number to its empty children.',
    'de-ch':
      'Aktivieren Sie die Vererbung der übergeordneten Katalognummer an ihre leeren untergeordneten Elemente.',
    'es-es':
      'Habilitar la herencia del número de catálogo padre a sus hijos vacíos.',
    'fr-fr':
      "Activer l'héritage du numéro de catalogue parent à ses enfants vides.",
    'pt-br':
      'Habilita a herança do número do catálogo pai para seus filhos vazios.',
    'ru-ru':
      'Включить наследование родительского каталожного номера его пустыми дочерними элементами.',
    'uk-ua':
      'Увімкнути успадкування батьківського каталожного номера його порожнім дочірнім елементам.',
  },
  uniqueCatNumberAcrossCompAndCo: {
    'en-us':
      'Catalog Number field need to be unique across Component and CO tables',
    'de-ch':
      'Das Feld „Katalognummer“ muss in allen Komponenten- und CO-Tabellen eindeutig sein',
    'es-es':
      'El campo Número de catálogo debe ser único en las tablas de componentes y CO',
    'fr-fr':
      'Le champ Numéro de catalogue doit être unique dans les tables Composant et CO',
    'pt-br':
      'O campo Número de catálogo precisa ser exclusivo nas tabelas Componente e CO',
    'ru-ru':
      'Поле «Номер каталога» должно быть уникальным в таблицах «Компонент» и «CO».',
    'uk-ua':
      'Поле «Номер у каталозі» має бути унікальним у таблицях «Компонент» та «CO».',
  },
} as const);
=======
export const preferencesText = createDictionary(preferencesDictionary);
>>>>>>> 7a18d71f
<|MERGE_RESOLUTION|>--- conflicted
+++ resolved
@@ -14,2156 +14,4 @@
   ...preferencesBehaviorDictionary,
 } as const;
 
-<<<<<<< HEAD
-export const preferencesText = createDictionary({
-  preferences: {
-    'en-us': 'Preferences',
-    'ru-ru': 'Настройки',
-    'es-es': 'Preferencias',
-    'fr-fr': 'Préférences',
-    'uk-ua': 'Уподобання',
-    'de-ch': 'Einstellungen',
-    'pt-br': 'Preferências',
-  },
-  customization: {
-    'en-us': 'Customization',
-    'ru-ru': 'Настройка',
-    'es-es': 'Personalización',
-    'fr-fr': 'Personnalisation',
-    'uk-ua': 'Спеціальнізація',
-    'de-ch': 'Anpassung',
-    'pt-br': 'Personalização',
-  },
-  userPreferences: {
-    'en-us': 'User Preferences',
-    'ru-ru': 'Настройки пользователя',
-    'es-es': 'Preferencias del usuario',
-    'fr-fr': "Préférences de l'utilisateur",
-    'uk-ua': 'Налаштування користувача',
-    'de-ch': 'Benutzereinstellungen',
-    'pt-br': 'Preferências do usuário',
-  },
-  defaultUserPreferences: {
-    'en-us': 'Default User Preferences',
-    'ru-ru': 'Настройки пользователя по умолчанию',
-    'es-es': 'Preferencias de usuario predeterminadas',
-    'fr-fr': 'Préférences utilisateur par défaut',
-    'uk-ua': 'Параметри користувача за умовчанням',
-    'de-ch': 'Standardbenutzereinstellungen',
-    'pt-br': 'Preferências de usuário padrão',
-  },
-  general: {
-    'en-us': 'General',
-    'ru-ru': 'Общий',
-    'es-es': 'General',
-    'fr-fr': 'Image personnalisée',
-    'uk-ua': 'Спеціальне зображення',
-    'de-ch': 'Allgemein',
-    'pt-br': 'Em geral',
-  },
-  ui: {
-    'en-us': 'User Interface',
-    'ru-ru': 'Пользовательский интерфейс',
-    'es-es': 'Interfaz de usuario',
-    'fr-fr': 'Interface utilisateur',
-    'uk-ua': 'Інтерфейс користувача',
-    'de-ch': 'Benutzeroberfläche',
-    'pt-br': 'Interface do usuário',
-  },
-  theme: {
-    'en-us': 'Theme',
-    'ru-ru': 'Тема',
-    'es-es': 'Tema',
-    'fr-fr': 'Thème',
-    'uk-ua': 'Тема',
-    'de-ch': 'Thema',
-    'pt-br': 'Tema',
-  },
-  useSystemSetting: {
-    'en-us': 'Use system setting',
-    'ru-ru': 'Использовать системные настройки',
-    'es-es': 'Utilizar la configuración del sistema',
-    'fr-fr': 'Utiliser les paramètres du système',
-    'uk-ua': 'Використовуйте налаштування системи',
-    'de-ch': 'Systemeinstellung verwenden',
-    'pt-br': 'Usar configuração do sistema',
-  },
-  inheritOsSettings: {
-    'en-us': 'Copies value from your Operating System settings',
-    'ru-ru': 'Копирует значение из настроек вашей операционной системы',
-    'es-es': 'Copia el valor de la configuración de su sistema operativo',
-    'fr-fr': "Copie la valeur des paramètres de votre système d'exploitation",
-    'uk-ua': 'Копіює значення з налаштувань вашої операційної системи',
-    'de-ch': 'Übernimmt den Wert aus Ihren Betriebssystemeinstellungen',
-    'pt-br': 'Copia o valor das configurações do seu sistema operacional',
-  },
-  light: {
-    comment: 'Light mode',
-    'en-us': 'Light',
-    'ru-ru': 'Свет',
-    'es-es': 'Claro',
-    'fr-fr': 'Lumière',
-    'uk-ua': 'світло',
-    'de-ch': 'Hell',
-    'pt-br': 'Luz',
-  },
-  dark: {
-    comment: 'Dark mode',
-    'en-us': 'Dark',
-    'ru-ru': 'Темный',
-    'es-es': 'Oscuro',
-    'fr-fr': 'Sombre',
-    'uk-ua': 'Темний',
-    'de-ch': 'Dunkel',
-    'pt-br': 'Escuro',
-  },
-  reduceMotion: {
-    'en-us': 'Reduce motion',
-    'ru-ru': 'Уменьшите движение',
-    'es-es': 'Reducir el movimiento',
-    'fr-fr': 'Réduire les mouvements',
-    'uk-ua': 'Зменшити рух',
-    'de-ch': 'Bewegung reduzieren',
-    'pt-br': 'Reduzir movimento',
-  },
-  reduceMotionDescription: {
-    'en-us': 'Disable non-essential animations and transitions.',
-    'ru-ru': 'Отключите ненужные анимации и переходы.',
-    'es-es': 'Desactivar animaciones y transiciones no esenciales.',
-    'fr-fr': 'Désactivez les animations et les transitions non essentielles.',
-    'uk-ua': "Вимкніть необов'язкову анімацію та переходи.",
-    'de-ch': 'Nicht erforderliche Animationen und Übergänge deaktivieren.',
-    'pt-br': 'Desabilite animações e transições não essenciais.',
-  },
-  reduceTransparency: {
-    'en-us': 'Reduce transparency',
-    'ru-ru': 'Уменьшить прозрачность',
-    'es-es': 'Reducir la transparencia',
-    'fr-fr': 'Réduire la transparence',
-    'uk-ua': 'Зменшити прозорість',
-    'de-ch': 'Transparenz reduzieren',
-    'pt-br': 'Reduzir a transparência',
-  },
-  reduceTransparencyDescription: {
-    'en-us':
-      'Whether to disable translucent backgrounds for user interface components whenever possible (e.g. table headers in tree view).',
-    'ru-ru':
-      'Следует ли отключать полупрозрачный фон для компонентов пользовательского интерфейса, когда это возможно (например, заголовки таблиц в древовидной структуре).',
-    'es-es':
-      'Si se deben deshabilitar los fondos translúcidos para los componentes de la interfaz de usuario siempre que sea posible (por ejemplo, encabezados de tabla en la vista de árbol).',
-    'fr-fr':
-      "S'il faut désactiver les arrière-plans translucides pour les composants de l'interface utilisateur chaque fois que possible (par exemple, les en-têtes de tableau dans l'arborescence).",
-    'uk-ua':
-      'Чи вимикати напівпрозорий фон для компонентів інтерфейсу користувача, коли це можливо (наприклад, заголовки таблиць у перегляді дерева).',
-    'de-ch':
-      'Durchsichtige Hintergründe für Benutzeroberflächenkomponenten wann immer möglich deaktivieren (z. B. Tabellenüberschriften in der Baumansicht).',
-    'pt-br':
-      'Se deve desabilitar fundos translúcidos para componentes da interface do usuário sempre que possível (por exemplo, cabeçalhos de tabela na visualização em árvore).',
-  },
-  contrast: {
-    'en-us': 'Contrast',
-    'ru-ru': 'Контраст',
-    'es-es': 'Contraste',
-    'fr-fr': 'Contraste',
-    'uk-ua': 'Контраст',
-    'de-ch': 'Kontrast',
-    'pt-br': 'Contraste',
-  },
-  increase: {
-    'en-us': 'Increase',
-    'ru-ru': 'Увеличивать',
-    'es-es': 'Aumentar',
-    'fr-fr': 'Augmenter',
-    'uk-ua': 'Збільшити',
-    'de-ch': 'Erhöhen',
-    'pt-br': 'Aumentar',
-  },
-  reduce: {
-    'en-us': 'Reduce',
-    'ru-ru': 'Уменьшать',
-    'es-es': 'Reducir',
-    'fr-fr': 'Réduire',
-    'uk-ua': 'Зменшити',
-    'de-ch': 'Verringern',
-    'pt-br': 'Reduzir',
-  },
-  noPreference: {
-    'en-us': 'No preference',
-    'ru-ru': 'Нет предпочтений',
-    'es-es': 'Sin preferencia',
-    'fr-fr': 'Pas de préférence',
-    'uk-ua': 'Без переваг',
-    'de-ch': 'Keine Präferenz',
-    'pt-br': 'Sem preferência',
-  },
-  fontSize: {
-    'en-us': 'Font size',
-    'ru-ru': 'Размер шрифта',
-    'es-es': 'Tamaño de fuente',
-    'fr-fr': 'Taille de police',
-    'uk-ua': 'Розмір шрифту',
-    'de-ch': 'Schriftgrösse',
-    'pt-br': 'Tamanho da fonte',
-  },
-  fontFamily: {
-    'en-us': 'Font family',
-    'ru-ru': 'Семейство шрифтов',
-    'es-es': 'Familia de fuentes',
-    'fr-fr': 'Famille de polices',
-    'uk-ua': 'Сімейство шрифтів',
-    'de-ch': 'Schrift-Familie',
-    'pt-br': 'Família de fontes',
-  },
-  fontFamilyDescription: {
-    'en-us':
-      'You can specify any font that is on your computer, even if it is not in the list. A comma-separated list of fonts is also supported, where each subsequent font will be used if the previous one is not available.',
-    'ru-ru':
-      'Вы можете указать любой шрифт, установленный на вашем компьютере, даже если его нет в списке. Также поддерживается список шрифтов, разделённый запятыми, где каждый последующий шрифт будет использоваться, если предыдущий недоступен.',
-    'es-es':
-      'Puede especificar cualquier fuente de su ordenador, incluso si no está en la lista. También se admite una lista de fuentes separadas por comas, donde se usará cada fuente subsiguiente si la anterior no está disponible.',
-    'fr-fr':
-      "Vous pouvez spécifier n'importe quelle police présente sur votre ordinateur, même si elle ne figure pas dans la liste. Une liste de polices séparées par des virgules est également prise en charge ; chaque police suivante sera utilisée si la précédente n'est pas disponible.",
-    'uk-ua':
-      "Ви можете вказати будь-який шрифт, який є на вашому комп'ютері, навіть якщо його немає в списку. Також підтримується розділений комами список шрифтів, у якому використовуватиметься другий шрифт, якщо перший недоступний тощо.",
-    'de-ch':
-      'Sie können jede Schriftart angeben, die sich auf Ihrem Computer befindet, auch wenn diese nicht in der Liste enthalten ist. Eine durch Kommas getrennte Liste von Schriftarten wird ebenfalls unterstützt, wobei die zweite Schriftart verwendet wird, wenn die erste nicht verfügbar ist usw.',
-    'pt-br':
-      'Você pode especificar qualquer fonte que esteja no seu computador, mesmo que ela não esteja na lista. Uma lista de fontes separadas por vírgulas também é suportada, onde cada fonte subsequente será usada se a anterior não estiver disponível.',
-  },
-  defaultFont: {
-    'en-us': '(default font)',
-    'ru-ru': '(шрифт по умолчанию)',
-    'es-es': '(fuente predeterminada)',
-    'fr-fr': '(police par défaut)',
-    'uk-ua': '(типовий шрифт)',
-    'de-ch': '(Standardschriftart)',
-    'pt-br': '(fonte padrão)',
-  },
-  maxFormWidth: {
-    'en-us': 'Max form width',
-    'ru-ru': 'Максимальная ширина формы',
-    'es-es': 'Ancho máximo del formulario',
-    'fr-fr': 'Largeur maximale du formulaire',
-    'uk-ua': 'Максимальна ширина форми',
-    'de-ch': 'Maximale Formularbreite',
-    'pt-br': 'Largura máxima do formulário',
-  },
-  fieldBackgrounds: {
-    'en-us': 'Field backgrounds',
-    'ru-ru': 'Фоны полей',
-    'es-es': 'Fondos de campo',
-    'fr-fr': 'Milieux de terrain',
-    'uk-ua': 'Польові фони',
-    'de-ch': 'Feldhintergründe',
-    'pt-br': 'Fundos de campo',
-  },
-  fieldBackground: {
-    'en-us': 'Field background',
-    'ru-ru': 'Фон поля',
-    'es-es': 'Fondo de campo',
-    'fr-fr': 'Contexte du terrain',
-    'uk-ua': 'Поле фону',
-    'de-ch': 'Feldhintergrund',
-    'pt-br': 'Contexto de campo',
-  },
-  disabledFieldBackground: {
-    'en-us': 'Disabled field background',
-    'ru-ru': 'Отключенный фон поля',
-    'es-es': 'Fondo de campo deshabilitado',
-    'fr-fr': 'Fond de champ désactivé',
-    'uk-ua': 'Вимкнений фон поля',
-    'de-ch': 'Deaktivierter Feldhintergrund',
-    'pt-br': 'Fundo de campo desativado',
-  },
-  invalidFieldBackground: {
-    'en-us': 'Invalid field background',
-    'ru-ru': 'Неверный фон поля',
-    'es-es': 'Fondo de campo no válido',
-    'fr-fr': 'Fond de champ invalide',
-    'uk-ua': 'Недійсний фон поля',
-    'de-ch': 'Ungültiger Feldhintergrund',
-    'pt-br': 'Fundo de campo inválido',
-  },
-  requiredFieldBackground: {
-    'en-us': 'Required field background',
-    'ru-ru': 'Обязательное поле фон',
-    'es-es': 'Fondo del campo obligatorio',
-    'fr-fr': 'Contexte du champ obligatoire',
-    'uk-ua': "Обов'язковий фон поля",
-    'de-ch': 'Feldhintergrund erforderlich',
-    'pt-br': 'Histórico de campo obrigatório',
-  },
-  darkFieldBackground: {
-    'en-us': 'Field background (dark theme)',
-    'ru-ru': 'Фон поля (тёмная тема)',
-    'es-es': 'Fondo de campo (tema oscuro)',
-    'fr-fr': 'Fond de champ (thème sombre)',
-    'uk-ua': 'Фон поля (темна тема)',
-    'de-ch': 'Feldhintergrund (Dunkles Thema)',
-    'pt-br': 'Fundo de campo (tema escuro)',
-  },
-  darkDisabledFieldBackground: {
-    'en-us': 'Disabled field background (dark theme)',
-    'ru-ru': 'Отключенный фон поля (тёмная тема)',
-    'es-es': 'Fondo de campo deshabilitado (tema oscuro)',
-    'fr-fr': 'Fond de champ désactivé (thème sombre)',
-    'uk-ua': 'Вимкнений фон поля (темна тема)',
-    'de-ch': 'Deaktivierter Feldhintergrund (Dunkles Thema)',
-    'pt-br': 'Fundo de campo desativado (tema escuro)',
-  },
-  darkInvalidFieldBackground: {
-    'en-us': 'Invalid field background (dark theme)',
-    'ru-ru': 'Недопустимый фон поля (тёмная тема)',
-    'es-es': 'Fondo de campo no válido (tema oscuro)',
-    'fr-fr': 'Largeur de colonne de grille de sous-vue flexible',
-    'uk-ua': 'Гнучка ширина стовпця сітки вкладеного перегляду',
-    'de-ch': 'Ungültiger Feldhintergrund (Dunkles Thema)',
-    'pt-br': 'Fundo de campo inválido (tema escuro)',
-  },
-  darkRequiredFieldBackground: {
-    'en-us': 'Required field background (dark theme)',
-    'ru-ru': 'Обязательное поле фон (тёмная тема)',
-    'es-es': 'Fondo del campo obligatorio (tema oscuro)',
-    'fr-fr': 'Fond de champ obligatoire (thème sombre)',
-    'uk-ua': 'Обов’язковий фон поля (темна тема)',
-    'de-ch': 'Feldhintergrund erforderlich (Dunkles Thema)',
-    'pt-br': 'Fundo de campo obrigatório (tema escuro)',
-  },
-  dialogs: {
-    'en-us': 'Dialogs',
-    'ru-ru': 'Диалоги',
-    'es-es': 'Diálogos',
-    'fr-fr': 'Boîtes de dialogue',
-    'uk-ua': 'Діалоги',
-    'de-ch': 'Dialoge',
-    'pt-br': 'Diálogos',
-  },
-  appearance: {
-    'en-us': 'Appearance',
-    'ru-ru': 'Появление',
-    'es-es': 'Apariencia',
-    'fr-fr': 'Apparence',
-    'uk-ua': 'Зовнішній вигляд',
-    'de-ch': 'Aussehen',
-    'pt-br': 'Aparência',
-  },
-  buttonsLight: {
-    'en-us': 'Buttons (light mode)',
-    'de-ch': 'Buttons (Helles Thema)',
-    'es-es': 'Botones (modo luz)',
-    'fr-fr': 'Boutons (mode lumière)',
-    'ru-ru': 'Кнопки (световой режим)',
-    'uk-ua': 'Кнопки (світлий режим)',
-    'pt-br': 'Botões (modo claro)',
-  },
-  buttonsDark: {
-    'en-us': 'Buttons (dark mode)',
-    'de-ch': 'Buttons (Dunkles Thema)',
-    'es-es': 'Botones (modo oscuro)',
-    'fr-fr': 'Boutons (mode sombre)',
-    'ru-ru': 'Кнопки (темный режим)',
-    'uk-ua': 'Кнопки (темний режим)',
-    'pt-br': 'Botões (modo escuro)',
-  },
-  translucentDialog: {
-    'en-us': 'Translucent dialogs',
-    'ru-ru': 'Прозрачные диалоги',
-    'es-es': 'Diálogos translúcidos',
-    'fr-fr': 'Dialogues translucides',
-    'uk-ua': 'Напівпрозорі діалоги',
-    'de-ch': 'Durchscheinende Dialoge',
-    'pt-br': 'Diálogos translúcidos',
-  },
-  translucentDialogDescription: {
-    'en-us': 'Whether dialogs have translucent background.',
-    'ru-ru': 'Имеют ли диалоговые окна полупрозрачный фон.',
-    'es-es': 'Si los diálogos tienen fondo translúcido.',
-    'fr-fr': 'Si les boîtes de dialogue ont un fond translucide.',
-    'uk-ua': 'Чи мають діалоги прозорий фон.',
-    'de-ch': 'Dialogfenster mit durchscheinenden Hintergrund.',
-    'pt-br': 'Se os diálogos têm fundo translúcido.',
-  },
-  alwaysPrompt: {
-    'en-us': 'Always prompt to choose collection',
-    'ru-ru': 'Всегда предлагайте выбрать коллекцию',
-    'es-es': 'Siempre dispuesto a elegir la colección',
-    'fr-fr': 'Toujours invité à choisir la collection',
-    'uk-ua': 'Завжди підкажуть вибрати колекцію',
-    'de-ch': 'Immer zur Auswahl der Sammlung auffordern',
-    'pt-br': 'Sempre pronto para escolher a coleção',
-  },
-  treeEditor: {
-    'en-us': 'Tree Editor',
-    'ru-ru': 'Редактор деревьев',
-    'es-es': 'Editor de árboles',
-    'fr-fr': "Éditeur d'arborescence",
-    'uk-ua': 'Редактор дерева',
-    'de-ch': 'Baumeditor',
-    'pt-br': 'Editor de Árvore',
-  },
-  treeAccentColor: {
-    'en-us': 'Tree accent color',
-    'ru-ru': 'Акцентный цвет дерева',
-    'es-es': 'Color de acento del árbol',
-    'fr-fr': "Couleur d'accent d'arbre",
-    'uk-ua': 'Колір акценту дерева',
-    'de-ch': 'Baumakzentfarbe',
-    'pt-br': 'Cor de destaque da árvore',
-  },
-  synonymColor: {
-    'en-us': 'Synonym color',
-    'ru-ru': 'Синоним цвет',
-    'es-es': 'Color sinónimo',
-    'fr-fr': 'Synonyme couleur',
-    'uk-ua': 'Синонім кольору',
-    'de-ch': 'Synonymfarbe',
-    'pt-br': 'Cor sinônimo',
-  },
-  showNewDataSetWarning: {
-    'en-us': 'Show new Data Set warning',
-    'ru-ru': 'Показать предупреждение о новом наборе данных',
-    'es-es': 'Mostrar nueva advertencia de conjunto de datos',
-    'fr-fr': "Afficher un nouvel avertissement sur l'ensemble de données",
-    'uk-ua': 'Показати попередження про новий набір даних',
-    'de-ch': 'Warnung für neuen Datensatz anzeigen',
-    'pt-br': 'Mostrar novo aviso de conjunto de dados',
-  },
-  showNewDataSetWarningDescription: {
-    'en-us': 'Show an informational message when creating a new Data Set.',
-    'ru-ru':
-      'Показывать информационное сообщение при создании нового набора данных.',
-    'es-es':
-      'Mostrar un mensaje informativo al crear un nuevo conjunto de datos.',
-    'fr-fr':
-      "Afficher un message d'information lors de la création d'un nouvel ensemble de données.",
-    'uk-ua':
-      'Показувати інформаційне повідомлення під час створення нового набору даних.',
-    'de-ch': 'Zeige eine Meldung beim erstellen eines neuen Datensatzes an.',
-    'pt-br':
-      'Exibir uma mensagem informativa ao criar um novo conjunto de dados.',
-  },
-  header: {
-    'en-us': 'Navigation Menu',
-    'ru-ru': 'Меню навигации',
-    'es-es': 'Menú de navegación',
-    'fr-fr': 'le menu de navigation',
-    'uk-ua': 'Навігаційне меню',
-    'de-ch': 'Navigationsmenü',
-    'pt-br': 'Menu de navegação',
-  },
-  application: {
-    'en-us': 'Application',
-    'ru-ru': 'Приложение',
-    'es-es': 'Solicitud',
-    'fr-fr': 'Application',
-    'uk-ua': 'застосування',
-    'de-ch': 'Anwendung',
-    'pt-br': 'Aplicativo',
-  },
-  allowDismissingErrors: {
-    'en-us': 'Allow dismissing error messages',
-    'ru-ru': 'Разрешить отклонять сообщения об ошибках',
-    'es-es': 'Permitir descartar mensajes de error',
-    'fr-fr': "Autoriser le rejet des messages d'erreur",
-    'uk-ua': 'Дозволити закривати повідомлення про помилки',
-    'de-ch': 'Erlaube das Verwerfen von Fehlermeldungen',
-    'pt-br': 'Permitir descartar mensagens de erro',
-  },
-  updatePageTitle: {
-    'en-us': 'Update page title',
-    'ru-ru': 'Обновить заголовок страницы',
-    'es-es': 'Actualizar el título de la página',
-    'fr-fr': 'Mettre à jour le titre de la page',
-    'uk-ua': 'Оновити назву сторінки',
-    'de-ch': 'Seitentitel aktualisieren',
-    'pt-br': 'Atualizar título da página',
-  },
-  updatePageTitleDescription: {
-    'en-us':
-      "Whether to update the title of the page to match dialog's header.",
-    'ru-ru':
-      'Обновлять ли заголовок страницы в соответствии с заголовком диалогового окна.',
-    'es-es':
-      'Si se debe actualizar el título de la página para que coincida con el encabezado del cuadro de diálogo.',
-    'fr-fr':
-      "S'il faut mettre à jour le titre de la page pour qu'il corresponde à l'en-tête de la boîte de dialogue.",
-    'uk-ua':
-      'Чи оновлювати назву сторінки відповідно до заголовка діалогового вікна.',
-    'de-ch':
-      'Titel der Seite so aktualisieren, dass er mit der Kopfzeile des Dialogs übereinstimmt.',
-    'pt-br':
-      'Se o título da página deve ser atualizado para corresponder ao cabeçalho da caixa de diálogo.',
-  },
-  updatePageTitleFormDescription: {
-    'en-us': 'Whether to update the title of the page to match current record.',
-    'ru-ru':
-      'Следует ли обновить заголовок страницы в соответствии с текущей записью.',
-    'es-es':
-      'Si desea actualizar el título de la página para que coincida con el registro actual.',
-    'fr-fr':
-      "S'il faut mettre à jour le titre de la page pour qu'il corresponde à l'enregistrement actuel.",
-    'uk-ua': 'Чи оновлювати назву сторінки відповідно до поточного запису.',
-    'de-ch':
-      'Titel der Seite aktualisieren, damit er mit dem aktuellen Datensatz übereinstimmt.',
-    'pt-br':
-      'Se o título da página deve ser atualizado para corresponder ao registro atual.',
-  },
-  queryComboBox: {
-    'en-us': 'Query Combo Box',
-    'ru-ru': 'Поле со списком запросов',
-    'es-es': 'Cuadro combinado de consulta',
-    'uk-ua': 'Поле зі списком запитів',
-    'de-ch': 'Abfrage-Kombinationsfeld',
-    'fr-fr': 'Zone de liste déroulante de requête',
-    'pt-br': 'Caixa de combinação de consulta',
-  },
-  searchAlgorithm: {
-    'en-us': 'Search Algorithm',
-    'ru-ru': 'Алгоритм поиска',
-    'es-es': 'Algoritmo de búsqueda',
-    'fr-fr': 'Algorithme de recherche',
-    'uk-ua': 'Алгоритм пошуку',
-    'de-ch': 'Suchalgorithmus',
-    'pt-br': 'Algoritmo de Busca',
-  },
-  treeSearchAlgorithm: {
-    'en-us': 'Search Algorithm (for relationships with tree tables)',
-    'ru-ru': 'Алгоритм поиска (для связей с древовидными таблицами)',
-    'es-es': 'Algoritmo de búsqueda (para relaciones con tablas de árboles)',
-    'fr-fr':
-      'Algorithme de recherche (pour les relations avec les tables arborescentes)',
-    'uk-ua': 'Алгоритм пошуку (для зв’язків із деревоподібними таблицями)',
-    'de-ch': 'Suchalgorithmus (für Beziehungen mit Baumtabellen)',
-    'pt-br': 'Algoritmo de busca (para relacionamentos com tabelas de árvore)',
-  },
-  startsWithInsensitive: {
-    'en-us': 'Starts With (case-insensitive)',
-    'ru-ru': 'Начинается с (без учета регистра)',
-    'es-es': 'Comienza con (sin distinguir entre mayúsculas y minúsculas)',
-    'fr-fr': 'Commence par (insensible à la casse)',
-    'uk-ua': 'Починається з (без урахування регістру)',
-    'de-ch': 'Beginnt mit (Groß-/Kleinschreibung wird nicht beachtet)',
-    'pt-br': 'Começa com (sem distinção entre maiúsculas e minúsculas)',
-  },
-  startsWithDescription: {
-    'en-us': 'Search for values that begin with a given query string.',
-    'ru-ru': 'Поиск значений, начинающихся с заданной строки запроса.',
-    'es-es':
-      'Busque valores que comiencen con una cadena de consulta determinada.',
-    'fr-fr':
-      'Rechercher des valeurs commençant par une chaîne de requête donnée.',
-    'uk-ua': 'Пошук значень, які починаються з заданого рядка запиту.',
-    'de-ch':
-      'Suchen Sie nach Werten, die mit einer bestimmten Abfragezeichenfolge beginnen.',
-    'pt-br':
-      'Pesquise valores que começam com uma determinada sequência de consulta.',
-  },
-  startsWithCaseSensitive: {
-    'en-us': 'Starts With (case-sensitive)',
-    'ru-ru': 'Начинается с (с учетом регистра)',
-    'es-es': 'Comienza con (sensible a mayúsculas y minúsculas)',
-    'fr-fr': 'Commence par (sensible à la casse)',
-    'uk-ua': 'Починається з (з урахуванням регістру)',
-    'de-ch': 'Beginnt mit (Groß-/Kleinschreibung beachten)',
-    'pt-br': 'Começa com (diferencia maiúsculas de minúsculas)',
-  },
-  startsWithCaseSensitiveDescription: {
-    'en-us': 'Search for values that begin with a given query string.',
-    'ru-ru': 'Поиск значений, начинающихся с заданной строки запроса.',
-    'es-es':
-      'Busque valores que comiencen con una cadena de consulta determinada.',
-    'fr-fr':
-      'Recherchez les valeurs qui commencent par une chaîne de requête donnée.',
-    'uk-ua': 'Пошук значень, які починаються з заданого рядка запиту.',
-    'de-ch':
-      'Suchen Sie nach Werten, die mit einer bestimmten Abfragezeichenfolge beginnen.',
-    'pt-br':
-      'Pesquise valores que começam com uma determinada sequência de consulta.',
-  },
-  containsInsensitive: {
-    'en-us': 'Contains (case-insensitive)',
-    'ru-ru': 'Содержит (без учета регистра)',
-    'es-es': 'Contiene (sin distinguir entre mayúsculas y minúsculas)',
-    'fr-fr': 'Contient (insensible à la casse)',
-    'uk-ua': 'Містить (незалежно від регістру)',
-    'de-ch': 'Enthält (Groß-/Kleinschreibung wird nicht beachtet)',
-    'pt-br': 'Contém (sem distinção entre maiúsculas e minúsculas)',
-  },
-  containsCaseSensitive: {
-    'en-us': 'Contains (case-sensitive)',
-    'ru-ru': 'Содержит (с учетом регистра)',
-    'es-es': 'Contiene (sensible a mayúsculas y minúsculas)',
-    'fr-fr': 'Contient (sensible à la casse)',
-    'uk-ua': 'Містить (з урахуванням регістру)',
-    'de-ch': 'Enthält (Groß-/Kleinschreibung beachten)',
-    'pt-br': 'Contém (diferencia maiúsculas de minúsculas)',
-  },
-  containsDescription: {
-    'en-us':
-      'Search for values that contain a given query string (case-insensitive).',
-    'ru-ru':
-      'Поиск значений, содержащих заданную строку запроса (без учета регистра).',
-    'es-es':
-      'Busque valores que contengan una cadena de consulta determinada (sin distinguir entre mayúsculas y minúsculas).',
-    'uk-ua':
-      'Пошук значень, які містять заданий рядок запиту (незалежно від регістру).',
-    'de-ch':
-      'Suchen Sie nach Werten, die eine bestimmte Abfragezeichenfolge enthalten (ohne Berücksichtigung der Groß-/Kleinschreibung).',
-    'fr-fr':
-      'Recherchez les valeurs contenant une chaîne de requête donnée (insensible à la casse).',
-    'pt-br':
-      'Pesquisar valores que contenham uma determinada sequência de consulta (sem distinção de maiúsculas e minúsculas).',
-  },
-  containsCaseSensitiveDescription: {
-    'en-us':
-      'Search for values that contain a given query string (case-sensitive).',
-    'ru-ru':
-      'Поиск значений, содержащих заданную строку запроса (с учетом регистра).',
-    'es-es':
-      'Busque valores que contengan una cadena de consulta determinada (distingue entre mayúsculas y minúsculas).',
-    'fr-fr':
-      'Recherchez les valeurs contenant une chaîne de requête donnée (sensible à la casse).',
-    'uk-ua':
-      'Пошук значень, які містять заданий рядок запиту (з урахуванням регістру).',
-    'de-ch':
-      'Suchen Sie nach Werten, die eine bestimmte Abfragezeichenfolge enthalten (Groß-/Kleinschreibung beachten).',
-    'pt-br':
-      'Pesquisar valores que contenham uma determinada sequência de consulta (diferencia maiúsculas de minúsculas).',
-  },
-  containsSecondDescription: {
-    'en-us':
-      'Can use _ to match any single character or % to match any number of characters.',
-    'ru-ru':
-      'Можно использовать _ для соответствия любому отдельному символу или % для соответствия любому количеству символов.',
-    'es-es':
-      'Puede utilizar _ para que coincida con cualquier carácter individual o % para que coincida con cualquier número de caracteres.',
-    'fr-fr':
-      "Peut utiliser _ pour correspondre à n'importe quel caractère ou % pour correspondre à n'importe quel nombre de caractères.",
-    'uk-ua':
-      'Можна використовувати _ для відповідності будь-якому одному символу або % для відповідності будь-якій кількості символів.',
-    'de-ch':
-      'Sie können _ verwenden, um ein beliebiges einzelnes Zeichen abzugleichen, oder %, um eine beliebige Anzahl von Zeichen abzugleichen.',
-    'pt-br':
-      'Pode usar _ para corresponder a qualquer caractere único ou % para corresponder a qualquer número de caracteres.',
-  },
-  highlightMatch: {
-    'en-us': 'Highlight matched substring',
-    'ru-ru': 'Выделить совпавшую подстроку',
-    'es-es': 'Resaltar la subcadena coincidente',
-    'fr-fr': 'Mettre en surbrillance la sous-chaîne correspondante',
-    'uk-ua': 'Виділіть збіг підрядка',
-    'de-ch': 'Markieren Sie übereinstimmende Teilzeichenfolgen',
-    'pt-br': 'Destacar substring correspondente',
-  },
-  languageDescription: {
-    'en-us': 'Determines field captions, usage notes and table captions.',
-    'ru-ru':
-      'Определяет заголовки полей, примечания по использованию и заголовки таблиц.',
-    'es-es': 'Determina títulos de campos, notas de uso y títulos de tablas.',
-    'fr-fr':
-      "Détermine les légendes des champs, les notes d'utilisation et les légendes des tableaux.",
-    'uk-ua':
-      'Визначає підписи полів, примітки щодо використання та підписи таблиць.',
-    'de-ch':
-      'Legt Feldbeschriftungen, Verwendungshinweise und Tabellenbeschriftungen fest.',
-    'pt-br': 'Determina legendas de campo, notas de uso e legendas de tabela.',
-  },
-  showDialogIcon: {
-    'en-us': 'Show icon in the header',
-    'ru-ru': 'Показывать значок в заголовке',
-    'es-es': 'Mostrar icono en el encabezado',
-    'fr-fr': "Afficher l'icône dans l'en-tête",
-    'uk-ua': 'Показати значок у заголовку',
-    'de-ch': 'Symbol in der Kopfzeile anzeigen',
-    'pt-br': 'Mostrar ícone no cabeçalho',
-  },
-  scaleInterface: {
-    'en-us': 'Scale Interface',
-    'ru-ru': 'Интерфейс масштабирования',
-    'es-es': 'Interfaz de escala',
-    'fr-fr': 'Interface de balance',
-    'uk-ua': 'Інтерфейс масштабу',
-    'de-ch': 'Waagenschnittstelle',
-    'pt-br': 'Interface de escala',
-  },
-  scaleInterfaceDescription: {
-    'en-us': 'Scale interface to match font size.',
-    'ru-ru': 'Масштабируйте интерфейс в соответствии с размером шрифта.',
-    'es-es': 'Escala la interfaz para que coincida con el tamaño de la fuente.',
-    'fr-fr': "Adapter l'interface à la taille de la police.",
-    'uk-ua': 'Масштабуйте інтерфейс відповідно до розміру шрифту.',
-    'de-ch':
-      'Skalieren Sie die Benutzeroberfläche, um sie an die Schriftgröße anzupassen.',
-    'pt-br': 'Dimensione a interface para corresponder ao tamanho da fonte.',
-  },
-  displayAuthor: {
-    'en-us': 'Show author in the tree',
-    'ru-ru': 'Показать автора в дереве',
-    'es-es': 'Mostrar autor en el árbol',
-    'fr-fr': "Afficher l'auteur dans l'arbre",
-    'uk-ua': 'Показати автора в дереві',
-    'de-ch': 'Autor im Baum anzeigen',
-    'pt-br': 'Mostrar autor',
-  },
-  welcomePage: {
-    'en-us': 'Home Page',
-    'ru-ru': 'Домашняя страница',
-    'es-es': 'Página de inicio',
-    'fr-fr': "Page d'accueil",
-    'uk-ua': 'Домашня сторінка',
-    'de-ch': 'Startseite',
-    'pt-br': 'Página inicial',
-  },
-  content: {
-    'en-us': 'Content',
-    'ru-ru': 'Содержание',
-    'es-es': 'Contenido',
-    'fr-fr': 'Contenu',
-    'uk-ua': 'Зміст',
-    'de-ch': 'Inhalt',
-    'pt-br': 'Contente',
-  },
-  defaultImage: {
-    'en-us': 'Specify Logo',
-    'ru-ru': 'Укажите логотип',
-    'es-es': 'Especificar logotipo',
-    'fr-fr': 'Spécifier le logo',
-    'uk-ua': 'Вкажіть логотип',
-    'de-ch': 'Logo angeben',
-    'pt-br': 'Especificar logotipo',
-  },
-  customImage: {
-    'en-us': 'Custom Image',
-    'ru-ru': 'Пользовательское изображение',
-    'es-es': 'Imagen personalizada',
-    'fr-fr': 'Image personnalisée',
-    'uk-ua': 'Спеціальне зображення',
-    'de-ch': 'Benutzerdefiniertes Bild',
-    'pt-br': 'Imagem personalizada',
-  },
-  embeddedWebpage: {
-    'en-us': 'Embedded web page',
-    'ru-ru': 'Встроенная веб-страница',
-    'es-es': 'Página web incrustada',
-    'fr-fr': 'Page Web intégrée',
-    'uk-ua': 'Вбудована веб-сторінка',
-    'de-ch': 'Eingebettete Webseite',
-    'pt-br': 'Página da web incorporada',
-  },
-  embeddedWebpageDescription: {
-    'en-us': 'A URL to a page that would be embedded on the home page:',
-    'ru-ru': 'URL-адрес страницы, которая будет встроена в домашнюю страницу:',
-    'es-es': 'Una URL a una página que se integrará en la página de inicio:',
-    'fr-fr': "Une URL vers une page qui serait intégrée à la page d'accueil :",
-    'uk-ua': 'URL-адреса сторінки, яка буде вбудована на домашній сторінці:',
-    'de-ch':
-      'Eine URL zu einer Seite, die auf der Startseite eingebettet werden soll:',
-    'pt-br': 'Um URL para uma página que seria incorporada na página inicial:',
-  },
-  behavior: {
-    'en-us': 'Behavior',
-    'ru-ru': 'Поведение',
-    'es-es': 'Comportamiento',
-    'fr-fr': 'Comportement',
-    'uk-ua': 'Поведінка',
-    'de-ch': 'Verhalten',
-    'pt-br': 'Comportamento',
-  },
-  noRestrictionsMode: {
-    'en-us': 'No restrictions mode',
-    'ru-ru': 'Режим без ограничений',
-    'es-es': 'Modo sin restricciones',
-    'fr-fr': 'Mode sans restriction',
-    'uk-ua': 'Режим без обмежень',
-    'de-ch': 'Modus „Keine Einschränkungen“',
-    'pt-br': 'Modo sem restrições',
-  },
-  noRestrictionsModeWbDescription: {
-    'en-us': 'Allows uploading data to any field in any table.',
-    'ru-ru': 'Позволяет загружать данные в любое поле любой таблицы.',
-    'es-es': 'Permite cargar datos a cualquier campo de cualquier tabla.',
-    'fr-fr':
-      "Permet de télécharger des données dans n'importe quel champ de n'importe quelle table.",
-    'uk-ua': 'Дозволяє завантажувати дані в будь-яке поле будь-якої таблиці.',
-    'de-ch':
-      'Ermöglicht das Hochladen von Daten in jedes Feld einer beliebigen Tabelle.',
-    'pt-br': 'Permite carregar dados em qualquer campo de qualquer tabela.',
-  },
-  noRestrictionsModeQueryDescription: {
-    'en-us': 'Allows querying data from any field in any table.',
-    'ru-ru': 'Позволяет запрашивать данные из любого поля любой таблицы.',
-    'es-es': 'Permite consultar datos de cualquier campo de cualquier tabla.',
-    'fr-fr':
-      "Permet d'interroger les données de n'importe quel champ de n'importe quelle table.",
-    'uk-ua': 'Дозволяє запитувати дані з будь-якого поля будь-якої таблиці.',
-    'de-ch':
-      'Ermöglicht das Abfragen von Daten aus jedem Feld in jeder Tabelle.',
-    'pt-br': 'Permite consultar dados de qualquer campo em qualquer tabela.',
-  },
-  noRestrictionsModeWarning: {
-    'en-us':
-      'WARNING: enabling this may lead to data loss or database corruption. Please make sure you know what you are doing.',
-    'ru-ru':
-      'ВНИМАНИЕ: включение этой функции может привести к потере данных или повреждению базы данных. Убедитесь, что вы понимаете, что делаете.',
-    'es-es':
-      'ADVERTENCIA: Habilitar esta opción podría provocar la pérdida de datos o la corrupción de la base de datos. Asegúrese de saber lo que está haciendo.',
-    'uk-ua':
-      'ПОПЕРЕДЖЕННЯ: увімкнення цієї функції може призвести до втрати даних або пошкодження бази даних. Переконайтеся, що ви знаєте, що робите.',
-    'de-ch':
-      'WARNUNG: Das Aktivieren dieser Option kann zu Datenverlust oder Datenbankbeschädigung führen. Bitte stellen Sie sicher, dass Sie wissen, was Sie tun.',
-    'fr-fr':
-      "AVERTISSEMENT : l'activation de cette option peut entraîner une perte de données ou une corruption de la base de données. Veuillez vous assurer que vous savez ce que vous faites.",
-    'pt-br':
-      'AVISO: habilitar esta opção pode levar à perda de dados ou à corrupção do banco de dados. Certifique-se de saber o que está fazendo.',
-  },
-  adminsOnlyPreference: {
-    'en-us': "You don't have permission to change this option",
-    'ru-ru': 'У вас нет разрешения на изменение этой опции.',
-    'es-es': 'No tienes permiso para cambiar esta opción',
-    'fr-fr': "Vous n'êtes pas autorisé à modifier cette option",
-    'uk-ua': 'Ви не маєте дозволу змінювати цей параметр',
-    'de-ch': 'Sie haben keine Berechtigung, diese Option zu ändern',
-    'pt-br': 'Você não tem permissão para alterar esta opção',
-  },
-  stickyScrolling: {
-    'en-us': 'Sticky scroll bar',
-    'ru-ru': 'Липкая полоса прокрутки',
-    'es-es': 'Barra de desplazamiento fija',
-    'fr-fr': 'Barre de défilement collante',
-    'uk-ua': 'Липка смуга прокрутки',
-    'de-ch': 'Klebrige Bildlaufleiste',
-    'pt-br': 'Barra de rolagem fixa',
-  },
-  foreground: {
-    'en-us': 'Foreground',
-    'ru-ru': 'Передний план',
-    'es-es': 'Primer plano',
-    'fr-fr': 'Premier plan',
-    'uk-ua': 'Передній план',
-    'de-ch': 'Vordergrund',
-    'pt-br': 'Primeiro plano',
-  },
-  background: {
-    'en-us': 'Background',
-    'ru-ru': 'Фон',
-    'es-es': 'Fondo',
-    'fr-fr': 'Arrière-plan',
-    'uk-ua': 'Фон',
-    'de-ch': 'Hintergrund',
-    'pt-br': 'Fundo',
-  },
-  sidebarTheme: {
-    'en-us': 'Sidebar theme',
-    'de-ch': 'Seitenleistenthema',
-    'es-es': 'Tema de la barra lateral',
-    'fr-fr': 'Thème de la barre latérale',
-    'ru-ru': 'Тема боковой панели',
-    'uk-ua': 'Тема бічної панелі',
-    'pt-br': 'Tema da barra lateral',
-  },
-  darkForeground: {
-    'en-us': 'Foreground (dark theme)',
-    'ru-ru': 'Передний план (тёмная тема)',
-    'es-es': 'Primer plano (tema oscuro)',
-    'fr-fr': 'Premier plan (thème sombre)',
-    'uk-ua': 'Передній план (темна тема)',
-    'de-ch': 'Vordergrund (dunkles Design)',
-    'pt-br': 'Primeiro plano (tema escuro)',
-  },
-  darkBackground: {
-    'en-us': 'Background (dark theme)',
-    'ru-ru': 'Фон (тёмная тема)',
-    'es-es': 'Fondo (tema oscuro)',
-    'fr-fr': 'Arrière-plan (thème sombre)',
-    'uk-ua': 'Фон (темна тема)',
-    'de-ch': 'Hintergrund (dunkles Design)',
-    'pt-br': 'Plano de fundo (tema escuro)',
-  },
-  accentColor1: {
-    'en-us': 'Accent color 1',
-    'ru-ru': 'Акцентный цвет 1',
-    'es-es': 'Color de acento 1',
-    'fr-fr': "Couleur d'accent 1",
-    'uk-ua': 'Акцентний колір 1',
-    'de-ch': 'Akzentfarbe 1',
-    'pt-br': 'Cor de destaque 1',
-  },
-  accentColor2: {
-    'en-us': 'Accent color 2',
-    'ru-ru': 'Акцентный цвет 2',
-    'es-es': 'Color de acento 2',
-    'fr-fr': "Couleur d'accent 2",
-    'uk-ua': 'Акцентний колір 2',
-    'de-ch': 'Akzentfarbe 2',
-    'pt-br': 'Cor de destaque 2',
-  },
-  accentColor3: {
-    'en-us': 'Accent color 3',
-    'ru-ru': 'Акцентный цвет 3',
-    'es-es': 'Color de acento 3',
-    'fr-fr': "Couleur d'accent 3",
-    'uk-ua': 'Акцентний колір 3',
-    'de-ch': 'Akzentfarbe 3',
-    'pt-br': 'Cor de destaque 3',
-  },
-  accentColor4: {
-    'en-us': 'Accent color 4',
-    'ru-ru': 'Акцентный цвет 4',
-    'es-es': 'Color de acento 4',
-    'fr-fr': "Couleur d'accent 4",
-    'uk-ua': 'Акцентний колір 4',
-    'de-ch': 'Akzentfarbe 4',
-    'pt-br': 'Cor de destaque 4',
-  },
-  accentColor5: {
-    'en-us': 'Accent color 5',
-    'ru-ru': 'Акцентный цвет 5',
-    'es-es': 'Color de acento 5',
-    'fr-fr': "Couleur d'accent 5",
-    'uk-ua': 'Акцентний колір 5',
-    'de-ch': 'Akzentfarbe 5',
-    'pt-br': 'Cor de destaque 5',
-  },
-  spreadsheet: {
-    'en-us': 'Spreadsheet',
-    'ru-ru': 'Электронная таблица',
-    'es-es': 'Hoja de cálculo',
-    'fr-fr': 'Tableur',
-    'uk-ua': 'Електронна таблиця',
-    'de-ch': 'Kalkulationstabelle',
-    'pt-br': 'Planilha',
-  },
-  minSpareRows: {
-    'en-us': 'Number of blank rows at the end',
-    'ru-ru': 'Количество пустых строк в конце',
-    'es-es': 'Número de filas en blanco al final',
-    'fr-fr': 'Nombre de lignes vides à la fin',
-    'uk-ua': 'Кількість порожніх рядків у кінці',
-    'de-ch': 'Anzahl der leeren Zeilen am Ende',
-    'pt-br': 'Número de linhas em branco no final',
-  },
-  autoWrapCols: {
-    'en-us': 'Navigate to the other side when reaching the edge column',
-    'ru-ru': 'Достигнув крайней колонны, перейдите на другую сторону.',
-    'es-es': 'Navegue hacia el otro lado al llegar a la columna del borde.',
-    'fr-fr':
-      'Naviguez de l’autre côté lorsque vous atteignez la colonne de bord',
-    'uk-ua': 'Перейдіть на іншу сторону, коли досягнете краю колонки',
-    'de-ch':
-      'Navigieren Sie zur anderen Seite, wenn Sie die Randspalte erreichen',
-    'pt-br': 'Navegue para o outro lado ao atingir a coluna da borda',
-  },
-  autoWrapRows: {
-    'en-us': 'Navigate to the other side when reaching the edge row',
-    'ru-ru': 'Достигнув крайнего ряда, перейдите на другую сторону.',
-    'es-es': 'Navegue hacia el otro lado al llegar a la fila del borde.',
-    'fr-fr':
-      'Naviguez de l’autre côté lorsque vous atteignez la rangée de bord',
-    'uk-ua': 'Перейдіть на іншу сторону, коли досягнете крайнього ряду',
-    'de-ch':
-      'Navigieren Sie zur anderen Seite, wenn Sie die Randreihe erreichen',
-    'pt-br': 'Navegue para o outro lado ao atingir a fileira de bordas',
-  },
-  enterBeginsEditing: {
-    'en-us': 'Enter key begins editing cell',
-    'ru-ru': 'Клавиша Enter начинает редактирование ячейки.',
-    'es-es': 'La tecla Enter inicia la edición de la celda',
-    'fr-fr': 'La touche Entrée commence à modifier la cellule',
-    'uk-ua': 'Клавіша Enter починає редагування клітинки',
-    'de-ch': 'Mit der Eingabetaste beginnt die Bearbeitung der Zelle',
-    'pt-br': 'A tecla Enter inicia a edição da célula',
-  },
-  tabMoveDirection: {
-    'en-us': 'Direction of movement when <key>Tab</key> key is pressed',
-    'ru-ru': 'Направление движения при нажатии клавиши <key>Tab</key>',
-    'es-es':
-      'Dirección de movimiento cuando se presiona la tecla <key>Tab</key>',
-    'fr-fr':
-      'Sens de déplacement lorsque la touche <key>Tabulation</key> est enfoncée',
-    'uk-ua': 'Напрямок руху при натисканні клавіші <key>Tab</key>',
-    'de-ch': 'Bewegungsrichtung beim Drücken der <key>Tab</key>-Taste',
-    'pt-br': 'Direção do movimento quando a tecla <key>Tab</key> é pressionada',
-  },
-  tabMoveDirectionDescription: {
-    'en-us':
-      'You can move in the opposite direction by pressing <key>Shift</key>+<key>Tab</key>.',
-    'ru-ru':
-      'Вы можете двигаться в обратном направлении, нажав <key>Shift</key>+<key>Tab</key>.',
-    'es-es':
-      'Puedes moverte en la dirección opuesta presionando <key>Shift</key>+<key>Tab</key>.',
-    'fr-fr':
-      'Vous pouvez vous déplacer dans la direction opposée en appuyant sur <key>Shift</key>+<key>Tab</key>.',
-    'uk-ua':
-      'Ви можете рухатися в протилежному напрямку, натискаючи <key>Shift</key>+<key>Tab</key>.',
-    'de-ch':
-      'Sie können sich in die entgegengesetzte Richtung bewegen, indem Sie <key>Umschalt</key>+<key>Tab</key> drücken.',
-    'pt-br':
-      'Você pode mover na direção oposta pressionando <key>Shift</key>+<key>Tab</key>.',
-  },
-  column: {
-    'en-us': 'Column',
-    'ru-ru': 'Столбец',
-    'es-es': 'Columna',
-    'fr-fr': 'Colonne',
-    'uk-ua': 'Колонка',
-    'de-ch': 'Spalte',
-    'pt-br': 'Coluna',
-  },
-  row: {
-    'en-us': 'Row',
-    'ru-ru': 'Ряд',
-    'es-es': 'Fila',
-    'fr-fr': 'Rangée',
-    'uk-ua': 'рядок',
-    'de-ch': 'Reihe',
-    'pt-br': 'Linha',
-  },
-  enterMoveDirection: {
-    'en-us': 'Direction of movement when <key>Enter</key> key is pressed',
-    'ru-ru': 'Направление движения при нажатии клавиши <key>Enter</key>',
-    'es-es':
-      'Dirección de movimiento cuando se presiona la tecla <key>Enter</key>',
-    'uk-ua': 'Напрямок руху, коли натиснуто клавішу <key>Enter</key>',
-    'de-ch': 'Bewegungsrichtung beim Drücken der Taste <key>Enter</key>',
-    'fr-fr':
-      'Direction du mouvement lorsque la touche <key>Entrer</key> est enfoncée',
-    'pt-br':
-      'Direção do movimento quando a tecla <key>Enter</key> é pressionada',
-  },
-  enterMoveDirectionDescription: {
-    'en-us':
-      'You can move in the opposite direction by pressing <key>Shift</key>+<key>Enter</key>.',
-    'ru-ru':
-      'Вы можете двигаться в противоположном направлении, нажав <key>Shift</key>+<key>Enter</key>.',
-    'es-es':
-      'Puedes moverte en la dirección opuesta presionando <key>Shift</key>+<key>Enter</key>.',
-    'fr-fr': 'Synonyme couleur.',
-    'uk-ua':
-      'Ви можете рухатися у протилежному напрямку, натискаючи <key>Shift</key>+<key>Enter</key>.',
-    'de-ch':
-      'Sie können sich in die entgegengesetzte Richtung bewegen, indem Sie <key>Umschalt</key>+<key>Eingabe</key> drücken.',
-    'pt-br':
-      'Você pode mover na direção oposta pressionando <key>Shift</key>+<key>Enter</key>.',
-  },
-  filterPickLists: {
-    'en-us': 'Filter pick list items',
-    'ru-ru': 'Фильтрация элементов списка выбора',
-    'es-es': 'Filtrar elementos de la lista de selección',
-    'fr-fr': 'Filtrer les éléments de la liste de sélection',
-    'uk-ua': 'Фільтр вибору елементів списку',
-    'de-ch': 'Auswahllistenelemente filtern',
-    'pt-br': 'Filtrar itens da lista de seleção',
-  },
-  exportFileDelimiter: {
-    'en-us': 'Export file delimiter',
-    'ru-ru': 'Разделитель файлов экспорта',
-    'es-es': 'Delimitador de archivo de exportación',
-    'fr-fr': "Délimiteur de fichier d'exportation",
-    'uk-ua': 'Роздільник файлу експорту',
-    'de-ch': 'Dateitrennzeichen exportieren',
-    'pt-br': 'Delimitador de arquivo de exportação',
-  },
-  exportCsvUtf8Bom: {
-    'en-us': 'Add UTF-8 BOM to CSV file exports',
-    'ru-ru': 'Добавить UTF-8 BOM в экспорт CSV-файла',
-    'es-es': 'Agregar BOM UTF-8 a las exportaciones de archivos CSV',
-    'fr-fr': 'Ajouter UTF-8 BOM aux exportations de fichiers CSV',
-    'uk-ua': 'Додайте специфікацію UTF-8 до експорту файлу CSVу',
-    'de-ch': 'UTF-8 BOM zum CSV-Dateiexport hinzufügen',
-    'pt-br': 'Adicionar UTF-8 BOM às exportações de arquivos CSV',
-  },
-  exportCsvUtf8BomDescription: {
-    'en-us':
-      'Adds a BOM (Byte Order Mark) to exported CSV files to ensure that the file is correctly recognized and displayed by various programs (Excel, OpenRefine, etc.), preventing issues with special characters and formatting.',
-    'ru-ru': 'Корректное отображение экспортированных CSV-файлов в Excel.',
-    'es-es':
-      'Agrega una BOM (marca de orden de bytes) a los archivos CSV exportados para garantizar que el archivo sea reconocido y mostrado correctamente por varios programas (Excel, OpenRefine, etc.), evitando problemas con caracteres especiales y formato.',
-    'fr-fr':
-      "Permet aux exportations de fichiers CSV de s'afficher correctement dans Excel.",
-    'uk-ua': 'Змушує експорт файлів CSV правильно відображатися в Excel.',
-    'de-ch':
-      'Sorgt dafür, dass CSV-Dateiexporte in Excel korrekt angezeigt werden.',
-    'pt-br':
-      'Adiciona uma BOM (Byte Order Mark) aos arquivos CSV exportados para garantir que o arquivo seja reconhecido e exibido corretamente por vários programas (Excel, OpenRefine, etc.), evitando problemas com caracteres especiais e formatação.',
-  },
-  caseSensitive: {
-    'en-us': 'Case-sensitive',
-    'ru-ru': 'С учетом регистра',
-    'es-es': 'Distingue mayúsculas y minúsculas',
-    'fr-fr': 'Sensible aux majuscules et minuscules',
-    'uk-ua': 'Чутливий до регістру',
-    'de-ch': 'Groß- und Kleinschreibung beachten',
-    'pt-br': 'Maiúsculas e minúsculas',
-  },
-  caseInsensitive: {
-    'en-us': 'Case-insensitive',
-    'ru-ru': 'Без учета регистра',
-    'es-es': 'No distingue entre mayúsculas y minúsculas',
-    'fr-fr': 'Insensible à la casse',
-    'uk-ua': 'Регістр не враховується',
-    'de-ch': 'Groß- und Kleinschreibung wird nicht berücksichtigt',
-    'pt-br': 'Não diferencia maiúsculas de minúsculas',
-  },
-  showNoReadTables: {
-    'en-us': 'Show tables without "Read" access',
-    'ru-ru': 'Показывать таблицы без доступа «Чтение»',
-    'es-es': 'Mostrar tablas sin acceso de "Lectura"',
-    'fr-fr': 'Afficher les tableaux sans accès "Lecture"',
-    'uk-ua': 'Показувати таблиці без доступу «Читання»',
-    'de-ch': 'Tabellen ohne Lesezugriff anzeigen',
-    'pt-br': 'Mostrar tabelas sem acesso de "Leitura"',
-  },
-  showNoAccessTables: {
-    'en-us': 'Show tables without "Create" access',
-    'ru-ru': 'Показывать таблицы без права «Создать»',
-    'es-es': 'Mostrar tablas sin acceso "Crear"',
-    'fr-fr': 'Afficher les tableaux sans accès "Créer"',
-    'uk-ua': 'Показувати таблиці без доступу «Створити»',
-    'de-ch': 'Tabellen ohne „Erstellen“-Zugriff anzeigen',
-    'pt-br': 'Mostrar tabelas sem acesso "Criar"',
-  },
-  textAreaAutoGrow: {
-    'en-us': 'Text boxes grow automatically',
-    'ru-ru': 'Текстовые поля увеличиваются автоматически',
-    'es-es': 'Los cuadros de texto crecen automáticamente',
-    'fr-fr': "Les zones de texte s'agrandissent automatiquement",
-    'uk-ua': 'Текстові поля збільшуються автоматично',
-    'de-ch': 'Textfelder werden automatisch vergrößert',
-    'pt-br': 'As caixas de texto crescem automaticamente',
-  },
-  clearQueryFilters: {
-    'en-us': 'Reset query filters',
-    'ru-ru': 'Сбросить фильтры запроса',
-    'es-es': 'Restablecer filtros de consulta',
-    'fr-fr': 'Réinitialiser les filtres de requête',
-    'uk-ua': 'Скинути фільтри запитів',
-    'de-ch': 'Abfragefilter zurücksetzen',
-    'pt-br': 'Redefinir filtros de consulta',
-  },
-  clearQueryFiltersDescription: {
-    'en-us': 'Clears all query filters when running a Report from a Form.',
-    'de-ch':
-      'Löscht alle Abfragefilter, wenn ein Bericht aus einem Formular ausgeführt wird.',
-    'es-es':
-      'Borra todos los filtros de consulta al ejecutar un informe desde un formulario.',
-    'fr-fr':
-      "Efface tous les filtres de requête lors de l'exécution d'un rapport à partir d'un formulaire.",
-    'ru-ru': 'Очищает все фильтры запроса при запуске отчета из формы.',
-    'uk-ua': 'Очищає всі фільтри запитів під час запуску звіту з форми.',
-    'pt-br':
-      'Limpa todos os filtros de consulta ao executar um relatório de um formulário.',
-  },
-  queryParamtersFromForm: {
-    'en-us': 'Show query filters when running a Report from a Form',
-    'de-ch':
-      'Abfragefilter anzeigen, wenn ein Bericht aus einem Formular ausgeführt wird',
-    'es-es':
-      'Mostrar filtros de consulta al ejecutar un informe desde un formulario',
-    'fr-fr':
-      "Afficher les filtres de requête lors de l'exécution d'un rapport à partir d'un formulaire",
-    'ru-ru': 'Показывать фильтры запроса при запуске отчета из формы',
-    'uk-ua': 'Показувати фільтри запитів під час запуску звіту з форми',
-    'pt-br':
-      'Mostrar filtros de consulta ao executar um relatório de um formulário',
-  },
-  autoGrowAutoComplete: {
-    'en-us': 'Allow autocomplete to grow as wide as need',
-    'ru-ru':
-      'Разрешить автозаполнению расширяться настолько, насколько это необходимо',
-    'es-es': 'Permitir que el autocompletado crezca tanto como sea necesario',
-    'fr-fr':
-      'Sens de déplacement lorsque la touche [X27X]Tabulation[X35X] est enfoncée',
-    'uk-ua':
-      'Дозволити автозаповнення розширюватися настільки, наскільки потрібно',
-    'de-ch':
-      'Erlauben Sie der Autovervollständigung, so weit wie nötig zu wachsen',
-    'pt-br':
-      'Permitir que o preenchimento automático cresça o quanto for necessário',
-  },
-  tableNameInTitle: {
-    'en-us': 'Include table name in the browser page title',
-    'ru-ru': 'Включить имя таблицы в заголовок страницы браузера',
-    'es-es':
-      'Incluir el nombre de la tabla en el título de la página del navegador',
-    'fr-fr':
-      'Inclure le nom de la table dans le titre de la page du navigateur',
-    'uk-ua': 'Включіть назву таблиці в заголовок сторінки браузера',
-    'de-ch': 'Tabellennamen in den Seitentitel des Browsers aufnehmen',
-    'pt-br': 'Incluir nome da tabela no título da página do navegador',
-  },
-  focusFirstField: {
-    'en-us': 'Focus first field',
-    'de-ch': 'Fokus erstes Feld',
-    'es-es': 'Enfoque el primer campo',
-    'fr-fr': 'Concentrez-vous sur le premier champ',
-    'ru-ru': 'Фокус первого поля',
-    'uk-ua': 'Перейти до першого поля',
-    'pt-br': 'Foco primeiro campo',
-  },
-  doubleClickZoom: {
-    'en-us': 'Double click to zoom',
-    'ru-ru': 'Дважды щелкните, чтобы увеличить',
-    'es-es': 'Haga doble clic para ampliar',
-    'fr-fr': 'Double-cliquez pour zoomer',
-    'uk-ua': 'Двічі клацніть, щоб збільшити',
-    'de-ch': 'Zum Vergrößern doppelklicken',
-    'pt-br': 'Clique duas vezes para ampliar',
-  },
-  closePopupOnClick: {
-    'en-us': 'Close pop-up on outside click',
-    'ru-ru': 'Закрытие всплывающего окна при внешнем щелчке',
-    'es-es': 'Cerrar ventana emergente al hacer clic desde fuera',
-    'fr-fr': "Fermer la pop-up lors d'un clic extérieur",
-    'uk-ua': 'Закрити спливаюче вікно при зовнішньому клацанні',
-    'de-ch': 'Popup bei externem Klick schließen',
-    'pt-br': 'Fechar pop-up ao clicar fora',
-  },
-  animateTransitions: {
-    'en-us': 'Animate transitions',
-    'ru-ru': 'Анимированные переходы',
-    'es-es': 'Animar transiciones',
-    'fr-fr': 'Animer les transitions',
-    'uk-ua': 'Анімація переходів',
-    'de-ch': 'Übergänge animieren',
-    'pt-br': 'Transições animadas',
-  },
-  panInertia: {
-    'en-us': 'Pan inertia',
-    'ru-ru': 'Инерция пан',
-    'es-es': 'Inercia de la sartén',
-    'fr-fr': 'Inertie du bac',
-    'uk-ua': 'Інерція панорами',
-    'de-ch': 'Schwenkträgheit',
-    'pt-br': 'Inércia da panela',
-  },
-  mouseDrags: {
-    'en-us': 'Mouse drags',
-    'ru-ru': 'Перетаскивание мышью',
-    'es-es': 'El ratón arrastra',
-    'uk-ua': 'Виділіть відповідний підрядок',
-    'de-ch': 'Maus zieht',
-    'fr-fr': 'Mettre en surbrillance la sous-chaîne correspondante',
-    'pt-br': 'Arrastos do mouse',
-  },
-  scrollWheelZoom: {
-    'en-us': 'Scroll wheel zoom',
-    'ru-ru': 'Масштабирование с помощью колеса прокрутки',
-    'es-es': 'Zoom con rueda de desplazamiento',
-    'fr-fr': 'Zoom avec la molette de défilement',
-    'uk-ua': 'Масштаб колеса прокрутки',
-    'de-ch': 'Scrollrad-Zoom',
-    'pt-br': 'Zoom da roda de rolagem',
-  },
-  flexibleColumnWidth: {
-    'en-us': 'Flexible column width',
-    'ru-ru': 'Гибкая ширина столбца',
-    'es-es': 'Ancho de columna flexible',
-    'fr-fr': 'Largeur de colonne flexible',
-    'uk-ua': 'Гнучка ширина колонки',
-    'de-ch': 'Flexible Spaltenbreite',
-    'pt-br': 'Largura de coluna flexível',
-  },
-  flexibleSubGridColumnWidth: {
-    'en-us': 'Flexible subview grid column width',
-    'ru-ru': 'Гибкая ширина столбца сетки подпредставлений',
-    'es-es': 'Ancho de columna de cuadrícula de subvista flexible',
-    'fr-fr': 'Largeur de colonne de grille de sous-vue flexible',
-    'uk-ua': 'Гнучка ширина стовпця сітки вкладеного перегляду',
-    'de-ch': 'Flexible Rasterspaltenbreite der Unteransicht',
-    'pt-br': 'Largura flexível da coluna da grade de subvisualização',
-  },
-  closeOnEsc: {
-    'en-us': 'Close on <key>ESC</key> key press',
-    'ru-ru': 'Закрыть нажатием клавиши <key>ESC</key>',
-    'es-es': 'Cerrar al presionar la tecla <key>ESC</key>',
-    'fr-fr': 'Icône et nom de la table',
-    'uk-ua': 'Закриття натисканням клавіші <key>ESC</key>',
-    'de-ch': 'Schließen durch Drücken der Taste <key>ESC</key>',
-    'pt-br': 'Fechar ao pressionar a tecla <key>ESC</key>',
-  },
-  closeOnOutsideClick: {
-    'en-us': 'Close on outside click',
-    'ru-ru': 'Закрытие по внешнему щелчку',
-    'es-es': 'Cerrar al hacer clic desde fuera',
-    'fr-fr': 'Fermer sur clic extérieur',
-    'uk-ua': 'Закрийте зовнішнім клацанням',
-    'de-ch': 'Schließen durch Klicken von außen',
-    'pt-br': 'Fechar com clique externo',
-  },
-  scopeEntireTablePicklists: {
-    'en-us': 'Scope "Entire Table" picklists',
-  },
-  scopeEntireTablePicklistsDescription: {
-    'en-us':
-      'Restrict "Entire Table" picklists to values used by records in this collection.',
-  },
-  catalogNumberInheritanceDescription: {
-    'en-us':
-      'Configure whether sibling Collection Objects and their child Collection Objects inherit catalog numbers from the primary or parent record.',
-  },
-  catalogNumberParentInheritanceDescription: {
-    'en-us':
-      'Control whether component records inherit catalog numbers from their parent Collection Object.',
-  },
-  specifyNetworkBadge: {
-    'en-us': 'Specify Network Badge',
-    'ru-ru': 'Укажите сетевой значок',
-    'es-es': 'Especificar la insignia de red',
-    'fr-fr': 'Spécifier le badge réseau',
-    'uk-ua': 'Укажіть значок мережі',
-    'de-ch': 'Netzwerk-Badge angeben',
-    'pt-br': 'Especificar emblema de rede',
-  },
-  useAccessibleFullDatePicker: {
-    'en-us': 'Use accessible full date picker',
-    'ru-ru': 'Используйте доступный полный выбор даты',
-    'es-es': 'Utilice el selector de fecha completo y accesible',
-    'fr-fr': 'Utiliser un sélecteur de date complet accessible',
-    'uk-ua': 'Використовуйте доступний повний засіб вибору дати',
-    'de-ch': 'Verwenden Sie eine barrierefreie Datumsauswahl',
-    'pt-br': 'Use o seletor de data completo acessível',
-  },
-  useAccessibleMonthPicker: {
-    'en-us': 'Use accessible month picker',
-    'ru-ru': 'Используйте доступный выбор месяца',
-    'es-es': 'Utilice el selector de meses accesible',
-    'fr-fr': 'Utiliser le sélecteur de mois accessible',
-    'uk-ua': 'Використовуйте доступний засіб вибору місяця',
-    'de-ch': 'Verwenden Sie die barrierefreie Monatsauswahl',
-    'pt-br': 'Use o seletor de meses acessível',
-  },
-  rightAlignNumberFields: {
-    'en-us': 'Right-Justify numeric fields',
-    'ru-ru': 'Выравнивание числовых полей по правому краю',
-    'es-es': 'Justificar a la derecha los campos numéricos',
-    'fr-fr': 'Justifier à droite les champs numériques',
-    'uk-ua': 'Вирівнювання по правому краю числових полів',
-    'de-ch': 'Rechtsbündige Ausrichtung numerischer Felder',
-    'pt-br': 'Justificar à direita campos numéricos',
-  },
-  roundedCorners: {
-    'en-us': 'Rounded corners',
-    'ru-ru': 'Закругленные углы',
-    'es-es': 'esquinas redondeadas',
-    'fr-fr': 'Coins arrondis',
-    'uk-ua': 'Заокруглені кути',
-    'de-ch': 'Abgerundete Ecken',
-    'pt-br': 'Cantos arredondados',
-  },
-  showSubviewBorders: {
-    'en-us': 'Show borders around subviews',
-    'de-ch': 'Rahmen um Unteransichten anzeigen',
-    'es-es': 'Mostrar bordes alrededor de las subvistas',
-    'fr-fr': 'Afficher les bordures autour des sous-vues',
-    'pt-br': 'Mostrar bordas ao redor das subvisualizações',
-    'ru-ru': 'Показывать границы вокруг подпредставлений',
-    'uk-ua': 'Показати межі навколо підвидів',
-  },
-  limitMaxFieldWidth: {
-    'en-us': 'Limit max field width',
-    'ru-ru': 'Ограничить максимальную ширину поля',
-    'es-es': 'Limitar el ancho máximo del campo',
-    'fr-fr': 'Limiter la largeur maximale du champ',
-    'uk-ua': 'Обмеження максимальної ширини поля',
-    'de-ch': 'Maximale Feldbreite begrenzen',
-    'pt-br': 'Limite a largura máxima do campo',
-  },
-  condenseQueryResults: {
-    'en-us': 'Condense query results',
-    'ru-ru': 'Сжать результаты запроса',
-    'es-es': 'Condensar los resultados de la consulta',
-    'fr-fr': 'Condenser les résultats de la requête',
-    'uk-ua': 'Згорнути результати запиту',
-    'de-ch': 'Abfrageergebnisse verdichten',
-    'pt-br': 'Condensar resultados da consulta',
-  },
-  blurContentBehindDialog: {
-    'en-us': 'Blur content behind the dialog',
-    'ru-ru': 'Размытие содержимого за диалогом',
-    'es-es': 'Desenfocar el contenido detrás del diálogo',
-    'fr-fr': 'Flou le contenu derrière la boîte de dialogue',
-    'uk-ua': 'Розмити вміст за діалоговим вікном',
-    'de-ch': 'Inhalte hinter dem Dialog verwischen',
-    'pt-br': 'Desfocar o conteúdo atrás do diálogo',
-  },
-  collectionSortOrderDescription: {
-    'en-us': 'This determines the visual order of collections.',
-    'ru-ru': 'Это определяет визуальный порядок коллекций.',
-    'es-es': 'Esto determina el orden visual de las colecciones.',
-    'fr-fr': "Ceci détermine l'ordre visuel des collections.",
-    'uk-ua': 'Це визначає візуальний порядок колекцій.',
-    'de-ch': 'Dies bestimmt die visuelle Reihenfolge der Sammlungen.',
-    'pt-br': 'Isso determina a ordem visual das coleções.',
-  },
-  recordSetRecordToOpen: {
-    'en-us': 'Record to open by default',
-    'ru-ru': 'Запись для открытия по умолчанию',
-    'es-es': 'Registro para abrir por defecto',
-    'fr-fr': 'Enregistrement à ouvrir par défaut',
-    'uk-ua': 'Запис відкривається за умовчанням',
-    'de-ch': 'Standardmäßig zu öffnender Datensatz',
-    'pt-br': 'Gravar para abrir por padrão',
-  },
-  altClickToSupressNewTab: {
-    'en-us':
-      '<key>{altKeyName:string}</key>+<key>Click</key> to suppress new tab',
-    'ru-ru':
-      '<key>{altKeyName:string}</key>+<key>Нажмите </key>, чтобы скрыть новую вкладку',
-    'es-es':
-      '<key>{altKeyName:string}</key>+<key>Haga clic en </key> para suprimir la nueva pestaña',
-    'fr-fr':
-      '<key>{altKeyName:string}</key>+<key>Cliquez sur</key> pour supprimer le nouvel onglet',
-    'uk-ua':
-      '<key>{altKeyName:string}</key>+<key>Натисніть </key>, щоб закрити нову вкладку',
-    'de-ch':
-      '<key>{altKeyName:string}</key>+<key>Klicken Sie auf</key>, um neue Registerkarten zu unterdrücken',
-    'pt-br':
-      '<key>{altKeyName:string}</key>+<key>Clique em</key> para suprimir a nova guia',
-  },
-  altClickToSupressNewTabDescription: {
-    'en-us':
-      '<key>{altKeyName:string}</key>+<key>Click</key> a link that usually opens in a new tab to open it in the current tab.',
-    'ru-ru':
-      '<key>{altKeyName:string}</key>+<key>Нажмите</key> на ссылку, которая обычно открывается в новой вкладке, чтобы открыть ее в текущей вкладке.',
-    'es-es':
-      '<key>{altKeyName:string}</key>+<key>Haga clic</key> en un enlace que normalmente se abre en una nueva pestaña para abrirlo en la pestaña actual.',
-    'fr-fr': 'Utiliser le sélecteur de mois accessible.',
-    'uk-ua':
-      '<key>{altKeyName:string}</key>+<key>Натисніть</key> посилання, яке зазвичай відкривається в новій вкладці, щоб відкрити його в поточній вкладці.',
-    'de-ch':
-      '<key>{altKeyName:string}</key>+<key>Klicken Sie auf</key> einen Link, der normalerweise in einem neuen Tab geöffnet wird, um ihn im aktuellen Tab zu öffnen.',
-    'pt-br':
-      '<key>{altKeyName:string}</key>+<key>Clique</key> em um link que geralmente abre em uma nova aba para abri-lo na aba atual.',
-  },
-  makeFormDialogsModal: {
-    'en-us': 'Make form dialogs gray out the background',
-    'ru-ru': 'Сделать фон диалоговых окон серым',
-    'es-es':
-      'Hacer que los cuadros de diálogo del formulario tengan el fondo en gris',
-    'fr-fr':
-      "Rendre les boîtes de dialogue de formulaire grisées sur l'arrière-plan",
-    'uk-ua': 'Зробіть діалогові вікна форми сірими фоном',
-    'de-ch': 'Den Hintergrund von Formulardialogen ausgrauen',
-    'pt-br':
-      'Faça com que as caixas de diálogo do formulário fiquem com o fundo acinzentado',
-  },
-  autoScrollTree: {
-    'en-us': 'Auto scroll tree to focused node',
-    'ru-ru': 'Автоматическая прокрутка дерева к выбранному узлу',
-    'es-es': 'Desplazamiento automático del árbol al nodo enfocado',
-    'fr-fr': 'Arbre de défilement automatique vers le nœud ciblé',
-    'uk-ua': 'Автоматичне прокручування дерева до виділеного вузла',
-    'de-ch': 'Automatisches Scrollen des Baums zum fokussierten Knoten',
-    'pt-br': 'Rolagem automática da árvore para o nó em foco',
-  },
-  sortByField: {
-    'en-us': 'Order By Field',
-    'de-ch': 'Nach Feld sortieren',
-    'es-es': 'Ordenar por campo',
-    'fr-fr': 'Trier par champ',
-    'pt-br': 'Ordenar por campo',
-    'ru-ru': 'Сортировать по полю',
-    'uk-ua': 'Сортувати за полем',
-  },
-  lineWrap: {
-    'en-us': 'Line wrap',
-    'ru-ru': 'Перенос строки',
-    'es-es': 'Ajuste de línea',
-    'fr-fr': 'Retour à la ligne',
-    'uk-ua': 'Обтікання лініями',
-    'de-ch': 'Zeilenumbruch',
-    'pt-br': 'Quebra de linha',
-  },
-  indentSize: {
-    'en-us': 'Indent size',
-    'ru-ru': 'Размер отступа',
-    'es-es': 'Tamaño de sangría',
-    'fr-fr': 'Taille du retrait',
-    'uk-ua': 'Розмір відступу',
-    'de-ch': 'Einzugsgröße',
-    'pt-br': 'Tamanho do recuo',
-  },
-  indentWithTab: {
-    'en-us': 'Indent with <key>Tab</key>',
-    'ru-ru': 'Отступ с помощью <key>Tab</key>',
-    'es-es': 'Sangría con <key>Tab</key>',
-    'fr-fr': 'Indenter avec <key>Tabulation</key>',
-    'uk-ua': 'Відступ із <key>Tab</key>',
-    'de-ch': 'Einrücken mit <key>Tab</key>',
-    'pt-br': 'Recuo com <key>Tab</key>',
-  },
-  formHeaderFormat: {
-    'en-us': 'Form header format',
-    'ru-ru': 'Формат заголовка формы',
-    'es-es': 'Formato del encabezado del formulario',
-    'fr-fr': "Format d'en-tête de formulaire",
-    'uk-ua': 'Формат заголовка форми',
-    'de-ch': 'Formularkopfformat',
-    'pt-br': 'Formato do cabeçalho do formulário',
-  },
-  iconAndTableName: {
-    'en-us': 'Icon and table name',
-    'ru-ru': 'Значок и название таблицы',
-    'es-es': 'Icono y nombre de la tabla',
-    'fr-fr': 'Icône et nom de la table',
-    'uk-ua': 'Значок і назва таблиці',
-    'de-ch': 'Symbol und Tabellenname',
-    'pt-br': 'Ícone e nome da tabela',
-  },
-  tableIcon: {
-    'en-us': 'Table icon',
-    'ru-ru': 'Значок таблицы',
-    'es-es': 'Icono de tabla',
-    'fr-fr': 'Icône de tableau',
-    'uk-ua': 'Значок таблиці',
-    'de-ch': 'Tabellensymbol',
-    'pt-br': 'Ícone de tabela',
-  },
-  maxHeight: {
-    'en-us': 'Max height',
-    'ru-ru': 'Максимальная высота',
-    'es-es': 'Altura máxima',
-    'fr-fr': 'hauteur maximum',
-    'uk-ua': 'Максимальна висота',
-    'de-ch': 'Maximale Höhe',
-    'pt-br': 'Altura máxima',
-  },
-  autoComplete: {
-    'en-us': 'Auto complete',
-    'ru-ru': 'Автозаполнение',
-    'es-es': 'Autocompletar',
-    'fr-fr':
-      "Détermine les légendes des champs, les notes d'utilisation et les légendes des tableaux",
-    'uk-ua':
-      'Визначає підписи полів, примітки щодо використання та підписи таблиць',
-    'de-ch': 'Autovervollständigung',
-    'pt-br': 'Preenchimento automático',
-  },
-  searchCaseSensitive: {
-    'en-us': 'Case-sensitive search',
-    'es-es': 'Búsqueda que distingue entre mayúsculas y minúsculas',
-    'fr-fr': 'Recherche sensible à la casse',
-    'uk-ua': 'Пошук з урахуванням регістру',
-    'de-ch': 'Groß- und Kleinschreibung beachten',
-    'ru-ru': 'Поиск с учетом регистра',
-    'pt-br': 'Pesquisa com diferenciação entre maiúsculas e minúsculas',
-  },
-  searchField: {
-    'en-us': 'Search Field',
-    'ru-ru': 'Поле поиска',
-    'es-es': 'Campo de búsqueda',
-    'fr-fr': 'Champ de recherche',
-    'uk-ua': 'Поле пошуку',
-    'de-ch': 'Suchfeld',
-    'pt-br': 'Campo de pesquisa',
-  },
-  createInteractions: {
-    'en-us': 'Creating an interaction',
-    'ru-ru': 'Создание взаимодействия',
-    'es-es': 'Creando una interacción',
-    'fr-fr': 'Créer une interaction',
-    'uk-ua': 'Створення взаємодії',
-    'de-ch': 'Erstellen einer Interaktion',
-    'pt-br': 'Criando uma interação',
-  },
-  useSpaceAsDelimiter: {
-    'en-us': 'Use space as delimiter',
-    'ru-ru': 'Используйте пробел в качестве разделителя',
-    'es-es': 'Utilice el espacio como delimitador',
-    'fr-fr': "Utiliser l'espace comme délimiteur",
-    'uk-ua': 'Використовуйте пробіл як роздільник',
-    'de-ch': 'Leerzeichen als Trennzeichen verwenden',
-    'pt-br': 'Use espaço como delimitador',
-  },
-  useCommaAsDelimiter: {
-    'en-us': 'Use comma as delimiter',
-    'ru-ru': 'Используйте запятую в качестве разделителя',
-    'es-es': 'Utilice la coma como delimitador',
-    'fr-fr': 'Utiliser la virgule comme délimiteur',
-    'uk-ua': 'Використовуйте кому як роздільник',
-    'de-ch': 'Verwenden Sie Kommas als Trennzeichen',
-    'pt-br': 'Use vírgula como delimitador',
-  },
-  useNewLineAsDelimiter: {
-    'en-us': 'Use new line as delimiter',
-    'ru-ru': 'Использовать новую строку в качестве разделителя',
-    'es-es': 'Utilice nueva línea como delimitador',
-    'fr-fr': 'Utiliser une nouvelle ligne comme délimiteur',
-    'uk-ua': 'Використовуйте новий рядок як роздільник',
-    'de-ch': 'Neue Zeile als Trennzeichen verwenden',
-    'pt-br': 'Use nova linha como delimitador',
-  },
-  useCustomDelimiters: {
-    'en-us': 'Use custom delimiters',
-    'ru-ru': 'Используйте пользовательские разделители',
-    'es-es': 'Utilice delimitadores personalizados',
-    'fr-fr': 'Utiliser des délimiteurs personnalisés',
-    'uk-ua': 'Використовуйте спеціальні роздільники',
-    'de-ch': 'Benutzerdefinierte Trennzeichen verwenden',
-    'pt-br': 'Use delimitadores personalizados',
-  },
-  useCustomDelimitersDescription: {
-    'en-us':
-      'A list of delimiters to use, in addition to the ones defined above. Put one delimiter per line.',
-    'ru-ru':
-      'Список разделителей, которые можно использовать в дополнение к указанным выше. Используйте по одному разделителю на строку.',
-    'es-es':
-      'Una lista de delimitadores para usar, además de los definidos anteriormente. Coloque un delimitador por línea.',
-    'fr-fr':
-      'Une liste de délimiteurs à utiliser, en plus de ceux définis ci-dessus. Mettez un délimiteur par ligne.',
-    'uk-ua':
-      'Список розділювачів для використання на додаток до визначених вище. Поставте один роздільник на рядок.',
-    'de-ch':
-      'Eine Liste der zu verwendenden Trennzeichen zusätzlich zu den oben definierten. Geben Sie pro Zeile ein Trennzeichen ein.',
-    'pt-br':
-      'Uma lista de delimitadores a serem usados, além dos definidos acima. Coloque um delimitador por linha.',
-  },
-  detectAutomaticallyDescription: {
-    'en-us': 'Detect automatically based on catalog number format.',
-    'ru-ru': 'Автоматическое определение на основе формата каталожного номера.',
-    'es-es':
-      'Detectar automáticamente según el formato del número de catálogo.',
-    'fr-fr':
-      'Détecter automatiquement en fonction du format du numéro de catalogue.',
-    'uk-ua': 'Визначати автоматично на основі формату номера каталогу.',
-    'de-ch': 'Automatische Erkennung basierend auf dem Katalognummernformat.',
-    'pt-br':
-      'Detectar automaticamente com base no formato do número de catálogo.',
-  },
-  use: {
-    comment: 'Verb',
-    'en-us': 'Use',
-    'ru-ru': 'Использовать',
-    'es-es': 'Usar',
-    'fr-fr': 'Utiliser',
-    'uk-ua': 'використання',
-    'de-ch': 'Verwenden',
-    'pt-br': 'Usar',
-  },
-  dontUse: {
-    'en-us': 'Don’t use',
-    'ru-ru': 'Не использовать',
-    'es-es': 'No utilizar',
-    'fr-fr': 'Zoom avec la molette de défilement',
-    'uk-ua': 'Масштаб колеса прокрутки',
-    'de-ch': 'Nicht verwenden',
-    'pt-br': 'Não use',
-  },
-  position: {
-    'en-us': 'Position',
-    'es-es': 'Posición',
-    'fr-fr': 'Position',
-    'ru-ru': 'Позиция',
-    'uk-ua': 'Позиція',
-    'de-ch': 'Position',
-    'pt-br': 'Posição',
-  },
-  top: {
-    'en-us': 'Top',
-    'es-es': 'Arriba',
-    'fr-fr': 'Haut',
-    'ru-ru': 'Вершина',
-    'uk-ua': 'Топ',
-    'de-ch': 'Spitze',
-    'pt-br': 'Principal',
-  },
-  bottom: {
-    'en-us': 'Bottom',
-    'es-es': 'Abajo',
-    'ru-ru': 'Нижний',
-    'uk-ua': 'Дно',
-    'de-ch': 'Unten',
-    'fr-fr': 'Bas',
-    'pt-br': 'Fundo',
-  },
-  left: {
-    'en-us': 'Left',
-    'es-es': 'Izquierda',
-    'fr-fr': 'Gauche',
-    'ru-ru': 'Левый',
-    'uk-ua': 'Ліворуч',
-    'de-ch': 'Links',
-    'pt-br': 'Esquerda',
-  },
-  right: {
-    'en-us': 'Right',
-    'es-es': 'Bien',
-    'fr-fr': 'Droite',
-    'ru-ru': 'Верно',
-    'uk-ua': 'правильно',
-    'de-ch': 'Rechts',
-    'pt-br': 'Certo',
-  },
-  showUnsavedIndicator: {
-    'en-us': 'Show unsaved changes indicator',
-    'ru-ru': 'Показать индикатор несохраненных изменений',
-    'es-es': 'Mostrar indicador de cambios no guardados',
-    'fr-fr': "Afficher l'indicateur de modifications non enregistrées",
-    'uk-ua': 'Показати індикатор незбережених змін',
-    'de-ch': 'Indikator für nicht gespeicherte Änderungen anzeigen',
-    'pt-br': 'Mostrar indicador de alterações não salvas',
-  },
-  showUnsavedIndicatorDescription: {
-    'en-us':
-      'Show an "*" in the tab title when there are unsaved changes in the current tab.',
-    'es-es':
-      'Mostrar un "*" en el título de la pestaña cuando haya cambios sin guardar en la pestaña actual.',
-    'fr-fr':
-      "Afficher un \"*\" dans le titre de l'onglet lorsqu'il y a des modifications non enregistrées dans l'onglet actuel.",
-    'ru-ru':
-      'Отображать «*» в заголовке вкладки, если на текущей вкладке есть несохраненные изменения.',
-    'uk-ua':
-      'Показувати «*» у заголовку вкладки, якщо в поточній вкладці є незбережені зміни.',
-    'de-ch':
-      'Zeigen Sie im Registerkartentitel ein „*“ an, wenn in der aktuellen Registerkarte nicht gespeicherte Änderungen vorhanden sind.',
-    'pt-br':
-      'Exibir um "*" no título da aba quando houver alterações não salvas na aba atual.',
-  },
-  autoPopulateDescription: {
-    'en-us':
-      'Auto populate the merged record with values from duplicates when opening the merging dialog.',
-    'ru-ru':
-      'Автоматически заполнять объединенную запись значениями из дубликатов при открытии диалогового окна слияния.',
-    'de-ch':
-      'Füllen Sie den zusammengeführten Datensatz beim Öffnen des Zusammenführungsdialogs automatisch mit Werten aus Duplikaten.',
-    'es-es':
-      'Rellene automáticamente el registro fusionado con valores de duplicados al abrir el cuadro de diálogo de fusión.',
-    'fr-fr':
-      "Remplir automatiquement l'enregistrement fusionné avec les valeurs des doublons lors de l'ouverture de la boîte de dialogue de fusion.",
-    'uk-ua':
-      'Автоматичне заповнення об’єднаного запису значеннями з дублікатів під час відкриття діалогового вікна об’єднання.',
-    'pt-br':
-      'Preencha automaticamente o registro mesclado com valores de duplicatas ao abrir a caixa de diálogo de mesclagem.',
-  },
-  autoCreateVariants: {
-    'en-us': 'Automatically create {agentVariantTable:string} records',
-    'ru-ru': 'Автоматически создавать записи {agentVariantTable:string}',
-    'de-ch': '{agentVariantTable:string}-Datensätze automatisch erstellen',
-    'es-es': 'Crear automáticamente registros {agentVariantTable:string}',
-    'fr-fr':
-      'Créer automatiquement des enregistrements {agentVariantTable:string}',
-    'uk-ua': 'Автоматично створювати записи {agentVariantTable:string}',
-    'pt-br': 'Criar automaticamente registros {agentVariantTable:string}',
-  },
-  autoCreateVariantsDescription: {
-    'en-us':
-      'When merging agents, automatically create {agentVariantTable:string} records based on the variations of first name/last name.',
-    'ru-ru':
-      'При объединении агентов автоматически создавать записи {agentVariantTable:string} на основе вариаций имени/фамилии.',
-    'de-ch':
-      'Beim Zusammenführen von Agenten werden automatisch {agentVariantTable:string}-Datensätze basierend auf den Variationen von Vorname/Nachname erstellt.',
-    'es-es':
-      'Al fusionar agentes, se crean automáticamente registros {agentVariantTable:string} basados en las variaciones de nombre/apellido.',
-    'fr-fr':
-      "Lors de la fusion d'agents, créez automatiquement des enregistrements {agentVariantTable:string} en fonction des variations du prénom/nom.",
-    'uk-ua':
-      'Під час об’єднання агентів автоматично створювати записи {agentVariantTable:string} на основі варіацій імені/прізвища.',
-    'pt-br':
-      'Ao mesclar agentes, crie automaticamente registros {agentVariantTable:string} com base nas variações de nome/sobrenome.',
-  },
-  collectionPreferences: {
-    'en-us': 'Collection Preferences',
-    'de-ch': 'Sammlungseinstellungen',
-    'es-es': 'Preferencias de colección',
-    'fr-fr': 'Personnalisation',
-    'ru-ru': 'Настройки коллекции',
-    'uk-ua': 'Налаштування',
-    'pt-br': 'Preferências de coleção',
-  },
-  auditing: {
-    'en-us': 'Auditing',
-  },
-  formatting: {
-    'en-us': 'Formatting',
-  },
-  enableAuditLog: {
-    'en-us': 'Enable Audit Log',
-  },
-  enableAuditLogDescription: {
-    'en-us':
-      'Globally enables or disables the audit log feature for all collections.',
-  },
-  logFieldLevelChanges: {
-    'en-us': 'Log field-level changes',
-  },
-  logFieldLevelChangesDescription: {
-    'en-us':
-      'When auditing is enabled, record changes to individual field values in addition to record creation and deletion.',
-  },
-  fullDateFormat: {
-    'en-us': 'Full date format',
-  },
-  fullDateFormatDescription: {
-    'en-us': 'Select the display format for complete dates across the application.',
-  },
-  monthYearDateFormat: {
-    'en-us': 'Month/year date format',
-  },
-  monthYearDateFormatDescription: {
-    'en-us': 'Choose how partial dates that only include a month and year should be displayed.',
-  },
-  attachmentThumbnailSize: {
-    'en-us': 'Attachment thumbnail size (px)',
-  },
-  attachmentThumbnailSizeDescription: {
-    'en-us': 'Set the pixel dimensions used when generating attachment preview thumbnails.',
-  },
-  rememberDialogSizes: {
-    'en-us': 'Remember dialog window sizes',
-    'ru-ru': 'Запомните размеры диалоговых окон',
-    'es-es': 'Recordar los tamaños de las ventanas de diálogo',
-    'fr-fr': 'Mémoriser les tailles des fenêtres de dialogue',
-    'uk-ua': "Запам'ятайте розміри діалогових вікон",
-    'de-ch': 'Dialogfenstergrößen merken',
-    'pt-br': 'Lembrar tamanhos de janelas de diálogo',
-  },
-  rememberDialogPositions: {
-    'en-us': 'Remember dialog window positions',
-    'ru-ru': 'Запомнить позиции диалоговых окон',
-    'es-es': 'Recordar las posiciones de las ventanas de diálogo',
-    'fr-fr': 'Mémoriser les positions des fenêtres de dialogue',
-    'uk-ua': "Запам'ятовуйте положення діалогового вікна",
-    'de-ch': 'Dialogfensterpositionen merken',
-    'pt-br': 'Lembrar posições da janela de diálogo',
-  },
-  autoPlayMedia: {
-    'en-us': 'Automatically play media',
-    'ru-ru': 'Автоматически воспроизводить медиа',
-    'es-es': 'Reproducir automáticamente medios',
-    'fr-fr': 'Lire automatiquement les médias',
-    'uk-ua': 'Автоматичне відтворення медіа',
-    'de-ch': 'Medien automatisch abspielen',
-    'pt-br': 'Reproduzir mídia automaticamente',
-  },
-  useCustomTooltips: {
-    'en-us': 'Use modern tooltips',
-    'ru-ru': 'Используйте современные подсказки',
-    'es-es': 'Utilice información sobre herramientas moderna',
-    'fr-fr': 'Utiliser des info-bulles modernes',
-    'uk-ua': 'Використовуйте сучасні підказки',
-    'de-ch': 'Verwenden Sie moderne Tooltips',
-    'pt-br': 'Use dicas de ferramentas modernas',
-  },
-  alwaysUseQueryBuilder: {
-    'en-us': 'Always use query builder search inside of search form',
-    'de-ch':
-      'Verwenden Sie innerhalb des Suchformulars immer die Abfragegeneratorsuche',
-    'es-es':
-      'Utilice siempre la búsqueda del generador de consultas dentro del formulario de búsqueda',
-    'fr-fr':
-      'Utilisez toujours la recherche du générateur de requêtes dans le formulaire de recherche',
-    'ru-ru': 'Всегда используйте конструктор запросов внутри формы поиска.',
-    'uk-ua': 'Завжди використовуйте пошук конструктора запитів у формі пошуку',
-    'pt-br':
-      'Sempre use a pesquisa do construtor de consultas dentro do formulário de pesquisa',
-  },
-  localizeResourceNames: {
-    'en-us': 'Localize the names of recognized app resources',
-    'de-ch': 'Lokalisieren Sie die Namen erkannter App-Ressourcen',
-    'es-es':
-      'Localizar los nombres de los recursos de aplicaciones reconocidos',
-    'fr-fr': "Localiser les noms des ressources d'application reconnues",
-    'ru-ru': 'Локализуйте названия распознанных ресурсов приложения',
-    'uk-ua': 'Локалізувати назви розпізнаних ресурсів програми',
-    'pt-br': 'Localize os nomes dos recursos de aplicativos reconhecidos',
-  },
-  splitLongXml: {
-    'en-us': 'Split long lines of XML into multiple lines',
-    'de-ch': 'Teilen Sie lange XML-Zeilen in mehrere Zeilen auf',
-    'es-es': 'Dividir líneas largas de XML en varias líneas',
-    'fr-fr': 'Diviser les longues lignes de XML en plusieurs lignes',
-    'ru-ru': 'Разделить длинные строки XML на несколько строк',
-    'uk-ua': 'Розділіть довгі рядки XML на кілька рядків',
-    'pt-br': 'Dividir longas linhas de XML em várias linhas',
-  },
-  url: {
-    'en-us': 'URL',
-    'de-ch': 'URL',
-    'es-es': 'URL',
-    'fr-fr': 'URL',
-    'uk-ua': 'URL',
-    'ru-ru': 'URL',
-    'pt-br': 'URL',
-  },
-  pickAttachment: {
-    'en-us': 'Pick an attachment',
-    'es-es': 'Elige un archivo adjunto',
-    'fr-fr': 'Choisissez une pièce jointe',
-    'ru-ru': 'Выберите вложение',
-    'uk-ua': 'Виберіть вкладення',
-    'de-ch': 'Wählen Sie einen Anhang',
-    'pt-br': 'Escolha um anexo',
-  },
-  attachmentFailed: {
-    'en-us': 'The attachment failed to load.',
-    'de-ch': 'Der Anhang konnte nicht geladen werden.',
-    'es-es': 'No se pudo cargar el archivo adjunto.',
-    'fr-fr': "La pièce jointe n'a pas pu être chargée.",
-    'ru-ru': 'Не удалось загрузить вложение.',
-    'uk-ua': 'Не вдалося завантажити вкладений файл.',
-    'pt-br': 'O anexo não pôde ser carregado.',
-  },
-  pickImage: {
-    'en-us': 'Pick an image',
-    'de-ch': 'Wählen Sie ein Bild aus',
-    'es-es': 'Elige una imagen',
-    'fr-fr': 'Choisissez une image',
-    'ru-ru': 'Выберите изображение',
-    'uk-ua': 'Виберіть зображення',
-    'pt-br': 'Escolha uma imagem',
-  },
-  customLogo: {
-    'en-us': 'Expanded Image URL',
-    'de-ch': 'Erweiterte Bild-URL',
-    'es-es': 'URL de imagen expandida',
-    'fr-fr': "URL de l'image étendue",
-    'ru-ru': 'URL-адрес развернутого изображения',
-    'uk-ua': 'Розширена URL-адреса зображення',
-    'pt-br': 'URL da imagem expandida',
-  },
-  customLogoCollapsed: {
-    'en-us': 'Collapsed Image URL',
-    'de-ch': 'URL des minimierten Bildes',
-    'es-es': 'URL de imagen contraída',
-    'fr-fr': "URL de l'image réduite",
-    'ru-ru': 'URL-адрес свернутого изображения',
-    'uk-ua': 'URL-адреса згорнутого зображення',
-    'pt-br': 'URL da imagem recolhida',
-  },
-  customLogoDescription: {
-    'en-us':
-      'A URL to an image that would be displayed next to the Specify logo in the navigation menu.',
-    'de-ch':
-      'Eine URL zu einem Bild, das neben dem angegebenen Logo im Navigationsmenü angezeigt wird.',
-    'es-es':
-      'Una URL a una imagen que se mostrará junto al logotipo Especificar en el menú de navegación.',
-    'fr-fr':
-      'Une URL vers une image qui serait affichée à côté du logo Specify dans le menu de navigation.',
-    'ru-ru':
-      'URL-адрес изображения, которое будет отображаться рядом с логотипом «Укажите» в меню навигации.',
-    'uk-ua':
-      'URL-адреса зображення, яке відображатиметься поруч із «Вказати логотип» у меню навігації.',
-    'pt-br':
-      'Um URL para uma imagem que seria exibida ao lado do logotipo Especificar no menu de navegação.',
-  },
-  showLineNumber: {
-    'en-us': 'Show query result line number',
-    'de-ch': 'Zeilennummer des Abfrageergebnisses anzeigen',
-    'es-es': 'Mostrar el número de línea del resultado de la consulta',
-    'fr-fr': 'Afficher le numéro de ligne du résultat de la requête',
-    'ru-ru': 'Показать номер строки результата запроса',
-    'uk-ua': 'Показати номер рядка результату запиту',
-    'pt-br': 'Mostrar número da linha do resultado da consulta',
-  },
-  saveButtonColor: {
-    'en-us': 'Save button color',
-    'de-ch': 'Farbe der Schaltfläche „Speichern“',
-    'es-es': 'Guardar color del botón',
-    'fr-fr': 'Couleur du bouton Enregistrer',
-    'ru-ru': 'Сохранить цвет кнопки',
-    'uk-ua': 'Зберегти колір кнопки',
-    'pt-br': 'Cor do botão Salvar',
-  },
-  secondaryButtonColor: {
-    'en-us': 'Secondary button color',
-    'es-es': 'Color del botón secundario',
-    'fr-fr': 'Couleur du bouton secondaire',
-    'ru-ru': 'Цвет вторичной кнопки',
-    'uk-ua': 'Колір вторинної кнопки',
-    'de-ch': 'Sekundäre Schaltflächenfarbe',
-    'pt-br': 'Cor do botão secundário',
-  },
-  secondaryLightButtonColor: {
-    'en-us': 'Secondary light button color',
-    'de-ch': 'Farbe der sekundären Lichttaste',
-    'es-es': 'Color del botón de luz secundaria',
-    'fr-fr': 'Couleur du bouton lumineux secondaire',
-    'ru-ru': 'Цвет кнопки дополнительного освещения',
-    'uk-ua': 'Колір вторинної світлової кнопки',
-    'pt-br': 'Cor do botão de luz secundária',
-  },
-  dangerButtonColor: {
-    'en-us': 'Danger button color',
-    'de-ch': 'Farbe der Gefahrenschaltfläche',
-    'es-es': 'Color del botón de peligro',
-    'fr-fr': 'Couleur du bouton de danger',
-    'ru-ru': 'Цвет кнопки «Опасность»',
-    'uk-ua': 'Колір кнопки небезпеки',
-    'pt-br': 'Cor do botão de perigo',
-  },
-  infoButtonColor: {
-    'en-us': 'Info button color',
-    'de-ch': 'Farbe der Info-Schaltfläche',
-    'es-es': 'Color del botón de información',
-    'fr-fr': "Couleur du bouton d'information",
-    'ru-ru': 'Цвет кнопки информации',
-    'uk-ua': 'Колір інформаційної кнопки',
-    'pt-br': 'Cor do botão de informações',
-  },
-  warningButtonColor: {
-    'en-us': 'Warning button color',
-    'de-ch': 'Farbe der Warnschaltfläche',
-    'es-es': 'Color del botón de advertencia',
-    'fr-fr': "Couleur du bouton d'avertissement",
-    'ru-ru': 'Цвет кнопки предупреждения',
-    'uk-ua': 'Колір кнопки попередження',
-    'pt-br': 'Cor do botão de aviso',
-  },
-  successButtonColor: {
-    'en-us': 'Success button color',
-    'de-ch': 'Farbe der Schaltfläche „Erfolg“',
-    'es-es': 'Color del botón de éxito',
-    'fr-fr': 'Couleur du bouton de réussite',
-    'ru-ru': 'Цвет кнопки «Успех»',
-    'uk-ua': 'Колір кнопки успіху',
-    'pt-br': 'Cor do botão de sucesso',
-  },
-  openAsReadOnly: {
-    'en-us': 'Open all records in read-only mode',
-    'de-ch': 'Alle Datensätze im schreibgeschützten Modus öffnen',
-    'es-es': 'Abrir todos los registros en modo de solo lectura',
-    'fr-fr': 'Ouvrir tous les enregistrements en mode lecture seule',
-    'ru-ru': 'Открыть все записи в режиме только для чтения',
-    'uk-ua': 'Відкрити всі записи в режимі лише для читання',
-    'pt-br': 'Abra todos os registros no modo somente leitura',
-  },
-  displayBasicView: {
-    'en-us': 'Display basic view',
-    'de-ch': 'Basisansicht anzeigen',
-    'es-es': 'Mostrar vista básica',
-    'fr-fr': 'Afficher la vue de base',
-    'ru-ru': 'Отобразить базовый вид',
-    'uk-ua': 'Відобразити базовий вигляд',
-    'pt-br': 'Exibir visualização básica',
-  },
-  showComparisonOperatorsForString: {
-    'en-us': 'Show comparison operators for text-based fields',
-    'de-ch': 'Vergleichsoperatoren für textbasierte Felder anzeigen',
-    'es-es': 'Mostrar operadores de comparación para campos basados en texto',
-    'fr-fr': 'Afficher les opérateurs de comparaison pour les champs textuels',
-    'pt-br': 'Mostrar operadores de comparação para campos baseados em texto',
-    'ru-ru': 'Показать операторы сравнения для текстовых полей',
-    'uk-ua': 'Показати оператори порівняння для текстових полів',
-  },
-  showComparisonOperatorsDescription: {
-    'en-us':
-      'Allows the following filters to apply to text fields: Greater Than, Less Than, Greater Than or Equal to, and Less Than or Equal to',
-    'de-ch':
-      'Ermöglicht die Anwendung der folgenden Filter auf Textfelder: Größer als, Kleiner als, Größer als oder gleich und Kleiner als oder gleich',
-    'es-es':
-      'Permite aplicar los siguientes filtros a los campos de texto: Mayor que, Menor que, Mayor o igual que y Menor o igual que',
-    'fr-fr':
-      "Permet d'appliquer les filtres suivants aux champs de texte : Supérieur à, Inférieur à, Supérieur ou égal à et Inférieur ou égal à",
-    'pt-br':
-      'Permite que os seguintes filtros sejam aplicados aos campos de texto: Maior que, Menor que, Maior ou igual a e Menor ou igual a',
-    'ru-ru':
-      'Позволяет применять к текстовым полям следующие фильтры: «Больше», «Меньше», «Больше или равно» и «Меньше или равно».',
-    'uk-ua':
-      'Дозволяє застосовувати до текстових полів такі фільтри: «Більше ніж», «Менше ніж», «Більше або дорівнює» та «Менше або дорівнює»',
-  },
-  basicView: {
-    'en-us': 'Basic view',
-    'de-ch': 'Basisansicht',
-    'es-es': 'Vista básica',
-    'fr-fr': 'Vue de base',
-    'ru-ru': 'Базовый вид',
-    'uk-ua': 'Основний вигляд',
-    'pt-br': 'Visão básica',
-  },
-  detailedView: {
-    'en-us': 'Detailed view',
-    'de-ch': 'Detailansicht',
-    'es-es': 'Vista detallada',
-    'fr-fr': 'Vue détaillée',
-    'ru-ru': 'Подробный вид',
-    'uk-ua': 'Детальний вигляд',
-    'pt-br': 'Visão detalhada',
-  },
-  attachmentPreviewMode: {
-    'en-us': 'Attachment preview mode',
-    'de-ch': 'Anhangsvorschaumodus',
-    'es-es': 'Modo de vista previa de archivos adjuntos',
-    'fr-fr': "Mode d'aperçu des pièces jointes",
-    'ru-ru': 'Режим предварительного просмотра вложений',
-    'uk-ua': 'Режим попереднього перегляду вкладених файлів',
-    'pt-br': 'Modo de visualização de anexos',
-  },
-  fullResolution: {
-    'en-us': 'Full Resolution',
-    'de-ch': 'Volle Auflösung',
-    'es-es': 'Resolución completa',
-    'fr-fr': 'Pleine résolution',
-    'ru-ru': 'Полное разрешение',
-    'uk-ua': 'Повна роздільна здатність',
-    'pt-br': 'Resolução completa',
-  },
-  thumbnail: {
-    'en-us': 'Thumbnail',
-    'de-ch': 'Miniaturansicht',
-    'es-es': 'Uña del pulgar',
-    'fr-fr': 'Vignette',
-    'ru-ru': 'Миниатюра',
-    'uk-ua': 'Мініатюра',
-    'pt-br': 'Miniatura',
-  },
-  addSearchBarHomePage: {
-    'en-us': 'Add Search Bar on home page',
-    'de-ch': 'Suchleiste auf der Startseite hinzufügen',
-    'es-es': 'Agregar barra de búsqueda en la página de inicio',
-    'fr-fr': "Ajouter une barre de recherche sur la page d'accueil",
-    'ru-ru': 'Добавить панель поиска на домашнюю страницу',
-    'uk-ua': 'Додайте рядок пошуку на головну сторінку',
-    'pt-br': 'Adicionar barra de pesquisa na página inicial',
-  },
-  inheritanceCatNumberPref: {
-    'en-us':
-      'Enable the inheritance of the primary catalog number to its empty siblings.',
-    'de-ch':
-      'Aktivieren Sie die Vererbung der primären Katalognummer an ihre leeren Geschwister.',
-    'es-es':
-      'Habilitar la herencia del número de catálogo principal a sus hermanos vacíos.',
-    'fr-fr':
-      "Activer l'héritage du numéro de catalogue principal à ses frères vides.",
-    'pt-br':
-      'Habilitar a herança do número de catálogo primário para seus irmãos vazios.',
-    'ru-ru':
-      'Включить наследование основного каталожного номера его пустыми родственными номерами.',
-    'uk-ua':
-      'Увімкнути успадкування основного каталожного номера його порожнім братам і сестрам.',
-  },
-  inheritanceCatNumberParentCOPref: {
-    'en-us':
-      'Enable the inheritance of the parent catalog number to its empty children.',
-    'de-ch':
-      'Aktivieren Sie die Vererbung der übergeordneten Katalognummer an ihre leeren untergeordneten Elemente.',
-    'es-es':
-      'Habilitar la herencia del número de catálogo padre a sus hijos vacíos.',
-    'fr-fr':
-      "Activer l'héritage du numéro de catalogue parent à ses enfants vides.",
-    'pt-br':
-      'Habilita a herança do número do catálogo pai para seus filhos vazios.',
-    'ru-ru':
-      'Включить наследование родительского каталожного номера его пустыми дочерними элементами.',
-    'uk-ua':
-      'Увімкнути успадкування батьківського каталожного номера його порожнім дочірнім елементам.',
-  },
-  uniqueCatNumberAcrossCompAndCo: {
-    'en-us':
-      'Catalog Number field need to be unique across Component and CO tables',
-    'de-ch':
-      'Das Feld „Katalognummer“ muss in allen Komponenten- und CO-Tabellen eindeutig sein',
-    'es-es':
-      'El campo Número de catálogo debe ser único en las tablas de componentes y CO',
-    'fr-fr':
-      'Le champ Numéro de catalogue doit être unique dans les tables Composant et CO',
-    'pt-br':
-      'O campo Número de catálogo precisa ser exclusivo nas tabelas Componente e CO',
-    'ru-ru':
-      'Поле «Номер каталога» должно быть уникальным в таблицах «Компонент» и «CO».',
-    'uk-ua':
-      'Поле «Номер у каталозі» має бути унікальним у таблицях «Компонент» та «CO».',
-  },
-} as const);
-=======
-export const preferencesText = createDictionary(preferencesDictionary);
->>>>>>> 7a18d71f
+export const preferencesText = createDictionary(preferencesDictionary);