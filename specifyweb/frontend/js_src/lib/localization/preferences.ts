/**
 * Localization strings for the preferences menu
 *
 * @module
 */

import { createDictionary } from './utils';

// Refer to "Guidelines for Programmers" in ./README.md before editing this file

export const preferencesText = createDictionary({
  preferences: {
    'en-us': 'Preferences',
    'ru-ru': 'Предпочтения',
    'es-es': 'Preferencias',
    'fr-fr': 'Préférences',
    'uk-ua': 'Уподобання',
    'de-ch': 'Einstellungen',
    'pt-br': 'Preferências',
  },
  customization: {
<<<<<<< HEAD
    'en-us': 'Customization',
    'ru-ru': 'Настройка',
    'es-es': 'Personalización',
    'fr-fr': 'Personnalisation',
    'uk-ua': 'Налаштування',
    'de-ch': 'Anpassung',
    'pt-br': 'Personalização',
=======
    "en-us": "Customization",
    "ru-ru": "Настройка",
    "es-es": "Personalización",
    "fr-fr": "Personnalisation",
    "uk-ua": "Спеціальнізація",
    "de-ch": "Anpassung",
    "pt-br": "Personalização",
>>>>>>> 111967dc
  },
  userPreferences: {
    'en-us': 'User Preferences',
    'ru-ru': 'Настройки пользователя',
    'es-es': 'Preferencias del usuario',
    'fr-fr': "Préférences de l'utilisateur",
    'uk-ua': 'Налаштування користувача',
    'de-ch': 'Benutzereinstellungen',
    'pt-br': 'Preferências do usuário',
  },
  defaultUserPreferences: {
    'en-us': 'Default User Preferences',
    'ru-ru': 'Настройки пользователя по умолчанию',
    'es-es': 'Preferencias de usuario predeterminadas',
    'fr-fr': 'Préférences utilisateur par défaut',
    'uk-ua': 'Параметри користувача за умовчанням',
    'de-ch': 'Standardbenutzereinstellungen',
    'pt-br': 'Preferências de usuário padrão',
  },
  general: {
    'en-us': 'General',
    'ru-ru': 'Общий',
    'es-es': 'General',
    'fr-fr': 'Image personnalisée',
    'uk-ua': 'Спеціальне зображення',
    'de-ch': 'Allgemein',
    'pt-br': 'Em geral',
  },
  ui: {
    'en-us': 'User Interface',
    'ru-ru': 'Пользовательский интерфейс',
    'es-es': 'Interfaz de usuario',
    'fr-fr': 'Interface utilisateur',
    'uk-ua': 'Інтерфейс користувача',
    'de-ch': 'Benutzeroberfläche',
    'pt-br': 'Interface do usuário',
  },
  theme: {
    'en-us': 'Theme',
    'ru-ru': 'Тема',
    'es-es': 'Tema',
    'fr-fr': 'Thème',
    'uk-ua': 'Тема',
    'de-ch': 'Thema',
    'pt-br': 'Tema',
  },
  useSystemSetting: {
    'en-us': 'Use system setting',
    'ru-ru': 'Использовать системные настройки',
    'es-es': 'Utilizar la configuración del sistema',
    'fr-fr': 'Utiliser les paramètres du système',
    'uk-ua': 'Використовуйте налаштування системи',
    'de-ch': 'Systemeinstellung verwenden',
    'pt-br': 'Usar configuração do sistema',
  },
  inheritOsSettings: {
    'en-us': 'Copies value from your Operating System settings',
    'ru-ru': 'Копирует значение из настроек вашей операционной системы',
    'es-es': 'Copia el valor de la configuración de su sistema operativo',
    'fr-fr': "Copie la valeur des paramètres de votre système d'exploitation",
    'uk-ua': 'Копіює значення з налаштувань вашої операційної системи',
    'de-ch': 'Übernimmt den Wert aus Ihren Betriebssystemeinstellungen',
    'pt-br': 'Copia o valor das configurações do seu sistema operacional',
  },
  light: {
    comment: 'Light mode',
    'en-us': 'Light',
    'ru-ru': 'Свет',
    'es-es': 'Luz',
    'fr-fr': 'Lumière',
    'uk-ua': 'світло',
    'de-ch': 'Hell',
    'pt-br': 'Luz',
  },
  dark: {
    comment: 'Dark mode',
    'en-us': 'Dark',
    'ru-ru': 'Темный',
    'es-es': 'Oscuro',
    'fr-fr': 'Sombre',
    'uk-ua': 'Темний',
    'de-ch': 'Dunkel',
    'pt-br': 'Escuro',
  },
  reduceMotion: {
    'en-us': 'Reduce motion',
    'ru-ru': 'Уменьшить движение',
    'es-es': 'Reducir el movimiento',
    'fr-fr': 'Réduire les mouvements',
    'uk-ua': 'Зменшити рух',
    'de-ch': 'Bewegung reduzieren',
    'pt-br': 'Reduzir movimento',
  },
  reduceMotionDescription: {
    'en-us': 'Disable non-essential animations and transitions.',
    'ru-ru': 'Отключите ненужные анимации и переходы.',
    'es-es': 'Desactivar animaciones y transiciones no esenciales.',
    'fr-fr': 'Désactivez les animations et les transitions non essentielles.',
    'uk-ua': "Вимкніть необов'язкову анімацію та переходи.",
    'de-ch': 'Nicht erforderliche Animationen und Übergänge deaktivieren.',
    'pt-br': 'Desabilite animações e transições não essenciais.',
  },
  reduceTransparency: {
    'en-us': 'Reduce transparency',
    'ru-ru': 'Уменьшить прозрачность',
    'es-es': 'Reducir la transparencia',
    'fr-fr': 'Réduire la transparence',
    'uk-ua': 'Зменшити прозорість',
    'de-ch': 'Transparenz reduzieren',
    'pt-br': 'Reduzir a transparência',
  },
  reduceTransparencyDescription: {
    'en-us':
      'Whether to disable translucent backgrounds for user interface components whenever possible (e.g. table headers in tree view).',
    'ru-ru':
      'Следует ли отключать полупрозрачный фон для компонентов пользовательского интерфейса, когда это возможно (например, заголовки таблиц в древовидной структуре).',
    'es-es':
      'Si se deben deshabilitar los fondos translúcidos para los componentes de la interfaz de usuario siempre que sea posible (por ejemplo, encabezados de tabla en la vista de árbol).',
    'fr-fr':
      "S'il faut désactiver les arrière-plans translucides pour les composants de l'interface utilisateur chaque fois que possible (par exemple, les en-têtes de tableau dans l'arborescence).",
    'uk-ua':
      'Чи вимикати напівпрозорий фон для компонентів інтерфейсу користувача, коли це можливо (наприклад, заголовки таблиць у перегляді дерева).',
    'de-ch':
      'Durchsichtige Hintergründe für Benutzeroberflächenkomponenten wann immer möglich deaktivieren (z. B. Tabellenüberschriften in der Baumansicht).',
    'pt-br':
      'Se deve ou não desabilitar fundos translúcidos para componentes da interface do usuário sempre que possível (por exemplo, cabeçalhos de tabela na visualização em árvore).',
  },
  contrast: {
    'en-us': 'Contrast',
    'ru-ru': 'Контраст',
    'es-es': 'Contraste',
    'fr-fr': 'Contraste',
    'uk-ua': 'Контраст',
    'de-ch': 'Kontrast',
    'pt-br': 'Contraste',
  },
  increase: {
    'en-us': 'Increase',
    'ru-ru': 'Увеличивать',
    'es-es': 'Aumentar',
    'fr-fr': 'Augmenter',
    'uk-ua': 'Збільшити',
    'de-ch': 'Erhöhen',
    'pt-br': 'Aumentar',
  },
  reduce: {
    'en-us': 'Reduce',
    'ru-ru': 'Уменьшать',
    'es-es': 'Reducir',
    'fr-fr': 'Réduire',
    'uk-ua': 'Зменшити',
    'de-ch': 'Verringern',
    'pt-br': 'Reduzir',
  },
  noPreference: {
    'en-us': 'No preference',
    'ru-ru': 'Нет предпочтений',
    'es-es': 'Sin preferencia',
    'fr-fr': 'Pas de préférence',
    'uk-ua': 'Без переваг',
    'de-ch': 'Keine Präferenz',
    'pt-br': 'Sem preferência',
  },
  fontSize: {
    'en-us': 'Font size',
    'ru-ru': 'Размер шрифта',
    'es-es': 'Tamaño de fuente',
    'fr-fr': 'Taille de police',
    'uk-ua': 'Розмір шрифту',
    'de-ch': 'Schriftgrösse',
    'pt-br': 'Tamanho da fonte',
  },
  fontFamily: {
    'en-us': 'Font family',
    'ru-ru': 'Семейство шрифтов',
    'es-es': 'Familia de fuentes',
    'fr-fr': 'Famille de polices',
    'uk-ua': 'Сімейство шрифтів',
    'de-ch': 'Schrift-Familie',
    'pt-br': 'Família de fontes',
  },
  fontFamilyDescription: {
    'en-us':
      'You can specify any font that is on your computer, even if it is not in the list. A comma-separated list of fonts is also supported, where each subsequent font will be used if the previous one is not available.',
    'ru-ru':
      'Вы можете указать любой шрифт, который есть на вашем компьютере, даже если его нет в списке. Также поддерживается список шрифтов, разделенных запятыми, где каждый последующий шрифт будет использоваться, если предыдущий недоступен.',
    'es-es':
      'Puede especificar cualquier fuente de su ordenador, incluso si no está en la lista. También se admite una lista de fuentes separadas por comas, donde se usará cada fuente subsiguiente si la anterior no está disponible.',
    'fr-fr':
      "Vous pouvez spécifier n'importe quelle police présente sur votre ordinateur, même si elle ne figure pas dans la liste. Une liste de polices séparées par des virgules est également prise en charge ; chaque police suivante sera utilisée si la précédente n'est pas disponible.",
    'uk-ua':
      "Ви можете вказати будь-який шрифт, який є на вашому комп'ютері, навіть якщо його немає в списку. Також підтримується розділений комами список шрифтів, у якому використовуватиметься другий шрифт, якщо перший недоступний тощо.",
    'de-ch':
      'Sie können jede Schriftart angeben, die sich auf Ihrem Computer befindet, auch wenn diese nicht in der Liste enthalten ist. Eine durch Kommas getrennte Liste von Schriftarten wird ebenfalls unterstützt, wobei die zweite Schriftart verwendet wird, wenn die erste nicht verfügbar ist usw.',
    'pt-br':
      'Você pode especificar qualquer fonte que esteja no seu computador, mesmo que ela não esteja na lista. Uma lista de fontes separadas por vírgulas também é suportada, onde cada fonte subsequente será usada se a anterior não estiver disponível.',
  },
  defaultFont: {
    'en-us': '(default font)',
    'ru-ru': '(шрифт по умолчанию)',
    'es-es': '(fuente predeterminada)',
    'fr-fr': '(police par défaut)',
    'uk-ua': '(типовий шрифт)',
    'de-ch': '(Standardschriftart)',
    'pt-br': '(fonte padrão)',
  },
  maxFormWidth: {
    'en-us': 'Max form width',
    'ru-ru': 'Макс. ширина формы',
    'es-es': 'Ancho máximo del formulario',
    'fr-fr': 'Largeur maximale du formulaire',
    'uk-ua': 'Максимальна ширина форми',
    'de-ch': 'Maximale Formularbreite',
    'pt-br': 'Largura máxima do formulário',
  },
  fieldBackgrounds: {
    'en-us': 'Field backgrounds',
    'ru-ru': 'Фоны полей',
    'es-es': 'Fondos de campo',
    'fr-fr': 'Milieux de terrain',
    'uk-ua': 'Польові фони',
    'de-ch': 'Feldhintergründe',
    'pt-br': 'Fundos de campo',
  },
  fieldBackground: {
    'en-us': 'Field background',
    'ru-ru': 'Фон поля',
    'es-es': 'Fondo de campo',
    'fr-fr': 'Contexte du terrain',
    'uk-ua': 'Поле фону',
    'de-ch': 'Feldhintergrund',
    'pt-br': 'Contexto de campo',
  },
  disabledFieldBackground: {
    'en-us': 'Disabled field background',
    'ru-ru': 'Отключен фон поля',
    'es-es': 'Fondo de campo deshabilitado',
    'fr-fr': 'Fond de champ désactivé',
    'uk-ua': 'Вимкнений фон поля',
    'de-ch': 'Deaktivierter Feldhintergrund',
    'pt-br': 'Fundo de campo desativado',
  },
  invalidFieldBackground: {
    'en-us': 'Invalid field background',
    'ru-ru': 'Неверный фон поля',
    'es-es': 'Fondo de campo no válido',
    'fr-fr': 'Fond de champ invalide',
    'uk-ua': 'Недійсний фон поля',
    'de-ch': 'Ungültiger Feldhintergrund',
    'pt-br': 'Fundo de campo inválido',
  },
  requiredFieldBackground: {
    'en-us': 'Required field background',
    'ru-ru': 'Обязательное поле фон',
    'es-es': 'Antecedentes del campo obligatorio',
    'fr-fr': 'Contexte du champ obligatoire',
    'uk-ua': "Обов'язковий фон поля",
    'de-ch': 'Feldhintergrund erforderlich',
    'pt-br': 'Histórico de campo obrigatório',
  },
  darkFieldBackground: {
    'en-us': 'Field background (dark theme)',
    'ru-ru': 'Фон поля (тёмная тема)',
    'es-es': 'Fondo de campo (tema oscuro)',
    'fr-fr': 'Fond de champ (thème sombre)',
    'uk-ua': 'Фон поля (темна тема)',
    'de-ch': 'Feldhintergrund (Dunkles Thema)',
    'pt-br': 'Fundo de campo (tema escuro)',
  },
  darkDisabledFieldBackground: {
    'en-us': 'Disabled field background (dark theme)',
    'ru-ru': 'Отключен фон поля (тёмная тема)',
    'es-es': 'Fondo de campo deshabilitado (tema oscuro)',
    'fr-fr': 'Fond de champ désactivé (thème sombre)',
    'uk-ua': 'Вимкнений фон поля (темна тема)',
    'de-ch': 'Deaktivierter Feldhintergrund (Dunkles Thema)',
    'pt-br': 'Fundo de campo desativado (tema escuro)',
  },
  darkInvalidFieldBackground: {
    'en-us': 'Invalid field background (dark theme)',
    'ru-ru': 'Недопустимый фон поля (тёмная тема)',
    'es-es': 'Fondo de campo no válido (tema oscuro)',
    'fr-fr': 'Largeur de colonne de grille de sous-vue flexible',
    'uk-ua': 'Гнучка ширина стовпця сітки вкладеного перегляду',
    'de-ch': 'Ungültiger Feldhintergrund (Dunkles Thema)',
    'pt-br': 'Fundo de campo inválido (tema escuro)',
  },
  darkRequiredFieldBackground: {
    'en-us': 'Required field background (dark theme)',
    'ru-ru': 'Обязательное поле фон (тёмная тема)',
    'es-es': 'Fondo del campo obligatorio (tema oscuro)',
    'fr-fr': 'Fond de champ obligatoire (thème sombre)',
    'uk-ua': 'Обов’язковий фон поля (темна тема)',
    'de-ch': 'Feldhintergrund erforderlich (Dunkles Thema)',
    'pt-br': 'Fundo de campo obrigatório (tema escuro)',
  },
  dialogs: {
    'en-us': 'Dialogs',
    'ru-ru': 'Диалоги',
    'es-es': 'Diálogos',
    'fr-fr': 'Boîtes de dialogue',
    'uk-ua': 'Діалоги',
    'de-ch': 'Dialoge',
    'pt-br': 'Diálogos',
  },
  appearance: {
    'en-us': 'Appearance',
    'ru-ru': 'Появление',
    'es-es': 'Apariencia',
    'fr-fr': 'Apparence',
    'uk-ua': 'Зовнішній вигляд',
    'de-ch': 'Aussehen',
    'pt-br': 'Aparência',
  },
  buttonsLight: {
    'en-us': 'Buttons (light mode)',
    'de-ch': 'Buttons (Helles Thema)',
    'es-es': 'Botones (modo luz)',
    'fr-fr': 'Boutons (mode lumière)',
    'ru-ru': 'Кнопки (световой режим)',
    'uk-ua': 'Кнопки (світлий режим)',
    'pt-br': 'Botões (modo claro)',
  },
  buttonsDark: {
    'en-us': 'Buttons (dark mode)',
    'de-ch': 'Buttons (Dunkles Thema)',
    'es-es': 'Botones (modo oscuro)',
    'fr-fr': 'Boutons (mode sombre)',
    'ru-ru': 'Кнопки (темный режим)',
    'uk-ua': 'Кнопки (темний режим)',
    'pt-br': 'Botões (modo escuro)',
  },
  translucentDialog: {
    'en-us': 'Translucent dialogs',
    'ru-ru': 'Прозрачные диалоги',
    'es-es': 'Diálogos translúcidos',
    'fr-fr': 'Dialogues translucides',
    'uk-ua': 'Напівпрозорі діалоги',
    'de-ch': 'Durchscheinende Dialoge',
    'pt-br': 'Diálogos translúcidos',
  },
  translucentDialogDescription: {
    'en-us': 'Whether dialogs have translucent background.',
    'ru-ru': 'Имеют ли диалоговые окна полупрозрачный фон.',
    'es-es': 'Si los diálogos tienen fondo translúcido.',
    'fr-fr': 'Si les boîtes de dialogue ont un fond translucide.',
    'uk-ua': 'Чи мають діалоги прозорий фон.',
    'de-ch': 'Dialogfenster mit durchscheinenden Hintergrund.',
    'pt-br': 'Se os diálogos têm fundo translúcido.',
  },
  alwaysPrompt: {
    'en-us': 'Always prompt to choose collection',
    'ru-ru': 'Всегда предлагать выбрать коллекцию',
    'es-es': 'Siempre dispuesto a elegir la colección',
    'fr-fr': 'Toujours invité à choisir la collection',
    'uk-ua': 'Завжди підкажуть вибрати колекцію',
    'de-ch': 'Immer zur Auswahl der Sammlung auffordern',
    'pt-br': 'Sempre pronto para escolher a coleção',
  },
  treeEditor: {
    'en-us': 'Tree Editor',
    'ru-ru': 'Редактор дерева',
    'es-es': 'Editor de árboles',
    'fr-fr': "Éditeur d'arborescence",
    'uk-ua': 'Редактор дерева',
    'de-ch': 'Baumeditor',
    'pt-br': 'Editor de Árvore',
  },
  treeAccentColor: {
    'en-us': 'Tree accent color',
    'ru-ru': 'Цвет акцента дерева',
    'es-es': 'Color de acento del árbol',
    'fr-fr': "Couleur d'accent d'arbre",
    'uk-ua': 'Колір акценту дерева',
    'de-ch': 'Baumakzentfarbe',
    'pt-br': 'Cor de destaque da árvore',
  },
  synonymColor: {
    'en-us': 'Synonym color',
    'ru-ru': 'Синоним цвет',
    'es-es': 'Color sinónimo',
    'fr-fr': 'Synonyme couleur',
    'uk-ua': 'Синонім кольору',
    'de-ch': 'Synonymfarbe',
    'pt-br': 'Cor sinônimo',
  },
  showNewDataSetWarning: {
    'en-us': 'Show new Data Set warning',
    'ru-ru': 'Показать предупреждение о новом наборе данных',
    'es-es': 'Mostrar nueva advertencia de conjunto de datos',
    'fr-fr': "Afficher un nouvel avertissement sur l'ensemble de données",
    'uk-ua': 'Показати попередження про новий набір даних',
    'de-ch': 'Warnung für neuen Datensatz anzeigen',
    'pt-br': 'Mostrar novo aviso de conjunto de dados',
  },
  showNewDataSetWarningDescription: {
    'en-us': 'Show an informational message when creating a new Data Set.',
    'ru-ru':
      'Показывать информационное сообщение при создании нового набора данных.',
    'es-es':
      'Mostrar un mensaje informativo al crear un nuevo conjunto de datos.',
    'fr-fr':
      "Afficher un message d'information lors de la création d'un nouvel ensemble de données.",
    'uk-ua':
      'Показувати інформаційне повідомлення під час створення нового набору даних.',
    'de-ch': 'Zeige eine Meldung beim erstellen eines neuen Datensatzes an.',
    'pt-br':
      'Exibir uma mensagem informativa ao criar um novo conjunto de dados.',
  },
  header: {
    'en-us': 'Navigation Menu',
    'ru-ru': 'Меню навигации',
    'es-es': 'Menú de navegación',
    'fr-fr': 'le menu de navigation',
    'uk-ua': 'Навігаційне меню',
    'de-ch': 'Navigationsmenü',
    'pt-br': 'Menu de navegação',
  },
  application: {
    'en-us': 'Application',
    'ru-ru': 'Приложение',
    'es-es': 'Solicitud',
    'fr-fr': 'Application',
    'uk-ua': 'застосування',
    'de-ch': 'Anwendung',
    'pt-br': 'Aplicativo',
  },
  allowDismissingErrors: {
    'en-us': 'Allow dismissing error messages',
    'ru-ru': 'Разрешить отклонение сообщений об ошибках',
    'es-es': 'Permitir descartar mensajes de error',
    'fr-fr': "Autoriser le rejet des messages d'erreur",
    'uk-ua': 'Дозволити закривати повідомлення про помилки',
    'de-ch': 'Erlaube das Verwerfen von Fehlermeldungen',
    'pt-br': 'Permitir descartar mensagens de erro',
  },
  updatePageTitle: {
    'en-us': 'Update page title',
    'ru-ru': 'Обновить заголовок страницы',
    'es-es': 'Actualizar el título de la página',
    'fr-fr': 'Mettre à jour le titre de la page',
    'uk-ua': 'Оновити назву сторінки',
    'de-ch': 'Seitentitel aktualisieren',
    'pt-br': 'Atualizar título da página',
  },
  updatePageTitleDescription: {
    'en-us':
      "Whether to update the title of the page to match dialog's header.",
    'ru-ru':
      'Обновлять ли заголовок страницы, чтобы он соответствовал заголовку диалогового окна.',
    'es-es':
      'Si se debe actualizar el título de la página para que coincida con el encabezado del cuadro de diálogo.',
    'fr-fr':
      "S'il faut mettre à jour le titre de la page pour qu'il corresponde à l'en-tête de la boîte de dialogue.",
    'uk-ua':
      'Чи оновлювати назву сторінки відповідно до заголовка діалогового вікна.',
    'de-ch':
      'Titel der Seite so aktualisieren, dass er mit der Kopfzeile des Dialogs übereinstimmt.',
    'pt-br':
      'Se o título da página deve ser atualizado para corresponder ao cabeçalho da caixa de diálogo.',
  },
  updatePageTitleFormDescription: {
    'en-us': 'Whether to update the title of the page to match current record.',
    'ru-ru': 'Обновлять ли заголовок страницы для соответствия текущей записи.',
    'es-es':
      'Si desea actualizar el título de la página para que coincida con el registro actual.',
    'fr-fr':
      "S'il faut mettre à jour le titre de la page pour qu'il corresponde à l'enregistrement actuel.",
    'uk-ua': 'Чи оновлювати назву сторінки відповідно до поточного запису.',
    'de-ch':
      'Titel der Seite aktualisieren, damit er mit dem aktuellen Datensatz übereinstimmt.',
    'pt-br':
      'Se o título da página deve ser atualizado para corresponder ao registro atual.',
  },
  queryComboBox: {
    'en-us': 'Query Combo Box',
    'ru-ru': 'Поле со списком запросов',
    'es-es': 'Cuadro combinado de consulta',
    'uk-ua': 'Поле зі списком запитів',
    'de-ch': 'Abfrage-Kombinationsfeld',
    'fr-fr': 'Zone de liste déroulante de requête',
    'pt-br': 'Caixa de combinação de consulta',
  },
  searchAlgorithm: {
    'en-us': 'Search Algorithm',
    'ru-ru': 'Алгоритм поиска',
    'es-es': 'Algoritmo de búsqueda',
    'fr-fr': 'Algorithme de recherche',
    'uk-ua': 'Алгоритм пошуку',
    'de-ch': 'Suchalgorithmus',
    'pt-br': 'Algoritmo de Busca',
  },
  treeSearchAlgorithm: {
    'en-us': 'Search Algorithm (for relationships with tree tables)',
    'ru-ru': 'Алгоритм поиска (для связей с древовидными таблицами)',
    'es-es': 'Algoritmo de búsqueda (para relaciones con tablas de árbol)',
    'fr-fr':
      'Algorithme de recherche (pour les relations avec les tables arborescentes)',
    'uk-ua': 'Алгоритм пошуку (для зв’язків із деревоподібними таблицями)',
    'de-ch': 'Suchalgorithmus (für Beziehungen mit Baumtabellen)',
    'pt-br': 'Algoritmo de busca (para relacionamentos com tabelas de árvore)',
  },
  startsWithInsensitive: {
    'en-us': 'Starts With (case-insensitive)',
    'ru-ru': 'Начинается с (без учета регистра)',
    'es-es': 'Comienza con (sin distinguir entre mayúsculas y minúsculas)',
    'fr-fr': 'Commence par (insensible à la casse)',
    'uk-ua': 'Починається з (без урахування регістру)',
    'de-ch':
      'Beginnt mit (ohne Berücksichtigung der Groß- und Kleinschreibung)',
    'pt-br': 'Começa com (sem distinção de maiúsculas e minúsculas)',
  },
  startsWithDescription: {
    'en-us': 'Search for values that begin with a given query string.',
    'ru-ru': 'Поиск значений, начинающихся с заданной строки запроса.',
    'es-es':
      'Busque valores que comiencen con una cadena de consulta determinada.',
    'fr-fr':
      'Rechercher des valeurs commençant par une chaîne de requête donnée.',
    'uk-ua': 'Пошук значень, які починаються з заданого рядка запиту.',
    'de-ch':
      'Suchen Sie nach Werten, die mit einer bestimmten Abfragezeichenfolge beginnen.',
    'pt-br':
      'Pesquisar valores que começam com uma determinada sequência de consulta.',
  },
  startsWithCaseSensitive: {
    'en-us': 'Starts With (case-sensitive)',
    'ru-ru': 'Начинается с (с учетом регистра)',
    'es-es': 'Comienza con (sensible a mayúsculas y minúsculas)',
    'fr-fr': 'Commence par (sensible à la casse)',
    'uk-ua': 'Починається з (з урахуванням регістру)',
    'de-ch': 'Beginnt mit (Groß-/Kleinschreibung beachten)',
    'pt-br': 'Começa com (diferencia maiúsculas de minúsculas)',
  },
  startsWithCaseSensitiveDescription: {
    'en-us': 'Search for values that begin with a given query string.',
    'ru-ru': 'Поиск значений, начинающихся с заданной строки запроса.',
    'es-es':
      'Busque valores que comiencen con una cadena de consulta determinada.',
    'fr-fr':
      'Recherchez les valeurs qui commencent par une chaîne de requête donnée.',
    'uk-ua': 'Пошук значень, які починаються з заданого рядка запиту.',
    'de-ch':
      'Suchen Sie nach Werten, die mit einer bestimmten Abfragezeichenfolge beginnen.',
    'pt-br':
      'Pesquisar valores que começam com uma determinada sequência de consulta.',
  },
  containsInsensitive: {
    'en-us': 'Contains (case-insensitive)',
    'ru-ru': 'Содержит (без учета регистра)',
    'es-es': 'Contiene (sin distinguir entre mayúsculas y minúsculas)',
    'fr-fr': 'Contient (insensible à la casse)',
    'uk-ua': 'Містить (незалежно від регістру)',
    'de-ch': 'Enthält (ohne Berücksichtigung der Groß- und Kleinschreibung)',
    'pt-br': 'Contém (sem distinção entre maiúsculas e minúsculas)',
  },
  containsCaseSensitive: {
    'en-us': 'Contains (case-sensitive)',
    'ru-ru': 'Содержит (с учетом регистра)',
    'es-es': 'Contiene (sensible a mayúsculas y minúsculas)',
    'fr-fr': 'Contient (sensible à la casse)',
    'uk-ua': 'Містить (з урахуванням регістру)',
    'de-ch': 'Enthält (Groß-/Kleinschreibung beachten)',
    'pt-br': 'Contém (diferencia maiúsculas de minúsculas)',
  },
  containsDescription: {
    'en-us':
      'Search for values that contain a given query string (case-insensitive).',
    'ru-ru':
      'Поиск значений, содержащих заданную строку запроса (без учета регистра).',
    'es-es':
      'Busque valores que contengan una cadena de consulta determinada (sin distinguir entre mayúsculas y minúsculas).',
    'uk-ua':
      'Пошук значень, які містять заданий рядок запиту (незалежно від регістру).',
    'de-ch':
      'Suche nach Werten, die eine bestimmte Abfragezeichenfolge enthalten (ohne Berücksichtigung der Groß-/Kleinschreibung).',
    'fr-fr':
      'Recherchez les valeurs contenant une chaîne de requête donnée (insensible à la casse).',
    'pt-br':
      'Pesquisar valores que contenham uma determinada sequência de consulta (sem distinção de maiúsculas e minúsculas).',
  },
  containsCaseSensitiveDescription: {
    'en-us':
      'Search for values that contain a given query string (case-sensitive).',
    'ru-ru':
      'Поиск значений, содержащих заданную строку запроса (с учетом регистра).',
    'es-es':
      'Busque valores que contengan una cadena de consulta determinada (distingue entre mayúsculas y minúsculas).',
    'fr-fr':
      'Recherchez les valeurs contenant une chaîne de requête donnée (sensible à la casse).',
    'uk-ua':
      'Пошук значень, які містять заданий рядок запиту (з урахуванням регістру).',
    'de-ch':
      'Suchen Sie nach Werten, die eine bestimmte Abfragezeichenfolge enthalten (Groß-/Kleinschreibung beachten).',
    'pt-br':
      'Pesquisar valores que contenham uma determinada sequência de consulta (diferencia maiúsculas de minúsculas).',
  },
  containsSecondDescription: {
    'en-us':
      'Can use _ to match any single character or % to match any number of characters.',
    'ru-ru':
      'Можно использовать _ для сопоставления с любым отдельным символом или % для сопоставления с любым количеством символов.',
    'es-es':
      'Puede utilizar _ para que coincida con cualquier carácter individual o % para que coincida con cualquier número de caracteres.',
    'fr-fr':
      "Peut utiliser _ pour correspondre à n'importe quel caractère ou % pour correspondre à n'importe quel nombre de caractères.",
    'uk-ua':
      'Можна використовувати _ для відповідності будь-якому одному символу або % для відповідності будь-якій кількості символів.',
    'de-ch':
      'Sie können _ verwenden, um ein beliebiges einzelnes Zeichen abzugleichen, oder %, um eine beliebige Anzahl von Zeichen abzugleichen.',
    'pt-br':
      'Pode usar _ para corresponder a qualquer caractere único ou % para corresponder a qualquer número de caracteres.',
  },
  highlightMatch: {
<<<<<<< HEAD
    'en-us': 'Highlight matched substring',
    'ru-ru': 'Выделить совпавшую подстроку',
    'es-es': 'Resaltar la subcadena coincidente',
    'fr-fr': 'Mettre en surbrillance la sous-chaîne correspondante',
    'uk-ua': 'Виділіть відповідний підрядок',
    'de-ch': 'Markieren Sie übereinstimmende Teilzeichenfolgen',
    'pt-br': 'Destacar substring correspondente',
=======
    "en-us": "Highlight matched substring",
    "ru-ru": "Выделить совпавшую подстроку",
    "es-es": "Resaltar la subcadena coincidente",
    "fr-fr": "Mettre en surbrillance la sous-chaîne correspondante",
    "uk-ua": "Виділіть збіг підрядка",
    "de-ch": "Markieren Sie übereinstimmende Teilzeichenfolgen",
    "pt-br": "Destacar substring correspondente",
>>>>>>> 111967dc
  },
  languageDescription: {
    'en-us': 'Determines field captions, usage notes and table captions.',
    'ru-ru':
      'Определяет заголовки полей, примечания по использованию и заголовки таблиц.',
    'es-es': 'Determina títulos de campos, notas de uso y títulos de tablas.',
    'fr-fr':
      "Détermine les légendes des champs, les notes d'utilisation et les légendes des tableaux.",
    'uk-ua':
      'Визначає підписи полів, примітки щодо використання та підписи таблиць.',
    'de-ch':
      'Legt Feldbeschriftungen, Verwendungshinweise und Tabellenbeschriftungen fest.',
    'pt-br': 'Determina legendas de campo, notas de uso e legendas de tabela.',
  },
  showDialogIcon: {
    'en-us': 'Show icon in the header',
    'ru-ru': 'Показать значок в заголовке',
    'es-es': 'Mostrar icono en el encabezado',
    'fr-fr': "Afficher l'icône dans l'en-tête",
    'uk-ua': 'Показати значок у заголовку',
    'de-ch': 'Symbol in der Kopfzeile anzeigen',
    'pt-br': 'Mostrar ícone no cabeçalho',
  },
  scaleInterface: {
    'en-us': 'Scale Interface',
    'ru-ru': 'Интерфейс масштабирования',
    'es-es': 'Interfaz de escala',
    'fr-fr': 'Interface de balance',
    'uk-ua': 'Інтерфейс масштабу',
    'de-ch': 'Waagenschnittstelle',
    'pt-br': 'Interface de escala',
  },
  scaleInterfaceDescription: {
    'en-us': 'Scale interface to match font size.',
    'ru-ru': 'Масштабируйте интерфейс в соответствии с размером шрифта.',
    'es-es': 'Escala la interfaz para que coincida con el tamaño de la fuente.',
    'fr-fr': "Adapter l'interface à la taille de la police.",
    'uk-ua': 'Масштабуйте інтерфейс відповідно до розміру шрифту.',
    'de-ch':
      'Skalieren Sie die Benutzeroberfläche, um sie an die Schriftgröße anzupassen.',
    'pt-br': 'Dimensione a interface para corresponder ao tamanho da fonte.',
  },
  welcomePage: {
    'en-us': 'Home Page',
    'ru-ru': 'Домашняя страница',
    'es-es': 'Página de inicio',
    'fr-fr': "Page d'accueil",
    'uk-ua': 'Домашня сторінка',
    'de-ch': 'Startseite',
    'pt-br': 'Página inicial',
  },
  content: {
    'en-us': 'Content',
    'ru-ru': 'Содержание',
    'es-es': 'Contenido',
    'fr-fr': 'Contenu',
    'uk-ua': 'Зміст',
    'de-ch': 'Inhalt',
    'pt-br': 'Contente',
  },
  defaultImage: {
    'en-us': 'Specify Logo',
    'ru-ru': 'Укажите логотип',
    'es-es': 'Especificar logotipo',
    'fr-fr': 'Spécifier le logo',
    'uk-ua': 'Вкажіть логотип',
    'de-ch': 'Logo angeben',
    'pt-br': 'Especificar logotipo',
  },
  customImage: {
    'en-us': 'Custom Image',
    'ru-ru': 'Пользовательское изображение',
    'es-es': 'Imagen personalizada',
    'fr-fr': 'Image personnalisée',
    'uk-ua': 'Спеціальне зображення',
    'de-ch': 'Benutzerdefiniertes Bild',
    'pt-br': 'Imagem personalizada',
  },
  embeddedWebpage: {
    'en-us': 'Embedded web page',
    'ru-ru': 'Встроенная веб-страница',
    'es-es': 'Página web incrustada',
    'fr-fr': 'Page Web intégrée',
    'uk-ua': 'Вбудована веб-сторінка',
    'de-ch': 'Eingebettete Webseite',
    'pt-br': 'Página da web incorporada',
  },
  embeddedWebpageDescription: {
    'en-us': 'A URL to a page that would be embedded on the home page:',
    'ru-ru': 'URL-адрес страницы, которая будет встроена в домашнюю страницу:',
    'es-es': 'Una URL a una página que se integrará en la página de inicio:',
    'fr-fr': "Une URL vers une page qui serait intégrée à la page d'accueil :",
    'uk-ua': 'URL-адреса сторінки, яка буде вбудована на домашній сторінці:',
    'de-ch':
      'Eine URL zu einer Seite, die auf der Startseite eingebettet werden soll:',
    'pt-br': 'Um URL para uma página que seria incorporada na página inicial:',
  },
  behavior: {
    'en-us': 'Behavior',
    'ru-ru': 'Поведение',
    'es-es': 'Comportamiento',
    'fr-fr': 'Comportement',
    'uk-ua': 'Поведінка',
    'de-ch': 'Verhalten',
    'pt-br': 'Comportamento',
  },
  noRestrictionsMode: {
    'en-us': 'No restrictions mode',
    'ru-ru': 'Режим без ограничений',
    'es-es': 'Modo sin restricciones',
    'fr-fr': 'Mode sans restriction',
    'uk-ua': 'Режим без обмежень',
    'de-ch': 'Modus „Keine Einschränkungen“',
    'pt-br': 'Modo sem restrições',
  },
  noRestrictionsModeWbDescription: {
    'en-us': 'Allows uploading data to any field in any table.',
    'ru-ru': 'Позволяет загружать данные в любое поле любой таблицы.',
    'es-es': 'Permite cargar datos a cualquier campo de cualquier tabla.',
    'fr-fr':
      "Permet de télécharger des données dans n'importe quel champ de n'importe quelle table.",
    'uk-ua': 'Дозволяє завантажувати дані в будь-яке поле будь-якої таблиці.',
    'de-ch':
      'Ermöglicht das Hochladen von Daten in jedes Feld einer beliebigen Tabelle.',
    'pt-br': 'Permite carregar dados em qualquer campo de qualquer tabela.',
  },
  noRestrictionsModeQueryDescription: {
    'en-us': 'Allows querying data from any field in any table.',
    'ru-ru': 'Позволяет запрашивать данные из любого поля любой таблицы.',
    'es-es': 'Permite consultar datos de cualquier campo de cualquier tabla.',
    'fr-fr':
      "Permet d'interroger les données de n'importe quel champ de n'importe quelle table.",
    'uk-ua': 'Дозволяє запитувати дані з будь-якого поля будь-якої таблиці.',
    'de-ch':
      'Ermöglicht das Abfragen von Daten aus jedem Feld in jeder Tabelle.',
    'pt-br': 'Permite consultar dados de qualquer campo em qualquer tabela.',
  },
  noRestrictionsModeWarning: {
    'en-us':
      'WARNING: enabling this may lead to data loss or database corruption. Please make sure you know what you are doing.',
    'ru-ru':
      'ВНИМАНИЕ: включение этого может привести к потере данных или повреждению базы данных. Убедитесь, что вы знаете, что делаете.',
    'es-es':
      'ADVERTENCIA: Habilitar esta opción podría provocar la pérdida de datos o la corrupción de la base de datos. Asegúrese de saber lo que está haciendo.',
    'uk-ua':
      'ПОПЕРЕДЖЕННЯ: увімкнення цієї функції може призвести до втрати даних або пошкодження бази даних. Переконайтеся, що ви знаєте, що робите.',
    'de-ch':
      'WARNUNG: Das Aktivieren dieser Option kann zu Datenverlust oder Datenbankbeschädigung führen. Bitte stellen Sie sicher, dass Sie wissen, was Sie tun.',
    'fr-fr':
      "AVERTISSEMENT : l'activation de cette option peut entraîner une perte de données ou une corruption de la base de données. Veuillez vous assurer que vous savez ce que vous faites.",
    'pt-br':
      'AVISO: habilitar esta opção pode levar à perda de dados ou à corrupção do banco de dados. Certifique-se de saber o que está fazendo.',
  },
  adminsOnlyPreference: {
    'en-us': "You don't have permission to change this option",
    'ru-ru': 'У вас нет разрешения на изменение этой опции',
    'es-es': 'No tienes permiso para cambiar esta opción',
    'fr-fr': "Vous n'êtes pas autorisé à modifier cette option",
    'uk-ua': 'Ви не маєте дозволу змінювати цей параметр',
    'de-ch': 'Sie haben keine Berechtigung, diese Option zu ändern',
    'pt-br': 'Você não tem permissão para alterar esta opção',
  },
  stickyScrolling: {
    'en-us': 'Sticky scroll bar',
    'ru-ru': 'Липкая полоса прокрутки',
    'es-es': 'Barra de desplazamiento fija',
    'fr-fr': 'Barre de défilement collante',
    'uk-ua': 'Липка смуга прокрутки',
    'de-ch': 'Klebrige Bildlaufleiste',
    'pt-br': 'Barra de rolagem fixa',
  },
  foreground: {
    'en-us': 'Foreground',
    'ru-ru': 'Передний план',
    'es-es': 'Primer plano',
    'fr-fr': 'Premier plan',
    'uk-ua': 'Передній план',
    'de-ch': 'Vordergrund',
    'pt-br': 'Primeiro plano',
  },
  background: {
    'en-us': 'Background',
    'ru-ru': 'Фон',
    'es-es': 'Fondo',
    'fr-fr': 'Arrière-plan',
    'uk-ua': 'Фон',
    'de-ch': 'Hintergrund',
    'pt-br': 'Fundo',
  },
  sidebarTheme: {
    'en-us': 'Sidebar theme',
    'de-ch': 'Seitenleistenthema',
    'es-es': 'Tema de la barra lateral',
    'fr-fr': 'Thème de la barre latérale',
    'ru-ru': 'Тема боковой панели',
    'uk-ua': 'Тема бічної панелі',
    'pt-br': 'Tema da barra lateral',
  },
  darkForeground: {
    'en-us': 'Foreground (dark theme)',
    'ru-ru': 'Передний план (тёмная тема)',
    'es-es': 'Primer plano (tema oscuro)',
    'fr-fr': 'Premier plan (thème sombre)',
    'uk-ua': 'Передній план (темна тема)',
    'de-ch': 'Vordergrund (dunkles Design)',
    'pt-br': 'Primeiro plano (tema escuro)',
  },
  darkBackground: {
    'en-us': 'Background (dark theme)',
    'ru-ru': 'Фон (тёмная тема)',
    'es-es': 'Fondo (tema oscuro)',
    'fr-fr': 'Arrière-plan (thème sombre)',
    'uk-ua': 'Фон (темна тема)',
    'de-ch': 'Hintergrund (dunkles Design)',
    'pt-br': 'Plano de fundo (tema escuro)',
  },
  accentColor1: {
    'en-us': 'Accent color 1',
    'ru-ru': 'Акцентный цвет 1',
    'es-es': 'Color de acento 1',
    'fr-fr': "Couleur d'accent 1",
    'uk-ua': 'Акцентний колір 1',
    'de-ch': 'Akzentfarbe 1',
    'pt-br': 'Cor de destaque 1',
  },
  accentColor2: {
    'en-us': 'Accent color 2',
    'ru-ru': 'Акцентный цвет 2',
    'es-es': 'Color de acento 2',
    'fr-fr': "Couleur d'accent 2",
    'uk-ua': 'Акцентний колір 2',
    'de-ch': 'Akzentfarbe 2',
    'pt-br': 'Cor de destaque 2',
  },
  accentColor3: {
    'en-us': 'Accent color 3',
    'ru-ru': 'Акцентный цвет 3',
    'es-es': 'Color de acento 3',
    'fr-fr': "Couleur d'accent 3",
    'uk-ua': 'Акцентний колір 3',
    'de-ch': 'Akzentfarbe 3',
    'pt-br': 'Cor de destaque 3',
  },
  accentColor4: {
    'en-us': 'Accent color 4',
    'ru-ru': 'Акцентный цвет 4',
    'es-es': 'Color de acento 4',
    'fr-fr': "Couleur d'accent 4",
    'uk-ua': 'Акцентний колір 4',
    'de-ch': 'Akzentfarbe 4',
    'pt-br': 'Cor de destaque 4',
  },
  accentColor5: {
    'en-us': 'Accent color 5',
    'ru-ru': 'Акцентный цвет 5',
    'es-es': 'Color de acento 5',
    'fr-fr': "Couleur d'accent 5",
    'uk-ua': 'Акцентний колір 5',
    'de-ch': 'Akzentfarbe 5',
    'pt-br': 'Cor de destaque 5',
  },
  spreadsheet: {
    'en-us': 'Spreadsheet',
    'ru-ru': 'Электронная таблица',
    'es-es': 'Hoja de cálculo',
    'fr-fr': 'Tableur',
    'uk-ua': 'Електронна таблиця',
    'de-ch': 'Kalkulationstabelle',
    'pt-br': 'Planilha',
  },
  minSpareRows: {
    'en-us': 'Number of blank rows at the end',
    'ru-ru': 'Количество пустых строк в конце',
    'es-es': 'Número de filas en blanco al final',
    'fr-fr': 'Nombre de lignes vides à la fin',
    'uk-ua': 'Кількість порожніх рядків у кінці',
    'de-ch': 'Anzahl der leeren Zeilen am Ende',
    'pt-br': 'Número de linhas em branco no final',
  },
  autoWrapCols: {
    'en-us': 'Navigate to the other side when reaching the edge column',
    'ru-ru': 'Достигнув крайней колонны, перейдите на другую сторону.',
    'es-es': 'Navegue hacia el otro lado al llegar a la columna del borde.',
    'fr-fr':
      'Naviguez de l’autre côté lorsque vous atteignez la colonne de bord',
    'uk-ua': 'Перейдіть на іншу сторону, коли досягнете краю колонки',
    'de-ch':
      'Navigieren Sie zur anderen Seite, wenn Sie die Randspalte erreichen',
    'pt-br': 'Navegue para o outro lado ao atingir a coluna da borda',
  },
  autoWrapRows: {
    'en-us': 'Navigate to the other side when reaching the edge row',
    'ru-ru': 'Достигнув крайнего ряда, перейдите на другую сторону.',
    'es-es': 'Navegue hacia el otro lado al llegar a la fila del borde.',
    'fr-fr':
      'Naviguez de l’autre côté lorsque vous atteignez la rangée de bord',
    'uk-ua': 'Перейдіть на іншу сторону, коли досягнете крайнього ряду',
    'de-ch':
      'Navigieren Sie zur anderen Seite, wenn Sie die Randreihe erreichen',
    'pt-br': 'Navegue para o outro lado ao atingir a fileira de bordas',
  },
  enterBeginsEditing: {
    'en-us': 'Enter key begins editing cell',
    'ru-ru': 'Клавиша Enter начинает редактирование ячейки',
    'es-es': 'La tecla Enter inicia la edición de la celda',
    'fr-fr': 'La touche Entrée commence à modifier la cellule',
    'uk-ua': 'Клавіша Enter починає редагування клітинки',
    'de-ch': 'Mit der Eingabetaste beginnt die Bearbeitung der Zelle',
    'pt-br': 'A tecla Enter inicia a edição da célula',
  },
  tabMoveDirection: {
<<<<<<< HEAD
    'en-us': 'Direction of movement when <key>Tab</key> key is pressed',
    'ru-ru': 'Направление движения при нажатии клавиши <key>Tab</key>',
    'es-es':
      'Dirección de movimiento cuando se presiona la tecla <key>Tab</key>',
    'fr-fr':
      'Sens de déplacement lorsque la touche <key>Tabulation</key> est enfoncée',
    'uk-ua': 'Напрямок руху при натисканні клавіші <key>Tab</key>.',
    'de-ch': 'Bewegungsrichtung beim Drücken der Taste <key>Tab</key>',
    'pt-br': 'Direção do movimento quando a tecla <key>Tab</key> é pressionada',
=======
    "en-us": "Direction of movement when <key>Tab</key> key is pressed",
    "ru-ru": "Направление движения при нажатии клавиши <key>Tab</key>",
    "es-es":
      "Dirección de movimiento cuando se presiona la tecla <key>Tab</key>",
    "fr-fr":
      "Sens de déplacement lorsque la touche <key>Tabulation</key> est enfoncée",
    "uk-ua": "Напрямок руху при натисканні клавіші <key>Tab</key>",
    "de-ch": "Bewegungsrichtung beim Drücken der Taste <key>Tab</key>",
    "pt-br": "Direção do movimento quando a tecla <key>Tab</key> é pressionada",
>>>>>>> 111967dc
  },
  tabMoveDirectionDescription: {
    'en-us':
      'You can move in the opposite direction by pressing <key>Shift</key>+<key>Tab</key>.',
    'ru-ru':
      'Вы можете двигаться в обратном направлении, нажав <key>Shift</key>+<key>Tab</key>.',
    'es-es':
      'Puedes moverte en la dirección opuesta presionando <key>Shift</key>+<key>Tab</key>.',
    'fr-fr':
      'Vous pouvez vous déplacer dans la direction opposée en appuyant sur <key>Shift</key>+<key>Tab</key>.',
    'uk-ua':
      'Ви можете рухатися в протилежному напрямку, натискаючи <key>Shift</key>+<key>Tab</key>.',
    'de-ch':
      'Sie können sich in die entgegengesetzte Richtung bewegen, indem Sie <key>Umschalt</key>+<key>Tab</key> drücken.',
    'pt-br':
      'Você pode mover na direção oposta pressionando <key>Shift</key>+<key>Tab</key>.',
  },
  column: {
    'en-us': 'Column',
    'ru-ru': 'Столбец',
    'es-es': 'Columna',
    'fr-fr': 'Colonne',
    'uk-ua': 'Колонка',
    'de-ch': 'Spalte',
    'pt-br': 'Coluna',
  },
  row: {
    'en-us': 'Row',
    'ru-ru': 'Ряд',
    'es-es': 'Fila',
    'fr-fr': 'Rangée',
    'uk-ua': 'рядок',
    'de-ch': 'Reihe',
    'pt-br': 'Linha',
  },
  enterMoveDirection: {
<<<<<<< HEAD
    'en-us': 'Direction of movement when <key>Enter</key> key is pressed',
    'ru-ru': 'Направление движения при нажатии клавиши <key>Enter</key>',
    'es-es':
      'Dirección de movimiento cuando se presiona la tecla <key>Enter</key>',
    'uk-ua': 'Напрямок руху, коли натиснуто клавішу <key>Enter</key>.',
    'de-ch': 'Bewegungsrichtung beim Drücken der Taste <key>Enter</key>',
    'fr-fr':
      'Direction du mouvement lorsque la touche <key>Entrer</key> est enfoncée',
    'pt-br':
      'Direção do movimento quando a tecla <key>Enter</key> é pressionada',
  },
  enterMoveDirectionDescription: {
    'en-us':
      'You can move in the opposite direction by pressing <key>Shift</key>+<key>Enter</key>.',
    'ru-ru':
      'Вы можете двигаться в противоположном направлении, нажав <key>Shift</key>+<key>Enter</key>.',
    'es-es':
      'Puedes moverte en la dirección opuesta presionando <key>Shift</key>+<key>Enter</key>.',
    'fr-fr': 'Synonyme couleur.',
    'uk-ua': 'Синонім кольору.',
    'de-ch':
      'Sie können sich in die entgegengesetzte Richtung bewegen, indem Sie <key>Umschalt</key>+<key>Eingabe</key> drücken.',
    'pt-br':
      'Você pode mover na direção oposta pressionando <key>Shift</key>+<key>Enter</key>.',
=======
    "en-us": "Direction of movement when <key>Enter</key> key is pressed",
    "ru-ru": "Направление движения при нажатии клавиши <key>Enter</key>",
    "es-es":
      "Dirección de movimiento cuando se presiona la tecla <key>Enter</key>",
    "uk-ua": "Напрямок руху, коли натиснуто клавішу <key>Enter</key>",
    "de-ch": "Bewegungsrichtung beim Drücken der Taste <key>Enter</key>",
    "fr-fr":
      "Direction du mouvement lorsque la touche <key>Entrer</key> est enfoncée",
    "pt-br":
      "Direção do movimento quando a tecla <key>Enter</key> é pressionada",
  },
  enterMoveDirectionDescription: {
    "en-us":
      "You can move in the opposite direction by pressing <key>Shift</key>+<key>Enter</key>.",
    "ru-ru":
      "Вы можете двигаться в противоположном направлении, нажав <key>Shift</key>+<key>Enter</key>.",
    "es-es":
      "Puedes moverte en la dirección opuesta presionando <key>Shift</key>+<key>Enter</key>.",
    "fr-fr": "Synonyme couleur.",
    "uk-ua":
      "Ви можете рухатися у протилежному напрямку, натискаючи <key>Shift</key>+<key>Enter</key>.",
    "de-ch":
      "Sie können sich in die entgegengesetzte Richtung bewegen, indem Sie <key>Umschalt</key>+<key>Eingabe</key> drücken.",
    "pt-br":
      "Você pode mover na direção oposta pressionando <key>Shift</key>+<key>Enter</key>.",
>>>>>>> 111967dc
  },
  filterPickLists: {
    'en-us': 'Filter pick list items',
    'ru-ru': 'Фильтрация элементов списка выбора',
    'es-es': 'Filtrar elementos de la lista de selección',
    'fr-fr': 'Filtrer les éléments de la liste de sélection',
    'uk-ua': 'Фільтр вибору елементів списку',
    'de-ch': 'Auswahllistenelemente filtern',
    'pt-br': 'Filtrar itens da lista de seleção',
  },
  exportFileDelimiter: {
    'en-us': 'Export file delimiter',
    'ru-ru': 'Разделитель экспортируемых файлов',
    'es-es': 'Delimitador de archivo de exportación',
    'fr-fr': "Délimiteur de fichier d'exportation",
    'uk-ua': 'Роздільник файлу експорту',
    'de-ch': 'Exportdatei-Trennzeichen',
    'pt-br': 'Delimitador de arquivo de exportação',
  },
  exportCsvUtf8Bom: {
    'en-us': 'Add UTF-8 BOM to CSV file exports',
    'ru-ru': 'Добавить UTF-8 BOM в экспорт CSV-файла',
    'es-es': 'Agregar BOM UTF-8 a las exportaciones de archivos CSV',
    'fr-fr': 'Ajouter UTF-8 BOM aux exportations de fichiers CSV',
    'uk-ua': 'Додайте специфікацію UTF-8 до експорту файлу CSVу',
    'de-ch': 'UTF-8 BOM zum CSV-Dateiexport hinzufügen',
    'pt-br': 'Adicionar UTF-8 BOM às exportações de arquivos CSV',
  },
  exportCsvUtf8BomDescription: {
    'en-us':
      'Adds a BOM (Byte Order Mark) to exported CSV files to ensure that the file is correctly recognized and displayed by various programs (Excel, OpenRefine, etc.), preventing issues with special characters and formatting.',
    'ru-ru': 'Корректное отображение экспортированных CSV-файлов в Excel.',
    'es-es':
      'Agrega una BOM (marca de orden de bytes) a los archivos CSV exportados para garantizar que el archivo sea reconocido y mostrado correctamente por varios programas (Excel, OpenRefine, etc.), evitando problemas con caracteres especiales y formato.',
    'fr-fr':
      "Permet aux exportations de fichiers CSV de s'afficher correctement dans Excel.",
    'uk-ua': 'Змушує експорт файлів CSV правильно відображатися в Excel.',
    'de-ch':
      'Sorgt dafür, dass CSV-Dateiexporte in Excel korrekt angezeigt werden.',
    'pt-br':
      'Adiciona uma BOM (Byte Order Mark) aos arquivos CSV exportados para garantir que o arquivo seja reconhecido e exibido corretamente por vários programas (Excel, OpenRefine, etc.), evitando problemas com caracteres especiais e formatação.',
  },
  caseSensitive: {
    'en-us': 'Case-sensitive',
    'ru-ru': 'С учетом регистра',
    'es-es': 'Distingue mayúsculas y minúsculas',
    'fr-fr': 'Sensible aux majuscules et minuscules',
    'uk-ua': 'Чутливий до регістру',
    'de-ch': 'Groß- und Kleinschreibung beachten',
    'pt-br': 'Maiúsculas e minúsculas',
  },
  caseInsensitive: {
    'en-us': 'Case-insensitive',
    'ru-ru': 'Без учета регистра',
    'es-es': 'No distingue entre mayúsculas y minúsculas',
    'fr-fr': 'Insensible à la casse',
    'uk-ua': 'Регістр не враховується',
    'de-ch': 'Groß- und Kleinschreibung wird nicht berücksichtigt',
    'pt-br': 'Não diferencia maiúsculas de minúsculas',
  },
  showNoReadTables: {
<<<<<<< HEAD
    'en-us': 'Show tables without "Read" access',
    'ru-ru': 'Показать таблицы без доступа «Чтение»',
    'es-es': 'Mostrar tablas sin acceso de "Lectura"',
    'fr-fr': 'Afficher les tableaux sans accès "Lecture"',
    'uk-ua': 'Показувати таблиці без доступу «Читання».',
    'de-ch': 'Tabellen ohne Lesezugriff anzeigen',
    'pt-br': 'Mostrar tabelas sem acesso de "Leitura"',
  },
  showNoAccessTables: {
    'en-us': 'Show tables without "Create" access',
    'ru-ru': 'Показать таблицы без права «Создать»',
    'es-es': 'Mostrar tablas sin acceso "Crear"',
    'fr-fr': 'Afficher les tableaux sans accès "Créer"',
    'uk-ua': 'Показувати таблиці без доступу «Створити».',
    'de-ch': 'Tabellen ohne „Erstellen“-Zugriff anzeigen',
    'pt-br': 'Mostrar tabelas sem acesso "Criar"',
=======
    "en-us": 'Show tables without "Read" access',
    "ru-ru": "Показать таблицы без доступа «Чтение»",
    "es-es": 'Mostrar tablas sin acceso de "Lectura"',
    "fr-fr": 'Afficher les tableaux sans accès "Lecture"',
    "uk-ua": "Показувати таблиці без доступу «Читання»",
    "de-ch": "Tabellen ohne Lesezugriff anzeigen",
    "pt-br": 'Mostrar tabelas sem acesso de "Leitura"',
  },
  showNoAccessTables: {
    "en-us": 'Show tables without "Create" access',
    "ru-ru": "Показать таблицы без права «Создать»",
    "es-es": 'Mostrar tablas sin acceso "Crear"',
    "fr-fr": 'Afficher les tableaux sans accès "Créer"',
    "uk-ua": "Показувати таблиці без доступу «Створити»",
    "de-ch": "Tabellen ohne „Erstellen“-Zugriff anzeigen",
    "pt-br": 'Mostrar tabelas sem acesso "Criar"',
>>>>>>> 111967dc
  },
  textAreaAutoGrow: {
    'en-us': 'Text boxes grow automatically',
    'ru-ru': 'Текстовые поля увеличиваются автоматически',
    'es-es': 'Los cuadros de texto crecen automáticamente',
    'fr-fr': "Les zones de texte s'agrandissent automatiquement",
    'uk-ua': 'Текстові поля збільшуються автоматично',
    'de-ch': 'Textfelder werden automatisch vergrößert',
    'pt-br': 'As caixas de texto crescem automaticamente',
  },
  clearQueryFilters: {
    'en-us': 'Reset query filters',
    'ru-ru': 'Сбросить фильтры запроса',
    'es-es': 'Restablecer filtros de consulta',
    'fr-fr': 'Réinitialiser les filtres de requête',
    'uk-ua': 'Скинути фільтри запитів',
    'de-ch': 'Abfragefilter zurücksetzen',
    'pt-br': 'Redefinir filtros de consulta',
  },
  clearQueryFiltersDescription: {
    'en-us': 'Clears all query filters when running a Report from a Form.',
    'de-ch':
      'Löscht alle Abfragefilter, wenn ein Bericht aus einem Formular ausgeführt wird.',
    'es-es':
      'Borra todos los filtros de consulta al ejecutar un informe desde un formulario.',
    'fr-fr':
      "Efface tous les filtres de requête lors de l'exécution d'un rapport à partir d'un formulaire.",
    'ru-ru': 'Очищает все фильтры запроса при запуске отчета из формы.',
    'uk-ua': 'Очищає всі фільтри запитів під час запуску звіту з форми.',
    'pt-br':
      'Limpa todos os filtros de consulta ao executar um relatório de um formulário.',
  },
  queryParamtersFromForm: {
    'en-us': 'Show query filters when running a Report from a Form',
    'de-ch':
      'Abfragefilter anzeigen, wenn ein Bericht aus einem Formular ausgeführt wird',
    'es-es':
      'Mostrar filtros de consulta al ejecutar un informe desde un formulario',
    'fr-fr':
      "Afficher les filtres de requête lors de l'exécution d'un rapport à partir d'un formulaire",
    'ru-ru': 'Показывать фильтры запросов при запуске отчета из формы',
    'uk-ua': 'Показувати фільтри запитів під час запуску звіту з форми',
    'pt-br':
      'Mostrar filtros de consulta ao executar um relatório de um formulário',
  },
  autoGrowAutoComplete: {
<<<<<<< HEAD
    'en-us': 'Allow autocomplete to grow as wide as need',
    'ru-ru':
      'Разрешить автозаполнению расширяться настолько, насколько это необходимо',
    'es-es': 'Permitir que el autocompletado crezca tanto como sea necesario',
    'fr-fr':
      'Sens de déplacement lorsque la touche [X27X]Tabulation[X35X] est enfoncée',
    'uk-ua': 'Напрямок руху при натисканні клавіші [X27X]Tab[X35X].',
    'de-ch':
      'Erlauben Sie der Autovervollständigung, so weit wie nötig zu wachsen',
    'pt-br':
      'Permitir que o preenchimento automático cresça o quanto for necessário',
=======
    "en-us": "Allow autocomplete to grow as wide as need",
    "ru-ru":
      "Разрешить автозаполнению расширяться настолько, насколько это необходимо",
    "es-es": "Permitir que el autocompletado crezca tanto como sea necesario",
    "fr-fr":
      "Sens de déplacement lorsque la touche [X27X]Tabulation[X35X] est enfoncée",
    "uk-ua":
      "Дозволити автозаповнення розширюватися настільки, наскільки потрібно",
    "de-ch":
      "Erlauben Sie der Autovervollständigung, so weit wie nötig zu wachsen",
    "pt-br":
      "Permitir que o preenchimento automático cresça o quanto for necessário",
>>>>>>> 111967dc
  },
  tableNameInTitle: {
    'en-us': 'Include table name in the browser page title',
    'ru-ru': 'Включить имя таблицы в заголовок страницы браузера',
    'es-es':
      'Incluir el nombre de la tabla en el título de la página del navegador',
    'fr-fr':
      'Inclure le nom de la table dans le titre de la page du navigateur',
    'uk-ua': 'Включіть назву таблиці в заголовок сторінки браузера',
    'de-ch': 'Tabellennamen in den Seitentitel des Browsers aufnehmen',
    'pt-br': 'Incluir nome da tabela no título da página do navegador',
  },
  focusFirstField: {
    'en-us': 'Focus first field',
    'de-ch': 'Fokus erstes Feld',
    'es-es': 'Enfoque el primer campo',
    'fr-fr': 'Concentrez-vous sur le premier champ',
    'ru-ru': 'Фокус на первом поле',
    'uk-ua': 'Перейти до першого поля',
    'pt-br': 'Foco primeiro no campo',
  },
  doubleClickZoom: {
    'en-us': 'Double click to zoom',
    'ru-ru': 'Дважды щелкните, чтобы увеличить',
    'es-es': 'Haga doble clic para ampliar',
    'fr-fr': 'Double-cliquez pour zoomer',
    'uk-ua': 'Двічі клацніть, щоб збільшити',
    'de-ch': 'Zum Zoomen doppelklicken',
    'pt-br': 'Clique duas vezes para ampliar',
  },
  closePopupOnClick: {
    'en-us': 'Close pop-up on outside click',
    'ru-ru': 'Закрыть всплывающее окно при внешнем щелчке',
    'es-es': 'Cerrar ventana emergente al hacer clic desde fuera',
    'fr-fr': "Fermer la pop-up lors d'un clic extérieur",
    'uk-ua': 'Закрити спливаюче вікно при зовнішньому клацанні',
    'de-ch': 'Popup bei externem Klick schließen',
    'pt-br': 'Fechar pop-up ao clicar fora',
  },
  animateTransitions: {
    'en-us': 'Animate transitions',
    'ru-ru': 'Анимированные переходы',
    'es-es': 'Transiciones animadas',
    'fr-fr': 'Animer les transitions',
    'uk-ua': 'Анімація переходів',
    'de-ch': 'Übergänge animieren',
    'pt-br': 'Transições animadas',
  },
  panInertia: {
    'en-us': 'Pan inertia',
    'ru-ru': 'Инерция сковороды',
    'es-es': 'Inercia de la sartén',
    'fr-fr': 'Inertie du bac',
    'uk-ua': 'Інерція панорами',
    'de-ch': 'Schwenkträgheit',
    'pt-br': 'Inércia da panela',
  },
  mouseDrags: {
    'en-us': 'Mouse drags',
    'ru-ru': 'Перетаскивание мышью',
    'es-es': 'El ratón arrastra',
    'uk-ua': 'Виділіть відповідний підрядок',
    'de-ch': 'Maus zieht',
    'fr-fr': 'Mettre en surbrillance la sous-chaîne correspondante',
    'pt-br': 'Arrastos do mouse',
  },
  scrollWheelZoom: {
    'en-us': 'Scroll wheel zoom',
    'ru-ru': 'Колесо прокрутки масштабирует',
    'es-es': 'Zoom con rueda de desplazamiento',
    'fr-fr': 'Zoom avec la molette de défilement',
    'uk-ua': 'Масштаб колеса прокрутки',
    'de-ch': 'Scrollrad-Zoom',
    'pt-br': 'Zoom da roda de rolagem',
  },
  flexibleColumnWidth: {
    'en-us': 'Flexible column width',
    'ru-ru': 'Гибкая ширина столбца',
    'es-es': 'Ancho de columna flexible',
    'fr-fr': 'Largeur de colonne flexible',
    'uk-ua': 'Гнучка ширина колонки',
    'de-ch': 'Flexible Spaltenbreite',
    'pt-br': 'Largura de coluna flexível',
  },
  flexibleSubGridColumnWidth: {
    'en-us': 'Flexible subview grid column width',
    'ru-ru': 'Гибкая ширина столбца сетки подвидов',
    'es-es': 'Ancho de columna de cuadrícula de subvista flexible',
    'fr-fr': 'Largeur de colonne de la grille de sous-vue flexible',
    'uk-ua': 'Гнучка ширина стовпця сітки вкладеного перегляду',
    'de-ch': 'Flexible Spaltenbreite des Unteransichtsrasters',
    'pt-br': 'Largura flexível da coluna da grade de subvisualização',
  },
  closeOnEsc: {
<<<<<<< HEAD
    'en-us': 'Close on <key>ESC</key> key press',
    'ru-ru': 'Закрыть при нажатии клавиши <key>ESC</key>',
    'es-es': 'Cerrar al presionar la tecla <key>ESC</key>',
    'fr-fr': 'Icône et nom de la table',
    'uk-ua': 'Значок і назва таблиці',
    'de-ch': 'Schließen durch Drücken der Taste <key>ESC</key>',
    'pt-br': 'Fechar ao pressionar a tecla <key>ESC</key>',
=======
    "en-us": "Close on <key>ESC</key> key press",
    "ru-ru": "Закрыть при нажатии клавиши <key>ESC</key>",
    "es-es": "Cerrar al presionar la tecla <key>ESC</key>",
    "fr-fr": "Icône et nom de la table",
    "uk-ua": "Закриття натисканням клавіші <key>ESC</key>",
    "de-ch": "Schließen durch Drücken der Taste <key>ESC</key>",
    "pt-br": "Fechar ao pressionar a tecla <key>ESC</key>",
>>>>>>> 111967dc
  },
  closeOnOutsideClick: {
    'en-us': 'Close on outside click',
    'ru-ru': 'Закрыть по внешнему щелчку',
    'es-es': 'Cerrar al hacer clic desde fuera',
    'fr-fr': 'Fermer sur clic extérieur',
    'uk-ua': 'Закрийте зовнішнім клацанням',
    'de-ch': 'Durch Klicken von außen schließen',
    'pt-br': 'Fechar com clique externo',
  },
  specifyNetworkBadge: {
    'en-us': 'Specify Network Badge',
    'ru-ru': 'Укажите сетевой значок',
    'es-es': 'Especificar la insignia de red',
    'fr-fr': 'Spécifier le badge réseau',
    'uk-ua': 'Укажіть значок мережі',
    'de-ch': 'Netzwerk-Badge angeben',
    'pt-br': 'Especificar emblema de rede',
  },
  useAccessibleFullDatePicker: {
    'en-us': 'Use accessible full date picker',
    'ru-ru': 'Используйте доступный полный выбор даты',
    'es-es': 'Utilice el selector de fecha completo y accesible',
    'fr-fr': 'Utiliser un sélecteur de date complet accessible',
    'uk-ua': 'Використовуйте доступний повний засіб вибору дати',
    'de-ch': 'Verwenden Sie eine barrierefreie Datumsauswahl',
    'pt-br': 'Use o seletor de data completo acessível',
  },
  useAccessibleMonthPicker: {
    'en-us': 'Use accessible month picker',
    'ru-ru': 'Используйте доступный выбор месяца',
    'es-es': 'Utilice el selector de meses accesible',
    'fr-fr': 'Utiliser le sélecteur de mois accessible',
    'uk-ua': 'Використовуйте доступний засіб вибору місяця',
    'de-ch': 'Verwenden Sie die barrierefreie Monatsauswahl',
    'pt-br': 'Use o seletor de meses acessível',
  },
  rightAlignNumberFields: {
    'en-us': 'Right-Justify numeric fields',
    'ru-ru': 'Числовые поля с выравниванием по правому краю',
    'es-es': 'Justificar a la derecha los campos numéricos',
    'fr-fr': 'Justifier à droite les champs numériques',
    'uk-ua': 'Вирівнювання по правому краю числових полів',
    'de-ch': 'Rechtsbündiges Ausrichten numerischer Felder',
    'pt-br': 'Justificar à direita campos numéricos',
  },
  roundedCorners: {
    'en-us': 'Rounded corners',
    'ru-ru': 'Закругленные углы',
    'es-es': 'esquinas redondeadas',
    'fr-fr': 'Coins arrondis',
    'uk-ua': 'Заокруглені кути',
    'de-ch': 'Abgerundete Ecken',
    'pt-br': 'Cantos arredondados',
  },
  limitMaxFieldWidth: {
    'en-us': 'Limit max field width',
    'ru-ru': 'Ограничить максимальную ширину поля',
    'es-es': 'Limitar el ancho máximo del campo',
    'fr-fr': 'Limiter la largeur maximale du champ',
    'uk-ua': 'Обмеження максимальної ширини поля',
    'de-ch': 'Maximale Feldbreite begrenzen',
    'pt-br': 'Limite máximo de largura do campo',
  },
  condenseQueryResults: {
    'en-us': 'Condense query results',
    'ru-ru': 'Сжать результаты запроса',
    'es-es': 'Condensar los resultados de la consulta',
    'fr-fr': 'Condenser les résultats de la requête',
    'uk-ua': 'Згорнути результати запиту',
    'de-ch': 'Abfrageergebnisse verdichten',
    'pt-br': 'Condensar resultados da consulta',
  },
  blurContentBehindDialog: {
    'en-us': 'Blur content behind the dialog',
    'ru-ru': 'Размытие содержимого за диалогом',
    'es-es': 'Desenfocar el contenido detrás del diálogo',
    'fr-fr': 'Flou le contenu derrière la boîte de dialogue',
    'uk-ua': 'Розмити вміст за діалоговим вікном',
    'de-ch': 'Inhalte hinter dem Dialog verwischen',
    'pt-br': 'Desfocar o conteúdo atrás do diálogo',
  },
  collectionSortOrderDescription: {
    'en-us': 'This determines the visual order of collections.',
    'ru-ru': 'Это определяет визуальный порядок коллекций.',
    'es-es': 'Esto determina el orden visual de las colecciones.',
    'fr-fr': "Ceci détermine l'ordre visuel des collections.",
    'uk-ua': 'Це визначає візуальний порядок колекцій.',
    'de-ch': 'Dies bestimmt die visuelle Reihenfolge der Sammlungen.',
    'pt-br': 'Isso determina a ordem visual das coleções.',
  },
  recordSetRecordToOpen: {
    'en-us': 'Record to open by default',
    'ru-ru': 'Запись для открытия по умолчанию',
    'es-es': 'Registro para abrir por defecto',
    'fr-fr': 'Enregistrement à ouvrir par défaut',
    'uk-ua': 'Запис відкривається за умовчанням',
    'de-ch': 'Standardmäßig zu öffnender Datensatz',
    'pt-br': 'Gravar para abrir por padrão',
  },
  altClickToSupressNewTab: {
    'en-us':
      '<key>{altKeyName:string}</key>+<key>Click</key> to suppress new tab',
    'ru-ru':
      '<key>{altKeyName:string}</key>+<key>Нажмите</key>, чтобы скрыть новую вкладку',
    'es-es':
      '<key>{altKeyName:string}</key>+<key>Haga clic en </key> para suprimir la nueva pestaña',
    'fr-fr':
      '<key>{altKeyName:string}</key>+<key>Cliquez sur</key> pour supprimer le nouvel onglet',
    'uk-ua':
      '<key>{altKeyName:string}</key>+<key>Натисніть </key>, щоб закрити нову вкладку',
    'de-ch':
      '<key>{altKeyName:string}</key>+<key>Klicken Sie auf</key>, um neue Registerkarten zu unterdrücken',
    'pt-br':
      '<key>{altKeyName:string}</key>+<key>Clique em</key> para suprimir a nova guia',
  },
  altClickToSupressNewTabDescription: {
<<<<<<< HEAD
    'en-us':
      '<key>{altKeyName:string}</key>+<key>Click</key> a link that usually opens in a new tab to open it in the current tab.',
    'ru-ru':
      '<key>{altKeyName:string}</key>+<key>Нажмите</key> на ссылку, которая обычно открывается в новой вкладке, чтобы открыть ее в текущей вкладке.',
    'es-es':
      '<key>{altKeyName:string}</key>+<key>Haga clic</key> en un enlace que normalmente se abre en una nueva pestaña para abrirlo en la pestaña actual.',
    'fr-fr': 'Utiliser le sélecteur de mois accessible.',
    'uk-ua': 'Використовуйте доступний засіб вибору місяця.',
    'de-ch':
      '<key>{altKeyName:string}</key>+<key>Klicken Sie auf</key> einen Link, der normalerweise in einem neuen Tab geöffnet wird, um ihn im aktuellen Tab zu öffnen.',
    'pt-br':
      '<key>{altKeyName:string}</key>+<key>Clique</key> em um link que geralmente abre em uma nova aba para abri-lo na aba atual.',
=======
    "en-us":
      "<key>{altKeyName:string}</key>+<key>Click</key> a link that usually opens in a new tab to open it in the current tab.",
    "ru-ru":
      "<key>{altKeyName:string}</key>+<key>Нажмите</key> на ссылку, которая обычно открывается в новой вкладке, чтобы открыть ее в текущей вкладке.",
    "es-es":
      "<key>{altKeyName:string}</key>+<key>Haga clic</key> en un enlace que normalmente se abre en una nueva pestaña para abrirlo en la pestaña actual.",
    "fr-fr": "Utiliser le sélecteur de mois accessible.",
    "uk-ua":
      "<key>{altKeyName:string}</key>+<key>Натисніть</key> посилання, яке зазвичай відкривається в новій вкладці, щоб відкрити його в поточній вкладці.",
    "de-ch":
      "<key>{altKeyName:string}</key>+<key>Klicken Sie auf</key> einen Link, der normalerweise in einem neuen Tab geöffnet wird, um ihn im aktuellen Tab zu öffnen.",
    "pt-br":
      "<key>{altKeyName:string}</key>+<key>Clique</key> em um link que geralmente abre em uma nova aba para abri-lo na aba atual.",
>>>>>>> 111967dc
  },
  makeFormDialogsModal: {
    'en-us': 'Make form dialogs gray out the background',
    'ru-ru': 'Сделать фон диалоговых окон серым',
    'es-es':
      'Hacer que los cuadros de diálogo del formulario tengan el fondo en gris',
    'fr-fr':
      "Rendre les boîtes de dialogue de formulaire grisées sur l'arrière-plan",
    'uk-ua': 'Зробіть діалогові вікна форми сірими фоном',
    'de-ch': 'Den Hintergrund von Formulardialogen ausgrauen',
    'pt-br':
      'Faça com que as caixas de diálogo do formulário fiquem com o fundo acinzentado',
  },
  autoScrollTree: {
    'en-us': 'Auto scroll tree to focused node',
    'ru-ru': 'Автоматическая прокрутка дерева до выбранного узла',
    'es-es': 'Desplazamiento automático del árbol al nodo enfocado',
    'fr-fr': 'Arbre de défilement automatique vers le nœud ciblé',
    'uk-ua': 'Автоматичне прокручування дерева до виділеного вузла',
    'de-ch': 'Automatisches Scrollen des Baums zum fokussierten Knoten',
    'pt-br': 'Rolagem automática da árvore para o nó em foco',
  },
  sortByField: {
    'en-us': 'Order By Field',
    'de-ch': 'Nach Feld sortieren',
    'es-es': 'Ordenar por campo',
    'fr-fr': 'Trier par champ',
    'pt-br': 'Ordenar por campo',
    'ru-ru': 'Сортировать по полю',
    'uk-ua': 'Сортувати за полем',
  },
  lineWrap: {
    'en-us': 'Line wrap',
    'ru-ru': 'Перенос строки',
    'es-es': 'Ajuste de línea',
    'fr-fr': 'Retour à la ligne',
    'uk-ua': 'Обтікання лініями',
    'de-ch': 'Zeilenumbruch',
    'pt-br': 'Quebra de linha',
  },
  indentSize: {
    'en-us': 'Indent size',
    'ru-ru': 'Размер отступа',
    'es-es': 'Tamaño de sangría',
    'fr-fr': 'Taille du retrait',
    'uk-ua': 'Розмір відступу',
    'de-ch': 'Einzugsgröße',
    'pt-br': 'Tamanho do recuo',
  },
  indentWithTab: {
    'en-us': 'Indent with <key>Tab</key>',
    'ru-ru': 'Отступ с <key>Tab</key>',
    'es-es': 'Sangría con <key>Tab</key>',
    'fr-fr': 'Indenter avec <key>Tabulation</key>',
    'uk-ua': 'Відступ із <key>Tab</key>',
    'de-ch': 'Einrücken mit <key>Tabulator</key>',
    'pt-br': 'Recuo com <key>Tab</key>',
  },
  formHeaderFormat: {
    'en-us': 'Form header format',
    'ru-ru': 'Формат заголовка формы',
    'es-es': 'Formato del encabezado del formulario',
    'fr-fr': "Format d'en-tête de formulaire",
    'uk-ua': 'Формат заголовка форми',
    'de-ch': 'Formularkopfzeilenformat',
    'pt-br': 'Formato do cabeçalho do formulário',
  },
  iconAndTableName: {
    'en-us': 'Icon and table name',
    'ru-ru': 'Значок и название таблицы',
    'es-es': 'Icono y nombre de la tabla',
    'fr-fr': 'Icône et nom de la table',
    'uk-ua': 'Значок і назва таблиці',
    'de-ch': 'Symbol und Tabellenname',
    'pt-br': 'Ícone e nome da tabela',
  },
  tableIcon: {
    'en-us': 'Table icon',
    'ru-ru': 'Значок таблицы',
    'es-es': 'Icono de tabla',
    'fr-fr': 'Icône de tableau',
    'uk-ua': 'Значок таблиці',
    'de-ch': 'Tabellensymbol',
    'pt-br': 'Ícone de tabela',
  },
  maxHeight: {
    'en-us': 'Max height',
    'ru-ru': 'Максимальная высота',
    'es-es': 'Altura máxima',
    'fr-fr': 'hauteur maximum',
    'uk-ua': 'Максимальна висота',
    'de-ch': 'Maximale Höhe',
    'pt-br': 'Altura máxima',
  },
  autoComplete: {
    'en-us': 'Auto complete',
    'ru-ru': 'Автозаполнение',
    'es-es': 'Autocompletar',
    'fr-fr':
      "Détermine les légendes des champs, les notes d'utilisation et les légendes des tableaux",
    'uk-ua':
      'Визначає підписи полів, примітки щодо використання та підписи таблиць',
    'de-ch': 'Autovervollständigung',
    'pt-br': 'Preenchimento automático',
  },
  searchCaseSensitive: {
    'en-us': 'Case-sensitive search',
    'es-es': 'Búsqueda que distingue entre mayúsculas y minúsculas',
    'fr-fr': 'Recherche sensible à la casse',
    'uk-ua': 'Пошук з урахуванням регістру',
    'de-ch': 'Groß- und Kleinschreibung beachten',
    'ru-ru': 'Поиск с учетом регистра',
    'pt-br': 'Pesquisa com diferenciação entre maiúsculas e minúsculas',
  },
  searchField: {
    'en-us': 'Search Field',
    'ru-ru': 'Поле поиска',
    'es-es': 'Campo de búsqueda',
    'fr-fr': 'Champ de recherche',
    'uk-ua': 'Поле пошуку',
    'de-ch': 'Suchfeld',
    'pt-br': 'Campo de pesquisa',
  },
  createInteractions: {
    'en-us': 'Creating an interaction',
    'ru-ru': 'Создание взаимодействия',
    'es-es': 'Creando una interacción',
    'fr-fr': 'Créer une interaction',
    'uk-ua': 'Створення взаємодії',
    'de-ch': 'Erstellen einer Interaktion',
    'pt-br': 'Criando uma interação',
  },
  useSpaceAsDelimiter: {
    'en-us': 'Use space as delimiter',
    'ru-ru': 'Используйте пробел в качестве разделителя',
    'es-es': 'Utilice el espacio como delimitador',
    'fr-fr': "Utiliser l'espace comme délimiteur",
    'uk-ua': 'Використовуйте пробіл як роздільник',
    'de-ch': 'Leerzeichen als Trennzeichen verwenden',
    'pt-br': 'Use espaço como delimitador',
  },
  useCommaAsDelimiter: {
    'en-us': 'Use comma as delimiter',
    'ru-ru': 'Используйте запятую в качестве разделителя',
    'es-es': 'Utilice la coma como delimitador',
    'fr-fr': 'Utiliser la virgule comme délimiteur',
    'uk-ua': 'Використовуйте кому як роздільник',
    'de-ch': 'Verwenden Sie Kommas als Trennzeichen',
    'pt-br': 'Use vírgula como delimitador',
  },
  useNewLineAsDelimiter: {
    'en-us': 'Use new line as delimiter',
    'ru-ru': 'Использовать новую строку в качестве разделителя',
    'es-es': 'Utilice nueva línea como delimitador',
    'fr-fr': 'Utiliser une nouvelle ligne comme délimiteur',
    'uk-ua': 'Використовуйте новий рядок як роздільник',
    'de-ch': 'Neue Zeile als Trennzeichen verwenden',
    'pt-br': 'Use nova linha como delimitador',
  },
  useCustomDelimiters: {
    'en-us': 'Use custom delimiters',
    'ru-ru': 'Используйте пользовательские разделители',
    'es-es': 'Utilice delimitadores personalizados',
    'fr-fr': 'Utiliser des délimiteurs personnalisés',
    'uk-ua': 'Використовуйте спеціальні роздільники',
    'de-ch': 'Benutzerdefinierte Trennzeichen verwenden',
    'pt-br': 'Use delimitadores personalizados',
  },
  useCustomDelimitersDescription: {
    'en-us':
      'A list of delimiters to use, in addition to the ones defined above. Put one delimiter per line.',
    'ru-ru':
      'Список разделителей для использования, в дополнение к тем, которые определены выше. Поставьте один разделитель на строку.',
    'es-es':
      'Una lista de delimitadores para usar, además de los definidos anteriormente. Coloque un delimitador por línea.',
    'fr-fr':
      'Une liste de délimiteurs à utiliser, en plus de ceux définis ci-dessus. Mettez un délimiteur par ligne.',
    'uk-ua':
      'Список розділювачів для використання на додаток до визначених вище. Поставте один роздільник на рядок.',
    'de-ch':
      'Eine Liste der zu verwendenden Trennzeichen zusätzlich zu den oben definierten. Geben Sie pro Zeile ein Trennzeichen ein.',
    'pt-br':
      'Uma lista de delimitadores a serem usados, além dos definidos acima. Coloque um delimitador por linha.',
  },
  detectAutomaticallyDescription: {
    'en-us': 'Detect automatically based on catalog number format.',
    'ru-ru': 'Автоматическое определение на основе формата каталожного номера.',
    'es-es':
      'Detectar automáticamente según el formato del número de catálogo.',
    'fr-fr':
      'Détecter automatiquement en fonction du format du numéro de catalogue.',
    'uk-ua': 'Визначати автоматично на основі формату номера каталогу.',
    'de-ch': 'Automatische Erkennung basierend auf dem Katalognummernformat.',
    'pt-br':
      'Detecte automaticamente com base no formato do número de catálogo.',
  },
  use: {
    comment: 'Verb',
    'en-us': 'Use',
    'ru-ru': 'Использовать',
    'es-es': 'Usar',
    'fr-fr': 'Utiliser',
    'uk-ua': 'використання',
    'de-ch': 'Verwenden',
    'pt-br': 'Usar',
  },
  dontUse: {
    'en-us': 'Don’t use',
    'ru-ru': 'Не использовать',
    'es-es': 'No utilizar',
    'fr-fr': 'Zoom avec la molette de défilement',
    'uk-ua': 'Масштаб колеса прокрутки',
    'de-ch': 'Nicht verwenden',
    'pt-br': 'Não use',
  },
  position: {
    'en-us': 'Position',
    'es-es': 'Posición',
    'fr-fr': 'Position',
    'ru-ru': 'Позиция',
    'uk-ua': 'Позиція',
    'de-ch': 'Position',
    'pt-br': 'Posição',
  },
  top: {
    'en-us': 'Top',
    'es-es': 'Arriba',
    'fr-fr': 'Haut',
    'ru-ru': 'Вершина',
    'uk-ua': 'Топ',
    'de-ch': 'Spitze',
    'pt-br': 'Principal',
  },
  bottom: {
    'en-us': 'Bottom',
    'es-es': 'Abajo',
    'ru-ru': 'Нижний',
    'uk-ua': 'Дно',
    'de-ch': 'Unten',
    'fr-fr': 'Bas',
    'pt-br': 'Fundo',
  },
  left: {
    'en-us': 'Left',
    'es-es': 'Izquierda',
    'fr-fr': 'Gauche',
    'ru-ru': 'Левый',
    'uk-ua': 'Ліворуч',
    'de-ch': 'Links',
    'pt-br': 'Esquerda',
  },
  right: {
    'en-us': 'Right',
    'es-es': 'Bien',
    'fr-fr': 'Droite',
    'ru-ru': 'Верно',
    'uk-ua': 'правильно',
    'de-ch': 'Rechts',
    'pt-br': 'Certo',
  },
  showUnsavedIndicator: {
    'en-us': 'Show unsaved changes indicator',
    'ru-ru': 'Показать индикатор несохраненных изменений',
    'es-es': 'Mostrar indicador de cambios no guardados',
    'fr-fr': "Afficher l'indicateur de modifications non enregistrées",
    'uk-ua': 'Показати індикатор незбережених змін',
    'de-ch': 'Indikator für nicht gespeicherte Änderungen anzeigen',
    'pt-br': 'Mostrar indicador de alterações não salvas',
  },
  showUnsavedIndicatorDescription: {
    'en-us':
      'Show an "*" in the tab title when there are unsaved changes in the current tab.',
    'es-es':
      'Mostrar un "*" en el título de la pestaña cuando haya cambios sin guardar en la pestaña actual.',
    'fr-fr':
      "Afficher un \"*\" dans le titre de l'onglet lorsqu'il y a des modifications non enregistrées dans l'onglet actuel.",
    'ru-ru':
      'Показывать «*» в заголовке вкладки, если на текущей вкладке есть несохраненные изменения.',
    'uk-ua':
      'Показувати «*» у заголовку вкладки, якщо в поточній вкладці є незбережені зміни.',
    'de-ch':
      'Zeigen Sie im Registerkartentitel ein „*“ an, wenn in der aktuellen Registerkarte nicht gespeicherte Änderungen vorhanden sind.',
    'pt-br':
      'Exibir um "*" no título da aba quando houver alterações não salvas na aba atual.',
  },
  autoPopulateDescription: {
    'en-us':
      'Auto populate the merged record with values from duplicates when opening the merging dialog.',
    'ru-ru':
      'Автоматически заполнять объединенную запись значениями из дубликатов при открытии диалогового окна объединения.',
    'de-ch':
      'Füllen Sie den zusammengeführten Datensatz beim Öffnen des Zusammenführungsdialogs automatisch mit Werten aus Duplikaten auf.',
    'es-es':
      'Rellene automáticamente el registro fusionado con valores de duplicados al abrir el cuadro de diálogo de fusión.',
    'fr-fr':
      "Remplir automatiquement l'enregistrement fusionné avec les valeurs des doublons lors de l'ouverture de la boîte de dialogue de fusion.",
    'uk-ua':
      'Автоматичне заповнення об’єднаного запису значеннями з дублікатів під час відкриття діалогового вікна об’єднання.',
    'pt-br':
      'Preencha automaticamente o registro mesclado com valores de duplicatas ao abrir a caixa de diálogo de mesclagem.',
  },
  autoCreateVariants: {
<<<<<<< HEAD
    'en-us': 'Automatically create {agentVariantTable:string} records',
    'ru-ru': 'Автоматически создавать записи {agentVariantTable:string}',
    'de-ch': '{agentVariantTable:string}-Datensätze automatisch erstellen',
    'es-es': 'Crear automáticamente registros {agentVariantTable:string}',
    'fr-fr':
      'Créer automatiquement des enregistrements {agentVariantTable:string}',
    'uk-ua': 'Автоматично створювати записи {agentVariantTable:string}.',
    'pt-br': 'Criar automaticamente registros {agentVariantTable:string}',
=======
    "en-us": "Automatically create {agentVariantTable:string} records",
    "ru-ru": "Автоматически создавать записи {agentVariantTable:string}",
    "de-ch": "{agentVariantTable:string}-Datensätze automatisch erstellen",
    "es-es": "Crear automáticamente registros {agentVariantTable:string}",
    "fr-fr":
      "Créer automatiquement des enregistrements {agentVariantTable:string}",
    "uk-ua": "Автоматично створювати записи {agentVariantTable:string}",
    "pt-br": "Criar automaticamente registros {agentVariantTable:string}",
>>>>>>> 111967dc
  },
  autoCreateVariantsDescription: {
    'en-us':
      'When merging agents, automatically create {agentVariantTable:string} records based on the variations of first name/last name.',
    'ru-ru':
      'При объединении агентов автоматически создаются записи {agentVariantTable:string} на основе вариаций имени/фамилии.',
    'de-ch':
      'Beim Zusammenführen von Agenten werden automatisch {agentVariantTable:string}-Datensätze basierend auf den Variationen von Vorname/Nachname erstellt.',
    'es-es':
      'Al fusionar agentes, cree automáticamente registros {agentVariantTable:string} basados en las variaciones de nombre/apellido.',
    'fr-fr':
      "Lors de la fusion d'agents, créez automatiquement des enregistrements {agentVariantTable:string} en fonction des variations du prénom/nom.",
    'uk-ua':
      'Під час об’єднання агентів автоматично створювати записи {agentVariantTable:string} на основі варіацій імені/прізвища.',
    'pt-br':
      'Ao mesclar agentes, crie automaticamente registros {agentVariantTable:string} com base nas variações de nome/sobrenome.',
  },
  collectionPreferences: {
    'en-us': 'Collection Preferences',
    'de-ch': 'Sammlungseinstellungen',
    'es-es': 'Preferencias de colección',
    'fr-fr': 'Personnalisation',
    'ru-ru': 'Настройки коллекции',
    'uk-ua': 'Налаштування',
    'pt-br': 'Preferências de coleção',
  },
  rememberDialogSizes: {
    'en-us': 'Remember dialog window sizes',
    'ru-ru': 'Запомните размеры диалоговых окон',
    'es-es': 'Recordar los tamaños de las ventanas de diálogo',
    'fr-fr': 'Mémoriser les tailles des fenêtres de dialogue',
    'uk-ua': "Запам'ятайте розміри діалогових вікон",
    'de-ch': 'Dialogfenstergrößen merken',
    'pt-br': 'Lembrar tamanhos de janelas de diálogo',
  },
  rememberDialogPositions: {
    'en-us': 'Remember dialog window positions',
    'ru-ru': 'Запомнить позиции диалоговых окон',
    'es-es': 'Recordar las posiciones de las ventanas de diálogo',
    'fr-fr': 'Mémoriser les positions des fenêtres de dialogue',
    'uk-ua': "Запам'ятовуйте положення діалогового вікна",
    'de-ch': 'Dialogfensterpositionen merken',
    'pt-br': 'Lembrar posições da janela de diálogo',
  },
  autoPlayMedia: {
    'en-us': 'Automatically play media',
    'ru-ru': 'Автоматически воспроизводить медиа',
    'es-es': 'Reproducir automáticamente medios',
    'fr-fr': 'Lire automatiquement les médias',
    'uk-ua': 'Автоматичне відтворення медіа',
    'de-ch': 'Medien automatisch abspielen',
    'pt-br': 'Reproduzir mídia automaticamente',
  },
  useCustomTooltips: {
    'en-us': 'Use modern tooltips',
    'ru-ru': 'Используйте современные подсказки',
    'es-es': 'Utilice información sobre herramientas moderna',
    'fr-fr': 'Utiliser des info-bulles modernes',
    'uk-ua': 'Використовуйте сучасні підказки',
    'de-ch': 'Verwenden Sie moderne Tooltips',
    'pt-br': 'Use dicas de ferramentas modernas',
  },
  alwaysUseQueryBuilder: {
    'en-us': 'Always use query builder search inside of search form',
    'de-ch':
      'Verwenden Sie innerhalb des Suchformulars immer die Abfrage-Generator-Suche',
    'es-es':
      'Utilice siempre la búsqueda del generador de consultas dentro del formulario de búsqueda',
    'fr-fr':
      'Utilisez toujours la recherche du générateur de requêtes dans le formulaire de recherche',
    'ru-ru': 'Всегда используйте конструктор запросов внутри формы поиска',
    'uk-ua': 'Завжди використовуйте пошук конструктора запитів у формі пошуку',
    'pt-br':
      'Sempre use a pesquisa do construtor de consultas dentro do formulário de pesquisa',
  },
  localizeResourceNames: {
    'en-us': 'Localize the names of recognized app resources',
    'de-ch': 'Lokalisieren Sie die Namen erkannter App-Ressourcen',
    'es-es':
      'Localizar los nombres de los recursos de aplicaciones reconocidos',
    'fr-fr': "Localiser les noms des ressources d'application reconnues",
    'ru-ru': 'Локализуйте названия распознанных ресурсов приложения',
    'uk-ua': 'Локалізувати назви розпізнаних ресурсів програми',
    'pt-br': 'Localize os nomes dos recursos de aplicativos reconhecidos',
  },
  splitLongXml: {
    'en-us': 'Split long lines of XML into multiple lines',
    'de-ch': 'Teilen Sie lange XML-Zeilen in mehrere Zeilen auf',
    'es-es': 'Dividir líneas largas de XML en varias líneas',
    'fr-fr': 'Diviser les longues lignes de XML en plusieurs lignes',
    'ru-ru': 'Разделить длинные строки XML на несколько строк',
    'uk-ua': 'Розділіть довгі рядки XML на кілька рядків',
    'pt-br': 'Dividir longas linhas de XML em várias linhas',
  },
  url: {
    'en-us': 'URL',
    'de-ch': 'URL',
    'es-es': 'URL',
    'fr-fr': 'URL',
    'uk-ua': 'URL',
    'ru-ru': 'URL',
    'pt-br': 'URL',
  },
  pickAttachment: {
    'en-us': 'Pick an attachment',
    'es-es': 'Elige un archivo adjunto',
    'fr-fr': 'Choisissez une pièce jointe',
    'ru-ru': 'Выберите вложение',
    'uk-ua': 'Виберіть вкладення',
    'de-ch': 'Wählen Sie einen Anhang',
    'pt-br': 'Escolha um anexo',
  },
  attachmentFailed: {
    'en-us': 'The attachment failed to load.',
    'de-ch': 'Der Anhang konnte nicht geladen werden.',
    'es-es': 'No se pudo cargar el archivo adjunto.',
    'fr-fr': "La pièce jointe n'a pas pu être chargée.",
    'ru-ru': 'Не удалось загрузить вложение.',
    'uk-ua': 'Не вдалося завантажити вкладений файл.',
    'pt-br': 'O anexo não pôde ser carregado.',
  },
  pickImage: {
    'en-us': 'Pick an image',
    'de-ch': 'Wählen Sie ein Bild aus',
    'es-es': 'Elige una imagen',
    'fr-fr': 'Choisissez une image',
    'ru-ru': 'Выберите изображение',
    'uk-ua': 'Виберіть зображення',
    'pt-br': 'Escolha uma imagem',
  },
  customLogo: {
    'en-us': 'Expanded Image URL',
    'de-ch': 'Erweiterte Bild-URL',
    'es-es': 'URL de imagen expandida',
    'fr-fr': "URL de l'image étendue",
    'ru-ru': 'URL-адрес развернутого изображения',
    'uk-ua': 'Розширена URL-адреса зображення',
    'pt-br': 'URL da imagem expandida',
  },
  customLogoCollapsed: {
    'en-us': 'Collapsed Image URL',
    'de-ch': 'URL des minimierten Bilds',
    'es-es': 'URL de imagen contraída',
    'fr-fr': "URL de l'image réduite",
    'ru-ru': 'URL свернутого изображения',
    'uk-ua': 'URL-адреса згорнутого зображення',
    'pt-br': 'URL da imagem recolhida',
  },
  customLogoDescription: {
    'en-us':
      'A URL to an image that would be displayed next to the Specify logo in the navigation menu.',
    'de-ch':
      'Eine URL zu einem Bild, das neben dem angegebenen Logo im Navigationsmenü angezeigt wird.',
    'es-es':
      'Una URL a una imagen que se mostrará junto al logotipo Especificar en el menú de navegación.',
    'fr-fr':
      'Une URL vers une image qui serait affichée à côté du logo Spécifier dans le menu de navigation.',
    'ru-ru':
      'URL-адрес изображения, которое будет отображаться рядом с логотипом «Указать» в меню навигации.',
    'uk-ua':
      'URL-адреса зображення, яке відображатиметься поруч із «Вказати логотип» у меню навігації.',
    'pt-br':
      'Um URL para uma imagem que seria exibida ao lado do logotipo Especificar no menu de navegação.',
  },
  showLineNumber: {
    'en-us': 'Show query result line number',
    'de-ch': 'Zeilennummer des Abfrageergebnisses anzeigen',
    'es-es': 'Mostrar el número de línea del resultado de la consulta',
    'fr-fr': 'Afficher le numéro de ligne du résultat de la requête',
    'ru-ru': 'Показать номер строки результата запроса',
    'uk-ua': 'Показати номер рядка результату запиту',
    'pt-br': 'Mostrar número da linha do resultado da consulta',
  },
  saveButtonColor: {
    'en-us': 'Save button color',
    'de-ch': 'Farbe der Schaltfläche „Speichern“',
    'es-es': 'Guardar el color del botón',
    'fr-fr': 'Enregistrer la couleur du bouton',
    'ru-ru': 'Сохранить цвет кнопки',
    'uk-ua': 'Зберегти колір кнопки',
    'pt-br': 'Cor do botão Salvar',
  },
  secondaryButtonColor: {
    'en-us': 'Secondary button color',
    'es-es': 'Color del botón secundario',
    'fr-fr': 'Couleur du bouton secondaire',
    'ru-ru': 'Цвет вторичной кнопки',
    'uk-ua': 'Колір вторинної кнопки',
    'de-ch': 'Sekundäre Schaltflächenfarbe',
    'pt-br': 'Cor do botão secundário',
  },
  secondaryLightButtonColor: {
    'en-us': 'Secondary light button color',
    'de-ch': 'Farbe der sekundären Lichttaste',
    'es-es': 'Color del botón de luz secundaria',
    'fr-fr': 'Couleur du bouton lumineux secondaire',
    'ru-ru': 'Цвет кнопки вторичного освещения',
    'uk-ua': 'Колір вторинної світлової кнопки',
    'pt-br': 'Cor do botão de luz secundária',
  },
  dangerButtonColor: {
    'en-us': 'Danger button color',
    'de-ch': 'Farbe der Gefahrenschaltfläche',
    'es-es': 'Color del botón de peligro',
    'fr-fr': 'Couleur du bouton de danger',
    'ru-ru': 'Цвет кнопки «Опасность»',
    'uk-ua': 'Колір кнопки небезпеки',
    'pt-br': 'Cor do botão de perigo',
  },
  infoButtonColor: {
    'en-us': 'Info button color',
    'de-ch': 'Farbe der Info-Schaltfläche',
    'es-es': 'Color del botón de información',
    'fr-fr': "Couleur du bouton d'information",
    'ru-ru': 'Цвет кнопки информации',
    'uk-ua': 'Колір інформаційної кнопки',
    'pt-br': 'Cor do botão de informações',
  },
  warningButtonColor: {
    'en-us': 'Warning button color',
    'de-ch': 'Farbe der Warnschaltfläche',
    'es-es': 'Color del botón de advertencia',
    'fr-fr': "Couleur du bouton d'avertissement",
    'ru-ru': 'Цвет кнопки предупреждения',
    'uk-ua': 'Колір кнопки попередження',
    'pt-br': 'Cor do botão de aviso',
  },
  successButtonColor: {
    'en-us': 'Success button color',
    'de-ch': 'Farbe der Schaltfläche „Erfolg“',
    'es-es': 'Color del botón de éxito',
    'fr-fr': 'Couleur du bouton de réussite',
    'ru-ru': 'Цвет кнопки «Успех»',
    'uk-ua': 'Колір кнопки успіху',
    'pt-br': 'Cor do botão de sucesso',
  },
  openAsReadOnly: {
    'en-us': 'Open all records in read-only mode',
    'de-ch': 'Alle Datensätze im schreibgeschützten Modus öffnen',
    'es-es': 'Abrir todos los registros en modo de solo lectura',
    'fr-fr': 'Ouvrir tous les enregistrements en mode lecture seule',
    'ru-ru': 'Открыть все записи в режиме только для чтения',
    'uk-ua': 'Відкрити всі записи в режимі лише для читання',
    'pt-br': 'Abra todos os registros no modo somente leitura',
  },
  displayBasicView: {
    'en-us': 'Display basic view',
    'de-ch': 'Basisansicht anzeigen',
    'es-es': 'Mostrar vista básica',
    'fr-fr': 'Afficher la vue de base',
    'ru-ru': 'Отображение базового вида',
    'uk-ua': 'Відобразити базовий вигляд',
    'pt-br': 'Exibir visualização básica',
  },
  showComparisonOperatorsForString: {
    'en-us': 'Show comparison operators for text-based fields',
    'de-ch': 'Vergleichsoperatoren für textbasierte Felder anzeigen',
    'es-es': 'Mostrar operadores de comparación para campos basados en texto',
    'fr-fr': 'Afficher les opérateurs de comparaison pour les champs textuels',
    'pt-br': 'Mostrar operadores de comparação para campos baseados em texto',
    'ru-ru': 'Показать операторы сравнения для текстовых полей',
    'uk-ua': 'Показати оператори порівняння для текстових полів',
  },
  showComparisonOperatorsDescription: {
    'en-us':
      'Allows the following filters to apply to text fields: Greater Than, Less Than, Greater Than or Equal to, and Less Than or Equal to',
    'de-ch':
      'Ermöglicht die Anwendung der folgenden Filter auf Textfelder: Größer als, Kleiner als, Größer als oder gleich und Kleiner als oder gleich',
    'es-es':
      'Permite aplicar los siguientes filtros a los campos de texto: Mayor que, Menor que, Mayor o igual que y Menor o igual que',
    'fr-fr':
      "Permet d'appliquer les filtres suivants aux champs de texte : Supérieur à, Inférieur à, Supérieur ou égal à et Inférieur ou égal à",
    'pt-br':
      'Permite que os seguintes filtros sejam aplicados aos campos de texto: Maior que, Menor que, Maior ou igual a e Menor ou igual a',
    'ru-ru':
      'Позволяет применять к текстовым полям следующие фильтры: «Больше чем», «Меньше чем», «Больше или равно» и «Меньше или равно».',
    'uk-ua':
      'Дозволяє застосовувати до текстових полів такі фільтри: «Більше ніж», «Менше ніж», «Більше або дорівнює» та «Менше або дорівнює»',
  },
  basicView: {
    'en-us': 'Basic view',
    'de-ch': 'Basisansicht',
    'es-es': 'Vista básica',
    'fr-fr': 'Vue de base',
    'ru-ru': 'Базовый вид',
    'uk-ua': 'Основний вигляд',
    'pt-br': 'Visão básica',
  },
  detailedView: {
    'en-us': 'Detailed view',
    'de-ch': 'Detailansicht',
    'es-es': 'Vista detallada',
    'fr-fr': 'Vue détaillée',
    'ru-ru': 'Подробный вид',
    'uk-ua': 'Детальний вигляд',
    'pt-br': 'Visão detalhada',
  },
  attachmentPreviewMode: {
    'en-us': 'Attachment preview mode',
    'de-ch': 'Anhangsvorschaumodus',
    'es-es': 'Modo de vista previa de archivos adjuntos',
    'fr-fr': "Mode d'aperçu des pièces jointes",
    'ru-ru': 'Режим предварительного просмотра вложений',
    'uk-ua': 'Режим попереднього перегляду вкладених файлів',
    'pt-br': 'Modo de visualização de anexos',
  },
  fullResolution: {
    'en-us': 'Full Resolution',
    'de-ch': 'Volle Auflösung',
    'es-es': 'Resolución completa',
    'fr-fr': 'Pleine résolution',
    'ru-ru': 'Полное разрешение',
    'uk-ua': 'Повна роздільна здатність',
    'pt-br': 'Resolução completa',
  },
  thumbnail: {
    'en-us': 'Thumbnail',
    'de-ch': 'Miniaturansicht',
    'es-es': 'Uña del pulgar',
    'fr-fr': 'Vignette',
    'ru-ru': 'Миниатюра',
    'uk-ua': 'Мініатюра',
    'pt-br': 'Miniatura',
  },
  addSearchBarHomePage: {
    'en-us': 'Add Search Bar on home page',
    'de-ch': 'Suchleiste auf der Startseite hinzufügen',
    'es-es': 'Agregar barra de búsqueda en la página de inicio',
    'fr-fr': "Ajouter une barre de recherche sur la page d'accueil",
    'ru-ru': 'Добавить панель поиска на домашнюю страницу',
    'uk-ua': 'Додайте рядок пошуку на головну сторінку',
    'pt-br': 'Adicionar barra de pesquisa na página inicial',
  },
  inheritanceCatNumberPref: {
    'en-us':
      'Enable the inheritance of the primary catalog number to its empty siblings.',
    'de-ch':
      'Aktivieren Sie die Vererbung der primären Katalognummer an ihre leeren Geschwister.',
    'es-es':
      'Habilitar la herencia del número de catálogo principal a sus hermanos vacíos.',
    'fr-fr':
      "Activez l'héritage du numéro de catalogue principal vers ses frères vides.",
    'pt-br':
      'Habilitar a herança do número do catálogo primário para seus irmãos vazios.',
    'ru-ru':
      'Включить наследование основного каталожного номера его пустыми родственными элементами.',
    'uk-ua':
      'Увімкнути успадкування основного каталожного номера його порожнім братам і сестрам.',
  },
  inheritanceCatNumberParentCOPref: {
    'en-us':
      'Enable the inheritance of the parent catalog number to its empty children.',
    'de-ch':
      'Aktivieren Sie die Vererbung der übergeordneten Katalognummer an ihre leeren untergeordneten Elemente.',
    'es-es':
      'Habilitar la herencia del número de catálogo principal a sus hijos vacíos.',
    'fr-fr':
      "Activer l'héritage du numéro de catalogue parent à ses enfants vides.",
    'pt-br':
      'Habilitar a herança do número do catálogo pai para seus filhos vazios.',
    'ru-ru':
      'Включить наследование родительского каталожного номера его пустыми дочерними элементами.',
    'uk-ua':
      'Увімкнути успадкування батьківського каталожного номера його порожнім дочірнім елементам.',
  },
} as const);<|MERGE_RESOLUTION|>--- conflicted
+++ resolved
@@ -19,15 +19,6 @@
     'pt-br': 'Preferências',
   },
   customization: {
-<<<<<<< HEAD
-    'en-us': 'Customization',
-    'ru-ru': 'Настройка',
-    'es-es': 'Personalización',
-    'fr-fr': 'Personnalisation',
-    'uk-ua': 'Налаштування',
-    'de-ch': 'Anpassung',
-    'pt-br': 'Personalização',
-=======
     "en-us": "Customization",
     "ru-ru": "Настройка",
     "es-es": "Personalización",
@@ -35,7 +26,6 @@
     "uk-ua": "Спеціальнізація",
     "de-ch": "Anpassung",
     "pt-br": "Personalização",
->>>>>>> 111967dc
   },
   userPreferences: {
     'en-us': 'User Preferences',
@@ -650,15 +640,6 @@
       'Pode usar _ para corresponder a qualquer caractere único ou % para corresponder a qualquer número de caracteres.',
   },
   highlightMatch: {
-<<<<<<< HEAD
-    'en-us': 'Highlight matched substring',
-    'ru-ru': 'Выделить совпавшую подстроку',
-    'es-es': 'Resaltar la subcadena coincidente',
-    'fr-fr': 'Mettre en surbrillance la sous-chaîne correspondante',
-    'uk-ua': 'Виділіть відповідний підрядок',
-    'de-ch': 'Markieren Sie übereinstimmende Teilzeichenfolgen',
-    'pt-br': 'Destacar substring correspondente',
-=======
     "en-us": "Highlight matched substring",
     "ru-ru": "Выделить совпавшую подстроку",
     "es-es": "Resaltar la subcadena coincidente",
@@ -666,7 +647,6 @@
     "uk-ua": "Виділіть збіг підрядка",
     "de-ch": "Markieren Sie übereinstimmende Teilzeichenfolgen",
     "pt-br": "Destacar substring correspondente",
->>>>>>> 111967dc
   },
   languageDescription: {
     'en-us': 'Determines field captions, usage notes and table captions.',
@@ -978,17 +958,6 @@
     'pt-br': 'A tecla Enter inicia a edição da célula',
   },
   tabMoveDirection: {
-<<<<<<< HEAD
-    'en-us': 'Direction of movement when <key>Tab</key> key is pressed',
-    'ru-ru': 'Направление движения при нажатии клавиши <key>Tab</key>',
-    'es-es':
-      'Dirección de movimiento cuando se presiona la tecla <key>Tab</key>',
-    'fr-fr':
-      'Sens de déplacement lorsque la touche <key>Tabulation</key> est enfoncée',
-    'uk-ua': 'Напрямок руху при натисканні клавіші <key>Tab</key>.',
-    'de-ch': 'Bewegungsrichtung beim Drücken der Taste <key>Tab</key>',
-    'pt-br': 'Direção do movimento quando a tecla <key>Tab</key> é pressionada',
-=======
     "en-us": "Direction of movement when <key>Tab</key> key is pressed",
     "ru-ru": "Направление движения при нажатии клавиши <key>Tab</key>",
     "es-es":
@@ -998,7 +967,6 @@
     "uk-ua": "Напрямок руху при натисканні клавіші <key>Tab</key>",
     "de-ch": "Bewegungsrichtung beim Drücken der Taste <key>Tab</key>",
     "pt-br": "Direção do movimento quando a tecla <key>Tab</key> é pressionada",
->>>>>>> 111967dc
   },
   tabMoveDirectionDescription: {
     'en-us':
@@ -1035,32 +1003,6 @@
     'pt-br': 'Linha',
   },
   enterMoveDirection: {
-<<<<<<< HEAD
-    'en-us': 'Direction of movement when <key>Enter</key> key is pressed',
-    'ru-ru': 'Направление движения при нажатии клавиши <key>Enter</key>',
-    'es-es':
-      'Dirección de movimiento cuando se presiona la tecla <key>Enter</key>',
-    'uk-ua': 'Напрямок руху, коли натиснуто клавішу <key>Enter</key>.',
-    'de-ch': 'Bewegungsrichtung beim Drücken der Taste <key>Enter</key>',
-    'fr-fr':
-      'Direction du mouvement lorsque la touche <key>Entrer</key> est enfoncée',
-    'pt-br':
-      'Direção do movimento quando a tecla <key>Enter</key> é pressionada',
-  },
-  enterMoveDirectionDescription: {
-    'en-us':
-      'You can move in the opposite direction by pressing <key>Shift</key>+<key>Enter</key>.',
-    'ru-ru':
-      'Вы можете двигаться в противоположном направлении, нажав <key>Shift</key>+<key>Enter</key>.',
-    'es-es':
-      'Puedes moverte en la dirección opuesta presionando <key>Shift</key>+<key>Enter</key>.',
-    'fr-fr': 'Synonyme couleur.',
-    'uk-ua': 'Синонім кольору.',
-    'de-ch':
-      'Sie können sich in die entgegengesetzte Richtung bewegen, indem Sie <key>Umschalt</key>+<key>Eingabe</key> drücken.',
-    'pt-br':
-      'Você pode mover na direção oposta pressionando <key>Shift</key>+<key>Enter</key>.',
-=======
     "en-us": "Direction of movement when <key>Enter</key> key is pressed",
     "ru-ru": "Направление движения при нажатии клавиши <key>Enter</key>",
     "es-es":
@@ -1086,7 +1028,6 @@
       "Sie können sich in die entgegengesetzte Richtung bewegen, indem Sie <key>Umschalt</key>+<key>Eingabe</key> drücken.",
     "pt-br":
       "Você pode mover na direção oposta pressionando <key>Shift</key>+<key>Enter</key>.",
->>>>>>> 111967dc
   },
   filterPickLists: {
     'en-us': 'Filter pick list items',
@@ -1148,24 +1089,6 @@
     'pt-br': 'Não diferencia maiúsculas de minúsculas',
   },
   showNoReadTables: {
-<<<<<<< HEAD
-    'en-us': 'Show tables without "Read" access',
-    'ru-ru': 'Показать таблицы без доступа «Чтение»',
-    'es-es': 'Mostrar tablas sin acceso de "Lectura"',
-    'fr-fr': 'Afficher les tableaux sans accès "Lecture"',
-    'uk-ua': 'Показувати таблиці без доступу «Читання».',
-    'de-ch': 'Tabellen ohne Lesezugriff anzeigen',
-    'pt-br': 'Mostrar tabelas sem acesso de "Leitura"',
-  },
-  showNoAccessTables: {
-    'en-us': 'Show tables without "Create" access',
-    'ru-ru': 'Показать таблицы без права «Создать»',
-    'es-es': 'Mostrar tablas sin acceso "Crear"',
-    'fr-fr': 'Afficher les tableaux sans accès "Créer"',
-    'uk-ua': 'Показувати таблиці без доступу «Створити».',
-    'de-ch': 'Tabellen ohne „Erstellen“-Zugriff anzeigen',
-    'pt-br': 'Mostrar tabelas sem acesso "Criar"',
-=======
     "en-us": 'Show tables without "Read" access',
     "ru-ru": "Показать таблицы без доступа «Чтение»",
     "es-es": 'Mostrar tablas sin acceso de "Lectura"',
@@ -1182,7 +1105,6 @@
     "uk-ua": "Показувати таблиці без доступу «Створити»",
     "de-ch": "Tabellen ohne „Erstellen“-Zugriff anzeigen",
     "pt-br": 'Mostrar tabelas sem acesso "Criar"',
->>>>>>> 111967dc
   },
   textAreaAutoGrow: {
     'en-us': 'Text boxes grow automatically',
@@ -1229,19 +1151,6 @@
       'Mostrar filtros de consulta ao executar um relatório de um formulário',
   },
   autoGrowAutoComplete: {
-<<<<<<< HEAD
-    'en-us': 'Allow autocomplete to grow as wide as need',
-    'ru-ru':
-      'Разрешить автозаполнению расширяться настолько, насколько это необходимо',
-    'es-es': 'Permitir que el autocompletado crezca tanto como sea necesario',
-    'fr-fr':
-      'Sens de déplacement lorsque la touche [X27X]Tabulation[X35X] est enfoncée',
-    'uk-ua': 'Напрямок руху при натисканні клавіші [X27X]Tab[X35X].',
-    'de-ch':
-      'Erlauben Sie der Autovervollständigung, so weit wie nötig zu wachsen',
-    'pt-br':
-      'Permitir que o preenchimento automático cresça o quanto for necessário',
-=======
     "en-us": "Allow autocomplete to grow as wide as need",
     "ru-ru":
       "Разрешить автозаполнению расширяться настолько, насколько это необходимо",
@@ -1254,7 +1163,6 @@
       "Erlauben Sie der Autovervollständigung, so weit wie nötig zu wachsen",
     "pt-br":
       "Permitir que o preenchimento automático cresça o quanto for necessário",
->>>>>>> 111967dc
   },
   tableNameInTitle: {
     'en-us': 'Include table name in the browser page title',
@@ -1349,15 +1257,6 @@
     'pt-br': 'Largura flexível da coluna da grade de subvisualização',
   },
   closeOnEsc: {
-<<<<<<< HEAD
-    'en-us': 'Close on <key>ESC</key> key press',
-    'ru-ru': 'Закрыть при нажатии клавиши <key>ESC</key>',
-    'es-es': 'Cerrar al presionar la tecla <key>ESC</key>',
-    'fr-fr': 'Icône et nom de la table',
-    'uk-ua': 'Значок і назва таблиці',
-    'de-ch': 'Schließen durch Drücken der Taste <key>ESC</key>',
-    'pt-br': 'Fechar ao pressionar a tecla <key>ESC</key>',
-=======
     "en-us": "Close on <key>ESC</key> key press",
     "ru-ru": "Закрыть при нажатии клавиши <key>ESC</key>",
     "es-es": "Cerrar al presionar la tecla <key>ESC</key>",
@@ -1365,7 +1264,6 @@
     "uk-ua": "Закриття натисканням клавіші <key>ESC</key>",
     "de-ch": "Schließen durch Drücken der Taste <key>ESC</key>",
     "pt-br": "Fechar ao pressionar a tecla <key>ESC</key>",
->>>>>>> 111967dc
   },
   closeOnOutsideClick: {
     'en-us': 'Close on outside click',
@@ -1483,20 +1381,6 @@
       '<key>{altKeyName:string}</key>+<key>Clique em</key> para suprimir a nova guia',
   },
   altClickToSupressNewTabDescription: {
-<<<<<<< HEAD
-    'en-us':
-      '<key>{altKeyName:string}</key>+<key>Click</key> a link that usually opens in a new tab to open it in the current tab.',
-    'ru-ru':
-      '<key>{altKeyName:string}</key>+<key>Нажмите</key> на ссылку, которая обычно открывается в новой вкладке, чтобы открыть ее в текущей вкладке.',
-    'es-es':
-      '<key>{altKeyName:string}</key>+<key>Haga clic</key> en un enlace que normalmente se abre en una nueva pestaña para abrirlo en la pestaña actual.',
-    'fr-fr': 'Utiliser le sélecteur de mois accessible.',
-    'uk-ua': 'Використовуйте доступний засіб вибору місяця.',
-    'de-ch':
-      '<key>{altKeyName:string}</key>+<key>Klicken Sie auf</key> einen Link, der normalerweise in einem neuen Tab geöffnet wird, um ihn im aktuellen Tab zu öffnen.',
-    'pt-br':
-      '<key>{altKeyName:string}</key>+<key>Clique</key> em um link que geralmente abre em uma nova aba para abri-lo na aba atual.',
-=======
     "en-us":
       "<key>{altKeyName:string}</key>+<key>Click</key> a link that usually opens in a new tab to open it in the current tab.",
     "ru-ru":
@@ -1510,7 +1394,6 @@
       "<key>{altKeyName:string}</key>+<key>Klicken Sie auf</key> einen Link, der normalerweise in einem neuen Tab geöffnet wird, um ihn im aktuellen Tab zu öffnen.",
     "pt-br":
       "<key>{altKeyName:string}</key>+<key>Clique</key> em um link que geralmente abre em uma nova aba para abri-lo na aba atual.",
->>>>>>> 111967dc
   },
   makeFormDialogsModal: {
     'en-us': 'Make form dialogs gray out the background',
@@ -1813,16 +1696,6 @@
       'Preencha automaticamente o registro mesclado com valores de duplicatas ao abrir a caixa de diálogo de mesclagem.',
   },
   autoCreateVariants: {
-<<<<<<< HEAD
-    'en-us': 'Automatically create {agentVariantTable:string} records',
-    'ru-ru': 'Автоматически создавать записи {agentVariantTable:string}',
-    'de-ch': '{agentVariantTable:string}-Datensätze automatisch erstellen',
-    'es-es': 'Crear automáticamente registros {agentVariantTable:string}',
-    'fr-fr':
-      'Créer automatiquement des enregistrements {agentVariantTable:string}',
-    'uk-ua': 'Автоматично створювати записи {agentVariantTable:string}.',
-    'pt-br': 'Criar automaticamente registros {agentVariantTable:string}',
-=======
     "en-us": "Automatically create {agentVariantTable:string} records",
     "ru-ru": "Автоматически создавать записи {agentVariantTable:string}",
     "de-ch": "{agentVariantTable:string}-Datensätze automatisch erstellen",
@@ -1831,7 +1704,6 @@
       "Créer automatiquement des enregistrements {agentVariantTable:string}",
     "uk-ua": "Автоматично створювати записи {agentVariantTable:string}",
     "pt-br": "Criar automaticamente registros {agentVariantTable:string}",
->>>>>>> 111967dc
   },
   autoCreateVariantsDescription: {
     'en-us':
