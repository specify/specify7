--- conflicted
+++ resolved
@@ -1791,7 +1791,6 @@
     'ru-ru': 'Цвет кнопки успеха',
     'uk-ua': 'Колір кнопки успіху',
   },
-<<<<<<< HEAD
   displayBasicView: {
     'en-us': 'Display basic view',
   },
@@ -1800,7 +1799,7 @@
   },
   detailedView: {
     'en-us': 'Detailed view',
-=======
+  },  
   attachmentPreviewMode: {
     'en-us': 'Attachment preview mode',
     'de-ch': 'Anhang-Vorschaumodus',
@@ -1824,6 +1823,5 @@
     'fr-fr': 'Vignette',
     'ru-ru': 'Миниатюра',
     'uk-ua': 'Мініатюра',
->>>>>>> 22c79e9e
   },
 } as const);