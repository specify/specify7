--- conflicted
+++ resolved
@@ -18,11 +18,7 @@
     'fr-fr': 'Valeur "{value:string}"  non résolvable en Vrai ou Faux',
     'uk-ua': 'значення "{value:string}" не являється "True" або "False"',
     'de-ch':
-<<<<<<< HEAD
-      'Wert „{value:string}“ kann nicht in „True“ oder „False“ aufgelöst werden',
-=======
       'Wert „{value:string}“ kann nicht in „Wahr“ oder „Falsch“ aufgelöst werden',
->>>>>>> 3713d914
     'pt-br':
       'valor "{value:string}" não pode ser resolvido como Verdadeiro ou Falso',
   },
@@ -95,11 +91,7 @@
     'uk-ua':
       'значення з {pickListTable:string} {pickList:string} довше, ніж максимальне значення {maxLength:number|formatted} для поля',
     'de-ch':
-<<<<<<< HEAD
-      'Wert von {pickListTable:string} {pickList:string} länger als das Maximum von {maxLength:number|formatted} für das Feld',
-=======
       'Wert von {pickListTable:string} {pickList:string} länger als das Maximum von {maxLength:number|formatted} für Feld',
->>>>>>> 3713d914
     'pt-br':
       'valor de {pickListTable:string} {pickList:string} maior que o máximo de {maxLength:number|formatted} para o campo',
   },
@@ -174,11 +166,7 @@
       'la longitude doit être comprise entre -180 et 180. Réel : {value:string}',
     'uk-ua': 'довгота має бути між -180 і 180. Поточна: {value:string}',
     'de-ch':
-<<<<<<< HEAD
-      'Der Längengrad muss zwischen -180 und 180 liegen. Tatsächlich: {value:string}',
-=======
       'Längengrad muss zwischen -180 und 180 liegen. Tatsächlich: {value:string}',
->>>>>>> 3713d914
     'pt-br': 'a longitude deve estar entre -180 e 180. Real: {value:string}',
   },
   formatMismatch: {
@@ -338,11 +326,7 @@
     'uk-ua':
       'Синонімізація "{nodeName:string}" до синоніма "{intoName:string}"',
     'de-ch':
-<<<<<<< HEAD
-      'Synonymisierung von "{nodeName:string}" zum synonymisierten Knoten "{intoName:string}"',
-=======
       'Synonymisierung von „{nodeName:string}“ zum synonymisierten Knoten „{intoName:string}“',
->>>>>>> 3713d914
     'pt-br':
       'Sinonimizando "{nodeName:string}" para o nó sinonimizado "{intoName:string}"',
   },
@@ -365,19 +349,11 @@
     'fr-fr':
       "Mauvaise structure d'arborescence : cas {badRanks:number|formatted} trouvés où le rang du nœud n'est pas supérieur à celui de son parent",
     'ru-ru':
-<<<<<<< HEAD
-      'Плохая структура дерева: обнаружено {badRanks:number|formatted} случаев, когда ранг узла не превышает ранг его родителя.',
+      'Плохая структура дерева: обнаружено {badRanks:number|formatted} случаев, когда ранг узла не превышает его родительского',
     'uk-ua':
       'Погана структура дерева: знайдено {badRanks:number|formatted} випадків, коли ранг вузла не перевищує його батьківського рівня',
     'de-ch':
-      'Fehlerhafte Baumstruktur: Es wurden {badRanks:number|formatted} Fälle gefunden, in denen der Rang eines Knotens nicht größer ist als der seines übergeordneten Knotens',
-=======
-      'Плохая структура дерева: обнаружено {badRanks:number|formatted} случаев, когда ранг узла не превышает его родительского',
-    'uk-ua':
-      'Погана структура дерева: знайдено {badRanks:number|formatted} випадків, коли ранг вузла не перевищує його батьківського рівня',
-    'de-ch':
       'Fehlerhafte Baumstruktur: {badRanks:number|formatted} Fälle gefunden, in denen der Knotenrang nicht größer ist als der des übergeordneten Knotens',
->>>>>>> 3713d914
     'pt-br':
       'Estrutura de árvore ruim: foram encontrados {badRanks:number|formatted} casos em que a classificação do nó não é maior que a do seu pai',
   },
@@ -393,11 +369,7 @@
     'uk-ua':
       'Неочікуваний тип вузла "{node:string}" під час {operation:string}. Очікується "{nodeModel:string}"',
     'de-ch':
-<<<<<<< HEAD
-      'Unerwarteter Knotentyp "{node:string}" während {operation:string}. Erwartet "{nodeModel:string}"',
-=======
       'Unerwarteter Knotentyp „{node:string}“ während {operation:string}. Erwartet „{nodeModel:string}“',
->>>>>>> 3713d914
     'pt-br':
       'Tipo inesperado de nó "{node:string}" durante {operation:string}. Esperado "{nodeModel:string}"',
   },
@@ -466,11 +438,7 @@
     'uk-ua':
       'Неочікуваний тип колекції "{unexpectedTypeName:string}". Очікується "{collectionName:string}"',
     'de-ch':
-<<<<<<< HEAD
-      'Unerwarteter Typ der Sammlung "{unexpectedTypeName:string}". Erwartet "{collectionName:string}"',
-=======
       'Unerwarteter Typ der Sammlung „{unexpectedTypeName:string}“. Erwartet „{collectionName:string}“',
->>>>>>> 3713d914
     'pt-br':
       'Tipo inesperado de coleta "{unexpectedTypeName:string}". Esperado "{collectionName:string}"',
   },
@@ -486,11 +454,7 @@
     'uk-ua':
       'Не вдається створити звіт: {mimeTypeField:string} має бути "jrxml/label" або "jrxml/report"',
     'de-ch':
-<<<<<<< HEAD
-      'Bericht kann nicht erstellt werden: {mimeTypeField:string} ist weder "jrxml/label" noch "jrxml/report"',
-=======
       'Bericht kann nicht erstellt werden: {mimeTypeField:string} ist weder „jrxml/label“ noch „jrxml/report“',
->>>>>>> 3713d914
     'pt-br':
       'Não é possível criar o relatório: {mimeTypeField:string} não é um dos "jrxml/label" ou "jrxml/report"',
   },
@@ -515,11 +479,7 @@
     'uk-ua':
       'Неочікуваний ІД таблиці "{tableId:string}" у запиті. Очікується "{expectedTableId:string}"',
     'de-ch':
-<<<<<<< HEAD
-      'Unerwartete Tabellen-ID "{tableId:string}" in der Anfrage. Erwartet wurde "{expectedTableId:string}".',
-=======
       'Unerwartete Tabellen-ID „{tableId:string}“ in der Anfrage. Erwartet „{expectedTableId:string}“',
->>>>>>> 3713d914
     'pt-br':
       'ID de tabela inesperado "{tableId:string}" na solicitação. Esperado "{expectedTableId:string}"',
   },
@@ -532,12 +492,7 @@
     'ru-ru':
       'В запросе для таблицы {table:string} не найдено ни одной коллекции',
     'uk-ua': 'У запиті для таблиці {table:string} колекція не знайдена',
-<<<<<<< HEAD
-    'de-ch':
-      'Keine Sammlung in der Abfrage für Tabelle {table:string} gefunden',
-=======
     'de-ch': 'Keine Sammlung in Abfrage für Tabelle {table:string} gefunden',
->>>>>>> 3713d914
     'pt-br':
       'Nenhuma coleção encontrada na consulta para a tabela {table:string}',
   },
@@ -586,11 +541,7 @@
     'en-us':
       'Scope change detected in this row. It is recommended to delete this row from the dataset',
     'de-ch':
-<<<<<<< HEAD
-      'In dieser Zeile wurde eine Bereichsänderung festgestellt. Es wird empfohlen, diese Zeile aus dem Datensatz zu löschen.',
-=======
       'In dieser Zeile wurde eine Bereichsänderung erkannt. Es wird empfohlen, diese Zeile aus dem Datensatz zu löschen.',
->>>>>>> 3713d914
     'es-es':
       'Se detectó un cambio de alcance en esta fila. Se recomienda eliminarla del conjunto de datos.',
     'fr-fr':
@@ -619,8 +570,6 @@
     'pt-br': 'Tipo inválido para classificação de árvore selecionada',
     'ru-ru': 'Недопустимый тип для выбранного ранга дерева',
     'uk-ua': 'Недійсний тип для вибраного(их) рангу(ів) дерева',
-<<<<<<< HEAD
-=======
   },
   attachmentNotFound: {
     'en-us':
@@ -661,6 +610,5 @@
     'ru-ru': 'С загруженной записью уже связано одно или несколько вложений.',
     'uk-ua':
       'Один або декілька вкладень вже пов’язані із завантаженим записом.',
->>>>>>> 3713d914
   },
 } as const);