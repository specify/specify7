/**
 * Localization for strings that are returned from the back-end. (back-end
 * returns a key, and front-end resolves the key into a string)
 *
 * @module
 */

import { createDictionary } from './utils';

// Refer to "Guidelines for Programmers" in ./README.md before editing this file

export const backEndText = createDictionary({
  failedParsingBoolean: {
    'en-us': 'value "{value:string}" not resolvable to True or False',
    'ru-ru': 'значение "{value:string}" не разрешается to True or False',
    'es-es':
      'el valor "{value:string}" no se puede resolver en Verdadero o Falso',
    'fr-fr': 'Valeur "{value:string}"  non résolvable en Vrai ou Faux',
    'uk-ua': 'значення "{value:string}" не являється "True" або "False"',
    'de-ch':
      'Wert „{value:string}“ kann nicht in „Wahr“ oder „Falsch“ aufgelöst werden',
    'pt-br':
      'valor "{value:string}" não pode ser resolvido como Verdadeiro ou Falso',
  },
  failedParsingDecimal: {
    'en-us': 'value "{value:string}" is not a valid decimal value',
    'ru-ru': 'значение "{value:string}" не является допустимым чеслом',
    'es-es': 'El valor "{value:string}" no es un valor decimal válido',
    'fr-fr': 'valeur "{value:string}" n\'est pas une valeur décimale valide',
    'uk-ua': 'значення "{value:string}" не є дійсним цілим числом',
    'de-ch': '"{value:string}" ist kein gültiger Dezimalwert',
    'pt-br': 'o valor "{value:string}" não é um valor decimal válido',
  },
  failedParsingFloat: {
    'en-us': 'value "{value:string}" is not a valid floating point value',
    'ru-ru':
      'значение "{value:string}" не является допустимым числом с плавающей точкой',
    'es-es': 'El valor "{value:string}" no es un valor de coma flotante válido',
    'fr-fr':
      'valeur "{value:string}" n\'est pas une valeur à virgule flottante valide',
    'uk-ua': 'значення "{value:string}" не є раціональним числом',
    'de-ch': '"{value:string}" ist kein gültiger Gleitkommawert',
    'pt-br':
      'o valor "{value:string}" não é um valor de ponto flutuante válido',
  },
  failedParsingPickList: {
    'en-us':
      '{value:string} is not a legal value in this picklist field.\n\nClick on the arrow to choose among available options.',
    'ru-ru':
      '{value:string} не является допустимым значением в этом списке.\n\nНажмите на стрелку, чтобы выбрать один из доступных вариантов.',
    'es-es':
      '{value:string} no es un valor legal en este campo de lista de selección.\n\nHaga clic en la flecha para elegir entre las opciones disponibles.',
    'fr-fr':
      "{value:string} n'est pas une valeur acceptée dans ce champ de liste de sélection.\n\nCliquez sur la flèche pour choisir parmi les options disponibles.",
    'uk-ua':
      '{value:string} не є допустимим значенням у цьому полі списку вибору.\n\nНатисніть на стрілку, щоб вибрати серед доступних варіантів.',
    'de-ch':
      '{value:string} ist in diesem Auswahllistenfeld kein zulässiger Wert.\n\nKlicken Sie auf den Pfeil, um zwischen den verfügbaren Optionen zu wählen.',
    'pt-br':
      '{value:string} não é um valor válido neste campo da lista de opções.\n\nClique na seta para escolher entre as opções disponíveis.',
  },
  failedParsingAgentType: {
    comment: `
      Example: bad agent type: "ab". Expected one of "Person", "Group" or
      "Organization"
    `,
    'en-us':
      'bad {agentTypeField:string}: "{badType:string}". Expected one of {validTypes:string}',
    'ru-ru':
      'неверный {agentTypeField:string}: "{badType:string}". Ожидается один из {validTypes:string}',
    'es-es':
      'malo {agentTypeField:string}: "{badType:string}". Se esperaba uno de {validTypes:string}',
    'fr-fr':
      '{agentTypeField:string} non valide: "{badType:string}". L\'un des {validTypes:string} est attendu',
    'uk-ua':
      'поганий {agentTypeField:string}: "{badType:string}". Очікується один із {validTypes:string}',
    'de-ch':
      'fehlerhaft {agentTypeField:string}: "{badType:string}". Erwartet wurde einer von {validTypes:string}',
    'pt-br':
<<<<<<< HEAD
      'ruim {agentTypeField:string}: "{badType:string}". Esperava um de {validTypes:string}',
=======
      'ruim {agentTypeField:string}: "{badType:string}". Esperava-se um de {validTypes:string}',
>>>>>>> f0acd423
  },
  pickListValueTooLong: {
    'en-us':
      'value from {pickListTable:string} {pickList:string} longer than the max of {maxLength:number|formatted} for field',
    'ru-ru':
      'значение из {pickListTable:string} {pickList:string} длиннее максимального значения {maxLength:number|formatted} для поля',
    'es-es':
      'valor de {pickListTable:string} {pickList:string} más largo que el máximo de {maxLength:number|formatted} para el campo',
    'fr-fr':
      'valeur de {pickListTable:string} {pickList:string} est plus longue que le maximum de {maxLength:number|formatted} pour le champ',
    'uk-ua':
      'значення з {pickListTable:string} {pickList:string} довше, ніж максимальне значення {maxLength:number|formatted} для поля',
    'de-ch':
      'Wert von {pickListTable:string} {pickList:string} länger als das Maximum von {maxLength:number|formatted} für Feld',
    'pt-br':
      'valor de {pickListTable:string} {pickList:string} maior que o máximo de {maxLength:number|formatted} para o campo',
  },
  valueTooLong: {
    'en-us':
      'value must not have length greater than {maxLength:number|formatted}',
    'ru-ru': 'значение не должно быть длиннее {maxLength:number|formatted}',
    'es-es':
      'el valor no debe tener una longitud mayor que {maxLength:number|formatted}',
    'fr-fr':
      'la valeur ne doit pas avoir une longueur supérieure à {maxLength:number|formatted}',
    'uk-ua':
      'довжина значення не повинна перевищувати {maxLength:number|formatted}',
    'de-ch':
      'Der Wert darf nicht länger als {maxLength:number|formatted} sein.',
    'pt-br':
      'o valor não deve ter comprimento maior que {maxLength:number|formatted}',
  },
  invalidYear: {
    'en-us': 'date value must contain four digit year: {value:string}',
    'ru-ru':
      'значение даты должно содержать четырехзначный год: {value:string}',
    'es-es':
      'el valor de fecha debe contener el año de cuatro dígitos: {value:string}',
    'fr-fr':
      "la valeur de la date doit contenir quatre chiffres pour l'année {value:string}",
    'uk-ua': 'дата має містити чотири цифри року: {value:string}',
    'de-ch':
      'Datumswert muss vierstellige Jahreszahlen enthalten: {value:string}',
    'pt-br':
      'o valor da data deve conter o ano de quatro dígitos: {value:string}',
  },
  badDateFormat: {
    'en-us': 'bad date value: {value:string}. expected: {format:string}',
    'ru-ru':
      'неверное значение даты: {value:string}. ожидается: {format:string}',
    'es-es':
      'valor de fecha incorrecto: {value:string}. se esperaba: {format:string}',
    'fr-fr':
      'valeur de date invalide: {value:string}. {format:string} est attendu',
    'uk-ua':
      'неправильне значення дати: {value:string}. очікуваний формат: {format:string}',
    'de-ch': 'Ungültiger Datumswert: {value:string}. Erwartet: {format:string}',
    'pt-br':
      'valor de data inválido: {value:string}. esperado: {format:string}',
  },
  coordinateBadFormat: {
    'en-us': 'bad latitude or longitude value: {value:string}',
    'ru-ru': 'неверное значение широты или долготы: {value:string}',
    'es-es': 'valor de latitud o longitud incorrecto: {value:string}',
    'fr-fr': 'Nœud [X0X] "[X25X]" vers le parent synonymisé "[X67X]"',
    'uk-ua': 'неправильне значення широти або довготи: {value:string}',
    'de-ch': 'falscher Breiten- oder Längengradwert: {value:string}',
    'pt-br': 'valor incorreto de latitude ou longitude: {value:string}',
  },
  latitudeOutOfRange: {
    'en-us': 'latitude must be between -90 and 90. Actual: {value:string}',
    'ru-ru': 'широта должна быть между -90 и 90. Фактически: {value:string}',
    'es-es': 'la latitud debe estar entre -90 y 90. Actual: {value:string}',
    'fr-fr':
      'la latitude doit être comprise entre -90 et 90. Réel : {value:string}',
    'uk-ua': 'широта має бути між -90 і 90. Поточна: {value:string}',
    'de-ch':
      'Der Breitengrad muss zwischen -90 und 90 liegen. Tatsächlich: {value:string}',
    'pt-br': 'a latitude deve estar entre -90 e 90. Real: {value:string}',
  },
  longitudeOutOfRange: {
    'en-us': 'longitude must be between -180 and 180. Actual: {value:string}',
    'ru-ru': 'долгота должна быть между -180 и 180. Фактически: {value:string}',
    'es-es': 'la longitud debe estar entre -180 y 180. Actual: {value:string}',
    'fr-fr':
      'la longitude doit être comprise entre -180 et 180. Réel : {value:string}',
    'uk-ua': 'довгота має бути між -180 і 180. Поточна: {value:string}',
    'de-ch':
      'Längengrad muss zwischen -180 und 180 liegen. Tatsächlich: {value:string}',
    'pt-br': 'a longitude deve estar entre -180 e 180. Real: {value:string}',
  },
  formatMismatch: {
    'en-us': 'value {value:string} does not match formatter {formatter:string}',
    'de-ch':
      'Wert {value:string} stimmt nicht mit Formatierer {formatter:string} überein',
    'es-es':
      'El valor {value:string} no coincide con el formateador {formatter:string}',
    'fr-fr':
      'la valeur {value:string} ne correspond pas au formateur {formatter:string}',
    'ru-ru':
      'значение {value:string} не соответствует форматеру {formatter:string}',
    'uk-ua': 'значення {value:string} не відповідає формату {formatter:string}',
    'pt-br':
      'valor {value:string} não corresponde ao formatador {formatter:string}',
  },
  invalidPartialRecord: {
    'en-us': 'this field must be empty if {column:string} is empty',
    'ru-ru': 'это поле должно быть пустым, если {column:string} пусто',
    'es-es': 'este campo debe estar vacío si {column:string} está vacío',
    'fr-fr': 'ce champ doit être vide si {column:string} est vide',
    'uk-ua': 'це поле має бути порожнім, якщо {column:string} є порожнім',
    'de-ch': 'dieses Feld muss leer sein, wenn {column:string} leer ist',
    'pt-br': 'este campo deve estar vazio se {column:string} estiver vazio',
  },
  fieldRequiredByUploadPlan: {
    'en-us': 'field is required by upload plan mapping',
    'ru-ru': 'поле обязательно для загрузки плана',
    'es-es': 'el campo es obligatorio para la asignación del plan de mapeo',
    'fr-fr': 'le champ est requis par le mappage du plan de téléchargement',
    'uk-ua': 'це поле є обов’язковим (згідно з визначенням)',
    'de-ch': 'Das Feld ist für die Upload-Planzuordnung erforderlich',
    'pt-br': 'campo é obrigatório para mapeamento do plano de upload',
  },
  invalidTreeStructure: {
    'en-us': 'There are multiple "Uploaded" placeholder values in the tree!',
    'ru-ru': 'В дереве есть несколько веток с именем "Uploaded"!',
    'es-es':
      '¡Hay varios valores de marcador de posición "Subidos" en el árbol!',
    'fr-fr':
      "Il existe plusieurs valeurs d'espace réservé « Téléchargé » dans l'arborescence !",
    'uk-ua': 'У дереві є кілька вузлів з назвою "Uploaded"!',
    'de-ch': 'Es gibt mehrere „Hochgeladene“ Platzhalterwerte im Baum!',
    'pt-br': 'Há vários valores de espaço reservado "Carregado" na árvore!',
  },
  missingRequiredTreeParent: {
    'en-us':
      'Missing or unmapped required tree parent rank value for "{names:string}".',
    'ru-ru':
      'Отсутствует или не сопоставлено необходимое значение родительского ранга для дерева "{names:string}".',
    'es-es':
      'Falta o no está asignado el valor requerido del rango del padre en el árbol para "{names:string}".',
    'fr-fr':
      "Valeur de classement parent de l'arborescence requise manquante ou non mappée pour « {names:string} ».",
    'uk-ua':
      'Відсутнє або не зіставлене необхідне значення батьківського рангу дерева для "{names:string}".',
    'de-ch':
      'Fehlender oder nicht zugeordneter erforderlicher Rangwert des übergeordneten Baums für „{names:string}“.',
    'pt-br':
<<<<<<< HEAD
      'Valor de classificação da árvore pai necessária ausente ou não mapeada para "{names:string}".',
=======
      'Valor de classificação da árvore pai necessário ausente ou não mapeado para "{names:string}".',
>>>>>>> f0acd423
  },
  showTraceback: {
    'en-us': 'Show Traceback',
    'es-es': 'Mostrar seguimiento',
    'fr-fr': 'Afficher le traçage',
    'ru-ru': 'Показать трассировку',
    'uk-ua': 'Показати помилку',
    'de-ch': 'Traceback anzeigen',
    'pt-br': 'Mostrar rastreamento',
  },
  fieldNotUnique: {
    'en-us': '{tableName:string} must have unique {fieldName:string}',
    'es-es': '{tableName:string} debe tener un {fieldName:string} único',
    'fr-fr': 'Type de collection inattendu "[X31X]". "[X71X]" attendu',
    'ru-ru': '{tableName:string} должно иметь уникальное {fieldName:string}',
    'uk-ua': '{tableName:string} має мати унікальний {fieldName:string}',
    'de-ch': '{tableName:string} muss eindeutig sein {fieldName:string}',
    'pt-br': '{tableName:string} deve ter {fieldName:string} exclusivo',
  },
  childFieldNotUnique: {
    'en-us':
      '{tableName:string} must have unique {fieldName:string} in {parentField:string}',
    'es-es':
      '{tableName:string} debe tener un {fieldName:string} único en {parentField:string}',
    'fr-fr':
      '{tableName:string} doit avoir un {fieldName:string} unique dans {parentField:string}',
    'ru-ru':
      '{tableName:string} должно иметь уникальное {fieldName:string} в {parentField:string}',
    'uk-ua':
      '{tableName:string} повинен мати унікальний "{fieldName:string}" у "{parentField:string}"',
    'de-ch':
      '{tableName:string} muss eindeutiges {fieldName:string} in {parentField:string} haben',
    'pt-br':
      '{tableName:string} deve ter {fieldName:string} exclusivo em {parentField:string}',
  },
  deletingTreeRoot: {
    'en-us': 'Can not delete root level tree definition item',
    'es-es':
      'No se puede eliminar la definición del elemento de nivel raíz del árbol',
    'fr-fr':
      "Impossible de supprimer l'élément de définition de l'arborescence au niveau racine",
    'ru-ru': 'Невозможно удалить элемент определения дерева корневого уровня.',
    'uk-ua': 'Неможливо видалити корінь дерева',
    'de-ch':
      'Das Baumdefinitionselement auf Stammebene kann nicht gelöscht werden',
    'pt-br':
      'Não é possível excluir o item de definição da árvore de nível raiz',
  },
  nodeParentInvalidRank: {
    'en-us': "Tree node's parent has rank greater than itself",
    'es-es': 'El padre de un nodo del árbol tiene un rango mayor que él mismo',
    'fr-fr': "Le parent du nœud d'arbre a un rang supérieur à lui-même",
    'ru-ru': 'Родительский узел дерева имеет ранг выше, чем он сам.',
    'uk-ua': 'Батько вузла дерева має ранг, вищий за нього самого',
    'de-ch':
      'Der übergeordnete Knoten des Baumknotens hat einen höheren Rang als er selbst',
    'pt-br': 'O nó pai da árvore tem classificação maior que ele mesmo',
  },
  nodeChildrenInvalidRank: {
    'en-us': "Tree node's rank is greater than some of its children",
    'es-es':
      'El rango de un nodo del árbol es mayor que el de alguno de sus hijos',
    'fr-fr':
      "Le rang du nœud d'arbre est supérieur à celui de certains de ses enfants",
    'ru-ru': 'Ранг узла дерева больше, чем у некоторых его дочерних узлов.',
    'uk-ua': 'Ранг вузла дерева більший, ніж у деяких його дочірніх вузлів',
    'de-ch':
      'Der Rang des Baumknotens ist höher als der einiger seiner untergeordneten Knoten',
    'pt-br':
      'A classificação do nó da árvore é maior que a de alguns de seus filhos',
  },
  nodeOperationToSynonymizedParent: {
    'en-us':
      '{operation:string} node "{nodeName:string}" to synonymized parent "{parentName:string}"',
    'es-es':
      '{operation:string} nodo "{nodeName:string}" al padre sinonimizado "{parentName:string}"',
    'fr-fr':
      '{operation:string} nœud « {nodeName:string} » vers le parent synonymisé « {parentName:string} »',
    'uk-ua':
      '{operation:string} вузол "{nodeName:string}" до синонімічного батьківського елемента "{parentName:string}"',
    'de-ch':
      '{operation:string} Knoten "{nodeName:string}" zum synonymisierten übergeordneten Knoten "{parentName:string}"',
    'ru-ru':
      '{operation:string} узел "{nodeName:string}" к синонимизированному родительскому элементу "{parentName:string}"',
    'pt-br':
      '{operation:string} nó "{nodeName:string}" para pai sinonimizado "{parentName:string}"',
  },
  nodeSynonymizeToSynonymized: {
    'en-us':
      'Synonymizing "{nodeName:string}" to synonymized node "{intoName:string}"',
    'es-es':
      'Sinonimizando "{nodeName:string}" al nodo sinonimizado "{intoName:string}"',
    'fr-fr':
      'Synonymisation de "{nodeName:string}" en nœud synonymisé "{intoName:string}"',
    'ru-ru':
      'Синонимизация «{nodeName:string}» в синонимизированный узел «{intoName:string}»',
    'uk-ua':
      'Синонімізація "{nodeName:string}" до синоніма "{intoName:string}"',
    'de-ch':
      'Synonymisierung von „{nodeName:string}“ zum synonymisierten Knoten „{intoName:string}“',
    'pt-br':
      'Sinonimizando "{nodeName:string}" para o nó sinonimizado "{intoName:string}"',
  },
  nodeSynonimizeWithChildren: {
    'en-us': 'Synonymizing node "{nodeName:string}" which has children',
    'es-es': 'Sinonimizando el nodo "{nodeName:string}" que tiene hijos',
    'fr-fr': 'Type de collection inattendu "[X31X]". "[X71X]" attendu',
    'ru-ru':
      'Синонимизация узла «{nodeName:string}», имеющего дочерние элементы',
    'uk-ua': 'Синонімується вузол "{nodeName:string}", який має дітей',
    'de-ch':
      'Synonymisierender Knoten „{nodeName:string}“, der untergeordnete Knoten hat',
    'pt-br': 'Sinonímia do nó "{nodeName:string}" que tem filhos',
  },
  badTreeStructureInvalidRanks: {
    'en-us':
      'Bad Tree Structure: Found {badRanks:number|formatted} cases where node rank is not greater than its parent',
    'es-es':
      'Estructura de árbol incorrecta: se encontraron {badRanks:number|formatted} casos en los que el rango del nodo no es mayor que el de su padre',
    'fr-fr':
      "Mauvaise structure d'arborescence : cas {badRanks:number|formatted} trouvés où le rang du nœud n'est pas supérieur à celui de son parent",
    'ru-ru':
<<<<<<< HEAD
      'Плохая структура дерева: обнаружено {badRanks:number|formatted} случаев, когда ранг узла не превышает его родительского',
=======
      'Плохая структура дерева: обнаружено {badRanks:number|formatted} случаев, когда ранг узла не превышает ранг его родителя.',
>>>>>>> f0acd423
    'uk-ua':
      'Погана структура дерева: знайдено {badRanks:number|formatted} випадків, коли ранг вузла не перевищує його батьківського рівня',
    'de-ch':
      'Fehlerhafte Baumstruktur: {badRanks:number|formatted} Fälle gefunden, in denen der Knotenrang nicht größer ist als der des übergeordneten Knotens',
    'pt-br':
      'Estrutura de árvore ruim: foram encontrados {badRanks:number|formatted} casos em que a classificação do nó não é maior que a do seu pai',
  },
  invalidNodeType: {
    'en-us':
      'Unexpected type of node "{node:string}" during {operation:string}. Expected "{nodeModel:string}"',
    'es-es':
      'Tipo de nodo inesperado "{node:string}" durante {operation:string}. Se esperaba "{nodeModel:string}"',
    'fr-fr':
      'Type inattendu de nœud "{node:string}" pendant {operation:string}. "{nodeModel:string}" attendu',
    'ru-ru':
      'Неожиданный тип узла «{node:string}» во время {operation:string}. Ожидалось «{nodeModel:string}».',
    'uk-ua':
      'Неочікуваний тип вузла "{node:string}" під час {operation:string}. Очікується "{nodeModel:string}"',
    'de-ch':
      'Unerwarteter Knotentyp „{node:string}“ während {operation:string}. Erwartet „{nodeModel:string}“',
    'pt-br':
      'Tipo inesperado de nó "{node:string}" durante {operation:string}. Esperado "{nodeModel:string}"',
  },
  operationAcrossTrees: {
    'en-us': '{operation:string} across trees',
    'de-ch': '{operation:string} über Bäume',
    'es-es': '{operation:string} a través de los árboles',
    'fr-fr': '{operation:string} à travers les arbres',
    'ru-ru': '{operation:string} через деревья',
    'uk-ua': '{operation:string} поміж деревами',
    'pt-br': '{operation:string} através das árvores',
  },
  limitReachedDeterminingAccepted: {
    'en-us':
      'Could not find accepted taxon for synonymized taxon with ID of {taxonId:number}',
    'es-es':
      'No se pudo encontrar el taxón válido para el taxón sinonimizado con ID {taxonId:number}',
    'fr-fr':
      "Impossible de trouver un taxon accepté pour le taxon synonymisé avec l'ID {taxonId:number}",
    'ru-ru':
      'Не удалось найти принятый таксон для синонимизированного таксона с идентификатором {taxonId:number}',
    'uk-ua':
      'Не вдалося знайти прийнятий таксон для синоніма (ІД: {taxonId:number})',
    'de-ch':
      'Für das synonymisierte Taxon mit der ID {taxonId:number} konnte kein akzeptiertes Taxon gefunden werden.',
    'pt-br':
      'Não foi possível encontrar o táxon aceito para o táxon sinonimizado com ID de {taxonId:number}',
  },
  resourceInPermissionRegistry: {
    'en-us': 'Resource {resource:string} already in Permissions registry',
    'es-es': 'El recurso {resource:string} ya está en el registro de permisos',
    'fr-fr':
      'Ressource {resource:string} déjà dans le registre des autorisations',
    'ru-ru': 'Ресурс {resource:string} уже в реестре разрешений',
    'uk-ua': 'Ресурс {resource:string} уже є в реєстрі дозволів',
    'de-ch':
      'Ressource {resource:string} bereits in der Berechtigungsregistrierung',
    'pt-br': 'Recurso {resource:string} já no registro de permissões',
  },
  actorIsNotSpecifyUser: {
    comment: 'Agent "Abc" is not a Specify User',
    'en-us':
      '{agentTable:string} {actor:string} is not a {specifyUserTable:string}',
    'es-es':
      '{agentTable:string} {actor:string} no es un {specifyUserTable:string}',
    'fr-fr':
      "{agentTable:string} {actor:string} n'est pas un {specifyUserTable:string}",
    'ru-ru':
      '{agentTable:string} {actor:string} не является {specifyUserTable:string}',
    'uk-ua':
      '{agentTable:string} {actor:string} не є {specifyUserTable:string}',
    'de-ch':
      '{agentTable:string} {actor:string} ist kein {specifyUserTable:string}',
    'pt-br':
      '{agentTable:string} {actor:string} não é um {specifyUserTable:string}',
  },
  unexpectedCollectionType: {
    'en-us':
      'Unexpected type of collection "{unexpectedTypeName:string}". Expected "{collectionName:string}"',
    'es-es':
      'Tipo de colección "{unexpectedTypeName:string}" inesperado. Se esperaba "{collectionName:string}"',
    'fr-fr':
      'Type de collection inattendu "{unexpectedTypeName:string}". "{collectionName:string}" attendu',
    'ru-ru':
      'Неожиданный тип коллекции «{unexpectedTypeName:string}». Ожидалось «{collectionName:string}».',
    'uk-ua':
      'Неочікуваний тип колекції "{unexpectedTypeName:string}". Очікується "{collectionName:string}"',
    'de-ch':
      'Unerwarteter Typ der Sammlung „{unexpectedTypeName:string}“. Erwartet „{collectionName:string}“',
    'pt-br':
      'Tipo inesperado de coleta "{unexpectedTypeName:string}". Esperado "{collectionName:string}"',
  },
  invalidReportMimetype: {
    'en-us':
      'Can not create report: {mimeTypeField:string} is not one of "jrxml/label" or "jrxml/report"',
    'es-es':
      'No se puede crear el informe: {mimeTypeField:string} no es uno de "jrxml/label" o "jrxml/report"',
    'fr-fr':
      'Impossible de créer un rapport : {mimeTypeField:string} n\'est pas l\'un des "jrxml/label" ou "jrxml/report"',
    'ru-ru':
      'Невозможно создать отчёт: {mimeTypeField:string} не является ни «jrxml/label», ни «jrxml/report».',
    'uk-ua':
      'Не вдається створити звіт: {mimeTypeField:string} має бути "jrxml/label" або "jrxml/report"',
    'de-ch':
      'Bericht kann nicht erstellt werden: {mimeTypeField:string} ist weder „jrxml/label“ noch „jrxml/report“',
    'pt-br':
      'Não é possível criar o relatório: {mimeTypeField:string} não é um dos "jrxml/label" ou "jrxml/report"',
  },
  fieldNotRelationship: {
    'en-us': 'Field {field:string} is not a Relationship',
    'es-es': 'El campo {field:string} no es una relación',
    'fr-fr': "Le champ {field:string} n'est pas une relation",
    'ru-ru': 'Поле {field:string} не является отношением',
    'uk-ua': 'Поле {field:string} не є зв’язком',
    'de-ch': 'Feld {field:string} ist keine Beziehung',
    'pt-br': 'Campo {field:string} não é um relacionamento',
  },
  unexpectedTableId: {
    'en-us':
      'Unexpected table id "{tableId:string}" in request. Expected "{expectedTableId:string}"',
    'es-es':
      'ID de tabla inesperado "{tableId:string}" en la solicitud. Se esperaba "{expectedTableId:string}"',
    'fr-fr':
      'ID de table inattendu "{tableId:string}" dans la demande. "{expectedTableId:string}" attendu',
    'ru-ru':
      'Неожиданный идентификатор таблицы «{tableId:string}» в запросе. Ожидается «{expectedTableId:string}».',
    'uk-ua':
      'Неочікуваний ІД таблиці "{tableId:string}" у запиті. Очікується "{expectedTableId:string}"',
    'de-ch':
      'Unerwartete Tabellen-ID „{tableId:string}“ in der Anfrage. Erwartet „{expectedTableId:string}“',
    'pt-br':
      'ID de tabela inesperado "{tableId:string}" na solicitação. Esperado "{expectedTableId:string}"',
  },
  noCollectionInQuery: {
    'en-us': 'No Collection found in Query for table {table:string}',
    'es-es':
      'No se encontró ninguna colección en la consulta de la tabla {table:string}',
    'fr-fr':
      'Aucune collection trouvée dans la requête pour la table {table:string}',
    'ru-ru':
      'В запросе для таблицы {table:string} не найдено ни одной коллекции',
    'uk-ua': 'У запиті для таблиці {table:string} колекція не знайдена',
    'de-ch': 'Keine Sammlung in Abfrage für Tabelle {table:string} gefunden',
    'pt-br':
      'Nenhuma coleção encontrada na consulta para a tabela {table:string}',
  },
  invalidDatePart: {
    'en-us':
      'Invalid date part "{datePart:string}". Expected one of {validDateParts:string}',
    'es-es':
      'Parte de la fecha no válida "{datePart:string}". Se esperaba {validDateParts:string}',
    'fr-fr':
      'Partie de date "{datePart:string}" non valide. Attendu l\'un des {validDateParts:string}',
    'ru-ru':
      'Неверная часть даты «{datePart:string}». Ожидается {validDateParts:string}.',
    'uk-ua':
      'Недійсна частина дати "{datePart:string}". Очікується один із {validDateParts:string}',
    'de-ch':
      'Ungültiger Datumsteil "{datePart:string}". Erwartet wurde einer von {validDateParts:string}',
    'pt-br':
      'Parte da data inválida "{datePart:string}". Esperava-se uma de {validDateParts:string}',
  },
  invalidUploadStatus: {
    'en-us':
      'Invalid status "{uploadStatus:string}" for {operation:string}. Expected {expectedUploadStatus:string}',
    'es-es':
      'Estado no válido "{uploadStatus:string}" para {operation:string}. Se esperaba {expectedUploadStatus:string}',
    'fr-fr':
      'Statut non valide "{uploadStatus:string}" pour {operation:string}. Attendu {expectedUploadStatus:string}',
    'ru-ru':
      'Недопустимый статус «{uploadStatus:string}» для {operation:string}. Ожидается {expectedUploadStatus:string}.',
    'uk-ua':
      'Недійсний статус "{uploadStatus:string}" для {operation:string}. Очікується {expectedUploadStatus:string}',
    'de-ch':
      'Ungültiger Status "{uploadStatus:string}" für {operation:string}. Erwartet: {expectedUploadStatus:string}',
    'pt-br':
      'Status inválido "{uploadStatus:string}" para {operation:string}. Esperado {expectedUploadStatus:string}',
  },
  datasetAlreadyUploaded: {
    'en-us': 'Dataset already uploaded',
    'es-es': 'Conjunto de datos ya subido',
    'fr-fr': 'Ensemble de données déjà téléchargé',
    'ru-ru': 'Набор данных уже загружен',
    'uk-ua': 'Таблиця уже завантажена',
    'de-ch': 'Datensatz bereits hochgeladen',
    'pt-br': 'Conjunto de dados já carregado',
  },
  scopeChangeDetected: {
    'en-us':
      'Scope change detected in this row. It is recommended to delete this row from the dataset',
    'de-ch':
      'In dieser Zeile wurde eine Bereichsänderung erkannt. Es wird empfohlen, diese Zeile aus dem Datensatz zu löschen.',
    'es-es':
      'Se detectó un cambio de alcance en esta fila. Se recomienda eliminarla del conjunto de datos.',
    'fr-fr':
      "Modification de portée détectée dans cette ligne. Il est recommandé de supprimer cette ligne de l'ensemble de données.",
    'pt-br':
      'Alteração de escopo detectada nesta linha. Recomenda-se excluir esta linha do conjunto de dados.',
    'ru-ru':
      'В этой строке обнаружено изменение области действия. Рекомендуется удалить эту строку из набора данных.',
    'uk-ua':
      'У цьому рядку виявлено зміну області застосування. Рекомендується видалити цей рядок з набору даних',
  },
  multipleTreeDefsInRow: {
    'en-us': 'Multiple tree definitions in row',
    'de-ch': 'Mehrere Baumdefinitionen in einer Zeile',
    'es-es': 'Varias definiciones de árboles en fila',
    'fr-fr': "Plusieurs définitions d'arbres dans la ligne",
    'pt-br': 'Várias definições de árvores em linha',
    'ru-ru': 'Несколько определений деревьев в строке',
    'uk-ua': 'Кілька визначень дерев у рядку',
  },
  invalidCotype: {
    'en-us': 'Invalid type for selected tree rank(s)',
    'de-ch': 'Ungültiger Typ für ausgewählte(n) Baumrang(e)',
    'es-es': 'Tipo no válido para el rango de árbol seleccionado',
<<<<<<< HEAD
    'fr-fr': "Type non valide pour le(s) rang(s) d'arbre sélectionné(s)",
    'pt-br': 'Tipo inválido para classificação de árvore selecionada',
    'ru-ru': 'Недопустимый тип для выбранного ранга дерева',
    'uk-ua': 'Недійсний тип для вибраного(их) рангу(ів) дерева',
=======
    'fr-fr': "Type non valide pour les rangs d'arbres sélectionnés",
    'pt-br': 'Tipo inválido para classificação de árvore selecionada(s)',
    'ru-ru': 'Недопустимый тип для выбранного ранга дерева',
    'uk-ua': 'Недійсний тип для вибраного(их) рангу(ів) дерева',
  },
  invalidComponentType: {
    'en-us': 'Invalid {componentType: string} for selected tree rank(s)',
    'de-ch':
      'Ungültiger {componentType: string} für ausgewählte(n) Baumrang(e)',
    'es-es':
      '{componentType: string} no válido para los rangos de árbol seleccionados',
    'fr-fr':
      "{componentType: string} non valide pour le(s) rang(s) d'arbre sélectionné(s)",
    'pt-br':
      '{componentType: string} inválido para a(s) classificação(ões) da árvore selecionada(s)',
    'ru-ru': 'Недопустимый {componentType: string} для выбранных рангов дерева',
    'uk-ua':
      'Недійсний {componentType: string} для вибраного(их) рангу(ів) дерева',
>>>>>>> f0acd423
  },
  attachmentNotFound: {
    'en-us':
      'One or more attachments do not exist. They may have been deleted.',
    'de-ch':
      'Ein oder mehrere Anhänge sind nicht vorhanden. Sie wurden möglicherweise gelöscht.',
    'es-es':
      'Uno o más archivos adjuntos no existen. Es posible que se hayan eliminado.',
    'fr-fr':
      "Une ou plusieurs pièces jointes n'existent pas. Elles ont peut-être été supprimées.",
    'pt-br': 'Um ou mais anexos não existem. Eles podem ter sido excluídos.',
    'ru-ru':
      'Одно или несколько вложений отсутствуют. Возможно, они были удалены.',
    'uk-ua':
      'Один або декілька вкладень не існують. Можливо, їх було видалено.',
  },
  tableDoesNotSupportAttachments: {
    'en-us': "The attachment's destination table does not support attachments.",
    'de-ch': 'Die Zieltabelle des Anhangs unterstützt keine Anhänge.',
    'es-es':
      'La tabla de destino del archivo adjunto no admite archivos adjuntos.',
    'fr-fr':
      'La table de destination de la pièce jointe ne prend pas en charge les pièces jointes.',
    'pt-br': 'A tabela de destino do anexo não suporta anexos.',
    'ru-ru': 'Таблица назначения вложений не поддерживает вложения.',
    'uk-ua': 'Таблиця призначення вкладення не підтримує вкладення.',
  },
  attachmentAlreadyLinked: {
    'en-us':
      'One or more attachments are already associated with an uploaded record.',
    'de-ch':
      'Einem hochgeladenen Datensatz sind bereits ein oder mehrere Anhänge zugeordnet.',
    'es-es':
      'Uno o más archivos adjuntos ya están asociados a un registro cargado.',
    'fr-fr':
      'Une ou plusieurs pièces jointes sont déjà associées à un enregistrement téléchargé.',
    'pt-br': 'Um ou mais anexos já estão associados a um registro carregado.',
    'ru-ru': 'С загруженной записью уже связано одно или несколько вложений.',
    'uk-ua':
      'Один або декілька вкладень вже пов’язані із завантаженим записом.',
  },
} as const);<|MERGE_RESOLUTION|>--- conflicted
+++ resolved
@@ -77,11 +77,7 @@
     'de-ch':
       'fehlerhaft {agentTypeField:string}: "{badType:string}". Erwartet wurde einer von {validTypes:string}',
     'pt-br':
-<<<<<<< HEAD
-      'ruim {agentTypeField:string}: "{badType:string}". Esperava um de {validTypes:string}',
-=======
       'ruim {agentTypeField:string}: "{badType:string}". Esperava-se um de {validTypes:string}',
->>>>>>> f0acd423
   },
   pickListValueTooLong: {
     'en-us':
@@ -230,11 +226,7 @@
     'de-ch':
       'Fehlender oder nicht zugeordneter erforderlicher Rangwert des übergeordneten Baums für „{names:string}“.',
     'pt-br':
-<<<<<<< HEAD
-      'Valor de classificação da árvore pai necessária ausente ou não mapeada para "{names:string}".',
-=======
       'Valor de classificação da árvore pai necessário ausente ou não mapeado para "{names:string}".',
->>>>>>> f0acd423
   },
   showTraceback: {
     'en-us': 'Show Traceback',
@@ -357,11 +349,7 @@
     'fr-fr':
       "Mauvaise structure d'arborescence : cas {badRanks:number|formatted} trouvés où le rang du nœud n'est pas supérieur à celui de son parent",
     'ru-ru':
-<<<<<<< HEAD
-      'Плохая структура дерева: обнаружено {badRanks:number|formatted} случаев, когда ранг узла не превышает его родительского',
-=======
       'Плохая структура дерева: обнаружено {badRanks:number|formatted} случаев, когда ранг узла не превышает ранг его родителя.',
->>>>>>> f0acd423
     'uk-ua':
       'Погана структура дерева: знайдено {badRanks:number|formatted} випадків, коли ранг вузла не перевищує його батьківського рівня',
     'de-ch':
@@ -578,12 +566,6 @@
     'en-us': 'Invalid type for selected tree rank(s)',
     'de-ch': 'Ungültiger Typ für ausgewählte(n) Baumrang(e)',
     'es-es': 'Tipo no válido para el rango de árbol seleccionado',
-<<<<<<< HEAD
-    'fr-fr': "Type non valide pour le(s) rang(s) d'arbre sélectionné(s)",
-    'pt-br': 'Tipo inválido para classificação de árvore selecionada',
-    'ru-ru': 'Недопустимый тип для выбранного ранга дерева',
-    'uk-ua': 'Недійсний тип для вибраного(их) рангу(ів) дерева',
-=======
     'fr-fr': "Type non valide pour les rangs d'arbres sélectionnés",
     'pt-br': 'Tipo inválido para classificação de árvore selecionada(s)',
     'ru-ru': 'Недопустимый тип для выбранного ранга дерева',
@@ -602,7 +584,6 @@
     'ru-ru': 'Недопустимый {componentType: string} для выбранных рангов дерева',
     'uk-ua':
       'Недійсний {componentType: string} для вибраного(их) рангу(ів) дерева',
->>>>>>> f0acd423
   },
   attachmentNotFound: {
     'en-us':
