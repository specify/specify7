/**
 * Localization for strings that are returned from the back-end. (back-end
 * returns a key, and front-end resolves the key into a string)
 *
 * @module
 */

import { createDictionary } from './utils';

// Refer to "Guidelines for Programmers" in ./README.md before editing this file

export const backEndText = createDictionary({
  failedParsingBoolean: {
    'en-us': 'value "{value:string}" not resolvable to True or False',
    'ru-ru': 'значение "{value:string}" не разрешается to True or False',
    'es-es':
      'el valor "{value:string}" no se puede resolver en Verdadero o Falso',
    'fr-fr': 'Valeur "{value:string}"  non résolvable en Vrai ou Faux',
    'uk-ua': 'значення "{value:string}" не являється "True" або "False"',
    'de-ch':
      'Wert „{value:string}“ kann nicht in „Wahr“ oder „Falsch“ aufgelöst werden',
    'pt-br':
      'valor "{value:string}" não pode ser resolvido como Verdadeiro ou Falso',
  },
  failedParsingDecimal: {
    'en-us': 'value "{value:string}" is not a valid decimal value',
    'ru-ru': 'значение "{value:string}" не является допустимым чеслом',
    'es-es': 'El valor "{value:string}" no es un valor decimal válido',
    'fr-fr': 'valeur "{value:string}" n\'est pas une valeur décimale valide',
    'uk-ua': 'значення "{value:string}" не є дійсним цілим числом',
    'de-ch': '"{value:string}" ist kein gültiger Dezimalwert',
    'pt-br': 'o valor "{value:string}" não é um valor decimal válido',
  },
  failedParsingFloat: {
    'en-us': 'value "{value:string}" is not a valid floating point value',
    'ru-ru':
      'значение "{value:string}" не является допустимым числом с плавающей точкой',
    'es-es': 'El valor "{value:string}" no es un valor de coma flotante válido',
    'fr-fr':
      'valeur "{value:string}" n\'est pas une valeur à virgule flottante valide',
    'uk-ua': 'значення "{value:string}" не є раціональним числом',
    'de-ch': '"{value:string}" ist kein gültiger Gleitkommawert',
    'pt-br':
      'o valor "{value:string}" não é um valor de ponto flutuante válido',
  },
  failedParsingPickList: {
    'en-us':
      '{value:string} is not a legal value in this picklist field.\n\nClick on the arrow to choose among available options.',
    'ru-ru':
      '{value:string} не является допустимым значением в этом списке.\n\nНажмите на стрелку, чтобы выбрать один из доступных вариантов.',
    'es-es':
      '{value:string} no es un valor legal en este campo de lista de selección.\n\nHaga clic en la flecha para elegir entre las opciones disponibles.',
    'fr-fr':
      "{value:string} n'est pas une valeur acceptée dans ce champ de liste de sélection.\n\nCliquez sur la flèche pour choisir parmi les options disponibles.",
    'uk-ua':
      '{value:string} не є допустимим значенням у цьому полі списку вибору.\n\nНатисніть на стрілку, щоб вибрати серед доступних варіантів.',
    'de-ch':
      '{value:string} ist in diesem Auswahllistenfeld kein zulässiger Wert.\n\nKlicken Sie auf den Pfeil, um zwischen den verfügbaren Optionen zu wählen.',
    'pt-br':
      '{value:string} não é um valor válido neste campo da lista de opções.\n\nClique na seta para escolher entre as opções disponíveis.',
  },
  failedParsingAgentType: {
    comment: `
      Example: bad agent type: "ab". Expected one of "Person", "Group" or
      "Organization"
    `,
    'en-us':
      'bad {agentTypeField:string}: "{badType:string}". Expected one of {validTypes:string}',
    'ru-ru':
      'неверный {agentTypeField:string}: "{badType:string}". Ожидается один из {validTypes:string}',
    'es-es':
      'malo {agentTypeField:string}: "{badType:string}". Se esperaba uno de {validTypes:string}',
    'fr-fr':
      '{agentTypeField:string} non valide: "{badType:string}". L\'un des {validTypes:string} est attendu',
    'uk-ua':
      'поганий {agentTypeField:string}: "{badType:string}". Очікується один із {validTypes:string}',
    'de-ch':
      'fehlerhaft {agentTypeField:string}: "{badType:string}". Erwartet wurde einer von {validTypes:string}',
    'pt-br':
      'ruim {agentTypeField:string}: "{badType:string}". Esperava-se um de {validTypes:string}',
  },
  pickListValueTooLong: {
    'en-us':
      'value from {pickListTable:string} {pickList:string} longer than the max of {maxLength:number|formatted} for field',
    'ru-ru':
      'значение из {pickListTable:string} {pickList:string} длиннее максимального значения {maxLength:number|formatted} для поля',
    'es-es':
      'valor de {pickListTable:string} {pickList:string} más largo que el máximo de {maxLength:number|formatted} para el campo',
    'fr-fr':
      'valeur de {pickListTable:string} {pickList:string} est plus longue que le maximum de {maxLength:number|formatted} pour le champ',
    'uk-ua':
      'значення з {pickListTable:string} {pickList:string} довше, ніж максимальне значення {maxLength:number|formatted} для поля',
    'de-ch':
      'Wert von {pickListTable:string} {pickList:string} länger als das Maximum von {maxLength:number|formatted} für Feld',
    'pt-br':
      'valor de {pickListTable:string} {pickList:string} maior que o máximo de {maxLength:number|formatted} para o campo',
  },
  valueTooLong: {
    'en-us':
      'value must not have length greater than {maxLength:number|formatted}',
    'ru-ru': 'значение не должно быть длиннее {maxLength:number|formatted}',
    'es-es':
      'el valor no debe tener una longitud mayor que {maxLength:number|formatted}',
    'fr-fr':
      'la valeur ne doit pas avoir une longueur supérieure à {maxLength:number|formatted}',
    'uk-ua':
      'довжина значення не повинна перевищувати {maxLength:number|formatted}',
    'de-ch':
      'Der Wert darf nicht länger als {maxLength:number|formatted} sein.',
    'pt-br':
      'o valor não deve ter comprimento maior que {maxLength:number|formatted}',
  },
  invalidYear: {
    'en-us': 'date value must contain four digit year: {value:string}',
    'ru-ru':
      'значение даты должно содержать четырехзначный год: {value:string}',
    'es-es':
      'el valor de fecha debe contener el año de cuatro dígitos: {value:string}',
    'fr-fr':
      "la valeur de la date doit contenir quatre chiffres pour l'année {value:string}",
    'uk-ua': 'дата має містити чотири цифри року: {value:string}',
    'de-ch':
      'Datumswert muss vierstellige Jahreszahlen enthalten: {value:string}',
    'pt-br':
      'o valor da data deve conter o ano de quatro dígitos: {value:string}',
  },
  badDateFormat: {
    'en-us': 'bad date value: {value:string}. expected: {format:string}',
    'ru-ru':
      'неверное значение даты: {value:string}. ожидается: {format:string}',
    'es-es':
      'valor de fecha incorrecto: {value:string}. se esperaba: {format:string}',
    'fr-fr':
      'valeur de date invalide: {value:string}. {format:string} est attendu',
    'uk-ua':
      'неправильне значення дати: {value:string}. очікуваний формат: {format:string}',
    'de-ch': 'Ungültiger Datumswert: {value:string}. Erwartet: {format:string}',
    'pt-br':
      'valor de data inválido: {value:string}. esperado: {format:string}',
  },
  coordinateBadFormat: {
    'en-us': 'bad latitude or longitude value: {value:string}',
    'ru-ru': 'неверное значение широты или долготы: {value:string}',
    'es-es': 'valor de latitud o longitud incorrecto: {value:string}',
    'fr-fr': 'Nœud [X0X] "[X25X]" vers le parent synonymisé "[X67X]"',
    'uk-ua': 'неправильне значення широти або довготи: {value:string}',
    'de-ch': 'falscher Breiten- oder Längengradwert: {value:string}',
    'pt-br': 'valor incorreto de latitude ou longitude: {value:string}',
  },
  latitudeOutOfRange: {
    'en-us': 'latitude must be between -90 and 90. Actual: {value:string}',
    'ru-ru': 'широта должна быть между -90 и 90. Фактически: {value:string}',
    'es-es': 'la latitud debe estar entre -90 y 90. Actual: {value:string}',
    'fr-fr':
      'la latitude doit être comprise entre -90 et 90. Réel : {value:string}',
    'uk-ua': 'широта має бути між -90 і 90. Поточна: {value:string}',
    'de-ch':
      'Der Breitengrad muss zwischen -90 und 90 liegen. Tatsächlich: {value:string}',
    'pt-br': 'a latitude deve estar entre -90 e 90. Real: {value:string}',
  },
  longitudeOutOfRange: {
    'en-us': 'longitude must be between -180 and 180. Actual: {value:string}',
    'ru-ru': 'долгота должна быть между -180 и 180. Фактически: {value:string}',
    'es-es': 'la longitud debe estar entre -180 y 180. Actual: {value:string}',
    'fr-fr':
      'la longitude doit être comprise entre -180 et 180. Réel : {value:string}',
    'uk-ua': 'довгота має бути між -180 і 180. Поточна: {value:string}',
    'de-ch':
      'Längengrad muss zwischen -180 und 180 liegen. Tatsächlich: {value:string}',
    'pt-br': 'a longitude deve estar entre -180 e 180. Real: {value:string}',
  },
  formatMismatch: {
    'en-us': 'value {value:string} does not match formatter {formatter:string}',
    'de-ch':
      'Wert {value:string} stimmt nicht mit Formatierer {formatter:string} überein',
    'es-es':
      'El valor {value:string} no coincide con el formateador {formatter:string}',
    'fr-fr':
      'la valeur {value:string} ne correspond pas au formateur {formatter:string}',
    'ru-ru':
      'значение {value:string} не соответствует форматеру {formatter:string}',
    'uk-ua': 'значення {value:string} не відповідає формату {formatter:string}',
    'pt-br':
      'valor {value:string} não corresponde ao formatador {formatter:string}',
  },
  invalidPartialRecord: {
    'en-us': 'this field must be empty if {column:string} is empty',
    'ru-ru': 'это поле должно быть пустым, если {column:string} пусто',
    'es-es': 'este campo debe estar vacío si {column:string} está vacío',
    'fr-fr': 'ce champ doit être vide si {column:string} est vide',
    'uk-ua': 'це поле має бути порожнім, якщо {column:string} є порожнім',
    'de-ch': 'dieses Feld muss leer sein, wenn {column:string} leer ist',
    'pt-br': 'este campo deve estar vazio se {column:string} estiver vazio',
  },
  fieldRequiredByUploadPlan: {
    'en-us': 'field is required by upload plan mapping',
    'ru-ru': 'поле обязательно для загрузки плана',
    'es-es': 'el campo es obligatorio para la asignación del plan de mapeo',
    'fr-fr': 'le champ est requis par le mappage du plan de téléchargement',
    'uk-ua': 'це поле є обов’язковим (згідно з визначенням)',
    'de-ch': 'Das Feld ist für die Upload-Planzuordnung erforderlich',
    'pt-br': 'campo é obrigatório para mapeamento do plano de upload',
  },
  invalidTreeStructure: {
    'en-us': 'There are multiple "Uploaded" placeholder values in the tree!',
    'ru-ru': 'В дереве есть несколько веток с именем "Uploaded"!',
    'es-es':
      '¡Hay varios valores de marcador de posición "Subidos" en el árbol!',
    'fr-fr':
      "Il existe plusieurs valeurs d'espace réservé « Téléchargé » dans l'arborescence !",
    'uk-ua': 'У дереві є кілька вузлів з назвою "Uploaded"!',
    'de-ch': 'Es gibt mehrere „Hochgeladene“ Platzhalterwerte im Baum!',
    'pt-br': 'Há vários valores de espaço reservado "Carregado" na árvore!',
  },
  missingRequiredTreeParent: {
    'en-us':
      'Missing or unmapped required tree parent rank value for "{names:string}".',
    'ru-ru':
      'Отсутствует или не сопоставлено необходимое значение родительского ранга для дерева "{names:string}".',
    'es-es':
      'Falta o no está asignado el valor requerido del rango del padre en el árbol para "{names:string}".',
    'fr-fr':
      "Valeur de classement parent de l'arborescence requise manquante ou non mappée pour « {names:string} ».",
    'uk-ua':
      'Відсутнє або не зіставлене необхідне значення батьківського рангу дерева для "{names:string}".',
    'de-ch':
      'Fehlender oder nicht zugeordneter erforderlicher Rangwert des übergeordneten Baums für „{names:string}“.',
    'pt-br':
      'Valor de classificação da árvore pai necessário ausente ou não mapeado para "{names:string}".',
  },
  showTraceback: {
    'en-us': 'Show Traceback',
    'es-es': 'Mostrar seguimiento',
    'fr-fr': 'Afficher le traçage',
    'ru-ru': 'Показать трассировку',
    'uk-ua': 'Показати помилку',
    'de-ch': 'Traceback anzeigen',
    'pt-br': 'Mostrar rastreamento',
  },
  fieldNotUnique: {
    'en-us': '{tableName:string} must have unique {fieldName:string}',
    'es-es': '{tableName:string} debe tener un {fieldName:string} único',
    'fr-fr': 'Type de collection inattendu "[X31X]". "[X71X]" attendu',
    'ru-ru': '{tableName:string} должно иметь уникальное {fieldName:string}',
    'uk-ua': '{tableName:string} має мати унікальний {fieldName:string}',
    'de-ch': '{tableName:string} muss eindeutig sein {fieldName:string}',
    'pt-br': '{tableName:string} deve ter {fieldName:string} exclusivo',
  },
  childFieldNotUnique: {
    'en-us':
      '{tableName:string} must have unique {fieldName:string} in {parentField:string}',
    'es-es':
      '{tableName:string} debe tener un {fieldName:string} único en {parentField:string}',
    'fr-fr':
      '{tableName:string} doit avoir un {fieldName:string} unique dans {parentField:string}',
    'ru-ru':
      '{tableName:string} должно иметь уникальное {fieldName:string} в {parentField:string}',
    'uk-ua':
      '{tableName:string} повинен мати унікальний "{fieldName:string}" у "{parentField:string}"',
    'de-ch':
      '{tableName:string} muss eindeutiges {fieldName:string} in {parentField:string} haben',
    'pt-br':
      '{tableName:string} deve ter {fieldName:string} exclusivo em {parentField:string}',
  },
  deletingTreeRoot: {
    'en-us': 'Can not delete root level tree definition item',
    'es-es':
      'No se puede eliminar la definición del elemento de nivel raíz del árbol',
    'fr-fr':
      "Impossible de supprimer l'élément de définition de l'arborescence au niveau racine",
    'ru-ru': 'Невозможно удалить элемент определения дерева корневого уровня.',
    'uk-ua': 'Неможливо видалити корінь дерева',
    'de-ch':
      'Das Baumdefinitionselement auf Stammebene kann nicht gelöscht werden',
    'pt-br':
      'Não é possível excluir o item de definição da árvore de nível raiz',
  },
  nodeParentInvalidRank: {
    'en-us': "Tree node's parent has rank greater than itself",
    'es-es': 'El padre de un nodo del árbol tiene un rango mayor que él mismo',
    'fr-fr': "Le parent du nœud d'arbre a un rang supérieur à lui-même",
    'ru-ru': 'Родительский узел дерева имеет ранг выше, чем он сам.',
    'uk-ua': 'Батько вузла дерева має ранг, вищий за нього самого',
    'de-ch':
      'Der übergeordnete Knoten des Baumknotens hat einen höheren Rang als er selbst',
<<<<<<< HEAD
    'pt-br': 'O nó pai da árvore tem classificação maior que ele mesmo',
=======
    'pt-br': 'O nó pai da árvore tem classificação maior que a sua',
>>>>>>> 74bbc7b3
  },
  nodeChildrenInvalidRank: {
    'en-us': "Tree node's rank is greater than some of its children",
    'es-es':
      'El rango de un nodo del árbol es mayor que el de alguno de sus hijos',
    'fr-fr':
      "Le rang du nœud d'arbre est supérieur à celui de certains de ses enfants",
    'ru-ru': 'Ранг узла дерева больше, чем у некоторых его дочерних узлов.',
    'uk-ua': 'Ранг вузла дерева більший, ніж у деяких його дочірніх вузлів',
    'de-ch':
      'Der Rang des Baumknotens ist höher als der einiger seiner untergeordneten Knoten',
    'pt-br':
      'A classificação do nó da árvore é maior que a de alguns de seus filhos',
  },
  nodeOperationToSynonymizedParent: {
    'en-us':
      '{operation:string} node "{nodeName:string}" to synonymized parent "{parentName:string}"',
    'es-es':
      '{operation:string} nodo "{nodeName:string}" al padre sinonimizado "{parentName:string}"',
    'fr-fr':
      '{operation:string} nœud « {nodeName:string} » vers le parent synonymisé « {parentName:string} »',
    'uk-ua':
      '{operation:string} вузол "{nodeName:string}" до синонімічного батьківського елемента "{parentName:string}"',
    'de-ch':
      '{operation:string} Knoten "{nodeName:string}" zum synonymisierten übergeordneten Knoten "{parentName:string}"',
    'ru-ru':
      '{operation:string} узел "{nodeName:string}" к синонимизированному родительскому элементу "{parentName:string}"',
    'pt-br':
      '{operation:string} nó "{nodeName:string}" para pai sinonimizado "{parentName:string}"',
  },
  nodeSynonymizeToSynonymized: {
    'en-us':
      'Synonymizing "{nodeName:string}" to synonymized node "{intoName:string}"',
    'es-es':
      'Sinonimizando "{nodeName:string}" al nodo sinonimizado "{intoName:string}"',
    'fr-fr':
      'Synonymisation de "{nodeName:string}" en nœud synonymisé "{intoName:string}"',
    'ru-ru':
      'Синонимизация «{nodeName:string}» в синонимизированный узел «{intoName:string}»',
    'uk-ua':
      'Синонімізація "{nodeName:string}" до синоніма "{intoName:string}"',
    'de-ch':
      'Synonymisierung von „{nodeName:string}“ zum synonymisierten Knoten „{intoName:string}“',
    'pt-br':
      'Sinonimizando "{nodeName:string}" para o nó sinonimizado "{intoName:string}"',
  },
  nodeSynonimizeWithChildren: {
    'en-us': 'Synonymizing node "{nodeName:string}" which has children',
    'es-es': 'Sinonimizando el nodo "{nodeName:string}" que tiene hijos',
    'fr-fr': 'Type de collection inattendu "[X31X]". "[X71X]" attendu',
    'ru-ru':
      'Синонимизация узла «{nodeName:string}», имеющего дочерние элементы',
    'uk-ua': 'Синонімується вузол "{nodeName:string}", який має дітей',
    'de-ch':
      'Synonymisierender Knoten „{nodeName:string}“, der untergeordnete Knoten hat',
    'pt-br': 'Sinonímia do nó "{nodeName:string}" que tem filhos',
  },
  badTreeStructureInvalidRanks: {
    'en-us':
      'Bad Tree Structure: Found {badRanks:number|formatted} cases where node rank is not greater than its parent',
    'es-es':
      'Estructura de árbol incorrecta: se encontraron {badRanks:number|formatted} casos en los que el rango del nodo no es mayor que el de su padre',
    'fr-fr':
      "Mauvaise structure d'arborescence : cas {badRanks:number|formatted} trouvés où le rang du nœud n'est pas supérieur à celui de son parent",
    'ru-ru':
      'Плохая структура дерева: обнаружено {badRanks:number|formatted} случаев, когда ранг узла не превышает ранг его родителя.',
    'uk-ua':
      'Погана структура дерева: знайдено {badRanks:number|formatted} випадків, коли ранг вузла не перевищує його батьківського рівня',
    'de-ch':
      'Fehlerhafte Baumstruktur: {badRanks:number|formatted} Fälle gefunden, in denen der Knotenrang nicht größer ist als der des übergeordneten Knotens',
    'pt-br':
      'Estrutura de árvore ruim: foram encontrados {badRanks:number|formatted} casos em que a classificação do nó não é maior que a do seu pai',
  },
  invalidNodeType: {
    'en-us':
      'Unexpected type of node "{node:string}" during {operation:string}. Expected "{nodeModel:string}"',
    'es-es':
      'Tipo de nodo inesperado "{node:string}" durante {operation:string}. Se esperaba "{nodeModel:string}"',
    'fr-fr':
      'Type inattendu de nœud "{node:string}" pendant {operation:string}. "{nodeModel:string}" attendu',
    'ru-ru':
      'Неожиданный тип узла «{node:string}» во время {operation:string}. Ожидалось «{nodeModel:string}».',
    'uk-ua':
      'Неочікуваний тип вузла "{node:string}" під час {operation:string}. Очікується "{nodeModel:string}"',
    'de-ch':
      'Unerwarteter Knotentyp „{node:string}“ während {operation:string}. Erwartet „{nodeModel:string}“',
    'pt-br':
      'Tipo inesperado de nó "{node:string}" durante {operation:string}. Esperado "{nodeModel:string}"',
  },
  operationAcrossTrees: {
    'en-us': '{operation:string} across trees',
    'de-ch': '{operation:string} über Bäume',
    'es-es': '{operation:string} a través de los árboles',
    'fr-fr': '{operation:string} à travers les arbres',
    'ru-ru': '{operation:string} через деревья',
    'uk-ua': '{operation:string} поміж деревами',
    'pt-br': '{operation:string} através das árvores',
  },
  limitReachedDeterminingAccepted: {
    'en-us':
      'Could not find accepted taxon for synonymized taxon with ID of {taxonId:number}',
    'es-es':
      'No se pudo encontrar el taxón válido para el taxón sinonimizado con ID {taxonId:number}',
    'fr-fr':
      "Impossible de trouver un taxon accepté pour le taxon synonymisé avec l'ID {taxonId:number}",
    'ru-ru':
      'Не удалось найти принятый таксон для синонимизированного таксона с идентификатором {taxonId:number}',
    'uk-ua':
      'Не вдалося знайти прийнятий таксон для синоніма (ІД: {taxonId:number})',
    'de-ch':
      'Für das synonymisierte Taxon mit der ID {taxonId:number} konnte kein akzeptiertes Taxon gefunden werden.',
    'pt-br':
      'Não foi possível encontrar o táxon aceito para o táxon sinonimizado com ID de {taxonId:number}',
  },
  resourceInPermissionRegistry: {
    'en-us': 'Resource {resource:string} already in Permissions registry',
    'es-es': 'El recurso {resource:string} ya está en el registro de permisos',
    'fr-fr':
      'Ressource {resource:string} déjà dans le registre des autorisations',
    'ru-ru': 'Ресурс {resource:string} уже в реестре разрешений',
    'uk-ua': 'Ресурс {resource:string} уже є в реєстрі дозволів',
    'de-ch':
      'Ressource {resource:string} bereits in der Berechtigungsregistrierung',
    'pt-br': 'Recurso {resource:string} já no registro de permissões',
  },
  actorIsNotSpecifyUser: {
    comment: 'Agent "Abc" is not a Specify User',
    'en-us':
      '{agentTable:string} {actor:string} is not a {specifyUserTable:string}',
    'es-es':
      '{agentTable:string} {actor:string} no es un {specifyUserTable:string}',
    'fr-fr':
      "{agentTable:string} {actor:string} n'est pas un {specifyUserTable:string}",
    'ru-ru':
      '{agentTable:string} {actor:string} не является {specifyUserTable:string}',
    'uk-ua':
      '{agentTable:string} {actor:string} не є {specifyUserTable:string}',
    'de-ch':
      '{agentTable:string} {actor:string} ist kein {specifyUserTable:string}',
    'pt-br':
      '{agentTable:string} {actor:string} não é um {specifyUserTable:string}',
  },
  unexpectedCollectionType: {
    'en-us':
      'Unexpected type of collection "{unexpectedTypeName:string}". Expected "{collectionName:string}"',
    'es-es':
      'Tipo de colección "{unexpectedTypeName:string}" inesperado. Se esperaba "{collectionName:string}"',
    'fr-fr':
      'Type de collection inattendu "{unexpectedTypeName:string}". "{collectionName:string}" attendu',
    'ru-ru':
      'Неожиданный тип коллекции «{unexpectedTypeName:string}». Ожидалось «{collectionName:string}».',
    'uk-ua':
      'Неочікуваний тип колекції "{unexpectedTypeName:string}". Очікується "{collectionName:string}"',
    'de-ch':
      'Unerwarteter Typ der Sammlung „{unexpectedTypeName:string}“. Erwartet „{collectionName:string}“',
    'pt-br':
      'Tipo inesperado de coleta "{unexpectedTypeName:string}". Esperado "{collectionName:string}"',
  },
  invalidReportMimetype: {
    'en-us':
      'Can not create report: {mimeTypeField:string} is not one of "jrxml/label" or "jrxml/report"',
    'es-es':
      'No se puede crear el informe: {mimeTypeField:string} no es uno de "jrxml/label" o "jrxml/report"',
    'fr-fr':
      'Impossible de créer un rapport : {mimeTypeField:string} n\'est pas l\'un des "jrxml/label" ou "jrxml/report"',
    'ru-ru':
      'Невозможно создать отчёт: {mimeTypeField:string} не является ни «jrxml/label», ни «jrxml/report».',
    'uk-ua':
      'Не вдається створити звіт: {mimeTypeField:string} має бути "jrxml/label" або "jrxml/report"',
    'de-ch':
      'Bericht kann nicht erstellt werden: {mimeTypeField:string} ist weder „jrxml/label“ noch „jrxml/report“',
    'pt-br':
      'Não é possível criar o relatório: {mimeTypeField:string} não é um dos "jrxml/label" ou "jrxml/report"',
  },
  fieldNotRelationship: {
    'en-us': 'Field {field:string} is not a Relationship',
    'es-es': 'El campo {field:string} no es una relación',
    'fr-fr': "Le champ {field:string} n'est pas une relation",
    'ru-ru': 'Поле {field:string} не является отношением',
    'uk-ua': 'Поле {field:string} не є зв’язком',
    'de-ch': 'Feld {field:string} ist keine Beziehung',
    'pt-br': 'Campo {field:string} não é um relacionamento',
  },
  unexpectedTableId: {
    'en-us':
      'Unexpected table id "{tableId:string}" in request. Expected "{expectedTableId:string}"',
    'es-es':
      'ID de tabla inesperado "{tableId:string}" en la solicitud. Se esperaba "{expectedTableId:string}"',
    'fr-fr':
      'ID de table inattendu "{tableId:string}" dans la demande. "{expectedTableId:string}" attendu',
    'ru-ru':
      'Неожиданный идентификатор таблицы «{tableId:string}» в запросе. Ожидается «{expectedTableId:string}».',
    'uk-ua':
      'Неочікуваний ІД таблиці "{tableId:string}" у запиті. Очікується "{expectedTableId:string}"',
    'de-ch':
      'Unerwartete Tabellen-ID „{tableId:string}“ in der Anfrage. Erwartet „{expectedTableId:string}“',
    'pt-br':
      'ID de tabela inesperado "{tableId:string}" na solicitação. Esperado "{expectedTableId:string}"',
  },
  noCollectionInQuery: {
    'en-us': 'No Collection found in Query for table {table:string}',
    'es-es':
      'No se encontró ninguna colección en la consulta de la tabla {table:string}',
    'fr-fr':
      'Aucune collection trouvée dans la requête pour la table {table:string}',
    'ru-ru':
      'В запросе для таблицы {table:string} не найдено ни одной коллекции',
    'uk-ua': 'У запиті для таблиці {table:string} колекція не знайдена',
    'de-ch': 'Keine Sammlung in Abfrage für Tabelle {table:string} gefunden',
    'pt-br':
      'Nenhuma coleção encontrada na consulta para a tabela {table:string}',
  },
  invalidDatePart: {
    'en-us':
      'Invalid date part "{datePart:string}". Expected one of {validDateParts:string}',
    'es-es':
      'Parte de la fecha no válida "{datePart:string}". Se esperaba {validDateParts:string}',
    'fr-fr':
      'Partie de date "{datePart:string}" non valide. Attendu l\'un des {validDateParts:string}',
    'ru-ru':
      'Неверная часть даты «{datePart:string}». Ожидается {validDateParts:string}.',
    'uk-ua':
      'Недійсна частина дати "{datePart:string}". Очікується один із {validDateParts:string}',
    'de-ch':
      'Ungültiger Datumsteil "{datePart:string}". Erwartet wurde einer von {validDateParts:string}',
    'pt-br':
      'Parte da data inválida "{datePart:string}". Esperava-se uma de {validDateParts:string}',
  },
  invalidUploadStatus: {
    'en-us':
      'Invalid status "{uploadStatus:string}" for {operation:string}. Expected {expectedUploadStatus:string}',
    'es-es':
      'Estado no válido "{uploadStatus:string}" para {operation:string}. Se esperaba {expectedUploadStatus:string}',
    'fr-fr':
      'Statut non valide "{uploadStatus:string}" pour {operation:string}. Attendu {expectedUploadStatus:string}',
    'ru-ru':
      'Недопустимый статус «{uploadStatus:string}» для {operation:string}. Ожидается {expectedUploadStatus:string}.',
    'uk-ua':
      'Недійсний статус "{uploadStatus:string}" для {operation:string}. Очікується {expectedUploadStatus:string}',
    'de-ch':
      'Ungültiger Status "{uploadStatus:string}" für {operation:string}. Erwartet: {expectedUploadStatus:string}',
    'pt-br':
      'Status inválido "{uploadStatus:string}" para {operation:string}. Esperado {expectedUploadStatus:string}',
  },
  datasetAlreadyUploaded: {
    'en-us': 'Dataset already uploaded',
    'es-es': 'Conjunto de datos ya subido',
    'fr-fr': 'Ensemble de données déjà téléchargé',
    'ru-ru': 'Набор данных уже загружен',
    'uk-ua': 'Таблиця уже завантажена',
    'de-ch': 'Datensatz bereits hochgeladen',
    'pt-br': 'Conjunto de dados já carregado',
  },
  scopeChangeDetected: {
    'en-us':
      'Scope change detected in this row. It is recommended to delete this row from the dataset',
    'de-ch':
      'In dieser Zeile wurde eine Bereichsänderung erkannt. Es wird empfohlen, diese Zeile aus dem Datensatz zu löschen.',
    'es-es':
      'Se detectó un cambio de alcance en esta fila. Se recomienda eliminarla del conjunto de datos.',
    'fr-fr':
      "Modification de portée détectée dans cette ligne. Il est recommandé de supprimer cette ligne de l'ensemble de données.",
    'pt-br':
      'Alteração de escopo detectada nesta linha. Recomenda-se excluir esta linha do conjunto de dados.',
    'ru-ru':
      'В этой строке обнаружено изменение области действия. Рекомендуется удалить эту строку из набора данных.',
    'uk-ua':
      'У цьому рядку виявлено зміну області застосування. Рекомендується видалити цей рядок з набору даних',
  },
  multipleTreeDefsInRow: {
    'en-us': 'Multiple tree definitions in row',
    'de-ch': 'Mehrere Baumdefinitionen in einer Zeile',
    'es-es': 'Varias definiciones de árboles en fila',
    'fr-fr': "Plusieurs définitions d'arbres dans la ligne",
    'pt-br': 'Várias definições de árvores em linha',
    'ru-ru': 'Несколько определений деревьев в строке',
    'uk-ua': 'Кілька визначень дерев у рядку',
  },
  invalidCotype: {
    'en-us': 'Invalid type for selected tree rank(s)',
    'de-ch': 'Ungültiger Typ für ausgewählte(n) Baumrang(e)',
    'es-es': 'Tipo no válido para el rango de árbol seleccionado',
    'fr-fr': "Type non valide pour les rangs d'arbres sélectionnés",
    'pt-br': 'Tipo inválido para classificação de árvore selecionada(s)',
    'ru-ru': 'Недопустимый тип для выбранного ранга дерева',
    'uk-ua': 'Недійсний тип для вибраного(их) рангу(ів) дерева',
  },
  invalidComponentType: {
    'en-us': 'Invalid {componentType: string} for selected tree rank(s)',
    'de-ch':
      'Ungültiger {componentType: string} für ausgewählte(n) Baumrang(e)',
    'es-es':
      '{componentType: string} no válido para los rangos de árbol seleccionados',
    'fr-fr':
      "{componentType: string} non valide pour le(s) rang(s) d'arbre sélectionné(s)",
    'pt-br':
      '{componentType: string} inválido para a(s) classificação(ões) da árvore selecionada(s)',
    'ru-ru': 'Недопустимый {componentType: string} для выбранных рангов дерева',
    'uk-ua': 'Недійсний {componentType: string} для вибраних рангів дерев',
  },
  attachmentNotFound: {
    'en-us':
      'One or more attachments do not exist. They may have been deleted.',
    'de-ch':
      'Ein oder mehrere Anhänge sind nicht vorhanden. Sie wurden möglicherweise gelöscht.',
    'es-es':
      'Uno o más archivos adjuntos no existen. Es posible que se hayan eliminado.',
    'fr-fr':
      "Une ou plusieurs pièces jointes n'existent pas. Elles ont peut-être été supprimées.",
    'pt-br': 'Um ou mais anexos não existem. Eles podem ter sido excluídos.',
    'ru-ru':
      'Одно или несколько вложений отсутствуют. Возможно, они были удалены.',
    'uk-ua':
      'Один або декілька вкладень не існують. Можливо, їх було видалено.',
  },
  tableDoesNotSupportAttachments: {
    'en-us': "The attachment's destination table does not support attachments.",
    'de-ch': 'Die Zieltabelle des Anhangs unterstützt keine Anhänge.',
    'es-es':
      'La tabla de destino del archivo adjunto no admite archivos adjuntos.',
    'fr-fr':
      'La table de destination de la pièce jointe ne prend pas en charge les pièces jointes.',
    'pt-br': 'A tabela de destino do anexo não suporta anexos.',
    'ru-ru': 'Таблица назначения вложений не поддерживает вложения.',
    'uk-ua': 'Таблиця призначення вкладення не підтримує вкладення.',
  },
  attachmentAlreadyLinked: {
    'en-us':
      'One or more attachments are already associated with an uploaded record.',
    'de-ch':
      'Einem hochgeladenen Datensatz sind bereits ein oder mehrere Anhänge zugeordnet.',
    'es-es':
      'Uno o más archivos adjuntos ya están asociados a un registro cargado.',
    'fr-fr':
      'Une ou plusieurs pièces jointes sont déjà associées à un enregistrement téléchargé.',
    'pt-br': 'Um ou mais anexos já estão associados a um registro carregado.',
    'ru-ru': 'С загруженной записью уже связано одно или несколько вложений.',
    'uk-ua':
      'Один або декілька вкладень вже пов’язані із завантаженим записом.',
  },
} as const);<|MERGE_RESOLUTION|>--- conflicted
+++ resolved
@@ -283,11 +283,7 @@
     'uk-ua': 'Батько вузла дерева має ранг, вищий за нього самого',
     'de-ch':
       'Der übergeordnete Knoten des Baumknotens hat einen höheren Rang als er selbst',
-<<<<<<< HEAD
-    'pt-br': 'O nó pai da árvore tem classificação maior que ele mesmo',
-=======
     'pt-br': 'O nó pai da árvore tem classificação maior que a sua',
->>>>>>> 74bbc7b3
   },
   nodeChildrenInvalidRank: {
     'en-us': "Tree node's rank is greater than some of its children",
