/**
 * Localization for strings that are returned from the back-end. (back-end
 * returns a key, and front-end resolves the key into a string)
 *
 * @module
 */

import { createDictionary } from './utils';

// Refer to "Guidelines for Programmers" in ./README.md before editing this file

export const backEndText = createDictionary({
  failedParsingBoolean: {
    'en-us': 'value "{value:string}" not resolvable to True or False',
    'ru-ru': 'значение "{value:string}" не разрешается to True or False',
    'es-es':
      'el valor "{value:string}" no se puede resolver en Verdadero o Falso',
<<<<<<< HEAD
    'fr-fr': 'Valeur "{value:string}"  non résolvable en Vrai ou Faux',
    'uk-ua': 'значення "{value:string}" не являється "True" або "False"',
    'de-ch':
      'Wert „{value:string}“ kann nicht in „True“ oder „False“ aufgelöst werden',
    'pt-br':
=======
    "fr-fr": 'Valeur "{value:string}"  non résolvable en Vrai ou Faux',
    "uk-ua": 'значення "{value:string}" не являється "True" або "False"',
    "de-ch":
      "Wert „{value:string}“ kann nicht in „Wahr“ oder „Falsch“ aufgelöst werden",
    "pt-br":
>>>>>>> 63e30aca
      'valor "{value:string}" não pode ser resolvido como Verdadeiro ou Falso',
  },
  failedParsingDecimal: {
    'en-us': 'value "{value:string}" is not a valid decimal value',
    'ru-ru': 'значение "{value:string}" не является допустимым чеслом',
    'es-es': 'El valor "{value:string}" no es un valor decimal válido',
    'fr-fr': 'valeur "{value:string}" n\'est pas une valeur décimale valide',
    'uk-ua': 'значення "{value:string}" не є дійсним цілим числом',
    'de-ch': '"{value:string}" ist kein gültiger Dezimalwert',
    'pt-br': 'o valor "{value:string}" não é um valor decimal válido',
  },
  failedParsingFloat: {
    'en-us': 'value "{value:string}" is not a valid floating point value',
    'ru-ru':
      'значение "{value:string}" не является допустимым числом с плавающей точкой',
    'es-es': 'El valor "{value:string}" no es un valor de coma flotante válido',
    'fr-fr':
      'valeur "{value:string}" n\'est pas une valeur à virgule flottante valide',
    'uk-ua': 'значення "{value:string}" не є раціональним числом',
    'de-ch': '"{value:string}" ist kein gültiger Gleitkommawert',
    'pt-br':
      'o valor "{value:string}" não é um valor de ponto flutuante válido',
  },
  failedParsingPickList: {
    'en-us':
      '{value:string} is not a legal value in this picklist field.\n\nClick on the arrow to choose among available options.',
    'ru-ru':
      '{value:string} не является допустимым значением в этом списке.\n\nНажмите на стрелку, чтобы выбрать один из доступных вариантов.',
    'es-es':
      '{value:string} no es un valor legal en este campo de lista de selección.\n\nHaga clic en la flecha para elegir entre las opciones disponibles.',
    'fr-fr':
      "{value:string} n'est pas une valeur acceptée dans ce champ de liste de sélection.\n\nCliquez sur la flèche pour choisir parmi les options disponibles.",
    'uk-ua':
      '{value:string} не є допустимим значенням у цьому полі списку вибору.\n\nНатисніть на стрілку, щоб вибрати серед доступних варіантів.',
    'de-ch':
      '{value:string} ist in diesem Auswahllistenfeld kein zulässiger Wert.\n\nKlicken Sie auf den Pfeil, um zwischen den verfügbaren Optionen zu wählen.',
    'pt-br':
      '{value:string} não é um valor válido neste campo da lista de opções.\n\nClique na seta para escolher entre as opções disponíveis.',
  },
  failedParsingAgentType: {
    comment: `
      Example: bad agent type: "ab". Expected one of "Person", "Group" or
      "Organization"
    `,
    'en-us':
      'bad {agentTypeField:string}: "{badType:string}". Expected one of {validTypes:string}',
    'ru-ru':
      'неверный {agentTypeField:string}: "{badType:string}". Ожидается один из {validTypes:string}',
    'es-es':
      'malo {agentTypeField:string}: "{badType:string}". Se esperaba uno de {validTypes:string}',
    'fr-fr':
      '{agentTypeField:string} non valide: "{badType:string}". L\'un des {validTypes:string} est attendu',
    'uk-ua':
      'поганий {agentTypeField:string}: "{badType:string}". Очікується один із {validTypes:string}',
    'de-ch':
      'fehlerhaft {agentTypeField:string}: "{badType:string}". Erwartet wurde einer von {validTypes:string}',
    'pt-br':
      'ruim {agentTypeField:string}: "{badType:string}". Esperava um de {validTypes:string}',
  },
  pickListValueTooLong: {
<<<<<<< HEAD
    'en-us':
      'value from {pickListTable:string} {pickList:string} longer than the max of {maxLength:number|formatted} for field',
    'ru-ru':
      'значение из {pickListTable:string} {pickList:string} длиннее максимального значения {maxLength:number|formatted} для поля',
    'es-es':
      'valor de {pickListTable:string} {pickList:string} más largo que el máximo de {maxLength:number|formatted} para el campo',
    'fr-fr':
      'valeur de {pickListTable:string} {pickList:string} est plus longue que le maximum de {maxLength:number|formatted} pour le champ',
    'uk-ua':
      'значення з {pickListTable:string} {pickList:string} довше, ніж максимальне значення {maxLength:number|formatted} для поля',
    'de-ch':
      'Wert von {pickListTable:string} {pickList:string} länger als das Maximum von {maxLength:number|formatted} für das Feld',
    'pt-br':
      'valor de {pickListTable:string} {pickList:string} maior que o máximo de {maxLength:number|formatted} para o campo',
=======
    "en-us":
      "value from {pickListTable:string} {pickList:string} longer than the max of {maxLength:number|formatted} for field",
    "ru-ru":
      "значение из {pickListTable:string} {pickList:string} длиннее максимального значения {maxLength:number|formatted} для поля",
    "es-es":
      "valor de {pickListTable:string} {pickList:string} más largo que el máximo de {maxLength:number|formatted} para el campo",
    "fr-fr":
      "valeur de {pickListTable:string} {pickList:string} est plus longue que le maximum de {maxLength:number|formatted} pour le champ",
    "uk-ua":
      "значення з {pickListTable:string} {pickList:string} довше, ніж максимальне значення {maxLength:number|formatted} для поля",
    "de-ch":
      "Wert von {pickListTable:string} {pickList:string} länger als das Maximum von {maxLength:number|formatted} für Feld",
    "pt-br":
      "valor de {pickListTable:string} {pickList:string} maior que o máximo de {maxLength:number|formatted} para o campo",
>>>>>>> 63e30aca
  },
  valueTooLong: {
    'en-us':
      'value must not have length greater than {maxLength:number|formatted}',
    'ru-ru': 'значение не должно быть длиннее {maxLength:number|formatted}',
    'es-es':
      'el valor no debe tener una longitud mayor que {maxLength:number|formatted}',
    'fr-fr':
      'la valeur ne doit pas avoir une longueur supérieure à {maxLength:number|formatted}',
    'uk-ua':
      'довжина значення не повинна перевищувати {maxLength:number|formatted}',
    'de-ch':
      'Der Wert darf nicht länger als {maxLength:number|formatted} sein.',
    'pt-br':
      'o valor não deve ter comprimento maior que {maxLength:number|formatted}',
  },
  invalidYear: {
    'en-us': 'date value must contain four digit year: {value:string}',
    'ru-ru':
      'значение даты должно содержать четырехзначный год: {value:string}',
    'es-es':
      'el valor de fecha debe contener el año de cuatro dígitos: {value:string}',
    'fr-fr':
      "la valeur de la date doit contenir quatre chiffres pour l'année {value:string}",
    'uk-ua': 'дата має містити чотири цифри року: {value:string}',
    'de-ch':
      'Datumswert muss vierstellige Jahreszahlen enthalten: {value:string}',
    'pt-br':
      'o valor da data deve conter o ano de quatro dígitos: {value:string}',
  },
  badDateFormat: {
    'en-us': 'bad date value: {value:string}. expected: {format:string}',
    'ru-ru':
      'неверное значение даты: {value:string}. ожидается: {format:string}',
    'es-es':
      'valor de fecha incorrecto: {value:string}. se esperaba: {format:string}',
    'fr-fr':
      'valeur de date invalide: {value:string}. {format:string} est attendu',
    'uk-ua':
      'неправильне значення дати: {value:string}. очікуваний формат: {format:string}',
    'de-ch': 'Ungültiger Datumswert: {value:string}. Erwartet: {format:string}',
    'pt-br':
      'valor de data inválido: {value:string}. esperado: {format:string}',
  },
  coordinateBadFormat: {
    'en-us': 'bad latitude or longitude value: {value:string}',
    'ru-ru': 'неверное значение широты или долготы: {value:string}',
    'es-es': 'valor de latitud o longitud incorrecto: {value:string}',
    'fr-fr': 'Nœud [X0X] "[X25X]" vers le parent synonymisé "[X67X]"',
    'uk-ua': 'неправильне значення широти або довготи: {value:string}',
    'de-ch': 'falscher Breiten- oder Längengradwert: {value:string}',
    'pt-br': 'valor incorreto de latitude ou longitude: {value:string}',
  },
  latitudeOutOfRange: {
    'en-us': 'latitude must be between -90 and 90. Actual: {value:string}',
    'ru-ru': 'широта должна быть между -90 и 90. Фактически: {value:string}',
    'es-es': 'la latitud debe estar entre -90 y 90. Actual: {value:string}',
    'fr-fr':
      'la latitude doit être comprise entre -90 et 90. Réel : {value:string}',
    'uk-ua': 'широта має бути між -90 і 90. Поточна: {value:string}',
    'de-ch':
      'Der Breitengrad muss zwischen -90 und 90 liegen. Tatsächlich: {value:string}',
    'pt-br': 'a latitude deve estar entre -90 e 90. Real: {value:string}',
  },
  longitudeOutOfRange: {
<<<<<<< HEAD
    'en-us': 'longitude must be between -180 and 180. Actual: {value:string}',
    'ru-ru': 'долгота должна быть между -180 и 180. Фактически: {value:string}',
    'es-es': 'la longitud debe estar entre -180 y 180. Actual: {value:string}',
    'fr-fr':
      'la longitude doit être comprise entre -180 et 180. Réel : {value:string}',
    'uk-ua': 'довгота має бути між -180 і 180. Поточна: {value:string}',
    'de-ch':
      'Der Längengrad muss zwischen -180 und 180 liegen. Tatsächlich: {value:string}',
    'pt-br': 'a longitude deve estar entre -180 e 180. Real: {value:string}',
=======
    "en-us": "longitude must be between -180 and 180. Actual: {value:string}",
    "ru-ru": "долгота должна быть между -180 и 180. Фактически: {value:string}",
    "es-es": "la longitud debe estar entre -180 y 180. Actual: {value:string}",
    "fr-fr":
      "la longitude doit être comprise entre -180 et 180. Réel : {value:string}",
    "uk-ua": "довгота має бути між -180 і 180. Поточна: {value:string}",
    "de-ch":
      "Längengrad muss zwischen -180 und 180 liegen. Tatsächlich: {value:string}",
    "pt-br": "a longitude deve estar entre -180 e 180. Real: {value:string}",
>>>>>>> 63e30aca
  },
  formatMismatch: {
    'en-us': 'value {value:string} does not match formatter {formatter:string}',
    'de-ch':
      'Wert {value:string} stimmt nicht mit Formatierer {formatter:string} überein',
    'es-es':
      'El valor {value:string} no coincide con el formateador {formatter:string}',
    'fr-fr':
      'la valeur {value:string} ne correspond pas au formateur {formatter:string}',
    'ru-ru':
      'значение {value:string} не соответствует форматеру {formatter:string}',
    'uk-ua': 'значення {value:string} не відповідає формату {formatter:string}',
    'pt-br':
      'valor {value:string} não corresponde ao formatador {formatter:string}',
  },
  invalidPartialRecord: {
    'en-us': 'this field must be empty if {column:string} is empty',
    'ru-ru': 'это поле должно быть пустым, если {column:string} пусто',
    'es-es': 'este campo debe estar vacío si {column:string} está vacío',
    'fr-fr': 'ce champ doit être vide si {column:string} est vide',
    'uk-ua': 'це поле має бути порожнім, якщо {column:string} є порожнім',
    'de-ch': 'dieses Feld muss leer sein, wenn {column:string} leer ist',
    'pt-br': 'este campo deve estar vazio se {column:string} estiver vazio',
  },
  fieldRequiredByUploadPlan: {
    'en-us': 'field is required by upload plan mapping',
    'ru-ru': 'поле обязательно для загрузки плана',
    'es-es': 'el campo es obligatorio para la asignación del plan de mapeo',
    'fr-fr': 'le champ est requis par le mappage du plan de téléchargement',
    'uk-ua': 'це поле є обов’язковим (згідно з визначенням)',
    'de-ch': 'Das Feld ist für die Upload-Planzuordnung erforderlich',
    'pt-br': 'campo é obrigatório para mapeamento do plano de upload',
  },
  invalidTreeStructure: {
    'en-us': 'There are multiple "Uploaded" placeholder values in the tree!',
    'ru-ru': 'В дереве есть несколько веток с именем "Uploaded"!',
    'es-es':
      '¡Hay varios valores de marcador de posición "Subidos" en el árbol!',
    'fr-fr':
      "Il existe plusieurs valeurs d'espace réservé « Téléchargé » dans l'arborescence !",
    'uk-ua': 'У дереві є кілька вузлів з назвою "Uploaded"!',
    'de-ch': 'Es gibt mehrere „Hochgeladene“ Platzhalterwerte im Baum!',
    'pt-br': 'Há vários valores de espaço reservado "Carregado" na árvore!',
  },
  missingRequiredTreeParent: {
    'en-us':
      'Missing or unmapped required tree parent rank value for "{names:string}".',
    'ru-ru':
      'Отсутствует или не сопоставлено необходимое значение родительского ранга для дерева "{names:string}".',
    'es-es':
      'Falta o no está asignado el valor requerido del rango del padre en el árbol para "{names:string}".',
    'fr-fr':
      "Valeur de classement parent de l'arborescence requise manquante ou non mappée pour « {names:string} ».",
    'uk-ua':
      'Відсутнє або не зіставлене необхідне значення батьківського рангу дерева для "{names:string}".',
    'de-ch':
      'Fehlender oder nicht zugeordneter erforderlicher Rangwert des übergeordneten Baums für „{names:string}“.',
    'pt-br':
      'Valor de classificação da árvore pai necessária ausente ou não mapeada para "{names:string}".',
  },
  showTraceback: {
    'en-us': 'Show Traceback',
    'es-es': 'Mostrar seguimiento',
    'fr-fr': 'Afficher le traçage',
    'ru-ru': 'Показать трассировку',
    'uk-ua': 'Показати помилку',
    'de-ch': 'Traceback anzeigen',
    'pt-br': 'Mostrar rastreamento',
  },
  fieldNotUnique: {
    'en-us': '{tableName:string} must have unique {fieldName:string}',
    'es-es': '{tableName:string} debe tener un {fieldName:string} único',
    'fr-fr': 'Type de collection inattendu "[X31X]". "[X71X]" attendu',
    'ru-ru': '{tableName:string} должно иметь уникальное {fieldName:string}',
    'uk-ua': '{tableName:string} має мати унікальний {fieldName:string}',
    'de-ch': '{tableName:string} muss eindeutig sein {fieldName:string}',
    'pt-br': '{tableName:string} deve ter {fieldName:string} exclusivo',
  },
  childFieldNotUnique: {
    'en-us':
      '{tableName:string} must have unique {fieldName:string} in {parentField:string}',
    'es-es':
      '{tableName:string} debe tener un {fieldName:string} único en {parentField:string}',
    'fr-fr':
      '{tableName:string} doit avoir un {fieldName:string} unique dans {parentField:string}',
    'ru-ru':
      '{tableName:string} должно иметь уникальное {fieldName:string} в {parentField:string}',
    'uk-ua':
      '{tableName:string} повинен мати унікальний "{fieldName:string}" у "{parentField:string}"',
    'de-ch':
      '{tableName:string} muss eindeutiges {fieldName:string} in {parentField:string} haben',
    'pt-br':
      '{tableName:string} deve ter {fieldName:string} exclusivo em {parentField:string}',
  },
  deletingTreeRoot: {
    'en-us': 'Can not delete root level tree definition item',
    'es-es':
      'No se puede eliminar la definición del elemento de nivel raíz del árbol',
    'fr-fr':
      "Impossible de supprimer l'élément de définition de l'arborescence au niveau racine",
    'ru-ru': 'Невозможно удалить элемент определения дерева корневого уровня.',
    'uk-ua': 'Неможливо видалити корінь дерева',
    'de-ch':
      'Das Baumdefinitionselement auf Stammebene kann nicht gelöscht werden',
    'pt-br':
      'Não é possível excluir o item de definição da árvore de nível raiz',
  },
  nodeParentInvalidRank: {
    'en-us': "Tree node's parent has rank greater than itself",
    'es-es': 'El padre de un nodo del árbol tiene un rango mayor que él mismo',
    'fr-fr': "Le parent du nœud d'arbre a un rang supérieur à lui-même",
    'ru-ru': 'Родительский узел дерева имеет ранг выше, чем он сам.',
    'uk-ua': 'Батько вузла дерева має ранг, вищий за нього самого',
    'de-ch':
      'Der übergeordnete Knoten des Baumknotens hat einen höheren Rang als er selbst',
    'pt-br': 'O nó pai da árvore tem classificação maior que ele mesmo',
  },
  nodeChildrenInvalidRank: {
    'en-us': "Tree node's rank is greater than some of its children",
    'es-es':
      'El rango de un nodo del árbol es mayor que el de alguno de sus hijos',
    'fr-fr':
      "Le rang du nœud d'arbre est supérieur à celui de certains de ses enfants",
    'ru-ru': 'Ранг узла дерева больше, чем у некоторых его дочерних узлов.',
    'uk-ua': 'Ранг вузла дерева більший, ніж у деяких його дочірніх вузлів',
    'de-ch':
      'Der Rang des Baumknotens ist höher als der einiger seiner untergeordneten Knoten',
    'pt-br':
      'A classificação do nó da árvore é maior que a de alguns de seus filhos',
  },
  nodeOperationToSynonymizedParent: {
    'en-us':
      '{operation:string} node "{nodeName:string}" to synonymized parent "{parentName:string}"',
    'es-es':
      '{operation:string} nodo "{nodeName:string}" al padre sinonimizado "{parentName:string}"',
    'fr-fr':
      '{operation:string} nœud « {nodeName:string} » vers le parent synonymisé « {parentName:string} »',
    'uk-ua':
      '{operation:string} вузол "{nodeName:string}" до синонімічного батьківського елемента "{parentName:string}"',
    'de-ch':
      '{operation:string} Knoten "{nodeName:string}" zum synonymisierten übergeordneten Knoten "{parentName:string}"',
    'ru-ru':
      '{operation:string} узел "{nodeName:string}" к синонимизированному родительскому элементу "{parentName:string}"',
    'pt-br':
      '{operation:string} nó "{nodeName:string}" para pai sinonimizado "{parentName:string}"',
  },
  nodeSynonymizeToSynonymized: {
    'en-us':
      'Synonymizing "{nodeName:string}" to synonymized node "{intoName:string}"',
    'es-es':
      'Sinonimizando "{nodeName:string}" al nodo sinonimizado "{intoName:string}"',
    'fr-fr':
      'Synonymisation de "{nodeName:string}" en nœud synonymisé "{intoName:string}"',
    'ru-ru':
      'Синонимизация «{nodeName:string}» в синонимизированный узел «{intoName:string}»',
    'uk-ua':
      'Синонімізація "{nodeName:string}" до синоніма "{intoName:string}"',
<<<<<<< HEAD
    'de-ch':
      'Synonymisierung von "{nodeName:string}" zum synonymisierten Knoten "{intoName:string}"',
    'pt-br':
=======
    "de-ch":
      "Synonymisierung von „{nodeName:string}“ zum synonymisierten Knoten „{intoName:string}“",
    "pt-br":
>>>>>>> 63e30aca
      'Sinonimizando "{nodeName:string}" para o nó sinonimizado "{intoName:string}"',
  },
  nodeSynonimizeWithChildren: {
    'en-us': 'Synonymizing node "{nodeName:string}" which has children',
    'es-es': 'Sinonimizando el nodo "{nodeName:string}" que tiene hijos',
    'fr-fr': 'Type de collection inattendu "[X31X]". "[X71X]" attendu',
    'ru-ru':
      'Синонимизация узла «{nodeName:string}», имеющего дочерние элементы',
    'uk-ua': 'Синонімується вузол "{nodeName:string}", який має дітей',
    'de-ch':
      'Synonymisierender Knoten „{nodeName:string}“, der untergeordnete Knoten hat',
    'pt-br': 'Sinonímia do nó "{nodeName:string}" que tem filhos',
  },
  badTreeStructureInvalidRanks: {
    'en-us':
      'Bad Tree Structure: Found {badRanks:number|formatted} cases where node rank is not greater than its parent',
    'es-es':
      'Estructura de árbol incorrecta: se encontraron {badRanks:number|formatted} casos en los que el rango del nodo no es mayor que el de su padre',
    'fr-fr':
      "Mauvaise structure d'arborescence : cas {badRanks:number|formatted} trouvés où le rang du nœud n'est pas supérieur à celui de son parent",
<<<<<<< HEAD
    'ru-ru':
      'Плохая структура дерева: обнаружено {badRanks:number|formatted} случаев, когда ранг узла не превышает ранг его родителя.',
    'uk-ua':
      'Погана структура дерева: знайдено {badRanks:number|formatted} випадків, коли ранг вузла не перевищує його батьківського рівня',
    'de-ch':
      'Fehlerhafte Baumstruktur: Es wurden {badRanks:number|formatted} Fälle gefunden, in denen der Rang eines Knotens nicht größer ist als der seines übergeordneten Knotens',
    'pt-br':
      'Estrutura de árvore ruim: foram encontrados {badRanks:number|formatted} casos em que a classificação do nó não é maior que a do seu pai',
=======
    "ru-ru":
      "Плохая структура дерева: обнаружено {badRanks:number|formatted} случаев, когда ранг узла не превышает его родительского",
    "uk-ua":
      "Погана структура дерева: знайдено {badRanks:number|formatted} випадків, коли ранг вузла не перевищує його батьківського рівня",
    "de-ch":
      "Fehlerhafte Baumstruktur: {badRanks:number|formatted} Fälle gefunden, in denen der Knotenrang nicht größer ist als der des übergeordneten Knotens",
    "pt-br":
      "Estrutura de árvore ruim: foram encontrados {badRanks:number|formatted} casos em que a classificação do nó não é maior que a do seu pai",
>>>>>>> 63e30aca
  },
  invalidNodeType: {
    'en-us':
      'Unexpected type of node "{node:string}" during {operation:string}. Expected "{nodeModel:string}"',
    'es-es':
      'Tipo de nodo inesperado "{node:string}" durante {operation:string}. Se esperaba "{nodeModel:string}"',
    'fr-fr':
      'Type inattendu de nœud "{node:string}" pendant {operation:string}. "{nodeModel:string}" attendu',
    'ru-ru':
      'Неожиданный тип узла «{node:string}» во время {operation:string}. Ожидалось «{nodeModel:string}».',
    'uk-ua':
      'Неочікуваний тип вузла "{node:string}" під час {operation:string}. Очікується "{nodeModel:string}"',
<<<<<<< HEAD
    'de-ch':
      'Unerwarteter Knotentyp "{node:string}" während {operation:string}. Erwartet "{nodeModel:string}"',
    'pt-br':
=======
    "de-ch":
      "Unerwarteter Knotentyp „{node:string}“ während {operation:string}. Erwartet „{nodeModel:string}“",
    "pt-br":
>>>>>>> 63e30aca
      'Tipo inesperado de nó "{node:string}" durante {operation:string}. Esperado "{nodeModel:string}"',
  },
  operationAcrossTrees: {
    'en-us': '{operation:string} across trees',
    'de-ch': '{operation:string} über Bäume',
    'es-es': '{operation:string} a través de los árboles',
    'fr-fr': '{operation:string} à travers les arbres',
    'ru-ru': '{operation:string} через деревья',
    'uk-ua': '{operation:string} поміж деревами',
    'pt-br': '{operation:string} através das árvores',
  },
  limitReachedDeterminingAccepted: {
    'en-us':
      'Could not find accepted taxon for synonymized taxon with ID of {taxonId:number}',
    'es-es':
      'No se pudo encontrar el taxón válido para el taxón sinonimizado con ID {taxonId:number}',
    'fr-fr':
      "Impossible de trouver un taxon accepté pour le taxon synonymisé avec l'ID {taxonId:number}",
    'ru-ru':
      'Не удалось найти принятый таксон для синонимизированного таксона с идентификатором {taxonId:number}',
    'uk-ua':
      'Не вдалося знайти прийнятий таксон для синоніма (ІД: {taxonId:number})',
    'de-ch':
      'Für das synonymisierte Taxon mit der ID {taxonId:number} konnte kein akzeptiertes Taxon gefunden werden.',
    'pt-br':
      'Não foi possível encontrar o táxon aceito para o táxon sinonimizado com ID de {taxonId:number}',
  },
  resourceInPermissionRegistry: {
    'en-us': 'Resource {resource:string} already in Permissions registry',
    'es-es': 'El recurso {resource:string} ya está en el registro de permisos',
    'fr-fr':
      'Ressource {resource:string} déjà dans le registre des autorisations',
    'ru-ru': 'Ресурс {resource:string} уже в реестре разрешений',
    'uk-ua': 'Ресурс {resource:string} уже є в реєстрі дозволів',
    'de-ch':
      'Ressource {resource:string} bereits in der Berechtigungsregistrierung',
    'pt-br': 'Recurso {resource:string} já no registro de permissões',
  },
  actorIsNotSpecifyUser: {
    comment: 'Agent "Abc" is not a Specify User',
    'en-us':
      '{agentTable:string} {actor:string} is not a {specifyUserTable:string}',
    'es-es':
      '{agentTable:string} {actor:string} no es un {specifyUserTable:string}',
    'fr-fr':
      "{agentTable:string} {actor:string} n'est pas un {specifyUserTable:string}",
    'ru-ru':
      '{agentTable:string} {actor:string} не является {specifyUserTable:string}',
    'uk-ua':
      '{agentTable:string} {actor:string} не є {specifyUserTable:string}',
    'de-ch':
      '{agentTable:string} {actor:string} ist kein {specifyUserTable:string}',
    'pt-br':
      '{agentTable:string} {actor:string} não é um {specifyUserTable:string}',
  },
  unexpectedCollectionType: {
    'en-us':
      'Unexpected type of collection "{unexpectedTypeName:string}". Expected "{collectionName:string}"',
    'es-es':
      'Tipo de colección "{unexpectedTypeName:string}" inesperado. Se esperaba "{collectionName:string}"',
    'fr-fr':
      'Type de collection inattendu "{unexpectedTypeName:string}". "{collectionName:string}" attendu',
    'ru-ru':
      'Неожиданный тип коллекции «{unexpectedTypeName:string}». Ожидалось «{collectionName:string}».',
    'uk-ua':
      'Неочікуваний тип колекції "{unexpectedTypeName:string}". Очікується "{collectionName:string}"',
<<<<<<< HEAD
    'de-ch':
      'Unerwarteter Typ der Sammlung "{unexpectedTypeName:string}". Erwartet "{collectionName:string}"',
    'pt-br':
=======
    "de-ch":
      "Unerwarteter Typ der Sammlung „{unexpectedTypeName:string}“. Erwartet „{collectionName:string}“",
    "pt-br":
>>>>>>> 63e30aca
      'Tipo inesperado de coleta "{unexpectedTypeName:string}". Esperado "{collectionName:string}"',
  },
  invalidReportMimetype: {
    'en-us':
      'Can not create report: {mimeTypeField:string} is not one of "jrxml/label" or "jrxml/report"',
    'es-es':
      'No se puede crear el informe: {mimeTypeField:string} no es uno de "jrxml/label" o "jrxml/report"',
    'fr-fr':
      'Impossible de créer un rapport : {mimeTypeField:string} n\'est pas l\'un des "jrxml/label" ou "jrxml/report"',
    'ru-ru':
      'Невозможно создать отчёт: {mimeTypeField:string} не является ни «jrxml/label», ни «jrxml/report».',
    'uk-ua':
      'Не вдається створити звіт: {mimeTypeField:string} має бути "jrxml/label" або "jrxml/report"',
<<<<<<< HEAD
    'de-ch':
      'Bericht kann nicht erstellt werden: {mimeTypeField:string} ist weder "jrxml/label" noch "jrxml/report"',
    'pt-br':
=======
    "de-ch":
      "Bericht kann nicht erstellt werden: {mimeTypeField:string} ist weder „jrxml/label“ noch „jrxml/report“",
    "pt-br":
>>>>>>> 63e30aca
      'Não é possível criar o relatório: {mimeTypeField:string} não é um dos "jrxml/label" ou "jrxml/report"',
  },
  fieldNotRelationship: {
    'en-us': 'Field {field:string} is not a Relationship',
    'es-es': 'El campo {field:string} no es una relación',
    'fr-fr': "Le champ {field:string} n'est pas une relation",
    'ru-ru': 'Поле {field:string} не является отношением',
    'uk-ua': 'Поле {field:string} не є зв’язком',
    'de-ch': 'Feld {field:string} ist keine Beziehung',
    'pt-br': 'Campo {field:string} não é um relacionamento',
  },
  unexpectedTableId: {
    'en-us':
      'Unexpected table id "{tableId:string}" in request. Expected "{expectedTableId:string}"',
    'es-es':
      'ID de tabla inesperado "{tableId:string}" en la solicitud. Se esperaba "{expectedTableId:string}"',
    'fr-fr':
      'ID de table inattendu "{tableId:string}" dans la demande. "{expectedTableId:string}" attendu',
    'ru-ru':
      'Неожиданный идентификатор таблицы «{tableId:string}» в запросе. Ожидается «{expectedTableId:string}».',
    'uk-ua':
      'Неочікуваний ІД таблиці "{tableId:string}" у запиті. Очікується "{expectedTableId:string}"',
<<<<<<< HEAD
    'de-ch':
      'Unerwartete Tabellen-ID "{tableId:string}" in der Anfrage. Erwartet wurde "{expectedTableId:string}".',
    'pt-br':
      'ID de tabela inesperado "{tableId:string}" na solicitação. Esperado "{expectedTableId:string}"',
  },
  noCollectionInQuery: {
    'en-us': 'No Collection found in Query for table {table:string}',
    'es-es':
      'No se encontró ninguna colección en la consulta de la tabla {table:string}',
    'fr-fr':
      'Aucune collection trouvée dans la requête pour la table {table:string}',
    'ru-ru':
      'В запросе для таблицы {table:string} не найдено ни одной коллекции',
    'uk-ua': 'У запиті для таблиці {table:string} колекція не знайдена',
    'de-ch':
      'Keine Sammlung in der Abfrage für Tabelle {table:string} gefunden',
    'pt-br':
      'Nenhuma coleção encontrada na consulta para a tabela {table:string}',
=======
    "de-ch":
      "Unerwartete Tabellen-ID „{tableId:string}“ in der Anfrage. Erwartet „{expectedTableId:string}“",
    "pt-br":
      'ID de tabela inesperado "{tableId:string}" na solicitação. Esperado "{expectedTableId:string}"',
  },
  noCollectionInQuery: {
    "en-us": "No Collection found in Query for table {table:string}",
    "es-es":
      "No se encontró ninguna colección en la consulta de la tabla {table:string}",
    "fr-fr":
      "Aucune collection trouvée dans la requête pour la table {table:string}",
    "ru-ru":
      "В запросе для таблицы {table:string} не найдено ни одной коллекции",
    "uk-ua": "У запиті для таблиці {table:string} колекція не знайдена",
    "de-ch": "Keine Sammlung in Abfrage für Tabelle {table:string} gefunden",
    "pt-br":
      "Nenhuma coleção encontrada na consulta para a tabela {table:string}",
>>>>>>> 63e30aca
  },
  invalidDatePart: {
    'en-us':
      'Invalid date part "{datePart:string}". Expected one of {validDateParts:string}',
    'es-es':
      'Parte de la fecha no válida "{datePart:string}". Se esperaba {validDateParts:string}',
    'fr-fr':
      'Partie de date "{datePart:string}" non valide. Attendu l\'un des {validDateParts:string}',
    'ru-ru':
      'Неверная часть даты «{datePart:string}». Ожидается {validDateParts:string}.',
    'uk-ua':
      'Недійсна частина дати "{datePart:string}". Очікується один із {validDateParts:string}',
    'de-ch':
      'Ungültiger Datumsteil "{datePart:string}". Erwartet wurde einer von {validDateParts:string}',
    'pt-br':
      'Parte da data inválida "{datePart:string}". Esperava-se uma de {validDateParts:string}',
  },
  invalidUploadStatus: {
    'en-us':
      'Invalid status "{uploadStatus:string}" for {operation:string}. Expected {expectedUploadStatus:string}',
    'es-es':
      'Estado no válido "{uploadStatus:string}" para {operation:string}. Se esperaba {expectedUploadStatus:string}',
    'fr-fr':
      'Statut non valide "{uploadStatus:string}" pour {operation:string}. Attendu {expectedUploadStatus:string}',
    'ru-ru':
      'Недопустимый статус «{uploadStatus:string}» для {operation:string}. Ожидается {expectedUploadStatus:string}.',
    'uk-ua':
      'Недійсний статус "{uploadStatus:string}" для {operation:string}. Очікується {expectedUploadStatus:string}',
    'de-ch':
      'Ungültiger Status "{uploadStatus:string}" für {operation:string}. Erwartet: {expectedUploadStatus:string}',
    'pt-br':
      'Status inválido "{uploadStatus:string}" para {operation:string}. Esperado {expectedUploadStatus:string}',
  },
  datasetAlreadyUploaded: {
    'en-us': 'Dataset already uploaded',
    'es-es': 'Conjunto de datos ya subido',
    'fr-fr': 'Ensemble de données déjà téléchargé',
    'ru-ru': 'Набор данных уже загружен',
    'uk-ua': 'Таблиця уже завантажена',
    'de-ch': 'Datensatz bereits hochgeladen',
    'pt-br': 'Conjunto de dados já carregado',
  },
  scopeChangeDetected: {
<<<<<<< HEAD
    'en-us':
      'Scope change detected in this row. It is recommended to delete this row from the dataset',
    'de-ch':
      'In dieser Zeile wurde eine Bereichsänderung festgestellt. Es wird empfohlen, diese Zeile aus dem Datensatz zu löschen.',
    'es-es':
      'Se detectó un cambio de alcance en esta fila. Se recomienda eliminarla del conjunto de datos.',
    'fr-fr':
=======
    "en-us":
      "Scope change detected in this row. It is recommended to delete this row from the dataset",
    "de-ch":
      "In dieser Zeile wurde eine Bereichsänderung erkannt. Es wird empfohlen, diese Zeile aus dem Datensatz zu löschen.",
    "es-es":
      "Se detectó un cambio de alcance en esta fila. Se recomienda eliminarla del conjunto de datos.",
    "fr-fr":
>>>>>>> 63e30aca
      "Modification de portée détectée dans cette ligne. Il est recommandé de supprimer cette ligne de l'ensemble de données.",
    'pt-br':
      'Alteração de escopo detectada nesta linha. Recomenda-se excluir esta linha do conjunto de dados.',
    'ru-ru':
      'В этой строке обнаружено изменение области действия. Рекомендуется удалить эту строку из набора данных.',
    'uk-ua':
      'У цьому рядку виявлено зміну області застосування. Рекомендується видалити цей рядок з набору даних',
  },
  multipleTreeDefsInRow: {
    'en-us': 'Multiple tree definitions in row',
    'de-ch': 'Mehrere Baumdefinitionen in einer Zeile',
    'es-es': 'Varias definiciones de árboles en fila',
    'fr-fr': "Plusieurs définitions d'arbres dans la ligne",
    'pt-br': 'Várias definições de árvores em linha',
    'ru-ru': 'Несколько определений деревьев в строке',
    'uk-ua': 'Кілька визначень дерев у рядку',
  },
  invalidCotype: {
    'en-us': 'Invalid type for selected tree rank(s)',
    'de-ch': 'Ungültiger Typ für ausgewählte(n) Baumrang(e)',
    'es-es': 'Tipo no válido para el rango de árbol seleccionado',
    'fr-fr': "Type non valide pour le(s) rang(s) d'arbre sélectionné(s)",
    'pt-br': 'Tipo inválido para classificação de árvore selecionada',
    'ru-ru': 'Недопустимый тип для выбранного ранга дерева',
    'uk-ua': 'Недійсний тип для вибраного(их) рангу(ів) дерева',
  },
  attachmentNotFound: {
    "en-us":
      "One or more attachments do not exist. They may have been deleted.",
    "de-ch":
      "Ein oder mehrere Anhänge sind nicht vorhanden. Sie wurden möglicherweise gelöscht.",
    "es-es":
      "Uno o más archivos adjuntos no existen. Es posible que se hayan eliminado.",
    "fr-fr":
      "Une ou plusieurs pièces jointes n'existent pas. Elles ont peut-être été supprimées.",
    "pt-br": "Um ou mais anexos não existem. Eles podem ter sido excluídos.",
    "ru-ru":
      "Одно или несколько вложений отсутствуют. Возможно, они были удалены.",
    "uk-ua":
      "Один або декілька вкладень не існують. Можливо, їх було видалено.",
  },
  tableDoesNotSupportAttachments: {
    "en-us": "The attachment's destination table does not support attachments.",
    "de-ch": "Die Zieltabelle des Anhangs unterstützt keine Anhänge.",
    "es-es":
      "La tabla de destino del archivo adjunto no admite archivos adjuntos.",
    "fr-fr":
      "La table de destination de la pièce jointe ne prend pas en charge les pièces jointes.",
    "pt-br": "A tabela de destino do anexo não suporta anexos.",
    "ru-ru": "Таблица назначения вложений не поддерживает вложения.",
    "uk-ua": "Таблиця призначення вкладення не підтримує вкладення.",
  },
  attachmentAlreadyLinked: {
    "en-us":
      "One or more attachments are already associated with an uploaded record.",
    "de-ch":
      "Einem hochgeladenen Datensatz sind bereits ein oder mehrere Anhänge zugeordnet.",
    "es-es":
      "Uno o más archivos adjuntos ya están asociados a un registro cargado.",
    "fr-fr":
      "Une ou plusieurs pièces jointes sont déjà associées à un enregistrement téléchargé.",
    "pt-br": "Um ou mais anexos já estão associados a um registro carregado.",
    "ru-ru": "С загруженной записью уже связано одно или несколько вложений.",
    "uk-ua":
      "Один або декілька вкладень вже пов’язані із завантаженим записом.",
  },
} as const);<|MERGE_RESOLUTION|>--- conflicted
+++ resolved
@@ -15,19 +15,11 @@
     'ru-ru': 'значение "{value:string}" не разрешается to True or False',
     'es-es':
       'el valor "{value:string}" no se puede resolver en Verdadero o Falso',
-<<<<<<< HEAD
     'fr-fr': 'Valeur "{value:string}"  non résolvable en Vrai ou Faux',
     'uk-ua': 'значення "{value:string}" не являється "True" або "False"',
     'de-ch':
-      'Wert „{value:string}“ kann nicht in „True“ oder „False“ aufgelöst werden',
-    'pt-br':
-=======
-    "fr-fr": 'Valeur "{value:string}"  non résolvable en Vrai ou Faux',
-    "uk-ua": 'значення "{value:string}" не являється "True" або "False"',
-    "de-ch":
-      "Wert „{value:string}“ kann nicht in „Wahr“ oder „Falsch“ aufgelöst werden",
-    "pt-br":
->>>>>>> 63e30aca
+      'Wert „{value:string}“ kann nicht in „Wahr“ oder „Falsch“ aufgelöst werden',
+    'pt-br':
       'valor "{value:string}" não pode ser resolvido como Verdadeiro ou Falso',
   },
   failedParsingDecimal: {
@@ -88,7 +80,6 @@
       'ruim {agentTypeField:string}: "{badType:string}". Esperava um de {validTypes:string}',
   },
   pickListValueTooLong: {
-<<<<<<< HEAD
     'en-us':
       'value from {pickListTable:string} {pickList:string} longer than the max of {maxLength:number|formatted} for field',
     'ru-ru':
@@ -100,25 +91,9 @@
     'uk-ua':
       'значення з {pickListTable:string} {pickList:string} довше, ніж максимальне значення {maxLength:number|formatted} для поля',
     'de-ch':
-      'Wert von {pickListTable:string} {pickList:string} länger als das Maximum von {maxLength:number|formatted} für das Feld',
+      'Wert von {pickListTable:string} {pickList:string} länger als das Maximum von {maxLength:number|formatted} für Feld',
     'pt-br':
       'valor de {pickListTable:string} {pickList:string} maior que o máximo de {maxLength:number|formatted} para o campo',
-=======
-    "en-us":
-      "value from {pickListTable:string} {pickList:string} longer than the max of {maxLength:number|formatted} for field",
-    "ru-ru":
-      "значение из {pickListTable:string} {pickList:string} длиннее максимального значения {maxLength:number|formatted} для поля",
-    "es-es":
-      "valor de {pickListTable:string} {pickList:string} más largo que el máximo de {maxLength:number|formatted} para el campo",
-    "fr-fr":
-      "valeur de {pickListTable:string} {pickList:string} est plus longue que le maximum de {maxLength:number|formatted} pour le champ",
-    "uk-ua":
-      "значення з {pickListTable:string} {pickList:string} довше, ніж максимальне значення {maxLength:number|formatted} для поля",
-    "de-ch":
-      "Wert von {pickListTable:string} {pickList:string} länger als das Maximum von {maxLength:number|formatted} für Feld",
-    "pt-br":
-      "valor de {pickListTable:string} {pickList:string} maior que o máximo de {maxLength:number|formatted} para o campo",
->>>>>>> 63e30aca
   },
   valueTooLong: {
     'en-us':
@@ -184,7 +159,6 @@
     'pt-br': 'a latitude deve estar entre -90 e 90. Real: {value:string}',
   },
   longitudeOutOfRange: {
-<<<<<<< HEAD
     'en-us': 'longitude must be between -180 and 180. Actual: {value:string}',
     'ru-ru': 'долгота должна быть между -180 и 180. Фактически: {value:string}',
     'es-es': 'la longitud debe estar entre -180 y 180. Actual: {value:string}',
@@ -192,19 +166,8 @@
       'la longitude doit être comprise entre -180 et 180. Réel : {value:string}',
     'uk-ua': 'довгота має бути між -180 і 180. Поточна: {value:string}',
     'de-ch':
-      'Der Längengrad muss zwischen -180 und 180 liegen. Tatsächlich: {value:string}',
+      'Längengrad muss zwischen -180 und 180 liegen. Tatsächlich: {value:string}',
     'pt-br': 'a longitude deve estar entre -180 e 180. Real: {value:string}',
-=======
-    "en-us": "longitude must be between -180 and 180. Actual: {value:string}",
-    "ru-ru": "долгота должна быть между -180 и 180. Фактически: {value:string}",
-    "es-es": "la longitud debe estar entre -180 y 180. Actual: {value:string}",
-    "fr-fr":
-      "la longitude doit être comprise entre -180 et 180. Réel : {value:string}",
-    "uk-ua": "довгота має бути між -180 і 180. Поточна: {value:string}",
-    "de-ch":
-      "Längengrad muss zwischen -180 und 180 liegen. Tatsächlich: {value:string}",
-    "pt-br": "a longitude deve estar entre -180 e 180. Real: {value:string}",
->>>>>>> 63e30aca
   },
   formatMismatch: {
     'en-us': 'value {value:string} does not match formatter {formatter:string}',
@@ -362,15 +325,9 @@
       'Синонимизация «{nodeName:string}» в синонимизированный узел «{intoName:string}»',
     'uk-ua':
       'Синонімізація "{nodeName:string}" до синоніма "{intoName:string}"',
-<<<<<<< HEAD
-    'de-ch':
-      'Synonymisierung von "{nodeName:string}" zum synonymisierten Knoten "{intoName:string}"',
-    'pt-br':
-=======
-    "de-ch":
-      "Synonymisierung von „{nodeName:string}“ zum synonymisierten Knoten „{intoName:string}“",
-    "pt-br":
->>>>>>> 63e30aca
+    'de-ch':
+      'Synonymisierung von „{nodeName:string}“ zum synonymisierten Knoten „{intoName:string}“',
+    'pt-br':
       'Sinonimizando "{nodeName:string}" para o nó sinonimizado "{intoName:string}"',
   },
   nodeSynonimizeWithChildren: {
@@ -391,25 +348,14 @@
       'Estructura de árbol incorrecta: se encontraron {badRanks:number|formatted} casos en los que el rango del nodo no es mayor que el de su padre',
     'fr-fr':
       "Mauvaise structure d'arborescence : cas {badRanks:number|formatted} trouvés où le rang du nœud n'est pas supérieur à celui de son parent",
-<<<<<<< HEAD
-    'ru-ru':
-      'Плохая структура дерева: обнаружено {badRanks:number|formatted} случаев, когда ранг узла не превышает ранг его родителя.',
+    'ru-ru':
+      'Плохая структура дерева: обнаружено {badRanks:number|formatted} случаев, когда ранг узла не превышает его родительского',
     'uk-ua':
       'Погана структура дерева: знайдено {badRanks:number|formatted} випадків, коли ранг вузла не перевищує його батьківського рівня',
     'de-ch':
-      'Fehlerhafte Baumstruktur: Es wurden {badRanks:number|formatted} Fälle gefunden, in denen der Rang eines Knotens nicht größer ist als der seines übergeordneten Knotens',
+      'Fehlerhafte Baumstruktur: {badRanks:number|formatted} Fälle gefunden, in denen der Knotenrang nicht größer ist als der des übergeordneten Knotens',
     'pt-br':
       'Estrutura de árvore ruim: foram encontrados {badRanks:number|formatted} casos em que a classificação do nó não é maior que a do seu pai',
-=======
-    "ru-ru":
-      "Плохая структура дерева: обнаружено {badRanks:number|formatted} случаев, когда ранг узла не превышает его родительского",
-    "uk-ua":
-      "Погана структура дерева: знайдено {badRanks:number|formatted} випадків, коли ранг вузла не перевищує його батьківського рівня",
-    "de-ch":
-      "Fehlerhafte Baumstruktur: {badRanks:number|formatted} Fälle gefunden, in denen der Knotenrang nicht größer ist als der des übergeordneten Knotens",
-    "pt-br":
-      "Estrutura de árvore ruim: foram encontrados {badRanks:number|formatted} casos em que a classificação do nó não é maior que a do seu pai",
->>>>>>> 63e30aca
   },
   invalidNodeType: {
     'en-us':
@@ -422,15 +368,9 @@
       'Неожиданный тип узла «{node:string}» во время {operation:string}. Ожидалось «{nodeModel:string}».',
     'uk-ua':
       'Неочікуваний тип вузла "{node:string}" під час {operation:string}. Очікується "{nodeModel:string}"',
-<<<<<<< HEAD
-    'de-ch':
-      'Unerwarteter Knotentyp "{node:string}" während {operation:string}. Erwartet "{nodeModel:string}"',
-    'pt-br':
-=======
-    "de-ch":
-      "Unerwarteter Knotentyp „{node:string}“ während {operation:string}. Erwartet „{nodeModel:string}“",
-    "pt-br":
->>>>>>> 63e30aca
+    'de-ch':
+      'Unerwarteter Knotentyp „{node:string}“ während {operation:string}. Erwartet „{nodeModel:string}“',
+    'pt-br':
       'Tipo inesperado de nó "{node:string}" durante {operation:string}. Esperado "{nodeModel:string}"',
   },
   operationAcrossTrees: {
@@ -497,15 +437,9 @@
       'Неожиданный тип коллекции «{unexpectedTypeName:string}». Ожидалось «{collectionName:string}».',
     'uk-ua':
       'Неочікуваний тип колекції "{unexpectedTypeName:string}". Очікується "{collectionName:string}"',
-<<<<<<< HEAD
-    'de-ch':
-      'Unerwarteter Typ der Sammlung "{unexpectedTypeName:string}". Erwartet "{collectionName:string}"',
-    'pt-br':
-=======
-    "de-ch":
-      "Unerwarteter Typ der Sammlung „{unexpectedTypeName:string}“. Erwartet „{collectionName:string}“",
-    "pt-br":
->>>>>>> 63e30aca
+    'de-ch':
+      'Unerwarteter Typ der Sammlung „{unexpectedTypeName:string}“. Erwartet „{collectionName:string}“',
+    'pt-br':
       'Tipo inesperado de coleta "{unexpectedTypeName:string}". Esperado "{collectionName:string}"',
   },
   invalidReportMimetype: {
@@ -519,15 +453,9 @@
       'Невозможно создать отчёт: {mimeTypeField:string} не является ни «jrxml/label», ни «jrxml/report».',
     'uk-ua':
       'Не вдається створити звіт: {mimeTypeField:string} має бути "jrxml/label" або "jrxml/report"',
-<<<<<<< HEAD
-    'de-ch':
-      'Bericht kann nicht erstellt werden: {mimeTypeField:string} ist weder "jrxml/label" noch "jrxml/report"',
-    'pt-br':
-=======
-    "de-ch":
-      "Bericht kann nicht erstellt werden: {mimeTypeField:string} ist weder „jrxml/label“ noch „jrxml/report“",
-    "pt-br":
->>>>>>> 63e30aca
+    'de-ch':
+      'Bericht kann nicht erstellt werden: {mimeTypeField:string} ist weder „jrxml/label“ noch „jrxml/report“',
+    'pt-br':
       'Não é possível criar o relatório: {mimeTypeField:string} não é um dos "jrxml/label" ou "jrxml/report"',
   },
   fieldNotRelationship: {
@@ -550,9 +478,8 @@
       'Неожиданный идентификатор таблицы «{tableId:string}» в запросе. Ожидается «{expectedTableId:string}».',
     'uk-ua':
       'Неочікуваний ІД таблиці "{tableId:string}" у запиті. Очікується "{expectedTableId:string}"',
-<<<<<<< HEAD
-    'de-ch':
-      'Unerwartete Tabellen-ID "{tableId:string}" in der Anfrage. Erwartet wurde "{expectedTableId:string}".',
+    'de-ch':
+      'Unerwartete Tabellen-ID „{tableId:string}“ in der Anfrage. Erwartet „{expectedTableId:string}“',
     'pt-br':
       'ID de tabela inesperado "{tableId:string}" na solicitação. Esperado "{expectedTableId:string}"',
   },
@@ -565,29 +492,9 @@
     'ru-ru':
       'В запросе для таблицы {table:string} не найдено ни одной коллекции',
     'uk-ua': 'У запиті для таблиці {table:string} колекція не знайдена',
-    'de-ch':
-      'Keine Sammlung in der Abfrage für Tabelle {table:string} gefunden',
+    'de-ch': 'Keine Sammlung in Abfrage für Tabelle {table:string} gefunden',
     'pt-br':
       'Nenhuma coleção encontrada na consulta para a tabela {table:string}',
-=======
-    "de-ch":
-      "Unerwartete Tabellen-ID „{tableId:string}“ in der Anfrage. Erwartet „{expectedTableId:string}“",
-    "pt-br":
-      'ID de tabela inesperado "{tableId:string}" na solicitação. Esperado "{expectedTableId:string}"',
-  },
-  noCollectionInQuery: {
-    "en-us": "No Collection found in Query for table {table:string}",
-    "es-es":
-      "No se encontró ninguna colección en la consulta de la tabla {table:string}",
-    "fr-fr":
-      "Aucune collection trouvée dans la requête pour la table {table:string}",
-    "ru-ru":
-      "В запросе для таблицы {table:string} не найдено ни одной коллекции",
-    "uk-ua": "У запиті для таблиці {table:string} колекція не знайдена",
-    "de-ch": "Keine Sammlung in Abfrage für Tabelle {table:string} gefunden",
-    "pt-br":
-      "Nenhuma coleção encontrada na consulta para a tabela {table:string}",
->>>>>>> 63e30aca
   },
   invalidDatePart: {
     'en-us':
@@ -631,23 +538,13 @@
     'pt-br': 'Conjunto de dados já carregado',
   },
   scopeChangeDetected: {
-<<<<<<< HEAD
     'en-us':
       'Scope change detected in this row. It is recommended to delete this row from the dataset',
     'de-ch':
-      'In dieser Zeile wurde eine Bereichsänderung festgestellt. Es wird empfohlen, diese Zeile aus dem Datensatz zu löschen.',
+      'In dieser Zeile wurde eine Bereichsänderung erkannt. Es wird empfohlen, diese Zeile aus dem Datensatz zu löschen.',
     'es-es':
       'Se detectó un cambio de alcance en esta fila. Se recomienda eliminarla del conjunto de datos.',
     'fr-fr':
-=======
-    "en-us":
-      "Scope change detected in this row. It is recommended to delete this row from the dataset",
-    "de-ch":
-      "In dieser Zeile wurde eine Bereichsänderung erkannt. Es wird empfohlen, diese Zeile aus dem Datensatz zu löschen.",
-    "es-es":
-      "Se detectó un cambio de alcance en esta fila. Se recomienda eliminarla del conjunto de datos.",
-    "fr-fr":
->>>>>>> 63e30aca
       "Modification de portée détectée dans cette ligne. Il est recommandé de supprimer cette ligne de l'ensemble de données.",
     'pt-br':
       'Alteração de escopo detectada nesta linha. Recomenda-se excluir esta linha do conjunto de dados.',
@@ -675,43 +572,43 @@
     'uk-ua': 'Недійсний тип для вибраного(их) рангу(ів) дерева',
   },
   attachmentNotFound: {
-    "en-us":
-      "One or more attachments do not exist. They may have been deleted.",
-    "de-ch":
-      "Ein oder mehrere Anhänge sind nicht vorhanden. Sie wurden möglicherweise gelöscht.",
-    "es-es":
-      "Uno o más archivos adjuntos no existen. Es posible que se hayan eliminado.",
-    "fr-fr":
+    'en-us':
+      'One or more attachments do not exist. They may have been deleted.',
+    'de-ch':
+      'Ein oder mehrere Anhänge sind nicht vorhanden. Sie wurden möglicherweise gelöscht.',
+    'es-es':
+      'Uno o más archivos adjuntos no existen. Es posible que se hayan eliminado.',
+    'fr-fr':
       "Une ou plusieurs pièces jointes n'existent pas. Elles ont peut-être été supprimées.",
-    "pt-br": "Um ou mais anexos não existem. Eles podem ter sido excluídos.",
-    "ru-ru":
-      "Одно или несколько вложений отсутствуют. Возможно, они были удалены.",
-    "uk-ua":
-      "Один або декілька вкладень не існують. Можливо, їх було видалено.",
+    'pt-br': 'Um ou mais anexos não existem. Eles podem ter sido excluídos.',
+    'ru-ru':
+      'Одно или несколько вложений отсутствуют. Возможно, они были удалены.',
+    'uk-ua':
+      'Один або декілька вкладень не існують. Можливо, їх було видалено.',
   },
   tableDoesNotSupportAttachments: {
-    "en-us": "The attachment's destination table does not support attachments.",
-    "de-ch": "Die Zieltabelle des Anhangs unterstützt keine Anhänge.",
-    "es-es":
-      "La tabla de destino del archivo adjunto no admite archivos adjuntos.",
-    "fr-fr":
-      "La table de destination de la pièce jointe ne prend pas en charge les pièces jointes.",
-    "pt-br": "A tabela de destino do anexo não suporta anexos.",
-    "ru-ru": "Таблица назначения вложений не поддерживает вложения.",
-    "uk-ua": "Таблиця призначення вкладення не підтримує вкладення.",
+    'en-us': "The attachment's destination table does not support attachments.",
+    'de-ch': 'Die Zieltabelle des Anhangs unterstützt keine Anhänge.',
+    'es-es':
+      'La tabla de destino del archivo adjunto no admite archivos adjuntos.',
+    'fr-fr':
+      'La table de destination de la pièce jointe ne prend pas en charge les pièces jointes.',
+    'pt-br': 'A tabela de destino do anexo não suporta anexos.',
+    'ru-ru': 'Таблица назначения вложений не поддерживает вложения.',
+    'uk-ua': 'Таблиця призначення вкладення не підтримує вкладення.',
   },
   attachmentAlreadyLinked: {
-    "en-us":
-      "One or more attachments are already associated with an uploaded record.",
-    "de-ch":
-      "Einem hochgeladenen Datensatz sind bereits ein oder mehrere Anhänge zugeordnet.",
-    "es-es":
-      "Uno o más archivos adjuntos ya están asociados a un registro cargado.",
-    "fr-fr":
-      "Une ou plusieurs pièces jointes sont déjà associées à un enregistrement téléchargé.",
-    "pt-br": "Um ou mais anexos já estão associados a um registro carregado.",
-    "ru-ru": "С загруженной записью уже связано одно или несколько вложений.",
-    "uk-ua":
-      "Один або декілька вкладень вже пов’язані із завантаженим записом.",
+    'en-us':
+      'One or more attachments are already associated with an uploaded record.',
+    'de-ch':
+      'Einem hochgeladenen Datensatz sind bereits ein oder mehrere Anhänge zugeordnet.',
+    'es-es':
+      'Uno o más archivos adjuntos ya están asociados a un registro cargado.',
+    'fr-fr':
+      'Une ou plusieurs pièces jointes sont déjà associées à un enregistrement téléchargé.',
+    'pt-br': 'Um ou mais anexos já estão associados a um registro carregado.',
+    'ru-ru': 'С загруженной записью уже связано одно или несколько вложений.',
+    'uk-ua':
+      'Один або декілька вкладень вже пов’язані із завантаженим записом.',
   },
 } as const);