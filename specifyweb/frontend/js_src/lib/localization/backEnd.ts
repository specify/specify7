/**
 * Localization for strings that are returned from the back-end. (back-end
 * returns a key, and front-end resolves the key into a string)
 *
 * @module
 */

import { createDictionary } from './utils';

// Refer to "Guidelines for Programmers" in ./README.md before editing this file

export const backEndText = createDictionary({
  failedParsingBoolean: {
    'en-us': 'value "{value:string}" not resolvable to True or False',
    'ru-ru': 'значение "{value:string}" не разрешается to True or False',
    'es-es':
      'el valor "{value:string}" no se puede resolver en Verdadero o Falso',
    'fr-fr': 'Valeur "{value:string}"  non résolvable en Vrai ou Faux',
    'uk-ua': 'значення "{value:string}" не являється "True" або "False"',
    'de-ch':
      'Wert „{value:string}“ kann nicht in „Wahr“ oder „Falsch“ aufgelöst werden',
    'pt-br':
      'valor "{value:string}" não pode ser resolvido como Verdadeiro ou Falso',
  },
  failedParsingDecimal: {
    'en-us': 'value "{value:string}" is not a valid decimal value',
    'ru-ru': 'значение "{value:string}" не является допустимым чеслом',
    'es-es': 'El valor "{value:string}" no es un valor decimal válido',
    'fr-fr': 'valeur "{value:string}" n\'est pas une valeur décimale valide',
    'uk-ua': 'значення "{value:string}" не є дійсним цілим числом',
    'de-ch': '"{value:string}" ist kein gültiger Dezimalwert',
    'pt-br': 'o valor "{value:string}" não é um valor decimal válido',
  },
  failedParsingFloat: {
    'en-us': 'value "{value:string}" is not a valid floating point value',
    'ru-ru':
      'значение "{value:string}" не является допустимым числом с плавающей точкой',
    'es-es': 'El valor "{value:string}" no es un valor de coma flotante válido',
    'fr-fr':
      'valeur "{value:string}" n\'est pas une valeur à virgule flottante valide',
    'uk-ua': 'значення "{value:string}" не є раціональним числом',
    'de-ch': '"{value:string}" ist kein gültiger Gleitkommawert',
    'pt-br':
      'o valor "{value:string}" não é um valor de ponto flutuante válido',
  },
  failedParsingPickList: {
    'en-us':
      '{value:string} is not a legal value in this picklist field.\n\nClick on the arrow to choose among available options.',
    'ru-ru':
      '{value:string} не является допустимым значением в этом списке.\n\nНажмите на стрелку, чтобы выбрать один из доступных вариантов.',
    'es-es':
      '{value:string} no es un valor legal en este campo de lista de selección.\n\nHaga clic en la flecha para elegir entre las opciones disponibles.',
    'fr-fr':
      "{value:string} n'est pas une valeur acceptée dans ce champ de liste de sélection.\n\nCliquez sur la flèche pour choisir parmi les options disponibles.",
    'uk-ua':
      '{value:string} не є допустимим значенням у цьому полі списку вибору.\n\nНатисніть на стрілку, щоб вибрати серед доступних варіантів.',
    'de-ch':
      '{value:string} ist in diesem Auswahllistenfeld kein zulässiger Wert.\n\nKlicken Sie auf den Pfeil, um zwischen den verfügbaren Optionen zu wählen.',
    'pt-br':
      '{value:string} não é um valor válido neste campo da lista de opções.\n\nClique na seta para escolher entre as opções disponíveis.',
  },
  failedParsingAgentType: {
    comment: `
      Example: bad agent type: "ab". Expected one of "Person", "Group" or
      "Organization"
    `,
    'en-us':
      'bad {agentTypeField:string}: "{badType:string}". Expected one of {validTypes:string}',
    'ru-ru':
      'неверный {agentTypeField:string}: "{badType:string}". Ожидается один из {validTypes:string}',
    'es-es':
      'malo {agentTypeField:string}: "{badType:string}". Se esperaba uno de {validTypes:string}',
    'fr-fr':
      '{agentTypeField:string} non valide: "{badType:string}". L\'un des {validTypes:string} est attendu',
    'uk-ua':
      'поганий {agentTypeField:string}: "{badType:string}". Очікується один із {validTypes:string}',
    'de-ch':
      'fehlerhaft {agentTypeField:string}: "{badType:string}". Erwartet wurde einer von {validTypes:string}',
<<<<<<< HEAD
    'pt-br':
      'ruim {agentTypeField:string}: "{badType:string}". Esperava um de {validTypes:string}',
=======
    "pt-br":
      'ruim {agentTypeField:string}: "{badType:string}". Esperava-se um de {validTypes:string}',
>>>>>>> 79948f34
  },
  pickListValueTooLong: {
    'en-us':
      'value from {pickListTable:string} {pickList:string} longer than the max of {maxLength:number|formatted} for field',
    'ru-ru':
      'значение из {pickListTable:string} {pickList:string} длиннее максимального значения {maxLength:number|formatted} для поля',
    'es-es':
      'valor de {pickListTable:string} {pickList:string} más largo que el máximo de {maxLength:number|formatted} para el campo',
    'fr-fr':
      'valeur de {pickListTable:string} {pickList:string} est plus longue que le maximum de {maxLength:number|formatted} pour le champ',
    'uk-ua':
      'значення з {pickListTable:string} {pickList:string} довше, ніж максимальне значення {maxLength:number|formatted} для поля',
    'de-ch':
      'Wert von {pickListTable:string} {pickList:string} länger als das Maximum von {maxLength:number|formatted} für Feld',
    'pt-br':
      'valor de {pickListTable:string} {pickList:string} maior que o máximo de {maxLength:number|formatted} para o campo',
  },
  valueTooLong: {
    'en-us':
      'value must not have length greater than {maxLength:number|formatted}',
    'ru-ru': 'значение не должно быть длиннее {maxLength:number|formatted}',
    'es-es':
      'el valor no debe tener una longitud mayor que {maxLength:number|formatted}',
    'fr-fr':
      'la valeur ne doit pas avoir une longueur supérieure à {maxLength:number|formatted}',
    'uk-ua':
      'довжина значення не повинна перевищувати {maxLength:number|formatted}',
    'de-ch':
      'Der Wert darf nicht länger als {maxLength:number|formatted} sein.',
    'pt-br':
      'o valor não deve ter comprimento maior que {maxLength:number|formatted}',
  },
  invalidYear: {
    'en-us': 'date value must contain four digit year: {value:string}',
    'ru-ru':
      'значение даты должно содержать четырехзначный год: {value:string}',
    'es-es':
      'el valor de fecha debe contener el año de cuatro dígitos: {value:string}',
    'fr-fr':
      "la valeur de la date doit contenir quatre chiffres pour l'année {value:string}",
    'uk-ua': 'дата має містити чотири цифри року: {value:string}',
    'de-ch':
      'Datumswert muss vierstellige Jahreszahlen enthalten: {value:string}',
    'pt-br':
      'o valor da data deve conter o ano de quatro dígitos: {value:string}',
  },
  badDateFormat: {
    'en-us': 'bad date value: {value:string}. expected: {format:string}',
    'ru-ru':
      'неверное значение даты: {value:string}. ожидается: {format:string}',
    'es-es':
      'valor de fecha incorrecto: {value:string}. se esperaba: {format:string}',
    'fr-fr':
      'valeur de date invalide: {value:string}. {format:string} est attendu',
    'uk-ua':
      'неправильне значення дати: {value:string}. очікуваний формат: {format:string}',
    'de-ch': 'Ungültiger Datumswert: {value:string}. Erwartet: {format:string}',
    'pt-br':
      'valor de data inválido: {value:string}. esperado: {format:string}',
  },
  coordinateBadFormat: {
    'en-us': 'bad latitude or longitude value: {value:string}',
    'ru-ru': 'неверное значение широты или долготы: {value:string}',
    'es-es': 'valor de latitud o longitud incorrecto: {value:string}',
    'fr-fr': 'Nœud [X0X] "[X25X]" vers le parent synonymisé "[X67X]"',
    'uk-ua': 'неправильне значення широти або довготи: {value:string}',
    'de-ch': 'falscher Breiten- oder Längengradwert: {value:string}',
    'pt-br': 'valor incorreto de latitude ou longitude: {value:string}',
  },
  latitudeOutOfRange: {
    'en-us': 'latitude must be between -90 and 90. Actual: {value:string}',
    'ru-ru': 'широта должна быть между -90 и 90. Фактически: {value:string}',
    'es-es': 'la latitud debe estar entre -90 y 90. Actual: {value:string}',
    'fr-fr':
      'la latitude doit être comprise entre -90 et 90. Réel : {value:string}',
    'uk-ua': 'широта має бути між -90 і 90. Поточна: {value:string}',
    'de-ch':
      'Der Breitengrad muss zwischen -90 und 90 liegen. Tatsächlich: {value:string}',
    'pt-br': 'a latitude deve estar entre -90 e 90. Real: {value:string}',
  },
  longitudeOutOfRange: {
    'en-us': 'longitude must be between -180 and 180. Actual: {value:string}',
    'ru-ru': 'долгота должна быть между -180 и 180. Фактически: {value:string}',
    'es-es': 'la longitud debe estar entre -180 y 180. Actual: {value:string}',
    'fr-fr':
      'la longitude doit être comprise entre -180 et 180. Réel : {value:string}',
    'uk-ua': 'довгота має бути між -180 і 180. Поточна: {value:string}',
    'de-ch':
      'Längengrad muss zwischen -180 und 180 liegen. Tatsächlich: {value:string}',
    'pt-br': 'a longitude deve estar entre -180 e 180. Real: {value:string}',
  },
  formatMismatch: {
    'en-us': 'value {value:string} does not match formatter {formatter:string}',
    'de-ch':
      'Wert {value:string} stimmt nicht mit Formatierer {formatter:string} überein',
    'es-es':
      'El valor {value:string} no coincide con el formateador {formatter:string}',
    'fr-fr':
      'la valeur {value:string} ne correspond pas au formateur {formatter:string}',
    'ru-ru':
      'значение {value:string} не соответствует форматеру {formatter:string}',
    'uk-ua': 'значення {value:string} не відповідає формату {formatter:string}',
    'pt-br':
      'valor {value:string} não corresponde ao formatador {formatter:string}',
  },
  invalidPartialRecord: {
    'en-us': 'this field must be empty if {column:string} is empty',
    'ru-ru': 'это поле должно быть пустым, если {column:string} пусто',
    'es-es': 'este campo debe estar vacío si {column:string} está vacío',
    'fr-fr': 'ce champ doit être vide si {column:string} est vide',
    'uk-ua': 'це поле має бути порожнім, якщо {column:string} є порожнім',
    'de-ch': 'dieses Feld muss leer sein, wenn {column:string} leer ist',
    'pt-br': 'este campo deve estar vazio se {column:string} estiver vazio',
  },
  fieldRequiredByUploadPlan: {
    'en-us': 'field is required by upload plan mapping',
    'ru-ru': 'поле обязательно для загрузки плана',
    'es-es': 'el campo es obligatorio para la asignación del plan de mapeo',
    'fr-fr': 'le champ est requis par le mappage du plan de téléchargement',
    'uk-ua': 'це поле є обов’язковим (згідно з визначенням)',
    'de-ch': 'Das Feld ist für die Upload-Planzuordnung erforderlich',
    'pt-br': 'campo é obrigatório para mapeamento do plano de upload',
  },
  invalidTreeStructure: {
    'en-us': 'There are multiple "Uploaded" placeholder values in the tree!',
    'ru-ru': 'В дереве есть несколько веток с именем "Uploaded"!',
    'es-es':
      '¡Hay varios valores de marcador de posición "Subidos" en el árbol!',
    'fr-fr':
      "Il existe plusieurs valeurs d'espace réservé « Téléchargé » dans l'arborescence !",
    'uk-ua': 'У дереві є кілька вузлів з назвою "Uploaded"!',
    'de-ch': 'Es gibt mehrere „Hochgeladene“ Platzhalterwerte im Baum!',
    'pt-br': 'Há vários valores de espaço reservado "Carregado" na árvore!',
  },
  missingRequiredTreeParent: {
    'en-us':
      'Missing or unmapped required tree parent rank value for "{names:string}".',
    'ru-ru':
      'Отсутствует или не сопоставлено необходимое значение родительского ранга для дерева "{names:string}".',
    'es-es':
      'Falta o no está asignado el valor requerido del rango del padre en el árbol para "{names:string}".',
    'fr-fr':
      "Valeur de classement parent de l'arborescence requise manquante ou non mappée pour « {names:string} ».",
    'uk-ua':
      'Відсутнє або не зіставлене необхідне значення батьківського рангу дерева для "{names:string}".',
<<<<<<< HEAD
    'de-ch':
      'Fehlender oder nicht zugeordneter erforderlicher Rangwert des übergeordneten Baums für „{names:string}“.',
    'pt-br':
      'Valor de classificação da árvore pai necessária ausente ou não mapeada para "{names:string}".',
=======
    "de-ch":
      "Fehlender oder nicht zugeordneter erforderlicher Rangwert des übergeordneten Baums für „{names:string}“.",
    "pt-br":
      'Valor de classificação da árvore pai necessário ausente ou não mapeado para "{names:string}".',
>>>>>>> 79948f34
  },
  showTraceback: {
    'en-us': 'Show Traceback',
    'es-es': 'Mostrar seguimiento',
    'fr-fr': 'Afficher le traçage',
    'ru-ru': 'Показать трассировку',
    'uk-ua': 'Показати помилку',
    'de-ch': 'Traceback anzeigen',
    'pt-br': 'Mostrar rastreamento',
  },
  fieldNotUnique: {
    'en-us': '{tableName:string} must have unique {fieldName:string}',
    'es-es': '{tableName:string} debe tener un {fieldName:string} único',
    'fr-fr': 'Type de collection inattendu "[X31X]". "[X71X]" attendu',
    'ru-ru': '{tableName:string} должно иметь уникальное {fieldName:string}',
    'uk-ua': '{tableName:string} має мати унікальний {fieldName:string}',
    'de-ch': '{tableName:string} muss eindeutig sein {fieldName:string}',
    'pt-br': '{tableName:string} deve ter {fieldName:string} exclusivo',
  },
  childFieldNotUnique: {
    'en-us':
      '{tableName:string} must have unique {fieldName:string} in {parentField:string}',
    'es-es':
      '{tableName:string} debe tener un {fieldName:string} único en {parentField:string}',
    'fr-fr':
      '{tableName:string} doit avoir un {fieldName:string} unique dans {parentField:string}',
    'ru-ru':
      '{tableName:string} должно иметь уникальное {fieldName:string} в {parentField:string}',
    'uk-ua':
      '{tableName:string} повинен мати унікальний "{fieldName:string}" у "{parentField:string}"',
    'de-ch':
      '{tableName:string} muss eindeutiges {fieldName:string} in {parentField:string} haben',
    'pt-br':
      '{tableName:string} deve ter {fieldName:string} exclusivo em {parentField:string}',
  },
  deletingTreeRoot: {
    'en-us': 'Can not delete root level tree definition item',
    'es-es':
      'No se puede eliminar la definición del elemento de nivel raíz del árbol',
    'fr-fr':
      "Impossible de supprimer l'élément de définition de l'arborescence au niveau racine",
    'ru-ru': 'Невозможно удалить элемент определения дерева корневого уровня.',
    'uk-ua': 'Неможливо видалити корінь дерева',
    'de-ch':
      'Das Baumdefinitionselement auf Stammebene kann nicht gelöscht werden',
    'pt-br':
      'Não é possível excluir o item de definição da árvore de nível raiz',
  },
  nodeParentInvalidRank: {
    'en-us': "Tree node's parent has rank greater than itself",
    'es-es': 'El padre de un nodo del árbol tiene un rango mayor que él mismo',
    'fr-fr': "Le parent du nœud d'arbre a un rang supérieur à lui-même",
    'ru-ru': 'Родительский узел дерева имеет ранг выше, чем он сам.',
    'uk-ua': 'Батько вузла дерева має ранг, вищий за нього самого',
    'de-ch':
      'Der übergeordnete Knoten des Baumknotens hat einen höheren Rang als er selbst',
    'pt-br': 'O nó pai da árvore tem classificação maior que ele mesmo',
  },
  nodeChildrenInvalidRank: {
    'en-us': "Tree node's rank is greater than some of its children",
    'es-es':
      'El rango de un nodo del árbol es mayor que el de alguno de sus hijos',
    'fr-fr':
      "Le rang du nœud d'arbre est supérieur à celui de certains de ses enfants",
    'ru-ru': 'Ранг узла дерева больше, чем у некоторых его дочерних узлов.',
    'uk-ua': 'Ранг вузла дерева більший, ніж у деяких його дочірніх вузлів',
    'de-ch':
      'Der Rang des Baumknotens ist höher als der einiger seiner untergeordneten Knoten',
    'pt-br':
      'A classificação do nó da árvore é maior que a de alguns de seus filhos',
  },
  nodeOperationToSynonymizedParent: {
    'en-us':
      '{operation:string} node "{nodeName:string}" to synonymized parent "{parentName:string}"',
    'es-es':
      '{operation:string} nodo "{nodeName:string}" al padre sinonimizado "{parentName:string}"',
    'fr-fr':
      '{operation:string} nœud « {nodeName:string} » vers le parent synonymisé « {parentName:string} »',
    'uk-ua':
      '{operation:string} вузол "{nodeName:string}" до синонімічного батьківського елемента "{parentName:string}"',
    'de-ch':
      '{operation:string} Knoten "{nodeName:string}" zum synonymisierten übergeordneten Knoten "{parentName:string}"',
    'ru-ru':
      '{operation:string} узел "{nodeName:string}" к синонимизированному родительскому элементу "{parentName:string}"',
    'pt-br':
      '{operation:string} nó "{nodeName:string}" para pai sinonimizado "{parentName:string}"',
  },
  nodeSynonymizeToSynonymized: {
    'en-us':
      'Synonymizing "{nodeName:string}" to synonymized node "{intoName:string}"',
    'es-es':
      'Sinonimizando "{nodeName:string}" al nodo sinonimizado "{intoName:string}"',
    'fr-fr':
      'Synonymisation de "{nodeName:string}" en nœud synonymisé "{intoName:string}"',
    'ru-ru':
      'Синонимизация «{nodeName:string}» в синонимизированный узел «{intoName:string}»',
    'uk-ua':
      'Синонімізація "{nodeName:string}" до синоніма "{intoName:string}"',
    'de-ch':
      'Synonymisierung von „{nodeName:string}“ zum synonymisierten Knoten „{intoName:string}“',
    'pt-br':
      'Sinonimizando "{nodeName:string}" para o nó sinonimizado "{intoName:string}"',
  },
  nodeSynonimizeWithChildren: {
    'en-us': 'Synonymizing node "{nodeName:string}" which has children',
    'es-es': 'Sinonimizando el nodo "{nodeName:string}" que tiene hijos',
    'fr-fr': 'Type de collection inattendu "[X31X]". "[X71X]" attendu',
    'ru-ru':
      'Синонимизация узла «{nodeName:string}», имеющего дочерние элементы',
    'uk-ua': 'Синонімується вузол "{nodeName:string}", який має дітей',
    'de-ch':
      'Synonymisierender Knoten „{nodeName:string}“, der untergeordnete Knoten hat',
    'pt-br': 'Sinonímia do nó "{nodeName:string}" que tem filhos',
  },
  badTreeStructureInvalidRanks: {
    'en-us':
      'Bad Tree Structure: Found {badRanks:number|formatted} cases where node rank is not greater than its parent',
    'es-es':
      'Estructura de árbol incorrecta: se encontraron {badRanks:number|formatted} casos en los que el rango del nodo no es mayor que el de su padre',
    'fr-fr':
      "Mauvaise structure d'arborescence : cas {badRanks:number|formatted} trouvés où le rang du nœud n'est pas supérieur à celui de son parent",
<<<<<<< HEAD
    'ru-ru':
      'Плохая структура дерева: обнаружено {badRanks:number|formatted} случаев, когда ранг узла не превышает его родительского',
    'uk-ua':
      'Погана структура дерева: знайдено {badRanks:number|formatted} випадків, коли ранг вузла не перевищує його батьківського рівня',
    'de-ch':
      'Fehlerhafte Baumstruktur: {badRanks:number|formatted} Fälle gefunden, in denen der Knotenrang nicht größer ist als der des übergeordneten Knotens',
    'pt-br':
      'Estrutura de árvore ruim: foram encontrados {badRanks:number|formatted} casos em que a classificação do nó não é maior que a do seu pai',
=======
    "ru-ru":
      "Плохая структура дерева: обнаружено {badRanks:number|formatted} случаев, когда ранг узла не превышает ранг его родителя.",
    "uk-ua":
      "Погана структура дерева: знайдено {badRanks:number|formatted} випадків, коли ранг вузла не перевищує його батьківського рівня",
    "de-ch":
      "Fehlerhafte Baumstruktur: {badRanks:number|formatted} Fälle gefunden, in denen der Knotenrang nicht größer ist als der des übergeordneten Knotens",
    "pt-br":
      "Estrutura de árvore ruim: foram encontrados {badRanks:number|formatted} casos em que a classificação do nó não é maior que a do seu pai",
>>>>>>> 79948f34
  },
  invalidNodeType: {
    'en-us':
      'Unexpected type of node "{node:string}" during {operation:string}. Expected "{nodeModel:string}"',
    'es-es':
      'Tipo de nodo inesperado "{node:string}" durante {operation:string}. Se esperaba "{nodeModel:string}"',
    'fr-fr':
      'Type inattendu de nœud "{node:string}" pendant {operation:string}. "{nodeModel:string}" attendu',
    'ru-ru':
      'Неожиданный тип узла «{node:string}» во время {operation:string}. Ожидалось «{nodeModel:string}».',
    'uk-ua':
      'Неочікуваний тип вузла "{node:string}" під час {operation:string}. Очікується "{nodeModel:string}"',
    'de-ch':
      'Unerwarteter Knotentyp „{node:string}“ während {operation:string}. Erwartet „{nodeModel:string}“',
    'pt-br':
      'Tipo inesperado de nó "{node:string}" durante {operation:string}. Esperado "{nodeModel:string}"',
  },
  operationAcrossTrees: {
    'en-us': '{operation:string} across trees',
    'de-ch': '{operation:string} über Bäume',
    'es-es': '{operation:string} a través de los árboles',
    'fr-fr': '{operation:string} à travers les arbres',
    'ru-ru': '{operation:string} через деревья',
    'uk-ua': '{operation:string} поміж деревами',
    'pt-br': '{operation:string} através das árvores',
  },
  limitReachedDeterminingAccepted: {
    'en-us':
      'Could not find accepted taxon for synonymized taxon with ID of {taxonId:number}',
    'es-es':
      'No se pudo encontrar el taxón válido para el taxón sinonimizado con ID {taxonId:number}',
    'fr-fr':
      "Impossible de trouver un taxon accepté pour le taxon synonymisé avec l'ID {taxonId:number}",
    'ru-ru':
      'Не удалось найти принятый таксон для синонимизированного таксона с идентификатором {taxonId:number}',
    'uk-ua':
      'Не вдалося знайти прийнятий таксон для синоніма (ІД: {taxonId:number})',
    'de-ch':
      'Für das synonymisierte Taxon mit der ID {taxonId:number} konnte kein akzeptiertes Taxon gefunden werden.',
    'pt-br':
      'Não foi possível encontrar o táxon aceito para o táxon sinonimizado com ID de {taxonId:number}',
  },
  resourceInPermissionRegistry: {
    'en-us': 'Resource {resource:string} already in Permissions registry',
    'es-es': 'El recurso {resource:string} ya está en el registro de permisos',
    'fr-fr':
      'Ressource {resource:string} déjà dans le registre des autorisations',
    'ru-ru': 'Ресурс {resource:string} уже в реестре разрешений',
    'uk-ua': 'Ресурс {resource:string} уже є в реєстрі дозволів',
    'de-ch':
      'Ressource {resource:string} bereits in der Berechtigungsregistrierung',
    'pt-br': 'Recurso {resource:string} já no registro de permissões',
  },
  actorIsNotSpecifyUser: {
    comment: 'Agent "Abc" is not a Specify User',
    'en-us':
      '{agentTable:string} {actor:string} is not a {specifyUserTable:string}',
    'es-es':
      '{agentTable:string} {actor:string} no es un {specifyUserTable:string}',
    'fr-fr':
      "{agentTable:string} {actor:string} n'est pas un {specifyUserTable:string}",
    'ru-ru':
      '{agentTable:string} {actor:string} не является {specifyUserTable:string}',
    'uk-ua':
      '{agentTable:string} {actor:string} не є {specifyUserTable:string}',
    'de-ch':
      '{agentTable:string} {actor:string} ist kein {specifyUserTable:string}',
    'pt-br':
      '{agentTable:string} {actor:string} não é um {specifyUserTable:string}',
  },
  unexpectedCollectionType: {
    'en-us':
      'Unexpected type of collection "{unexpectedTypeName:string}". Expected "{collectionName:string}"',
    'es-es':
      'Tipo de colección "{unexpectedTypeName:string}" inesperado. Se esperaba "{collectionName:string}"',
    'fr-fr':
      'Type de collection inattendu "{unexpectedTypeName:string}". "{collectionName:string}" attendu',
    'ru-ru':
      'Неожиданный тип коллекции «{unexpectedTypeName:string}». Ожидалось «{collectionName:string}».',
    'uk-ua':
      'Неочікуваний тип колекції "{unexpectedTypeName:string}". Очікується "{collectionName:string}"',
    'de-ch':
      'Unerwarteter Typ der Sammlung „{unexpectedTypeName:string}“. Erwartet „{collectionName:string}“',
    'pt-br':
      'Tipo inesperado de coleta "{unexpectedTypeName:string}". Esperado "{collectionName:string}"',
  },
  invalidReportMimetype: {
    'en-us':
      'Can not create report: {mimeTypeField:string} is not one of "jrxml/label" or "jrxml/report"',
    'es-es':
      'No se puede crear el informe: {mimeTypeField:string} no es uno de "jrxml/label" o "jrxml/report"',
    'fr-fr':
      'Impossible de créer un rapport : {mimeTypeField:string} n\'est pas l\'un des "jrxml/label" ou "jrxml/report"',
    'ru-ru':
      'Невозможно создать отчёт: {mimeTypeField:string} не является ни «jrxml/label», ни «jrxml/report».',
    'uk-ua':
      'Не вдається створити звіт: {mimeTypeField:string} має бути "jrxml/label" або "jrxml/report"',
    'de-ch':
      'Bericht kann nicht erstellt werden: {mimeTypeField:string} ist weder „jrxml/label“ noch „jrxml/report“',
    'pt-br':
      'Não é possível criar o relatório: {mimeTypeField:string} não é um dos "jrxml/label" ou "jrxml/report"',
  },
  fieldNotRelationship: {
    'en-us': 'Field {field:string} is not a Relationship',
    'es-es': 'El campo {field:string} no es una relación',
    'fr-fr': "Le champ {field:string} n'est pas une relation",
    'ru-ru': 'Поле {field:string} не является отношением',
    'uk-ua': 'Поле {field:string} не є зв’язком',
    'de-ch': 'Feld {field:string} ist keine Beziehung',
    'pt-br': 'Campo {field:string} não é um relacionamento',
  },
  unexpectedTableId: {
    'en-us':
      'Unexpected table id "{tableId:string}" in request. Expected "{expectedTableId:string}"',
    'es-es':
      'ID de tabla inesperado "{tableId:string}" en la solicitud. Se esperaba "{expectedTableId:string}"',
    'fr-fr':
      'ID de table inattendu "{tableId:string}" dans la demande. "{expectedTableId:string}" attendu',
    'ru-ru':
      'Неожиданный идентификатор таблицы «{tableId:string}» в запросе. Ожидается «{expectedTableId:string}».',
    'uk-ua':
      'Неочікуваний ІД таблиці "{tableId:string}" у запиті. Очікується "{expectedTableId:string}"',
    'de-ch':
      'Unerwartete Tabellen-ID „{tableId:string}“ in der Anfrage. Erwartet „{expectedTableId:string}“',
    'pt-br':
      'ID de tabela inesperado "{tableId:string}" na solicitação. Esperado "{expectedTableId:string}"',
  },
  noCollectionInQuery: {
    'en-us': 'No Collection found in Query for table {table:string}',
    'es-es':
      'No se encontró ninguna colección en la consulta de la tabla {table:string}',
    'fr-fr':
      'Aucune collection trouvée dans la requête pour la table {table:string}',
    'ru-ru':
      'В запросе для таблицы {table:string} не найдено ни одной коллекции',
    'uk-ua': 'У запиті для таблиці {table:string} колекція не знайдена',
    'de-ch': 'Keine Sammlung in Abfrage für Tabelle {table:string} gefunden',
    'pt-br':
      'Nenhuma coleção encontrada na consulta para a tabela {table:string}',
  },
  invalidDatePart: {
    'en-us':
      'Invalid date part "{datePart:string}". Expected one of {validDateParts:string}',
    'es-es':
      'Parte de la fecha no válida "{datePart:string}". Se esperaba {validDateParts:string}',
    'fr-fr':
      'Partie de date "{datePart:string}" non valide. Attendu l\'un des {validDateParts:string}',
    'ru-ru':
      'Неверная часть даты «{datePart:string}». Ожидается {validDateParts:string}.',
    'uk-ua':
      'Недійсна частина дати "{datePart:string}". Очікується один із {validDateParts:string}',
    'de-ch':
      'Ungültiger Datumsteil "{datePart:string}". Erwartet wurde einer von {validDateParts:string}',
    'pt-br':
      'Parte da data inválida "{datePart:string}". Esperava-se uma de {validDateParts:string}',
  },
  invalidUploadStatus: {
    'en-us':
      'Invalid status "{uploadStatus:string}" for {operation:string}. Expected {expectedUploadStatus:string}',
    'es-es':
      'Estado no válido "{uploadStatus:string}" para {operation:string}. Se esperaba {expectedUploadStatus:string}',
    'fr-fr':
      'Statut non valide "{uploadStatus:string}" pour {operation:string}. Attendu {expectedUploadStatus:string}',
    'ru-ru':
      'Недопустимый статус «{uploadStatus:string}» для {operation:string}. Ожидается {expectedUploadStatus:string}.',
    'uk-ua':
      'Недійсний статус "{uploadStatus:string}" для {operation:string}. Очікується {expectedUploadStatus:string}',
    'de-ch':
      'Ungültiger Status "{uploadStatus:string}" für {operation:string}. Erwartet: {expectedUploadStatus:string}',
    'pt-br':
      'Status inválido "{uploadStatus:string}" para {operation:string}. Esperado {expectedUploadStatus:string}',
  },
  datasetAlreadyUploaded: {
    'en-us': 'Dataset already uploaded',
    'es-es': 'Conjunto de datos ya subido',
    'fr-fr': 'Ensemble de données déjà téléchargé',
    'ru-ru': 'Набор данных уже загружен',
    'uk-ua': 'Таблиця уже завантажена',
    'de-ch': 'Datensatz bereits hochgeladen',
    'pt-br': 'Conjunto de dados já carregado',
  },
  scopeChangeDetected: {
    'en-us':
      'Scope change detected in this row. It is recommended to delete this row from the dataset',
    'de-ch':
      'In dieser Zeile wurde eine Bereichsänderung erkannt. Es wird empfohlen, diese Zeile aus dem Datensatz zu löschen.',
    'es-es':
      'Se detectó un cambio de alcance en esta fila. Se recomienda eliminarla del conjunto de datos.',
    'fr-fr':
      "Modification de portée détectée dans cette ligne. Il est recommandé de supprimer cette ligne de l'ensemble de données.",
    'pt-br':
      'Alteração de escopo detectada nesta linha. Recomenda-se excluir esta linha do conjunto de dados.',
    'ru-ru':
      'В этой строке обнаружено изменение области действия. Рекомендуется удалить эту строку из набора данных.',
    'uk-ua':
      'У цьому рядку виявлено зміну області застосування. Рекомендується видалити цей рядок з набору даних',
  },
  multipleTreeDefsInRow: {
    'en-us': 'Multiple tree definitions in row',
    'de-ch': 'Mehrere Baumdefinitionen in einer Zeile',
    'es-es': 'Varias definiciones de árboles en fila',
    'fr-fr': "Plusieurs définitions d'arbres dans la ligne",
    'pt-br': 'Várias definições de árvores em linha',
    'ru-ru': 'Несколько определений деревьев в строке',
    'uk-ua': 'Кілька визначень дерев у рядку',
  },
  invalidCotype: {
<<<<<<< HEAD
    'en-us': 'Invalid type for selected tree rank(s)',
    'de-ch': 'Ungültiger Typ für ausgewählte(n) Baumrang(e)',
    'es-es': 'Tipo no válido para el rango de árbol seleccionado',
    'fr-fr': "Type non valide pour le(s) rang(s) d'arbre sélectionné(s)",
    'pt-br': 'Tipo inválido para classificação de árvore selecionada',
    'ru-ru': 'Недопустимый тип для выбранного ранга дерева',
    'uk-ua': 'Недійсний тип для вибраного(их) рангу(ів) дерева',
=======
    "en-us": "Invalid type for selected tree rank(s)",
    "de-ch": "Ungültiger Typ für ausgewählte(n) Baumrang(e)",
    "es-es": "Tipo no válido para el rango de árbol seleccionado",
    "fr-fr": "Type non valide pour les rangs d'arbres sélectionnés",
    "pt-br": "Tipo inválido para classificação de árvore selecionada(s)",
    "ru-ru": "Недопустимый тип для выбранного ранга дерева",
    "uk-ua": "Недійсний тип для вибраного(их) рангу(ів) дерева",
>>>>>>> 79948f34
  },
  attachmentNotFound: {
    'en-us':
      'One or more attachments do not exist. They may have been deleted.',
    'de-ch':
      'Ein oder mehrere Anhänge sind nicht vorhanden. Sie wurden möglicherweise gelöscht.',
    'es-es':
      'Uno o más archivos adjuntos no existen. Es posible que se hayan eliminado.',
    'fr-fr':
      "Une ou plusieurs pièces jointes n'existent pas. Elles ont peut-être été supprimées.",
    'pt-br': 'Um ou mais anexos não existem. Eles podem ter sido excluídos.',
    'ru-ru':
      'Одно или несколько вложений отсутствуют. Возможно, они были удалены.',
    'uk-ua':
      'Один або декілька вкладень не існують. Можливо, їх було видалено.',
  },
  tableDoesNotSupportAttachments: {
    'en-us': "The attachment's destination table does not support attachments.",
    'de-ch': 'Die Zieltabelle des Anhangs unterstützt keine Anhänge.',
    'es-es':
      'La tabla de destino del archivo adjunto no admite archivos adjuntos.',
    'fr-fr':
      'La table de destination de la pièce jointe ne prend pas en charge les pièces jointes.',
    'pt-br': 'A tabela de destino do anexo não suporta anexos.',
    'ru-ru': 'Таблица назначения вложений не поддерживает вложения.',
    'uk-ua': 'Таблиця призначення вкладення не підтримує вкладення.',
  },
  attachmentAlreadyLinked: {
    'en-us':
      'One or more attachments are already associated with an uploaded record.',
    'de-ch':
      'Einem hochgeladenen Datensatz sind bereits ein oder mehrere Anhänge zugeordnet.',
    'es-es':
      'Uno o más archivos adjuntos ya están asociados a un registro cargado.',
    'fr-fr':
      'Une ou plusieurs pièces jointes sont déjà associées à un enregistrement téléchargé.',
    'pt-br': 'Um ou mais anexos já estão associados a um registro carregado.',
    'ru-ru': 'С загруженной записью уже связано одно или несколько вложений.',
    'uk-ua':
      'Один або декілька вкладень вже пов’язані із завантаженим записом.',
  },
} as const);<|MERGE_RESOLUTION|>--- conflicted
+++ resolved
@@ -76,13 +76,8 @@
       'поганий {agentTypeField:string}: "{badType:string}". Очікується один із {validTypes:string}',
     'de-ch':
       'fehlerhaft {agentTypeField:string}: "{badType:string}". Erwartet wurde einer von {validTypes:string}',
-<<<<<<< HEAD
-    'pt-br':
-      'ruim {agentTypeField:string}: "{badType:string}". Esperava um de {validTypes:string}',
-=======
     "pt-br":
       'ruim {agentTypeField:string}: "{badType:string}". Esperava-se um de {validTypes:string}',
->>>>>>> 79948f34
   },
   pickListValueTooLong: {
     'en-us':
@@ -228,17 +223,10 @@
       "Valeur de classement parent de l'arborescence requise manquante ou non mappée pour « {names:string} ».",
     'uk-ua':
       'Відсутнє або не зіставлене необхідне значення батьківського рангу дерева для "{names:string}".',
-<<<<<<< HEAD
-    'de-ch':
-      'Fehlender oder nicht zugeordneter erforderlicher Rangwert des übergeordneten Baums für „{names:string}“.',
-    'pt-br':
-      'Valor de classificação da árvore pai necessária ausente ou não mapeada para "{names:string}".',
-=======
     "de-ch":
       "Fehlender oder nicht zugeordneter erforderlicher Rangwert des übergeordneten Baums für „{names:string}“.",
     "pt-br":
       'Valor de classificação da árvore pai necessário ausente ou não mapeado para "{names:string}".',
->>>>>>> 79948f34
   },
   showTraceback: {
     'en-us': 'Show Traceback',
@@ -360,16 +348,6 @@
       'Estructura de árbol incorrecta: se encontraron {badRanks:number|formatted} casos en los que el rango del nodo no es mayor que el de su padre',
     'fr-fr':
       "Mauvaise structure d'arborescence : cas {badRanks:number|formatted} trouvés où le rang du nœud n'est pas supérieur à celui de son parent",
-<<<<<<< HEAD
-    'ru-ru':
-      'Плохая структура дерева: обнаружено {badRanks:number|formatted} случаев, когда ранг узла не превышает его родительского',
-    'uk-ua':
-      'Погана структура дерева: знайдено {badRanks:number|formatted} випадків, коли ранг вузла не перевищує його батьківського рівня',
-    'de-ch':
-      'Fehlerhafte Baumstruktur: {badRanks:number|formatted} Fälle gefunden, in denen der Knotenrang nicht größer ist als der des übergeordneten Knotens',
-    'pt-br':
-      'Estrutura de árvore ruim: foram encontrados {badRanks:number|formatted} casos em que a classificação do nó não é maior que a do seu pai',
-=======
     "ru-ru":
       "Плохая структура дерева: обнаружено {badRanks:number|formatted} случаев, когда ранг узла не превышает ранг его родителя.",
     "uk-ua":
@@ -378,7 +356,6 @@
       "Fehlerhafte Baumstruktur: {badRanks:number|formatted} Fälle gefunden, in denen der Knotenrang nicht größer ist als der des übergeordneten Knotens",
     "pt-br":
       "Estrutura de árvore ruim: foram encontrados {badRanks:number|formatted} casos em que a classificação do nó não é maior que a do seu pai",
->>>>>>> 79948f34
   },
   invalidNodeType: {
     'en-us':
@@ -586,15 +563,6 @@
     'uk-ua': 'Кілька визначень дерев у рядку',
   },
   invalidCotype: {
-<<<<<<< HEAD
-    'en-us': 'Invalid type for selected tree rank(s)',
-    'de-ch': 'Ungültiger Typ für ausgewählte(n) Baumrang(e)',
-    'es-es': 'Tipo no válido para el rango de árbol seleccionado',
-    'fr-fr': "Type non valide pour le(s) rang(s) d'arbre sélectionné(s)",
-    'pt-br': 'Tipo inválido para classificação de árvore selecionada',
-    'ru-ru': 'Недопустимый тип для выбранного ранга дерева',
-    'uk-ua': 'Недійсний тип для вибраного(их) рангу(ів) дерева',
-=======
     "en-us": "Invalid type for selected tree rank(s)",
     "de-ch": "Ungültiger Typ für ausgewählte(n) Baumrang(e)",
     "es-es": "Tipo no válido para el rango de árbol seleccionado",
@@ -602,7 +570,6 @@
     "pt-br": "Tipo inválido para classificação de árvore selecionada(s)",
     "ru-ru": "Недопустимый тип для выбранного ранга дерева",
     "uk-ua": "Недійсний тип для вибраного(их) рангу(ів) дерева",
->>>>>>> 79948f34
   },
   attachmentNotFound: {
     'en-us':
