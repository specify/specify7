--- conflicted
+++ resolved
@@ -571,10 +571,9 @@
     'ru-ru': 'Недопустимый тип для выбранного ранга дерева',
     'uk-ua': 'Недійсний тип для вибраного(их) рангу(ів) дерева',
   },
-<<<<<<< HEAD
   invalidComponentType: {
     'en-us': 'Invalid {componentType: string} for selected tree rank(s)',
-=======
+  },
   attachmentNotFound: {
     'en-us':
       'One or more attachments do not exist. They may have been deleted.',
@@ -614,6 +613,5 @@
     'ru-ru': 'С загруженной записью уже связано одно или несколько вложений.',
     'uk-ua':
       'Один або декілька вкладень вже пов’язані із завантаженим записом.',
->>>>>>> ca7992c7
   },
 } as const);