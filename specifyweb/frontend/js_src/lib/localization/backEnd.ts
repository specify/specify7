/**
 * Localization for strings that are returned from the back-end. (back-end
 * returns a key, and front-end resolves the key into a string)
 *
 * @module
 */

import { createDictionary } from "./utils";

// Refer to "Guidelines for Programmers" in ./README.md before editing this file

export const backEndText = createDictionary({
  failedParsingBoolean: {
    "en-us": 'value "{value:string}" not resolvable to True or False',
    "ru-ru": 'значение "{value:string}" не разрешается to True or False',
    "es-es":
      'el valor "{value:string}" no se puede resolver en Verdadero o Falso',
    "fr-fr": 'Valeur "{value:string}"  non résolvable en Vrai ou Faux',
    "uk-ua": 'значення "{value:string}" не являється "True" або "False"',
    "de-ch":
      "Wert „{value:string}“ kann nicht in „Wahr“ oder „Falsch“ aufgelöst werden",
    "pt-br":
      'valor "{value:string}" não pode ser resolvido como Verdadeiro ou Falso',
  },
  failedParsingDecimal: {
    "en-us": 'value "{value:string}" is not a valid decimal value',
    "ru-ru": 'значение "{value:string}" не является допустимым чеслом',
    "es-es": 'El valor "{value:string}" no es un valor decimal válido',
    "fr-fr": 'valeur "{value:string}" n\'est pas une valeur décimale valide',
    "uk-ua": 'значення "{value:string}" не є дійсним цілим числом',
    "de-ch": '"{value:string}" ist kein gültiger Dezimalwert',
    "pt-br": 'o valor "{value:string}" não é um valor decimal válido',
  },
  failedParsingFloat: {
    "en-us": 'value "{value:string}" is not a valid floating point value',
    "ru-ru":
      'значение "{value:string}" не является допустимым числом с плавающей точкой',
    "es-es": 'El valor "{value:string}" no es un valor de coma flotante válido',
    "fr-fr":
      'valeur "{value:string}" n\'est pas une valeur à virgule flottante valide',
    "uk-ua": 'значення "{value:string}" не є раціональним числом',
    "de-ch": '"{value:string}" ist kein gültiger Gleitkommawert',
    "pt-br":
      'o valor "{value:string}" não é um valor de ponto flutuante válido',
  },
  failedParsingPickList: {
    "en-us":
      "{value:string} is not a legal value in this picklist field.\n\nClick on the arrow to choose among available options.",
    "ru-ru":
      "{value:string} не является допустимым значением в этом списке.\n\nНажмите на стрелку, чтобы выбрать один из доступных вариантов.",
    "es-es":
      "{value:string} no es un valor legal en este campo de lista de selección.\n\nHaga clic en la flecha para elegir entre las opciones disponibles.",
    "fr-fr":
      "{value:string} n'est pas une valeur acceptée dans ce champ de liste de sélection.\n\nCliquez sur la flèche pour choisir parmi les options disponibles.",
    "uk-ua":
      "{value:string} не є допустимим значенням у цьому полі списку вибору.\n\nНатисніть на стрілку, щоб вибрати серед доступних варіантів.",
    "de-ch":
      "{value:string} ist in diesem Auswahllistenfeld kein zulässiger Wert.\n\nKlicken Sie auf den Pfeil, um zwischen den verfügbaren Optionen zu wählen.",
    "pt-br":
      "{value:string} não é um valor válido neste campo da lista de opções.\n\nClique na seta para escolher entre as opções disponíveis.",
  },
  failedParsingAgentType: {
    comment: `
      Example: bad agent type: "ab". Expected one of "Person", "Group" or
      "Organization"
    `,
    "en-us":
      'bad {agentTypeField:string}: "{badType:string}". Expected one of {validTypes:string}',
    "ru-ru":
      'неверный {agentTypeField:string}: "{badType:string}". Ожидается один из {validTypes:string}',
    "es-es":
      'malo {agentTypeField:string}: "{badType:string}". Se esperaba uno de {validTypes:string}',
    "fr-fr":
      '{agentTypeField:string} non valide: "{badType:string}". L\'un des {validTypes:string} est attendu',
    "uk-ua":
      'поганий {agentTypeField:string}: "{badType:string}". Очікується один із {validTypes:string}',
    "de-ch":
      'fehlerhaft {agentTypeField:string}: "{badType:string}". Erwartet wurde einer von {validTypes:string}',
    "pt-br":
      'ruim {agentTypeField:string}: "{badType:string}". Esperava um de {validTypes:string}',
  },
  pickListValueTooLong: {
    "en-us":
      "value from {pickListTable:string} {pickList:string} longer than the max of {maxLength:number|formatted} for field",
    "ru-ru":
      "значение из {pickListTable:string} {pickList:string} длиннее максимального значения {maxLength:number|formatted} для поля",
    "es-es":
      "valor de {pickListTable:string} {pickList:string} más largo que el máximo de {maxLength:number|formatted} para el campo",
    "fr-fr":
      "valeur de {pickListTable:string} {pickList:string} est plus longue que le maximum de {maxLength:number|formatted} pour le champ",
    "uk-ua":
      "значення з {pickListTable:string} {pickList:string} довше, ніж максимальне значення {maxLength:number|formatted} для поля",
    "de-ch":
      "Wert von {pickListTable:string} {pickList:string} länger als das Maximum von {maxLength:number|formatted} für Feld",
    "pt-br":
      "valor de {pickListTable:string} {pickList:string} maior que o máximo de {maxLength:number|formatted} para o campo",
  },
  valueTooLong: {
    "en-us":
      "value must not have length greater than {maxLength:number|formatted}",
    "ru-ru": "значение не должно быть длиннее {maxLength:number|formatted}",
    "es-es":
      "el valor no debe tener una longitud mayor que {maxLength:number|formatted}",
    "fr-fr":
      "la valeur ne doit pas avoir une longueur supérieure à {maxLength:number|formatted}",
    "uk-ua":
      "довжина значення не повинна перевищувати {maxLength:number|formatted}",
    "de-ch":
      "Der Wert darf nicht länger als {maxLength:number|formatted} sein.",
    "pt-br":
      "o valor não deve ter comprimento maior que {maxLength:number|formatted}",
  },
  invalidYear: {
    "en-us": "date value must contain four digit year: {value:string}",
    "ru-ru":
      "значение даты должно содержать четырехзначный год: {value:string}",
    "es-es":
      "el valor de fecha debe contener el año de cuatro dígitos: {value:string}",
    "fr-fr":
      "la valeur de la date doit contenir quatre chiffres pour l'année {value:string}",
    "uk-ua": "дата має містити чотири цифри року: {value:string}",
    "de-ch":
      "Datumswert muss vierstellige Jahreszahlen enthalten: {value:string}",
    "pt-br":
      "o valor da data deve conter o ano de quatro dígitos: {value:string}",
  },
  badDateFormat: {
    "en-us": "bad date value: {value:string}. expected: {format:string}",
    "ru-ru":
      "неверное значение даты: {value:string}. ожидается: {format:string}",
    "es-es":
      "valor de fecha incorrecto: {value:string}. se esperaba: {format:string}",
    "fr-fr":
      "valeur de date invalide: {value:string}. {format:string} est attendu",
    "uk-ua":
      "неправильне значення дати: {value:string}. очікуваний формат: {format:string}",
    "de-ch": "Ungültiger Datumswert: {value:string}. Erwartet: {format:string}",
    "pt-br":
      "valor de data inválido: {value:string}. esperado: {format:string}",
  },
  coordinateBadFormat: {
    "en-us": "bad latitude or longitude value: {value:string}",
    "ru-ru": "неверное значение широты или долготы: {value:string}",
    "es-es": "valor de latitud o longitud incorrecto: {value:string}",
    "fr-fr": 'Nœud [X0X] "[X25X]" vers le parent synonymisé "[X67X]"',
    "uk-ua": "неправильне значення широти або довготи: {value:string}",
    "de-ch": "falscher Breiten- oder Längengradwert: {value:string}",
    "pt-br": "valor incorreto de latitude ou longitude: {value:string}",
  },
  latitudeOutOfRange: {
    "en-us": "latitude must be between -90 and 90. Actual: {value:string}",
    "ru-ru": "широта должна быть между -90 и 90. Фактически: {value:string}",
    "es-es": "la latitud debe estar entre -90 y 90. Actual: {value:string}",
    "fr-fr":
      "la latitude doit être comprise entre -90 et 90. Réel : {value:string}",
    "uk-ua": "широта має бути між -90 і 90. Поточна: {value:string}",
    "de-ch":
      "Der Breitengrad muss zwischen -90 und 90 liegen. Tatsächlich: {value:string}",
    "pt-br": "a latitude deve estar entre -90 e 90. Real: {value:string}",
  },
  longitudeOutOfRange: {
    "en-us": "longitude must be between -180 and 180. Actual: {value:string}",
    "ru-ru": "долгота должна быть между -180 и 180. Фактически: {value:string}",
    "es-es": "la longitud debe estar entre -180 y 180. Actual: {value:string}",
    "fr-fr":
      "la longitude doit être comprise entre -180 et 180. Réel : {value:string}",
    "uk-ua": "довгота має бути між -180 і 180. Поточна: {value:string}",
    "de-ch":
      "Längengrad muss zwischen -180 und 180 liegen. Tatsächlich: {value:string}",
    "pt-br": "a longitude deve estar entre -180 e 180. Real: {value:string}",
  },
  formatMismatch: {
    "en-us": "value {value:string} does not match formatter {formatter:string}",
    "de-ch":
      "Wert {value:string} stimmt nicht mit Formatierer {formatter:string} überein",
    "es-es":
      "El valor {value:string} no coincide con el formateador {formatter:string}",
    "fr-fr":
      "la valeur {value:string} ne correspond pas au formateur {formatter:string}",
    "ru-ru":
      "значение {value:string} не соответствует форматеру {formatter:string}",
    "uk-ua": "значення {value:string} не відповідає формату {formatter:string}",
    "pt-br":
      "valor {value:string} não corresponde ao formatador {formatter:string}",
  },
  invalidPartialRecord: {
    "en-us": "this field must be empty if {column:string} is empty",
    "ru-ru": "это поле должно быть пустым, если {column:string} пусто",
    "es-es": "este campo debe estar vacío si {column:string} está vacío",
    "fr-fr": "ce champ doit être vide si {column:string} est vide",
    "uk-ua": "це поле має бути порожнім, якщо {column:string} є порожнім",
    "de-ch": "dieses Feld muss leer sein, wenn {column:string} leer ist",
    "pt-br": "este campo deve estar vazio se {column:string} estiver vazio",
  },
  fieldRequiredByUploadPlan: {
    "en-us": "field is required by upload plan mapping",
    "ru-ru": "поле обязательно для загрузки плана",
    "es-es": "el campo es obligatorio para la asignación del plan de mapeo",
    "fr-fr": "le champ est requis par le mappage du plan de téléchargement",
    "uk-ua": "це поле є обов’язковим (згідно з визначенням)",
    "de-ch": "Das Feld ist für die Upload-Planzuordnung erforderlich",
    "pt-br": "campo é obrigatório para mapeamento do plano de upload",
  },
  invalidTreeStructure: {
    "en-us": 'There are multiple "Uploaded" placeholder values in the tree!',
    "ru-ru": 'В дереве есть несколько веток с именем "Uploaded"!',
    "es-es":
      '¡Hay varios valores de marcador de posición "Subidos" en el árbol!',
    "fr-fr":
      "Il existe plusieurs valeurs d'espace réservé « Téléchargé » dans l'arborescence !",
    "uk-ua": 'У дереві є кілька вузлів з назвою "Uploaded"!',
    "de-ch": "Es gibt mehrere „Hochgeladene“ Platzhalterwerte im Baum!",
    "pt-br": 'Há vários valores de espaço reservado "Carregado" na árvore!',
  },
  missingRequiredTreeParent: {
    "en-us":
      'Missing or unmapped required tree parent rank value for "{names:string}".',
    "ru-ru":
      'Отсутствует или не сопоставлено необходимое значение родительского ранга для дерева "{names:string}".',
    "es-es":
      'Falta o no está asignado el valor requerido del rango del padre en el árbol para "{names:string}".',
    "fr-fr":
      "Valeur de classement parent de l'arborescence requise manquante ou non mappée pour « {names:string} ».",
    "uk-ua":
      'Відсутнє або не зіставлене необхідне значення батьківського рангу дерева для "{names:string}".',
    "de-ch":
      "Fehlender oder nicht zugeordneter erforderlicher Rangwert des übergeordneten Baums für „{names:string}“.",
    "pt-br":
      'Valor de classificação da árvore pai necessária ausente ou não mapeada para "{names:string}".',
  },
  showTraceback: {
    "en-us": "Show Traceback",
    "es-es": "Mostrar seguimiento",
    "fr-fr": "Afficher le traçage",
    "ru-ru": "Показать трассировку",
    "uk-ua": "Показати помилку",
    "de-ch": "Traceback anzeigen",
    "pt-br": "Mostrar rastreamento",
  },
  fieldNotUnique: {
    "en-us": "{tableName:string} must have unique {fieldName:string}",
    "es-es": "{tableName:string} debe tener un {fieldName:string} único",
    "fr-fr": 'Type de collection inattendu "[X31X]". "[X71X]" attendu',
    "ru-ru": "{tableName:string} должно иметь уникальное {fieldName:string}",
    "uk-ua": "{tableName:string} має мати унікальний {fieldName:string}",
    "de-ch": "{tableName:string} muss eindeutig sein {fieldName:string}",
    "pt-br": "{tableName:string} deve ter {fieldName:string} exclusivo",
  },
  childFieldNotUnique: {
    "en-us":
      "{tableName:string} must have unique {fieldName:string} in {parentField:string}",
    "es-es":
      "{tableName:string} debe tener un {fieldName:string} único en {parentField:string}",
    "fr-fr":
      "{tableName:string} doit avoir un {fieldName:string} unique dans {parentField:string}",
    "ru-ru":
      "{tableName:string} должно иметь уникальное {fieldName:string} в {parentField:string}",
    "uk-ua":
      '{tableName:string} повинен мати унікальний "{fieldName:string}" у "{parentField:string}"',
    "de-ch":
      "{tableName:string} muss eindeutiges {fieldName:string} in {parentField:string} haben",
    "pt-br":
      "{tableName:string} deve ter {fieldName:string} exclusivo em {parentField:string}",
  },
  deletingTreeRoot: {
    "en-us": "Can not delete root level tree definition item",
    "es-es":
      "No se puede eliminar la definición del elemento de nivel raíz del árbol",
    "fr-fr":
      "Impossible de supprimer l'élément de définition de l'arborescence au niveau racine",
    "ru-ru": "Невозможно удалить элемент определения дерева корневого уровня.",
    "uk-ua": "Неможливо видалити корінь дерева",
    "de-ch":
      "Das Baumdefinitionselement auf Stammebene kann nicht gelöscht werden",
    "pt-br":
      "Não é possível excluir o item de definição da árvore de nível raiz",
  },
  nodeParentInvalidRank: {
    "en-us": "Tree node's parent has rank greater than itself",
    "es-es": "El padre de un nodo del árbol tiene un rango mayor que él mismo",
    "fr-fr": "Le parent du nœud d'arbre a un rang supérieur à lui-même",
    "ru-ru": "Родительский узел дерева имеет ранг выше, чем он сам.",
    "uk-ua": "Батько вузла дерева має ранг, вищий за нього самого",
    "de-ch":
      "Der übergeordnete Knoten des Baumknotens hat einen höheren Rang als er selbst",
    "pt-br": "O nó pai da árvore tem classificação maior que ele mesmo",
  },
  nodeChildrenInvalidRank: {
    "en-us": "Tree node's rank is greater than some of its children",
    "es-es":
      "El rango de un nodo del árbol es mayor que el de alguno de sus hijos",
    "fr-fr":
      "Le rang du nœud d'arbre est supérieur à celui de certains de ses enfants",
    "ru-ru": "Ранг узла дерева больше, чем у некоторых его дочерних узлов.",
    "uk-ua": "Ранг вузла дерева більший, ніж у деяких його дочірніх вузлів",
    "de-ch":
      "Der Rang des Baumknotens ist höher als der einiger seiner untergeordneten Knoten",
    "pt-br":
      "A classificação do nó da árvore é maior que a de alguns de seus filhos",
  },
  nodeOperationToSynonymizedParent: {
    "en-us":
      '{operation:string} node "{nodeName:string}" to synonymized parent "{parentName:string}"',
    "es-es":
      '{operation:string} nodo "{nodeName:string}" al padre sinonimizado "{parentName:string}"',
    "fr-fr":
      "{operation:string} nœud « {nodeName:string} » vers le parent synonymisé « {parentName:string} »",
    "uk-ua":
      '{operation:string} вузол "{nodeName:string}" до синонімічного батьківського елемента "{parentName:string}"',
    "de-ch":
      '{operation:string} Knoten "{nodeName:string}" zum synonymisierten übergeordneten Knoten "{parentName:string}"',
    "ru-ru":
      '{operation:string} узел "{nodeName:string}" к синонимизированному родительскому элементу "{parentName:string}"',
    "pt-br":
      '{operation:string} nó "{nodeName:string}" para pai sinonimizado "{parentName:string}"',
  },
  nodeSynonymizeToSynonymized: {
    "en-us":
      'Synonymizing "{nodeName:string}" to synonymized node "{intoName:string}"',
    "es-es":
      'Sinonimizando "{nodeName:string}" al nodo sinonimizado "{intoName:string}"',
    "fr-fr":
      'Synonymisation de "{nodeName:string}" en nœud synonymisé "{intoName:string}"',
    "ru-ru":
      "Синонимизация «{nodeName:string}» в синонимизированный узел «{intoName:string}»",
    "uk-ua":
      'Синонімізація "{nodeName:string}" до синоніма "{intoName:string}"',
    "de-ch":
      "Synonymisierung von „{nodeName:string}“ zum synonymisierten Knoten „{intoName:string}“",
    "pt-br":
      'Sinonimizando "{nodeName:string}" para o nó sinonimizado "{intoName:string}"',
  },
  nodeSynonimizeWithChildren: {
    "en-us": 'Synonymizing node "{nodeName:string}" which has children',
    "es-es": 'Sinonimizando el nodo "{nodeName:string}" que tiene hijos',
    "fr-fr": 'Type de collection inattendu "[X31X]". "[X71X]" attendu',
    "ru-ru":
      "Синонимизация узла «{nodeName:string}», имеющего дочерние элементы",
    "uk-ua": 'Синонімується вузол "{nodeName:string}", який має дітей',
    "de-ch":
      "Synonymisierender Knoten „{nodeName:string}“, der untergeordnete Knoten hat",
    "pt-br": 'Sinonímia do nó "{nodeName:string}" que tem filhos',
  },
  badTreeStructureInvalidRanks: {
    "en-us":
      "Bad Tree Structure: Found {badRanks:number|formatted} cases where node rank is not greater than its parent",
    "es-es":
      "Estructura de árbol incorrecta: se encontraron {badRanks:number|formatted} casos en los que el rango del nodo no es mayor que el de su padre",
    "fr-fr":
      "Mauvaise structure d'arborescence : cas {badRanks:number|formatted} trouvés où le rang du nœud n'est pas supérieur à celui de son parent",
    "ru-ru":
      "Плохая структура дерева: обнаружено {badRanks:number|formatted} случаев, когда ранг узла не превышает его родительского",
    "uk-ua":
      "Погана структура дерева: знайдено {badRanks:number|formatted} випадків, коли ранг вузла не перевищує його батьківського рівня",
    "de-ch":
      "Fehlerhafte Baumstruktur: {badRanks:number|formatted} Fälle gefunden, in denen der Knotenrang nicht größer ist als der des übergeordneten Knotens",
    "pt-br":
      "Estrutura de árvore ruim: foram encontrados {badRanks:number|formatted} casos em que a classificação do nó não é maior que a do seu pai",
  },
  invalidNodeType: {
    "en-us":
      'Unexpected type of node "{node:string}" during {operation:string}. Expected "{nodeModel:string}"',
    "es-es":
      'Tipo de nodo inesperado "{node:string}" durante {operation:string}. Se esperaba "{nodeModel:string}"',
    "fr-fr":
      'Type inattendu de nœud "{node:string}" pendant {operation:string}. "{nodeModel:string}" attendu',
    "ru-ru":
      "Неожиданный тип узла «{node:string}» во время {operation:string}. Ожидалось «{nodeModel:string}».",
    "uk-ua":
      'Неочікуваний тип вузла "{node:string}" під час {operation:string}. Очікується "{nodeModel:string}"',
    "de-ch":
      "Unerwarteter Knotentyp „{node:string}“ während {operation:string}. Erwartet „{nodeModel:string}“",
    "pt-br":
      'Tipo inesperado de nó "{node:string}" durante {operation:string}. Esperado "{nodeModel:string}"',
  },
  operationAcrossTrees: {
    "en-us": "{operation:string} across trees",
    "de-ch": "{operation:string} über Bäume",
    "es-es": "{operation:string} a través de los árboles",
    "fr-fr": "{operation:string} à travers les arbres",
    "ru-ru": "{operation:string} через деревья",
    "uk-ua": "{operation:string} поміж деревами",
    "pt-br": "{operation:string} através das árvores",
  },
  limitReachedDeterminingAccepted: {
    "en-us":
      "Could not find accepted taxon for synonymized taxon with ID of {taxonId:number}",
    "es-es":
      "No se pudo encontrar el taxón válido para el taxón sinonimizado con ID {taxonId:number}",
    "fr-fr":
      "Impossible de trouver un taxon accepté pour le taxon synonymisé avec l'ID {taxonId:number}",
    "ru-ru":
      "Не удалось найти принятый таксон для синонимизированного таксона с идентификатором {taxonId:number}",
    "uk-ua":
      "Не вдалося знайти прийнятий таксон для синоніма (ІД: {taxonId:number})",
    "de-ch":
      "Für das synonymisierte Taxon mit der ID {taxonId:number} konnte kein akzeptiertes Taxon gefunden werden.",
    "pt-br":
      "Não foi possível encontrar o táxon aceito para o táxon sinonimizado com ID de {taxonId:number}",
  },
  resourceInPermissionRegistry: {
    "en-us": "Resource {resource:string} already in Permissions registry",
    "es-es": "El recurso {resource:string} ya está en el registro de permisos",
    "fr-fr":
      "Ressource {resource:string} déjà dans le registre des autorisations",
    "ru-ru": "Ресурс {resource:string} уже в реестре разрешений",
    "uk-ua": "Ресурс {resource:string} уже є в реєстрі дозволів",
    "de-ch":
      "Ressource {resource:string} bereits in der Berechtigungsregistrierung",
    "pt-br": "Recurso {resource:string} já no registro de permissões",
  },
  actorIsNotSpecifyUser: {
    comment: 'Agent "Abc" is not a Specify User',
    "en-us":
      "{agentTable:string} {actor:string} is not a {specifyUserTable:string}",
    "es-es":
      "{agentTable:string} {actor:string} no es un {specifyUserTable:string}",
    "fr-fr":
      "{agentTable:string} {actor:string} n'est pas un {specifyUserTable:string}",
    "ru-ru":
      "{agentTable:string} {actor:string} не является {specifyUserTable:string}",
    "uk-ua":
      "{agentTable:string} {actor:string} не є {specifyUserTable:string}",
    "de-ch":
      "{agentTable:string} {actor:string} ist kein {specifyUserTable:string}",
    "pt-br":
      "{agentTable:string} {actor:string} não é um {specifyUserTable:string}",
  },
  unexpectedCollectionType: {
    "en-us":
      'Unexpected type of collection "{unexpectedTypeName:string}". Expected "{collectionName:string}"',
    "es-es":
      'Tipo de colección "{unexpectedTypeName:string}" inesperado. Se esperaba "{collectionName:string}"',
    "fr-fr":
      'Type de collection inattendu "{unexpectedTypeName:string}". "{collectionName:string}" attendu',
    "ru-ru":
      "Неожиданный тип коллекции «{unexpectedTypeName:string}». Ожидалось «{collectionName:string}».",
    "uk-ua":
      'Неочікуваний тип колекції "{unexpectedTypeName:string}". Очікується "{collectionName:string}"',
    "de-ch":
      "Unerwarteter Typ der Sammlung „{unexpectedTypeName:string}“. Erwartet „{collectionName:string}“",
    "pt-br":
      'Tipo inesperado de coleta "{unexpectedTypeName:string}". Esperado "{collectionName:string}"',
  },
  invalidReportMimetype: {
    "en-us":
      'Can not create report: {mimeTypeField:string} is not one of "jrxml/label" or "jrxml/report"',
    "es-es":
      'No se puede crear el informe: {mimeTypeField:string} no es uno de "jrxml/label" o "jrxml/report"',
    "fr-fr":
      'Impossible de créer un rapport : {mimeTypeField:string} n\'est pas l\'un des "jrxml/label" ou "jrxml/report"',
    "ru-ru":
      "Невозможно создать отчёт: {mimeTypeField:string} не является ни «jrxml/label», ни «jrxml/report».",
    "uk-ua":
      'Не вдається створити звіт: {mimeTypeField:string} має бути "jrxml/label" або "jrxml/report"',
    "de-ch":
      "Bericht kann nicht erstellt werden: {mimeTypeField:string} ist weder „jrxml/label“ noch „jrxml/report“",
    "pt-br":
      'Não é possível criar o relatório: {mimeTypeField:string} não é um dos "jrxml/label" ou "jrxml/report"',
  },
  fieldNotRelationship: {
    "en-us": "Field {field:string} is not a Relationship",
    "es-es": "El campo {field:string} no es una relación",
    "fr-fr": "Le champ {field:string} n'est pas une relation",
    "ru-ru": "Поле {field:string} не является отношением",
    "uk-ua": "Поле {field:string} не є зв’язком",
    "de-ch": "Feld {field:string} ist keine Beziehung",
    "pt-br": "Campo {field:string} não é um relacionamento",
  },
  unexpectedTableId: {
    "en-us":
      'Unexpected table id "{tableId:string}" in request. Expected "{expectedTableId:string}"',
    "es-es":
      'ID de tabla inesperado "{tableId:string}" en la solicitud. Se esperaba "{expectedTableId:string}"',
    "fr-fr":
      'ID de table inattendu "{tableId:string}" dans la demande. "{expectedTableId:string}" attendu',
    "ru-ru":
      "Неожиданный идентификатор таблицы «{tableId:string}» в запросе. Ожидается «{expectedTableId:string}».",
    "uk-ua":
      'Неочікуваний ІД таблиці "{tableId:string}" у запиті. Очікується "{expectedTableId:string}"',
    "de-ch":
      "Unerwartete Tabellen-ID „{tableId:string}“ in der Anfrage. Erwartet „{expectedTableId:string}“",
    "pt-br":
      'ID de tabela inesperado "{tableId:string}" na solicitação. Esperado "{expectedTableId:string}"',
  },
  noCollectionInQuery: {
    "en-us": "No Collection found in Query for table {table:string}",
    "es-es":
      "No se encontró ninguna colección en la consulta de la tabla {table:string}",
    "fr-fr":
      "Aucune collection trouvée dans la requête pour la table {table:string}",
    "ru-ru":
      "В запросе для таблицы {table:string} не найдено ни одной коллекции",
    "uk-ua": "У запиті для таблиці {table:string} колекція не знайдена",
    "de-ch": "Keine Sammlung in Abfrage für Tabelle {table:string} gefunden",
    "pt-br":
      "Nenhuma coleção encontrada na consulta para a tabela {table:string}",
  },
  invalidDatePart: {
    "en-us":
      'Invalid date part "{datePart:string}". Expected one of {validDateParts:string}',
    "es-es":
      'Parte de la fecha no válida "{datePart:string}". Se esperaba {validDateParts:string}',
    "fr-fr":
      'Partie de date "{datePart:string}" non valide. Attendu l\'un des {validDateParts:string}',
    "ru-ru":
      "Неверная часть даты «{datePart:string}». Ожидается {validDateParts:string}.",
    "uk-ua":
      'Недійсна частина дати "{datePart:string}". Очікується один із {validDateParts:string}',
    "de-ch":
      'Ungültiger Datumsteil "{datePart:string}". Erwartet wurde einer von {validDateParts:string}',
    "pt-br":
      'Parte da data inválida "{datePart:string}". Esperava-se uma de {validDateParts:string}',
  },
  invalidUploadStatus: {
    "en-us":
      'Invalid status "{uploadStatus:string}" for {operation:string}. Expected {expectedUploadStatus:string}',
    "es-es":
      'Estado no válido "{uploadStatus:string}" para {operation:string}. Se esperaba {expectedUploadStatus:string}',
    "fr-fr":
      'Statut non valide "{uploadStatus:string}" pour {operation:string}. Attendu {expectedUploadStatus:string}',
    "ru-ru":
      "Недопустимый статус «{uploadStatus:string}» для {operation:string}. Ожидается {expectedUploadStatus:string}.",
    "uk-ua":
      'Недійсний статус "{uploadStatus:string}" для {operation:string}. Очікується {expectedUploadStatus:string}',
    "de-ch":
      'Ungültiger Status "{uploadStatus:string}" für {operation:string}. Erwartet: {expectedUploadStatus:string}',
    "pt-br":
      'Status inválido "{uploadStatus:string}" para {operation:string}. Esperado {expectedUploadStatus:string}',
  },
  datasetAlreadyUploaded: {
    "en-us": "Dataset already uploaded",
    "es-es": "Conjunto de datos ya subido",
    "fr-fr": "Ensemble de données déjà téléchargé",
    "ru-ru": "Набор данных уже загружен",
    "uk-ua": "Таблиця уже завантажена",
    "de-ch": "Datensatz bereits hochgeladen",
    "pt-br": "Conjunto de dados já carregado",
  },
  scopeChangeDetected: {
    "en-us":
      "Scope change detected in this row. It is recommended to delete this row from the dataset",
    "de-ch":
      "In dieser Zeile wurde eine Bereichsänderung erkannt. Es wird empfohlen, diese Zeile aus dem Datensatz zu löschen.",
    "es-es":
      "Se detectó un cambio de alcance en esta fila. Se recomienda eliminarla del conjunto de datos.",
    "fr-fr":
      "Modification de portée détectée dans cette ligne. Il est recommandé de supprimer cette ligne de l'ensemble de données.",
    "pt-br":
      "Alteração de escopo detectada nesta linha. Recomenda-se excluir esta linha do conjunto de dados.",
    "ru-ru":
      "В этой строке обнаружено изменение области действия. Рекомендуется удалить эту строку из набора данных.",
    "uk-ua":
      "У цьому рядку виявлено зміну області застосування. Рекомендується видалити цей рядок з набору даних",
  },
  multipleTreeDefsInRow: {
    "en-us": "Multiple tree definitions in row",
    "de-ch": "Mehrere Baumdefinitionen in einer Zeile",
    "es-es": "Varias definiciones de árboles en fila",
    "fr-fr": "Plusieurs définitions d'arbres dans la ligne",
    "pt-br": "Várias definições de árvores em linha",
    "ru-ru": "Несколько определений деревьев в строке",
    "uk-ua": "Кілька визначень дерев у рядку",
  },
  invalidCotype: {
    "en-us": "Invalid type for selected tree rank(s)",
    "de-ch": "Ungültiger Typ für ausgewählte(n) Baumrang(e)",
    "es-es": "Tipo no válido para el rango de árbol seleccionado",
    "fr-fr": "Type non valide pour le(s) rang(s) d'arbre sélectionné(s)",
    "pt-br": "Tipo inválido para classificação de árvore selecionada",
    "ru-ru": "Недопустимый тип для выбранного ранга дерева",
    "uk-ua": "Недійсний тип для вибраного(их) рангу(ів) дерева",
  },
  attachmentNotFound: {
<<<<<<< HEAD
    'en-us':
      'One or more attachments do not exist. They may have been deleted.',
  },
  tableDoesNotSupportAttachments: {
    'en-us': "The attachment's destination table does not support attachments.",
  },
  attachmentAlreadyLinked: {
    'en-us':
      'One or more attachments are already associated with an uploaded record.',
  },
  attachmentNotFound: {
    'en-us':
      'One or more attachments do not exist. They may have been deleted.',
  },
  tableDoesNotSupportAttachments: {
    'en-us': "The attachment's destination table does not support attachments.",
  },
  attachmentAlreadyLinked: {
    'en-us':
      'One or more attachments are already associated with an uploaded record.',
=======
    "en-us":
      "One or more attachments do not exist. They may have been deleted.",
    "de-ch":
      "Ein oder mehrere Anhänge sind nicht vorhanden. Sie wurden möglicherweise gelöscht.",
    "es-es":
      "Uno o más archivos adjuntos no existen. Es posible que se hayan eliminado.",
    "fr-fr":
      "Une ou plusieurs pièces jointes n'existent pas. Elles ont peut-être été supprimées.",
    "pt-br": "Um ou mais anexos não existem. Eles podem ter sido excluídos.",
    "ru-ru":
      "Одно или несколько вложений отсутствуют. Возможно, они были удалены.",
    "uk-ua":
      "Один або декілька вкладень не існують. Можливо, їх було видалено.",
  },
  tableDoesNotSupportAttachments: {
    "en-us": "The attachment's destination table does not support attachments.",
    "de-ch": "Die Zieltabelle des Anhangs unterstützt keine Anhänge.",
    "es-es":
      "La tabla de destino del archivo adjunto no admite archivos adjuntos.",
    "fr-fr":
      "La table de destination de la pièce jointe ne prend pas en charge les pièces jointes.",
    "pt-br": "A tabela de destino do anexo não suporta anexos.",
    "ru-ru": "Таблица назначения вложений не поддерживает вложения.",
    "uk-ua": "Таблиця призначення вкладення не підтримує вкладення.",
  },
  attachmentAlreadyLinked: {
    "en-us":
      "One or more attachments are already associated with an uploaded record.",
    "de-ch":
      "Einem hochgeladenen Datensatz sind bereits ein oder mehrere Anhänge zugeordnet.",
    "es-es":
      "Uno o más archivos adjuntos ya están asociados a un registro cargado.",
    "fr-fr":
      "Une ou plusieurs pièces jointes sont déjà associées à un enregistrement téléchargé.",
    "pt-br": "Um ou mais anexos já estão associados a um registro carregado.",
    "ru-ru": "С загруженной записью уже связано одно или несколько вложений.",
    "uk-ua":
      "Один або декілька вкладень вже пов’язані із завантаженим записом.",
>>>>>>> c5a7765e
  },
} as const);<|MERGE_RESOLUTION|>--- conflicted
+++ resolved
@@ -572,28 +572,6 @@
     "uk-ua": "Недійсний тип для вибраного(их) рангу(ів) дерева",
   },
   attachmentNotFound: {
-<<<<<<< HEAD
-    'en-us':
-      'One or more attachments do not exist. They may have been deleted.',
-  },
-  tableDoesNotSupportAttachments: {
-    'en-us': "The attachment's destination table does not support attachments.",
-  },
-  attachmentAlreadyLinked: {
-    'en-us':
-      'One or more attachments are already associated with an uploaded record.',
-  },
-  attachmentNotFound: {
-    'en-us':
-      'One or more attachments do not exist. They may have been deleted.',
-  },
-  tableDoesNotSupportAttachments: {
-    'en-us': "The attachment's destination table does not support attachments.",
-  },
-  attachmentAlreadyLinked: {
-    'en-us':
-      'One or more attachments are already associated with an uploaded record.',
-=======
     "en-us":
       "One or more attachments do not exist. They may have been deleted.",
     "de-ch":
@@ -632,6 +610,5 @@
     "ru-ru": "С загруженной записью уже связано одно или несколько вложений.",
     "uk-ua":
       "Один або декілька вкладень вже пов’язані із завантаженим записом.",
->>>>>>> c5a7765e
   },
 } as const);