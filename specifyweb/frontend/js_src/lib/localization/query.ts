--- conflicted
+++ resolved
@@ -319,15 +319,6 @@
     'pt-br': 'Criar KML',
   },
   createRecordSet: {
-<<<<<<< HEAD
-    'en-us': 'Create {recordSetTable:string}',
-    'ru-ru': 'Создать {recordSetTable:string}',
-    'es-es': 'Crear {recordSetTable:string}',
-    'fr-fr': 'Créer {recordSetTable:string}',
-    'uk-ua': 'Створити {modelName:string}',
-    'de-ch': 'Erstellen {recordSetTable:string}',
-    'pt-br': 'Criar {recordSetTable:string}',
-=======
     "en-us": "Create {recordSetTable:string}",
     "ru-ru": "Создать {recordSetTable:string}",
     "es-es": "Crear {recordSetTable:string}",
@@ -335,7 +326,6 @@
     "uk-ua": "Створити {recordSetTable:string}",
     "de-ch": "Erstellen {recordSetTable:string}",
     "pt-br": "Criar {recordSetTable:string}",
->>>>>>> 111967dc
   },
   saveAs: {
     'en-us': 'Save As',
