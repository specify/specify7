--- conflicted
+++ resolved
@@ -858,13 +858,12 @@
     'uk-ua': 'Немає дозволу на читання',
     'de-ch': 'Keine Leseberechtigung',
   },
-<<<<<<< HEAD
   switchToRelative: {
     'en-us': 'Switch to relative',
   },
   switchToAbsolute: {
     'en-us': 'Switch to absolute',
-=======
+  },
   scrollToEditor: {
     'en-us': 'Scroll to editor',
     'de-ch': 'Scrollen Sie zum Editor',
@@ -872,6 +871,5 @@
     'fr-fr': "Faites défiler jusqu'à l'éditeur",
     'ru-ru': 'Прокрутите до редактора',
     'uk-ua': 'Перейдіть до редактора',
->>>>>>> e6d078ae
   },
 } as const);