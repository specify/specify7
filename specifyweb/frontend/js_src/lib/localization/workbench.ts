/**
 * Localization strings used by the WorkBench (not workbench mapper)
 *
 * @module
 */

import { createDictionary } from './utils';

// Refer to "Guidelines for Programmers" in ./README.md before editing this file

export const wbText = createDictionary({
  workBench: {
    'en-us': 'WorkBench',
    'ru-ru': 'WorkBench',
    'es-es': 'banco de trabajo',
    'fr-fr': 'Table de travail',
    'uk-ua': 'WorkBench',
    'de-ch': 'WorkBench',
    'pt-br': 'Bancada de trabalho',
  },
  uploadPlan: {
    'en-us': 'Upload Plan',
    'de-ch': 'Upload-Plan',
    'es-es':
      'Tenga en cuenta que la validación en vivo es una función experimental y no sustituye a la validación regular.',
    'fr-fr': 'Plan de téléchargement',
    'ru-ru': 'План загрузки',
    'uk-ua': 'План завантаження',
<<<<<<< HEAD
    'pt-br': 'Plano de Upload',
=======
    'pt-br': 'Plano de upload',
>>>>>>> dff800b8
  },
  rollback: {
    'en-us': 'Roll Back',
    'ru-ru': 'Откат',
    'es-es': 'Retroceder',
    'fr-fr': 'Retour en arriere',
    'uk-ua': 'Відкат',
    'de-ch': 'Rollback',
    'pt-br': 'Reverter',
  },
  validate: {
    'en-us': 'Validate',
    'ru-ru': 'Проверить',
    'es-es': 'Validar',
    'fr-fr': 'Valider',
    'uk-ua': 'Перевірити',
    'de-ch': 'Validieren',
    'pt-br': 'Validar',
  },
  validation: {
    'en-us': 'Validation',
    'ru-ru': 'Проверка',
    'es-es': 'Validación',
    'fr-fr': 'Validation',
    'uk-ua': 'Перевірка',
    'de-ch': 'Validierung',
    'pt-br': 'Validação',
  },
  upload: {
    'en-us': 'Upload',
    'ru-ru': 'Загрузка',
    'es-es': 'Cargar',
    'fr-fr': 'Télécharger',
    'uk-ua': 'Вавантаження',
    'de-ch': 'Hochladen',
    'pt-br': 'Carregar',
  },
  rollingBack: {
    'en-us': 'Rolling Back',
    'ru-ru': 'Откат',
    'es-es': 'Retrocediendo',
    'fr-fr': 'Reculer',
    'uk-ua': 'Відкат назад',
    'de-ch': 'Zurückrollen',
    'pt-br': 'Revertendo',
  },
  uploading: {
    'en-us': 'Uploading',
    'ru-ru': 'Загрузка',
    'es-es': 'Cargando',
    'fr-fr': 'Téléchargement',
    'uk-ua': 'Завантаження',
    'de-ch': 'Hochladen',
<<<<<<< HEAD
    'pt-br': 'Enviando',
=======
    'pt-br': 'Carregando',
>>>>>>> dff800b8
  },
  validating: {
    'en-us': 'Validating',
    'ru-ru': 'Проверка',
    'es-es': 'Validando',
    'fr-fr': 'Validation',
    'uk-ua': 'Перевірка',
    'de-ch': 'Validierung',
    'pt-br': 'Validando',
  },
  disambiguate: {
    'en-us': 'Disambiguate',
    'ru-ru': 'Устранить Неоднозначность',
    'es-es': 'Desambiguar',
    'fr-fr': "Lever l'ambiguïté",
    'uk-ua': 'Усунути неоднозначність',
    'de-ch': 'Disambiguieren',
    'pt-br': 'Desambiguar',
  },
  fillDown: {
    'en-us': 'Fill Down',
    'ru-ru': 'Заполнить Вниз',
    'es-es': 'Rellenar hacia Abajo',
    'fr-fr': 'Remplissez',
    'uk-ua': 'Заповнити вниз',
    'de-ch': 'Nach unten füllen',
    'pt-br': 'Preencher para baixo',
  },
  fillUp: {
    'en-us': 'Fill Up',
    'ru-ru': 'Заполнить Вверх',
    'es-es': 'Rellenar hacia Arriba',
    'fr-fr': 'Remplir',
    'uk-ua': 'Заповнити',
    'de-ch': 'Auffüllen',
    'pt-br': 'Encher',
  },
  revert: {
    'en-us': 'Revert',
    'ru-ru': 'Вернуть',
    'es-es': 'Revertir',
    'fr-fr': 'Revenir',
    'uk-ua': 'Повернути',
    'de-ch': 'Zurücksetzen',
    'pt-br': 'Reverter',
  },
  dataCheck: {
    'en-us': 'Live Validation',
    'ru-ru': 'Проверка данных',
    'es-es': 'Verificar Datos',
    'fr-fr': 'Vérification des données',
    'uk-ua': 'Перевірка даних',
    'de-ch': 'Live-Validierung',
    'pt-br': 'Validação ao vivo',
  },
  dataCheckOn: {
    'en-us': 'Live Validation: On',
    'ru-ru': 'Проверка данных: вкл.',
    'es-es': 'Verificar Datos: ON',
    'fr-fr': 'Vérification des données : activée',
    'uk-ua': 'Перевірка даних: увімкнено',
    'de-ch': 'Live-Validierung: Ein',
    'pt-br': 'Validação ao vivo: Ativado',
  },
  dataCheckDescription: {
    'en-us':
      'Note, live validation is an experimental feature and is not a substitute for regular validation.',
    'de-ch':
      'Beachten Sie, dass die Live-Validierung eine experimentelle Funktion ist und keinen Ersatz für die regelmäßige Validierung darstellt.',
    'es-es':
      'Tenga en cuenta que la validación en vivo es una función experimental y no sustituye a la validación regular.',
    'fr-fr':
      'Remarque : la validation en direct est une fonctionnalité expérimentale et ne remplace pas la validation régulière.',
    'ru-ru':
      'Обратите внимание, что проверка в реальном времени является экспериментальной функцией и не заменяет обычную проверку.',
    'uk-ua':
      'Зауважте, що перевірка в реальному часі є експериментальною функцією і не замінює звичайну перевірку.',
    'pt-br':
      'Observe que a validação ao vivo é um recurso experimental e não substitui a validação regular.',
  },
  changeOwner: {
    'en-us': 'Change Owner',
    'ru-ru': 'Сменить владельца',
    'es-es': 'Cambiar Propietario',
    'fr-fr': 'Changer de propriétaire',
    'uk-ua': 'Змінити власника',
    'de-ch': 'Besitzer ändern',
    'pt-br': 'Alterar proprietário',
  },
  convertCoordinates: {
    'en-us': 'Convert Coordinates',
    'ru-ru': 'Преобразовать координаты',
    'es-es': 'Convertir Coordenadas',
    'fr-fr': 'Convertir les coordonnées',
    'uk-ua': 'Перетворення координат',
    'de-ch': 'Koordinaten konvertieren',
    'pt-br': 'Converter coordenadas',
  },
  navigation: {
    'en-us': 'Navigation',
    'ru-ru': 'Навигация',
    'es-es': 'Navegación',
    'fr-fr': 'La navigation',
    'uk-ua': 'Навігація',
    'de-ch': 'Navigation',
    'pt-br': 'Navegação',
  },
  replace: {
    'en-us': 'Replace',
    'ru-ru': 'Заменять',
    'es-es': 'Sustituir',
    'fr-fr': 'Remplacer',
    'uk-ua': 'Замінити',
    'de-ch': 'Ersetzen',
    'pt-br': 'Substituir',
  },
  replacementValue: {
    'en-us': 'Replacement value',
    'ru-ru': 'Замена',
    'es-es': 'Valor a sustituir',
    'fr-fr': 'Valeur de remplacement',
    'uk-ua': 'Відновна вартість',
    'de-ch': 'Wiederbeschaffungswert',
    'pt-br': 'Valor de substituição',
  },
  searchResults: {
    'en-us': 'Search Results',
    'ru-ru': 'Результаты Поиска',
    'es-es': 'Buscar resultados',
    'fr-fr': 'Résultats de recherche',
    'uk-ua': 'Результати пошуку',
    'de-ch': 'Suchergebnisse',
    'pt-br': 'Resultados da pesquisa',
  },
  clickToToggle: {
    'en-us': 'Click to toggle visibility',
    'ru-ru': 'Нажмите, чтобы переключить видимость',
    'es-es': 'Pinchar para alternar visibilidad',
    'fr-fr': 'Cliquez pour basculer la visibilité',
    'uk-ua': 'Натисніть, щоб увімкнути видимість',
<<<<<<< HEAD
    'de-ch': 'Klicken Sie hier, um die Sichtbarkeit umzuschalten',
=======
    'de-ch': 'Klicken Sie, um die Sichtbarkeit umzuschalten',
>>>>>>> dff800b8
    'pt-br': 'Clique para alternar a visibilidade',
  },
  configureSearchReplace: {
    'en-us': 'Configure Search & Replace',
    'ru-ru': 'Настроить поиск и замену',
    'es-es': 'Configurar Consulta y Sustitución',
    'fr-fr': 'Configurer la recherche et le remplacement',
    'uk-ua': 'Налаштувати пошук і заміну',
    'de-ch': 'Suchen und Ersetzen konfigurieren',
    'pt-br': 'Configurar Pesquisar e Substituir',
  },
  modifiedCells: {
    'en-us': 'Modified Cells',
    'ru-ru': 'Модифицированные клетки',
    'es-es': 'Celdas Modificadas',
    'fr-fr': 'Cellules modifiées',
    'uk-ua': 'Модифіковані клітини',
    'de-ch': 'Modifizierte Zellen',
    'pt-br': 'Células Modificadas',
  },
  newCells: {
    'en-us': 'New Cells',
    'ru-ru': 'Новые клетки',
    'es-es': 'Celdas Nuevas',
    'fr-fr': 'Nouvelles cellules',
    'uk-ua': 'Нові клітини',
    'de-ch': 'Neue Zellen',
    'pt-br': 'Novas Células',
  },
  errorCells: {
    'en-us': 'Error Cells',
    'ru-ru': 'Ячейки с ошибками',
    'es-es': 'Celdas con Error',
    'fr-fr': "Cellules d'erreur",
    'uk-ua': 'Комірки помилок',
    'de-ch': 'Fehlerzellen',
    'pt-br': 'Células de erro',
  },
  dataEditor: {
    'en-us': 'Data Editor',
    'ru-ru': 'Редактор данных',
    'es-es': 'Editor de Datos',
    'fr-fr': 'Éditeur de données',
    'uk-ua': 'Редактор даних',
    'de-ch': 'Dateneditor',
    'pt-br': 'Editor de dados',
  },
  noDisambiguationResults: {
    'en-us': 'Unable to disambiguate',
    'ru-ru': 'Невозможно устранить неуверенность',
    'es-es': 'No se puede desambiguar',
    'fr-fr': "Impossible de lever l'ambiguïté",
    'uk-ua': 'Неможливо усунути неоднозначність',
    'de-ch': 'Kann nicht disambiguiert werden',
    'pt-br': 'Incapaz de desambiguar',
  },
  noDisambiguationResultsDescription: {
    'en-us':
      'None of the matched records currently exist in the database. This can happen if all of the matching records were deleted since the validation process occurred, or if all of the matches were ambiguous with respect other records in this data set. In the latter case, you will need to add fields and values to the data set to resolve the ambiguity.',
    'ru-ru':
      'Ни одна из совпадающих записей в настоящее время не существует в базе данных. Это может произойти, если все совпадающие записи были удалены с моментапроверки, или если все совпадения были неоднозначными по отношению к другим записям в этом наборе данных. В последнем случае вы потребуется добавить новые поля и значения в набор данных, чтобы разрешить двусмысленность.',
    'es-es':
      'Ninguno de los registros coincidentes existe actualmente en la base de datos. Esto puede suceder si se eliminaron todos los registros coincidentes desde que se produjo el proceso de validación, o si todas las coincidencias fueron ambiguas con respecto a otros registros en este conjunto de datos. En el último caso, deberá agregar campos y valores al conjunto de datos para resolver la ambigüedad.',
    'fr-fr':
      "Aucun des enregistrements correspondants n'existe actuellement dans la base de données. Cela peut se produire si tous les enregistrements correspondants ont été supprimés depuis le processus de validation, ou si toutes les correspondances étaient ambiguës par rapport aux autres enregistrements de cet ensemble de données. Dans ce dernier cas, vous devrez ajouter des champs et des valeurs à l'ensemble de données pour lever l'ambiguïté.",
    'uk-ua':
      'Жоден із відповідних записів наразі не існує в базі даних. Це може статися, якщо всі відповідні записи було видалено після процесу перевірки або якщо всі збіги були неоднозначними щодо інших записів у цьому наборі даних. В останньому випадку вам потрібно буде додати поля та значення до набору даних, щоб усунути неоднозначність.',
    'de-ch':
      'Keiner der übereinstimmenden Datensätze ist derzeit in der Datenbank vorhanden. Dies kann passieren, wenn alle übereinstimmenden Datensätze seit der Validierung gelöscht wurden oder wenn alle Übereinstimmungen im Vergleich zu anderen Datensätzen in diesem Datensatz mehrdeutig waren. In diesem Fall müssen Sie dem Datensatz Felder und Werte hinzufügen, um die Mehrdeutigkeit zu beheben.',
    'pt-br':
<<<<<<< HEAD
      'Nenhum dos registros correspondentes existe atualmente no banco de dados. Isso pode ocorrer se todos os registros correspondentes foram excluídos desde a ocorrência do processo de validação ou se todas as correspondências forem ambíguas em relação a outros registros neste conjunto de dados. Neste último caso, você precisará adicionar campos e valores ao conjunto de dados para resolver a ambiguidade.',
=======
      'Nenhum dos registros correspondentes existe atualmente no banco de dados. Isso pode ocorrer se todos os registros correspondentes foram excluídos desde o início do processo de validação ou se todas as correspondências eram ambíguas em relação a outros registros neste conjunto de dados. Neste último caso, você precisará adicionar campos e valores ao conjunto de dados para resolver a ambiguidade.',
>>>>>>> dff800b8
  },
  disambiguateMatches: {
    'en-us': 'Disambiguate Multiple Record Matches',
    'ru-ru': 'Устранение неоднозначности',
    'es-es': 'Eliminar la ambigüedad de coincidencias de registros múltiples',
    'fr-fr':
      "Lever l'ambiguïté des correspondances d'enregistrements multiples",
    'uk-ua': 'Усуньте неоднозначність збігів кількох записів',
    'de-ch': 'Auflösen mehrerer Datensatzübereinstimmungen',
    'pt-br': 'Desambiguar múltiplas correspondências de registros',
  },
  applyAllUnavailable: {
    'en-us': '"Apply All" is not available while Data Check is in progress.',
    'ru-ru': '«Применить все» недоступно, пока выполняется проверка данных.',
    'es-es': '"Aplicar a Todos" no está disponible durante la Verificación.',
    'fr-fr':
      "« Appliquer tout » n'est pas disponible lorsque la vérification des données est en cours.",
    'uk-ua':
      'Функція «Застосувати все» недоступна, поки триває перевірка даних.',
    'de-ch':
      '„Alle anwenden“ ist während der laufenden Datenprüfung nicht verfügbar.',
    'pt-br':
      '"Aplicar tudo" não estará disponível enquanto a Verificação de dados estiver em andamento.',
  },
  beginRollback: {
    'en-us': 'Begin Data Set Roll Back?',
    'ru-ru': 'Начать откат набора данных?',
    'es-es': '¿Comenzar reversión del conjunto de datos?',
    'fr-fr': "Commencer la restauration de l'ensemble de données ?",
    'uk-ua': 'Почати відкат набору даних?',
    'de-ch': 'Datensatz-Rollback beginnen?',
    'pt-br': 'Iniciar reversão do conjunto de dados?',
  },
  beginRollbackDescription: {
    'en-us':
      'Rolling back will remove the new data records this Data Set added to the Specify database. The entire rollback will be cancelled if any of the uploaded data have been referenced (re-used) by other data records since they were uploaded.',
    'ru-ru':
      'Откат удалит новые записи данных, которые этот набор данных добавил в базу данных Specify. Весь откат будет отменен, если на загруженные данные ссылаются другие записи данных с момента они были загружены.',
    'es-es':
      'La reversión eliminará los nuevos registros de datos que este conjunto de datos agregó a la base de datos de especificación. La reversión completa se cancelará si alguno de los datos cargados ha sido referenciado (reutilizado) por otros registros de datos desde que se cargaron.',
    'fr-fr':
      "La restauration supprimera les nouveaux enregistrements de données que cet ensemble de données a ajoutés à la base de données Specify. L'intégralité de la restauration sera annulée si l'une des données téléchargées a été référencée (réutilisée) par d'autres enregistrements de données depuis leur téléchargement.",
    'uk-ua':
      'Відкат видалить нові записи даних, додані цим набором даних до бази даних Specify. Повний відкат буде скасовано, якщо на будь-які завантажені дані посилалися (повторно використовували) інші записи даних після їх завантаження.',
    'de-ch':
      'Durch das Zurücksetzen werden die neuen Datensätze entfernt, die dieser Datensatz zur angegebenen Datenbank hinzugefügt hat. Das gesamte Zurücksetzen wird abgebrochen, wenn auf die hochgeladenen Daten seit dem Hochladen von anderen Datensätzen verwiesen (sie wiederverwendet) wurden.',
    'pt-br':
      'A reversão removerá os novos registros de dados que este Conjunto de Dados adicionou ao banco de dados Especificar. A reversão completa será cancelada se algum dos dados enviados tiver sido referenciado (reutilizado) por outros registros de dados desde o envio.',
  },
  startUpload: {
    'en-us': 'Begin Data Set Upload?',
    'ru-ru': 'Начать загрузку набора данных?',
    'es-es': '¿Comenzar carga de conjunto de datos?',
    'fr-fr': "Commencer le téléchargement de l'ensemble de données ?",
    'uk-ua': 'Почати завантаження набору даних?',
    'de-ch': 'Datensatz-Upload beginnen?',
    'pt-br': 'Iniciar upload do conjunto de dados?',
  },
  startUploadDescription: {
    'en-us':
      'Uploading the Data Set will add the data to the Specify database.',
    'ru-ru': 'Загрузка набора данных добавит данные в базу данных Specify.',
    'es-es':
      'Cargar el conjunto de datos agregará los datos a la base de datos de especificación.',
    'fr-fr':
      "Le téléchargement de l'ensemble de données ajoutera les données à la base de données Specify.",
    'uk-ua': 'Завантаження набору даних додасть дані до бази даних Specify.',
    'de-ch':
      'Durch das Hochladen des Datensatzes werden die Daten zur angegebenen Datenbank hinzugefügt.',
    'pt-br':
      'O upload do conjunto de dados adicionará os dados ao banco de dados Specify.',
  },
  deleteDataSet: {
    'en-us': 'Delete this Data Set?',
    'ru-ru': 'Удалить этот набор данных?',
    'es-es': '¿Eliminar este conjunto de datos?',
    'fr-fr': 'Supprimer cet ensemble de données ?',
    'uk-ua': 'Видалити цей набір даних?',
    'de-ch': 'Diesen Datensatz löschen?',
    'pt-br': 'Excluir este conjunto de dados?',
  },
  deleteDataSetDescription: {
    'en-us':
      'Deleting a Data Set permanently removes it and its Upload Plan. Data mappings will no longer be available for re-use with other Data Sets. Also after deleting, Rollback will no longer be an option for an uploaded Data Set.',
    'ru-ru':
      'Удаление набора данных приводит к безвозвратному удалению его и его плана загрузки. План загрузки не будут доступным для повторного использования; Отката не будет возможным для загруженного набора данных.',
    'es-es':
      'Eliminar un conjunto de datos lo elimina de forma permanente junto con su plan de carga. Las asignaciones de datos ya no estarán disponibles para su reutilización con otros conjuntos de datos. Además, después de eliminar, la reversión ya no será una opción para un conjunto de datos cargado.',
    'fr-fr':
      "La suppression d'un ensemble de données le supprime définitivement ainsi que son plan de téléchargement. Les mappages de données ne pourront plus être réutilisés avec d'autres ensembles de données. De plus, après la suppression, la restauration ne sera plus une option pour un ensemble de données téléchargé.",
    'uk-ua':
      'Видалення набору даних остаточно видаляє його та його план завантаження. Зіставлення даних більше не буде доступним для повторного використання з іншими наборами даних. Крім того, після видалення відкат більше не буде доступним для завантаженого набору даних.',
    'de-ch':
      'Durch das Löschen eines Datensatzes werden dieser und sein Upload-Plan dauerhaft entfernt. Datenzuordnungen können nicht mehr mit anderen Datensätzen wiederverwendet werden. Nach dem Löschen ist für einen hochgeladenen Datensatz auch kein Rollback mehr möglich.',
    'pt-br':
      'A exclusão de um Conjunto de Dados o remove permanentemente, juntamente com seu Plano de Upload. Os mapeamentos de dados não estarão mais disponíveis para reutilização com outros Conjuntos de Dados. Além disso, após a exclusão, a opção de Reversão não será mais uma opção para um Conjunto de Dados carregado.',
  },
  dataSetDeleted: {
    'en-us': 'Data Set successfully deleted',
    'ru-ru': 'Набор данных успешно удален',
    'es-es': 'Conjunto de datos eliminado con éxito',
    'fr-fr': 'Ensemble de données supprimé avec succès',
    'uk-ua': 'Набір даних успішно видалено',
    'de-ch': 'Datensatz erfolgreich gelöscht',
    'pt-br': 'Conjunto de dados excluído com sucesso',
  },
  dataSetDeletedDescription: {
    'en-us': 'Data Set successfully deleted.',
    'ru-ru': 'Набор данных успешно удален.',
    'es-es': 'Conjunto de datos eliminado con éxito.',
    'fr-fr': 'Ensemble de données supprimé avec succès.',
    'uk-ua': 'Набір даних успішно видалено.',
    'de-ch': 'Datensatz erfolgreich gelöscht.',
    'pt-br': 'Conjunto de dados excluído com sucesso.',
  },
  revertChanges: {
    'en-us': 'Revert Unsaved Changes?',
    'ru-ru': 'Отменить несохраненные изменения?',
    'es-es': '¿Revertir cambios no guardados?',
    'fr-fr': 'Annuler les modifications non enregistrées ?',
    'uk-ua': 'Скасувати незбережені зміни?',
    'de-ch': 'Nicht gespeicherte Änderungen rückgängig machen?',
    'pt-br': 'Reverter alterações não salvas?',
  },
  revertChangesDescription: {
    'en-us':
      'This action will discard all changes made to the Data Set since the last Save.',
    'ru-ru':
      'Это действие приведет к отмене всех изменений, внесенных в набор данных с момента последнего сохранение.',
    'es-es':
      'Esta acción descartará todos los cambios realizados en el conjunto de datos desde la última vez que se guardó.',
    'fr-fr':
      "Cette action annulera toutes les modifications apportées à l'ensemble de données depuis le dernier enregistrement.",
    'uk-ua':
      'Ця дія призведе до скасування всіх змін, внесених до набору даних після останнього збереження.',
    'de-ch':
      'Durch diese Aktion werden alle Änderungen am Datensatz seit dem letzten Speichern verworfen.',
    'pt-br':
      'Esta ação descartará todas as alterações feitas no Conjunto de Dados desde o último Salvamento.',
  },
  saving: {
    'en-us': 'Saving...',
    'ru-ru': 'Сохранение...',
    'es-es': 'Ahorro...',
    'fr-fr': 'Économie...',
    'uk-ua': 'Збереження...',
    'de-ch': 'Speichern...',
    'pt-br': 'Salvando...',
  },
  wbUnloadProtect: {
    'en-us': 'Changes to this Data Set have not been Saved.',
    'ru-ru': 'Изменения в этом наборе данных не были сохранены.',
    'es-es': 'Los cambios a este conjunto de datos no se han guardado.',
    'fr-fr':
      "Les modifications apportées à cet ensemble de données n'ont pas été enregistrées.",
    'uk-ua': 'Зміни в цьому наборі даних не збережено.',
    'de-ch': 'Änderungen an diesem Datensatz wurden nicht gespeichert.',
    'pt-br': 'As alterações neste conjunto de dados não foram salvas.',
  },
  noMatchErrorMessage: {
    'en-us': 'No matching record for must-match table.',
    'ru-ru':
      'Нет соответствующей записи для таблицы обязательного соответствия.',
    'es-es': 'No hay registro que coincida en tabla de coincidencia obligada.',
    'fr-fr':
      'Aucun enregistrement correspondant pour la table à correspondance obligatoire.',
    'uk-ua':
      'Немає відповідного запису для таблиці обов’язкової відповідності.',
    'de-ch': 'Kein passender Datensatz für die Must-Match-Tabelle.',
    'pt-br': 'Nenhum registro correspondente para a tabela must-match.',
  },
  matchedMultipleErrorMessage: {
    'en-us':
      'This value matches two or more existing database records and the match must be disambiguated before uploading.',
    'ru-ru':
      'Это значение соответствует двум или более существующим записям базы данных и совпадению',
    'es-es':
      'Este valor coincide con dos o más registros existentes en la base de datos y han de desambigüarse antes de cargar.',
    'fr-fr':
      'Cette valeur correspond à deux enregistrements de base de données existants ou plus et la correspondance doit être levée avant le téléchargement.',
    'uk-ua':
      'Це значення збігається з двома чи більше існуючими записами бази даних, і збіг необхідно усунути перед завантаженням.',
    'de-ch':
      'Dieser Wert stimmt mit zwei oder mehr vorhandenen Datenbankeinträgen überein und die Übereinstimmung muss vor dem Hochladen eindeutig geklärt werden.',
    'pt-br':
      'Este valor corresponde a dois ou mais registros de banco de dados existentes e a correspondência deve ser eliminada antes do upload.',
  },
  validationNoErrors: {
    'en-us': 'Validate Completed with No Errors',
    'ru-ru': 'Проверка завершена без ошибок',
    'es-es': 'Validar completado sin errores',
    'fr-fr': 'Validation terminée sans erreur',
    'uk-ua': 'Перевірка завершена без помилок',
    'de-ch': 'Validierung ohne Fehler abgeschlossen',
    'pt-br': 'Validar concluído sem erros',
  },
  validationNoErrorsDescription: {
    'en-us':
      'Validation found no errors, it is ready to be uploaded into the database.',
    'ru-ru':
      'Проверка завершена без ошибок. Этот набора данных готов к загрузке в базу данных.',
    'es-es':
      'La validación no encontró errores, está listo para ser cargado en la base de datos.',
    'fr-fr':
      "La validation n'a trouvé aucune erreur, elle est prête à être téléchargée dans la base de données.",
    'uk-ua':
      'Перевірка не виявила помилок, вона готова до завантаження в базу даних.',
    'de-ch':
      'Bei der Validierung wurden keine Fehler gefunden. Der Upload in die Datenbank ist nun möglich.',
    'pt-br':
      'A validação não encontrou erros, está pronto para ser carregado no banco de dados.',
  },
  validationReEditWarning: {
    'en-us':
      'Note: If this Data Set is edited and re-saved, Validate should be re-run prior to Uploading to verify that no errors have been introduced.',
    'ru-ru':
      'Примечание: Если этот набор данных отредактирован и повторно сохранен, начать проверку снова, чтобы убедиться, что ошибок не было введено.',
    'es-es':
      'Nota: si este conjunto de datos se edita y se vuelve a guardar, se debe volver a ejecutar Validar antes de cargar para verificar que no se hayan introducido errores.',
    'fr-fr':
      "Remarque : Si cet ensemble de données est modifié et réenregistré, la validation doit être réexécutée avant le téléchargement pour vérifier qu'aucune erreur n'a été introduite.",
    'uk-ua':
      'Примітка. Якщо цей набір даних відредаговано та повторно збережено, перед завантаженням слід повторно запустити перевірку, щоб переконатися, що не було допущено помилок.',
    'de-ch':
      'Hinweis: Wenn dieser Datensatz bearbeitet und erneut gespeichert wird, sollte die Validierung vor dem Hochladen erneut ausgeführt werden, um sicherzustellen, dass keine Fehler aufgetreten sind.',
    'pt-br':
      'Observação: se este conjunto de dados for editado e salvo novamente, a validação deverá ser executada novamente antes do upload para verificar se nenhum erro foi introduzido.',
  },
  validationErrors: {
    'en-us': 'Validate Completed with Errors',
    'ru-ru': 'Проверка завершена с ошибками',
    'es-es': 'Validar completado con errores',
    'fr-fr': 'Valider terminé avec des erreurs',
    'uk-ua': 'Перевірка виконана з помилками',
    'de-ch': 'Validierung mit Fehlern abgeschlossen',
    'pt-br': 'Validar Concluído com Erros',
  },
  validationErrorsDescription: {
    'en-us': 'Validation found errors in the Data Set.',
    'ru-ru': 'Проверка обнаружила ошибки в наборе данных.',
    'es-es': 'La validación encontró errores en el conjunto de datos.',
    'fr-fr': "La validation a détecté des erreurs dans l'ensemble de données.",
    'uk-ua': 'Перевірка виявила помилки в наборі даних.',
    'de-ch': 'Bei der Validierung wurden Fehler im Datensatz gefunden.',
    'pt-br': 'A validação encontrou erros no conjunto de dados.',
  },
  uploadSuccessful: {
    'en-us': 'Upload Completed with No Errors',
    'ru-ru': 'Загрузка завершена без ошибок',
    'es-es': 'Carga completada sin errores',
    'fr-fr': 'Téléchargement terminé sans erreur',
    'uk-ua': 'Завантаження завершено без помилок',
    'de-ch': 'Upload ohne Fehler abgeschlossen',
    'pt-br': 'Upload concluído sem erros',
  },
  uploadSuccessfulDescription: {
    'en-us':
      'Click on the "Results" button to see the number of new records added to each database table.',
    'ru-ru':
      'Нажмите кнопку «Результаты», чтобы увидеть количество новых записей добавлен в каждую таблицу базы данных',
    'es-es':
      'Haga clic en el botón "Resultados" para ver la cantidad de nuevos registros agregados a cada tabla de la base de datos.',
    'fr-fr':
      'Cliquez sur le bouton « Résultats » pour voir le nombre de nouveaux enregistrements ajoutés à chaque table de la base de données.',
    'uk-ua':
      'Натисніть кнопку «Результати», щоб побачити кількість нових записів, доданих до кожної таблиці бази даних.',
    'de-ch':
      'Klicken Sie auf die Schaltfläche „Ergebnisse“, um die Anzahl der neuen Datensätze anzuzeigen, die jeder Datenbanktabelle hinzugefügt wurden.',
    'pt-br':
      'Clique no botão "Resultados" para ver o número de novos registros adicionados a cada tabela do banco de dados.',
  },
  uploadErrors: {
    'en-us': 'Upload Failed due to Error Cells',
    'ru-ru': 'Ошибка загрузки из-за ошибок',
    'es-es': 'Carga fallida debido a celdas de error',
    'fr-fr': "Échec du téléchargement en raison de cellules d'erreur",
    'uk-ua': 'Помилка завантаження через клітинки помилок',
    'de-ch': 'Upload aufgrund fehlerhafter Zellen fehlgeschlagen',
    'pt-br': 'Falha no upload devido a células de erro',
  },
  uploadErrorsDescription: {
    'en-us': 'The upload failed due to one or more cell value errors.',
    'ru-ru':
      'Загрузка не удалась из-за одной или нескольких ошибок значений ячеек.',
    'es-es': 'La carga falló debido a uno o más errores de valor de celda.',
    'fr-fr':
      "Le téléchargement a échoué en raison d'une ou plusieurs erreurs de valeur de cellule.",
    'uk-ua':
      'Помилка завантаження через одну або кілька помилок значення клітинки.',
    'de-ch':
      'Der Upload ist aufgrund eines oder mehrerer Zellenwertfehler fehlgeschlagen.',
    'pt-br': 'O upload falhou devido a um ou mais erros de valor de célula.',
  },
  uploadErrorsSecondDescription: {
    'en-us':
      'Validate the Data Set and review the mouseover hints for each error cell, then make the appropriate corrections. Save and retry the {type:string}.',
    'de-ch':
      'Validieren Sie den Datensatz und überprüfen Sie die Mouseover-Hinweise für jede Fehlerzelle. Nehmen Sie anschließend die entsprechenden Korrekturen vor. Speichern Sie und versuchen Sie {type:string} erneut.',
    'es-es':
      'Valide el conjunto de datos y revise las sugerencias al pasar el ratón por cada celda con error. Luego, realice las correcciones pertinentes. Guarde y vuelva a intentar la operación {type:string}.',
    'fr-fr':
      "Validez l'ensemble de données et examinez les indications de survol de chaque cellule d'erreur, puis apportez les corrections appropriées. Enregistrez et réessayez {type:string}.",
    'pt-br':
      'Valide o conjunto de dados e revise as dicas de mouseover para cada célula de erro. Em seguida, faça as correções apropriadas. Salve e tente novamente o {type:string}.',
    'ru-ru':
      'Проверьте набор данных и просмотрите подсказки при наведении курсора на каждую ячейку с ошибкой, затем внесите необходимые исправления. Сохраните и повторите попытку {type:string}.',
    'uk-ua':
      'Перевірте набір даних і перегляньте підказки під час наведення курсора миші для кожної клітинки з помилкою, потім внесіть відповідні виправлення. Збережіть і повторіть спробу {type:string}.',
  },
  dataSetRollback: {
    'en-us': 'Data Set was rolled back successfully',
    'ru-ru': 'Набор данных был успешно откат',
    'es-es': 'El conjunto de datos se revirtió con éxito',
    'fr-fr': "L'ensemble de données a été restauré avec succès",
    'uk-ua': 'Набір даних успішно повернуто',
    'de-ch': 'Der Datensatz wurde erfolgreich zurückgesetzt',
    'pt-br': 'O conjunto de dados foi revertido com sucesso',
  },
  dataSetRollbackDescription: {
    'en-us':
      'This Rolledback Data Set is saved, and can be edited or re-uploaded.',
    'ru-ru':
      'Этот набор данных отката сохранянен, и его можно редактировать или повторно загружать.',
    'es-es':
      'Este conjunto de datos revertidos se guarda y se puede editar o volver a cargar.',
    'fr-fr':
      'Cet ensemble de données restaurées est enregistré et peut être modifié ou téléchargé à nouveau.',
    'uk-ua':
      'Цей відкочений набір даних зберігається та може бути відредагований або повторно завантажений.',
    'de-ch':
      'Dieser zurückgesetzte Datensatz wird gespeichert und kann bearbeitet oder erneut hochgeladen werden.',
    'pt-br':
      'Este conjunto de dados revertidos é salvo e pode ser editado ou reenviado.',
  },
  validationCanceled: {
    'en-us': 'Validation Cancelled',
    'ru-ru': 'Проверка отменена',
    'es-es': 'Validación cancelada',
    'fr-fr': 'Validation annulée',
    'uk-ua': 'Перевірку скасовано',
    'de-ch': 'Validierung abgebrochen',
    'pt-br': 'Validação cancelada',
  },
  validationCanceledDescription: {
    'en-us': 'Data Set Validation cancelled.',
    'ru-ru': 'Проверка набора данных отменена.',
    'es-es': 'Se canceló la validación del conjunto de datos.',
    'fr-fr': "Validation de l'ensemble de données annulée.",
    'uk-ua': 'Перевірку набору даних скасовано.',
    'de-ch': 'Datensatzvalidierung abgebrochen.',
    'pt-br': 'Validação do conjunto de dados cancelada.',
  },
  rollbackCanceled: {
    'en-us': 'Rollback Cancelled',
    'ru-ru': 'Загрузка отменена',
    'es-es': 'Reversión cancelada',
    'fr-fr': 'Restauration annulée',
    'uk-ua': 'Відкат скасовано',
    'de-ch': 'Rollback abgebrochen',
<<<<<<< HEAD
    'pt-br': 'Reversão cancelada',
=======
    'pt-br': 'Reverter cancelado',
>>>>>>> dff800b8
  },
  rollbackCanceledDescription: {
    'en-us': 'Data Set Rollback cancelled.',
    'ru-ru': 'Откат набора данных отменен.',
    'es-es': 'Reversión del conjunto de datos cancelada.',
    'fr-fr': 'Restauration de l’ensemble de données annulée.',
    'uk-ua': 'Відкат набору даних скасовано.',
    'de-ch': 'Datensatz-Rollback abgebrochen.',
    'pt-br': 'Reversão do conjunto de dados cancelada.',
  },
  uploadCanceled: {
    'en-us': 'Upload Cancelled',
    'ru-ru': 'Загрузка отменена',
    'es-es': 'Subida cancelada',
    'de-ch': 'Upload abgebrochen',
    'fr-fr': 'Téléchargement annulé',
    'uk-ua': 'Завантаження скасовано',
    'pt-br': 'Upload cancelado',
  },
  uploadCanceledDescription: {
    'en-us': 'Data Set Upload cancelled.',
    'ru-ru': 'Загрузка набора данных отменена.',
    'es-es': 'Carga de conjunto de datos cancelada.',
    'fr-fr': "Téléchargement de l'ensemble de données annulé.",
    'uk-ua': 'Завантаження набору даних скасовано.',
<<<<<<< HEAD
    'de-ch': 'Datensatz-Upload abgebrochen.',
=======
    'de-ch': 'Der Upload des Datensatzes wurde abgebrochen.',
>>>>>>> dff800b8
    'pt-br': 'Upload do conjunto de dados cancelado.',
  },
  coordinateConverter: {
    'en-us': 'Geocoordinate Format',
    'ru-ru': 'Геокоординатный формат',
    'es-es': 'Formato de geocoordenadas',
    'fr-fr': 'Format de géocoordonnée',
    'uk-ua': 'Формат геокоординат',
    'de-ch': 'Geokoordinatenformat',
    'pt-br': 'Formato de geocoordenadas',
  },
  coordinateConverterDescription: {
    'en-us': 'Choose a preferred Geocoordinate format',
    'ru-ru': 'Выберите предпочтительный формат геокоординат',
    'es-es': 'Elija un formato de geocoordenada preferido',
    'fr-fr': 'Choisissez un format de géocoordonnée préféré',
    'uk-ua': 'Виберіть потрібний формат геокоординат',
    'de-ch': 'Wählen Sie ein bevorzugtes Geokoordinatenformat',
    'pt-br': 'Escolha um formato de geocoordenada preferido',
  },
  emptyStringInline: {
    comment: `
      When empty string is used as a default value for a column, this is shown
      instead
    `,
    'en-us': '(empty string)',
    'ru-ru': '(пуста строка)',
    'es-es': '(cadena vacía)',
    'fr-fr': '(chaîne vide)',
    'uk-ua': '(порожній рядок)',
    'de-ch': '(leere Zeichenfolge)',
    'pt-br': '(string vazia)',
  },
  wbUploadedUnavailable: {
    'en-us': 'The data set must be validated or uploaded',
    'ru-ru': 'The data set must be validated or uploaded',
    'es-es': 'Se ha de validar o cargar el conjunto de datos',
    'fr-fr': "L'ensemble de données doit être validé ou téléchargé",
    'uk-ua': 'Набір даних має бути перевірений або завантажений',
    'de-ch': 'Der Datensatz muss validiert oder hochgeladen werden',
    'pt-br': 'O conjunto de dados deve ser validado ou carregado',
  },
  wbValidateUnavailable: {
    'en-us':
      'An Upload Plan needs to defined before this Data Set can be Validated',
    'ru-ru':
      'План загрузки должен быть определен до того, как этот набор данных может быть проверен',
    'es-es':
      'Se necesita definir un Plan de Carga antes de poder Validar este Conjunto de Datos',
    'fr-fr':
      'Un plan de téléchargement doit être défini avant que cet ensemble de données puisse être validé',
    'uk-ua':
      'Перед перевіркою цього набору даних необхідно визначити план завантаження',
    'de-ch':
      'Bevor dieser Datensatz validiert werden kann, muss ein Upload-Plan definiert werden.',
    'pt-br':
      'Um Plano de Upload precisa ser definido antes que este Conjunto de Dados possa ser Validado',
  },
  unavailableWhileEditing: {
    'en-us': 'This action requires all changes to be saved',
    'ru-ru': 'Это действие требует сохранения всех изменений',
    'es-es': 'Esta acción requiere que se guarden todos los cambios',
    'fr-fr':
      'Cette action nécessite que toutes les modifications soient enregistrées',
    'uk-ua': 'Ця дія вимагає збереження всіх змін',
<<<<<<< HEAD
    'de-ch': 'Diese Aktion erfordert das Speichern aller Änderungen',
=======
    'de-ch': 'Für diese Aktion müssen alle Änderungen gespeichert werden',
>>>>>>> dff800b8
    'pt-br': 'Esta ação requer que todas as alterações sejam salvas',
  },
  uploadUnavailableWhileHasErrors: {
    'en-us': 'Upload is unavailable while some cells have validation errors',
    'ru-ru':
      'Загрузка недоступна, в то время как в некоторых ячейках есть ошибки проверки',
    'es-es':
      'Carga de datos no disponible si hay celdas con error de validación',
    'fr-fr':
      "L'importation n'est pas disponible alors que certaines cellules comportent des erreurs de validation",
    'uk-ua':
      'Завантаження недоступне, оскільки в деяких клітинках є помилки перевірки',
    'de-ch':
      'Der Upload ist nicht möglich, da einige Zellen Validierungsfehler aufweisen',
    'pt-br':
      'O upload não está disponível enquanto algumas células apresentam erros de validação',
  },
  unavailableWhileViewingResults: {
    'en-us': 'This action is unavailable while viewing the upload results',
    'ru-ru': 'Это действие недоступно при просмотре результатов загрузки',
    'es-es':
      'Acción no disponible cuando se visualizan resultados de la carga de datos',
    'fr-fr':
      "Cette action n'est pas disponible lors de l'affichage des résultats du téléchargement",
    'uk-ua': 'Ця дія недоступна під час перегляду результатів завантаження',
    'de-ch':
      'Diese Aktion ist beim Anzeigen der Upload-Ergebnisse nicht verfügbar',
    'pt-br':
      'Esta ação não está disponível durante a visualização dos resultados do upload',
  },
  unavailableWhileValidating: {
    'en-us': 'This action is unavailable while Data Check is in progress',
    'ru-ru': 'Это действие недоступно, пока выполняется проверка данных',
    'es-es': 'Acción no disponible durante la Comprobación de Datos',
    'fr-fr':
      "Cette action n'est pas disponible lorsque la vérification des données est en cours",
    'uk-ua': 'Ця дія недоступна, поки триває перевірка даних',
    'de-ch':
      'Diese Aktion ist während der laufenden Datenprüfung nicht verfügbar.',
    'pt-br':
<<<<<<< HEAD
      'Esta ação não estará disponível enquanto a verificação de dados estiver em andamento.',
=======
      'Esta ação não estará disponível enquanto a verificação de dados estiver em andamento',
>>>>>>> dff800b8
  },
  unavailableWithoutLocality: {
    'en-us': 'This tool requires locality columns to be mapped',
    'ru-ru':
      'Этот инструмент требует, чтобы столбцы координат были сопоставлены',
    'es-es':
      'Esta herramienta requiere Columnas de Localidad mapeadas/asignadas',
    'fr-fr': 'Cet outil nécessite que les colonnes de localité soient mappées',
    'uk-ua': 'Цей інструмент вимагає відображення стовпців місцевості',
    'de-ch': 'Dieses Tool erfordert die Zuordnung von Ortsspalten',
    'pt-br':
      'Esta ferramenta requer que as colunas de localidade sejam mapeadas',
  },
  unavailableWhenUploaded: {
    'en-us': 'This tool does not work with uploaded Data Sets',
    'ru-ru': 'Этот инструмент не работает с загруженными наборами данных',
    'es-es': 'Esta herramienta no funciona con Conjuntos de Datos cargados',
    'fr-fr':
      'Cet outil ne fonctionne pas avec les ensembles de données téléchargés',
    'uk-ua': 'Цей інструмент не працює із завантаженими наборами даних',
    'de-ch': 'Dieses Tool funktioniert nicht mit hochgeladenen Datensätzen',
    'pt-br': 'Esta ferramenta não funciona com conjuntos de dados enviados',
  },
  dataSetDeletedOrNotFound: {
    'en-us': 'Data Set was deleted by another session.',
    'ru-ru': 'Набор данных был удален другим сеансом.',
    'es-es': 'Otra sesión ha eliminado el conjunro de datos.',
    'fr-fr': "L'ensemble de données a été supprimé par une autre session.",
    'uk-ua': 'Набір даних видалено іншим сеансом.',
    'de-ch': 'Der Datensatz wurde von einer anderen Sitzung gelöscht.',
    'pt-br': 'O conjunto de dados foi excluído por outra sessão.',
  },
  includeDmsSymbols: {
    'en-us': 'Include DMS Symbols',
    'ru-ru': 'Включить символы DMS',
    'es-es': 'Incluir Símbolos DMS',
    'fr-fr': 'Inclure les symboles DMS',
    'uk-ua': 'Додайте символи DMS',
    'de-ch': 'DMS-Symbole einschließen',
    'pt-br': 'Incluir símbolos DMS',
  },
  uploadResults: {
    'en-us': 'Upload Results',
    'ru-ru': 'Результаты загрузки',
    'es-es': 'Cargar Resultados',
    'de-ch': 'Ergebnisse hochladen',
    'fr-fr': 'Télécharger les résultats',
    'uk-ua': 'План завантаження',
    'pt-br': 'Resultados do upload',
  },
  noUploadResultsAvailable: {
    'en-us': 'No upload results are available for this cell',
    'ru-ru': 'Для этой ячейки нет результатов загрузки',
    'es-es': 'No hay resultados de carga disponibles para esta celda',
    'fr-fr':
      "Aucun résultat de téléchargement n'est disponible pour cette cellule",
    'uk-ua': 'Для цієї клітинки немає результатів завантаження',
    'de-ch': 'Für diese Zelle sind keine Upload-Ergebnisse verfügbar',
    'pt-br': 'Nenhum resultado de upload está disponível para esta célula',
  },
  navigationOptions: {
    'en-us': 'Navigation Options',
    'ru-ru': 'Опции навигации',
    'es-es': 'Opciones de navegación',
    'fr-fr': 'Options de navigation',
    'uk-ua': 'Параметри навігації',
    'de-ch': 'Navigationsoptionen',
    'pt-br': 'Opções de navegação',
  },
  cursorPriority: {
    'en-us': 'Cursor Priority',
    'ru-ru': 'Приоритет курсора',
    'es-es': 'Prioridad del cursor',
    'fr-fr': 'Priorité du curseur',
    'uk-ua': 'Пріоритет курсору',
    'de-ch': 'Cursorpriorität',
<<<<<<< HEAD
    'pt-br': 'Prioridade do cursor',
=======
    'pt-br': 'Prioridade do Cursor',
>>>>>>> dff800b8
  },
  columnFirst: {
    'en-us': 'Column first',
    'ru-ru': 'Столбец за столбцом',
    'es-es': 'Primero Columna',
    'de-ch': 'Spalte zuerst',
    'fr-fr': 'Colonne première',
    'uk-ua': 'Колонка перша',
    'pt-br': 'Coluna primeiro',
  },
  rowFirst: {
    'en-us': 'Row first',
    'ru-ru': 'Ряд за рядом',
    'es-es': 'Primero Fila',
    'fr-fr': 'Première rangée',
    'uk-ua': 'Перший ряд',
    'de-ch': 'Reihe zuerst',
    'pt-br': 'Reme primeiro',
  },
  searchOptions: {
    'en-us': 'Search Options',
    'ru-ru': 'Параметры поиска',
    'es-es': 'Opciones de búsqueda',
    'fr-fr': 'Options de recherche',
    'uk-ua': 'Параметри пошуку',
    'de-ch': 'Suchoptionen',
    'pt-br': 'Opções de pesquisa',
  },
  findEntireCellsOnly: {
    'en-us': 'Find entire cells only',
    'ru-ru': 'Найти только целые ячейки',
    'es-es': 'Encontrar solo celdas completas',
    'fr-fr': 'Rechercher uniquement des cellules entières',
    'uk-ua': 'Знайти лише цілі клітини',
    'de-ch': 'Nur ganze Zellen finden',
    'pt-br': 'Encontre apenas células inteiras',
  },
  matchCase: {
    'en-us': 'Match case',
    'ru-ru': 'Учитывать регистр',
    'es-es': 'Coincidir mayúsculas y minúsculas',
    'fr-fr': 'Cas de correspondance',
    'uk-ua': 'Відмінок сірника',
    'de-ch': 'Groß-/Kleinschreibung beachten',
    'pt-br': 'Caixa de fósforos',
  },
  useRegularExpression: {
    'en-us': 'Use regular expression',
    'ru-ru': 'Использовать регулярное выражение',
    'es-es': 'Usar expresión regular',
    'fr-fr': 'Utiliser une expression régulière',
    'uk-ua': 'Використовуйте регулярний вираз',
    'de-ch': 'Verwenden Sie reguläre Ausdrücke',
    'pt-br': 'Use expressão regular',
  },
  liveUpdate: {
    'en-us': 'Live search',
    'ru-ru': 'Живой поиск',
    'es-es': 'Búsqueda en vivo',
    'fr-fr': 'Recherche en direct',
    'uk-ua': 'Живий пошук',
    'de-ch': 'Live-Suche',
    'pt-br': 'Pesquisa ao vivo',
  },
  replaceOptions: {
    'en-us': 'Replace Options',
    'ru-ru': 'Параметры замены',
    'es-es': 'Opciones de reemplazo',
    'fr-fr': 'Options de remplacement',
    'uk-ua': 'Параметри заміни',
    'de-ch': 'Ersetzungsoptionen',
    'pt-br': 'Opções de substituição',
  },
  replaceMode: {
    'en-us': 'Replace Mode',
    'ru-ru': 'Режим замены',
    'es-es': 'Modo de reemplazo',
    'fr-fr': 'Mode de remplacement',
    'uk-ua': 'Режим заміни',
    'de-ch': 'Ersetzungsmodus',
    'pt-br': 'Modo de substituição',
  },
  replaceAll: {
    'en-us': 'Replace all matches',
    'ru-ru': 'Заменить все совпадения',
    'es-es': 'Reemplazar todas las coincidencias',
    'fr-fr': 'Remplacer toutes les correspondances',
    'uk-ua': 'Замінити всі збіги',
    'de-ch': 'Alle Übereinstimmungen ersetzen',
    'pt-br': 'Substituir todas as correspondências',
  },
  replaceNext: {
    'en-us': 'Replace next occurrence',
    'ru-ru': 'Заменить следующее происшествие',
    'es-es': 'Reemplazar siguiente aparición',
    'fr-fr': "Remplacer l'occurrence suivante",
    'uk-ua': 'Замінити наступне входження',
    'de-ch': 'Nächstes Vorkommen ersetzen',
    'pt-br': 'Substituir a próxima ocorrência',
  },
  importDataSet: {
    'en-us': 'Import Data Set',
    'ru-ru': 'Импортировать набор данных',
    'es-es': 'Importar conjunto de datos',
    'fr-fr': 'Importer un ensemble de données',
    'uk-ua': 'Імпорт набору даних',
    'de-ch': 'Datensatz importieren',
    'pt-br': 'Importar conjunto de dados',
  },
  wbImportHeader: {
    'en-us': 'Import a File to Create a New Data Set',
    'ru-ru': 'Импортируйте файл для создания нового набора данных',
    'es-es': 'Importar Archivo para Crear Nuevo Conjunto de Datos',
    'fr-fr': 'Importer un fichier pour créer un nouvel ensemble de données',
    'uk-ua': 'Імпортуйте файл, щоб створити новий набір даних',
    'de-ch': 'Importieren einer Datei zum Erstellen eines neuen Datensatzes',
    'pt-br': 'Importar um arquivo para criar um novo conjunto de dados',
  },
  previewDataSet: {
    'en-us': 'Preview Dataset',
    'ru-ru': 'Предварительный просмотр набора данных',
    'es-es': 'Vista previa de Conjunto de Datos',
    'fr-fr': "Aperçu de l'ensemble de données",
    'uk-ua': 'Попередній перегляд набору даних',
    'de-ch': 'Datensatzvorschau',
    'pt-br': 'Visualizar conjunto de dados',
  },
  errorImporting: {
    'en-us': 'The following error(s) occurred while importing the file:',
    'ru-ru': 'При импорте файла произошли следующие ошибки:',
    'es-es': 'Se produjeron los siguientes errores al importar el archivo:',
    'fr-fr':
      "Les erreurs suivantes se sont produites lors de l'importation du fichier :",
    'uk-ua': 'Під час імпортування файлу виникли такі помилки:',
    'de-ch': 'Beim Importieren der Datei sind folgende Fehler aufgetreten:',
    'pt-br': 'Ocorreram os seguintes erros ao importar o arquivo:',
  },
  corruptFile: {
    'en-us': 'The file {fileName:string} is corrupt or contains no data!',
    'ru-ru': 'Файл {fileName:string} поврежден или не содержит данных!',
    'es-es': '¡El archivo {fileName:string} está corrupto o no contiene datos!',
    'fr-fr':
      'Le fichier {fileName:string} est corrompu ou ne contient aucune donnée !',
    'uk-ua': 'Файл {fileName:string} пошкоджено або не містить даних!',
    'de-ch':
      'Die Datei {fileName:string} ist beschädigt oder enthält keine Daten!',
    'pt-br': 'O arquivo {fileName:string} está corrompido ou não contém dados!',
  },
  characterEncoding: {
    'en-us': 'Character encoding:',
    'ru-ru': 'Кодировка символов:',
    'es-es': 'Codificación de caracteres:',
    'fr-fr': 'Encodage de caractère:',
    'uk-ua': 'Кодування символів:',
    'de-ch': 'Zeichenkodierung:',
    'pt-br': 'Codificação de caracteres:',
  },
  delimiter: {
    'en-us': 'Delimiter:',
    'ru-ru': 'Разделитель:',
    'es-es': 'Delimitador:',
    'fr-fr': 'Délimiteur :',
    'uk-ua': 'роздільник:',
    'de-ch': 'Trennzeichen:',
    'pt-br': 'Delimitador:',
  },
  comma: {
    'en-us': 'Comma',
    'ru-ru': 'Запятая',
    'es-es': 'Coma',
    'fr-fr': 'Virgule',
    'uk-ua': 'Кома',
    'de-ch': 'Komma',
    'pt-br': 'Vírgula',
  },
  semicolon: {
    'en-us': 'Semicolon',
    'ru-ru': 'Точка с запятой',
    'es-es': 'Punto y coma',
    'fr-fr': 'Point-virgule',
    'uk-ua': 'Крапка з комою',
    'de-ch': 'Semikolon',
    'pt-br': 'Ponto e vírgula',
  },
  tab: {
    'en-us': 'Tab',
    'ru-ru': 'Табуляция',
    'es-es': 'Pestaña',
    'fr-fr': 'Languette',
    'uk-ua': 'вкладка',
    'de-ch': 'Tab',
    'pt-br': 'Aba',
  },
  space: {
    'en-us': 'Space',
    'ru-ru': 'Пробел',
    'es-es': 'Espacio',
    'fr-fr': 'Espace',
    'uk-ua': 'космос',
    'de-ch': 'Raum',
    'pt-br': 'Espaço',
  },
  pipe: {
    'en-us': 'Pipe',
    'ru-ru': 'Вертикальная черта',
    'es-es': 'Tubo',
    'fr-fr': 'Tuyau',
    'uk-ua': 'Труба',
    'de-ch': 'Rohr',
    'pt-br': 'Cano',
  },
  determineAutomatically: {
    'en-us': 'Determine automatically',
    'ru-ru': 'Определить автоматически',
    'es-es': 'Determinar automáticamente',
    'uk-ua': 'Регістр сірників',
    'de-ch': 'Automatisch ermitteln',
    'fr-fr': 'Déterminer automatiquement',
    'pt-br': 'Determinar automaticamente',
  },
  chooseDataSetName: {
    'en-us': 'Name for New Data Set:',
    'ru-ru': 'Имя для нового набора данных:',
    'es-es': 'Nombre para Nuevo Conjunto de Datos:',
    'de-ch': 'Name für neuen Datensatz:',
    'fr-fr': 'Nom du nouvel ensemble de données :',
    'uk-ua': 'Назва нового набору даних:',
    'pt-br': 'Nome para o novo conjunto de dados:',
  },
  firstRowIsHeader: {
    'en-us': 'First Row is Header:',
    'ru-ru': 'Первая строка является заголовок:',
    'es-es': 'La primera Fila es el Encabezado:',
    'fr-fr': "La première ligne est l'en-tête :",
    'uk-ua': 'Перший рядок – заголовок:',
    'de-ch': 'Die erste Zeile ist die Kopfzeile:',
    'pt-br': 'A primeira linha é o cabeçalho:',
  },
  importFile: {
    'en-us': 'Import file',
    'ru-ru': 'Импортировать файл',
    'es-es': 'Importar archivo',
    'fr-fr': 'Importer le fichier',
    'uk-ua': 'Імпорт файлу',
    'de-ch': 'Datei importieren',
    'pt-br': 'Importar arquivo',
  },
  columnName: {
    'en-us': 'Column {columnIndex:number}',
    'ru-ru': 'Столбец {columnIndex:number}',
    'es-es': 'Columna {columnIndex:number}',
    'fr-fr': 'Colonne {columnIndex:number}',
    'uk-ua': 'Стовпчик {columnIndex:number}',
    'de-ch': 'Spalte {columnIndex:number}',
    'pt-br': 'Coluna {columnIndex:number}',
  },
  newDataSetName: {
    'en-us': 'New Data Set {date}',
    'ru-ru': 'Новый набор данных {date}',
    'es-es': 'Nuevo Conjunto de Datos {date}',
    'fr-fr': 'Nouvel ensemble de données {date}',
    'uk-ua': 'Новий набір даних {date}',
    'de-ch': 'Neuer Datensatz {date}',
    'pt-br': 'Novo conjunto de dados {date}',
  },
  dataSets: {
    'en-us': '{variant:string} Data Sets',
    'de-ch': '{variant:string} Datensätze',
    'es-es': '{variant:string} Conjuntos de datos',
    'fr-fr': '{variant:string} Ensembles de données',
    'pt-br': '{variant:string} Conjuntos de dados',
    'ru-ru': '{variant:string} Наборы данных',
    'uk-ua': '{variant:string} Набори даних',
  },
  wbsDialogEmpty: {
    'en-us': 'Currently no Data Sets exist.',
    'ru-ru': 'В настоящее время наборов данных не существует.',
    'es-es': 'Actualmente no existen conjuntos de datos.',
    'fr-fr': "Actuellement, aucun ensemble de données n'existe.",
    'uk-ua': 'Наразі не існує наборів даних.',
    'de-ch': 'Derzeit sind keine Datensätze vorhanden.',
    'pt-br': 'Atualmente não existem conjuntos de dados.',
  },
  createDataSetInstructions: {
    'en-us': 'Use "Import a file" or "Create New" to make a new one.',
    'ru-ru':
      'Используйте «Импортировать файл» или «Создать новый», чтобы создать новый.',
    'es-es':
      'Usar "Importar un archivo" o "Crear Nuevo" para generar uno nuevo.',
    'fr-fr':
      'Utilisez « Importer un fichier » ou « Créer un nouveau » pour en créer un nouveau.',
    'uk-ua':
      'Використовуйте «Імпортувати файл» або «Створити новий», щоб створити новий.',
    'de-ch':
      'Verwenden Sie „Datei importieren“ oder „Neu erstellen“, um eine neue zu erstellen.',
    'pt-br': 'Use "Importar um arquivo" ou "Criar novo" para criar um novo.',
  },
  createNew: {
    'en-us': 'Create New',
    'ru-ru': 'Создайте новый',
    'es-es': 'Crear Nuevo',
    'fr-fr': 'Créer un nouveau',
    'uk-ua': 'Створити новий',
    'de-ch': 'Neu erstellen',
    'pt-br': 'Criar novo',
  },
  dataSetMeta: {
    'en-us': 'Data Set Properties',
    'ru-ru': 'Свойства набора данных',
    'es-es': 'Propiedades del conjunto de datos',
    'fr-fr': "Propriétés de l'ensemble de données",
    'uk-ua': 'Властивості набору даних',
    'de-ch': 'Datensatzeigenschaften',
    'pt-br': 'Propriedades do conjunto de dados',
  },
  dataSetName: {
    'en-us': 'Data Set Name',
    'ru-ru': 'Название набора данных',
    'es-es': 'Nombre de Conjunto de Datos',
    'fr-fr': "Nom de l'ensemble de données",
    'uk-ua': 'Назва набору даних',
    'de-ch': 'Datensatzname',
    'pt-br': 'Nome do conjunto de dados',
  },
  numberOfRows: {
    'en-us': 'Number of rows',
    'ru-ru': 'Количество рядов',
    'es-es': 'Número de filas',
    'fr-fr': 'Nombre de rangées',
    'uk-ua': 'Кількість рядів',
    'de-ch': 'Anzahl der Zeilen',
    'pt-br': 'Número de linhas',
  },
  numberOfColumns: {
    'en-us': 'Number of columns',
    'ru-ru': 'Количество столбцов',
    'es-es': 'Número de columnas',
    'fr-fr': 'Le nombre de colonnes',
    'uk-ua': 'Кількість стовпців',
    'de-ch': 'Anzahl der Spalten',
    'pt-br': 'Número de colunas',
  },
  importedFileName: {
    'en-us': 'Import file name',
    'ru-ru': 'Имя файла импорта',
    'es-es': 'Importar nombre de archivo',
    'fr-fr': "Nom du fichier d'importation",
    'uk-ua': "Імпортувати ім'я файлу",
    'de-ch': 'Name der Importdatei',
    'pt-br': 'Nome do arquivo de importação',
  },
  noFileName: {
    'en-us': '(no file name)',
    'ru-ru': '(файл без имени)',
    'es-es': '(sin nombre de archivo)',
    'fr-fr': '(pas de nom de fichier)',
    'uk-ua': '(без імені файлу)',
    'de-ch': '(kein Dateiname)',
    'pt-br': '(sem nome de arquivo)',
  },
  changeDataSetOwner: {
    'en-us': 'Change Data Set Owner',
    'ru-ru': 'Изменить владельца набора данных',
    'es-es': 'Cambiar propietario del conjunto de datos',
    'fr-fr': "Modifier le propriétaire de l'ensemble de données",
    'uk-ua': 'Змінити власника набору даних',
    'de-ch': 'Datensatzbesitzer ändern',
    'pt-br': 'Alterar proprietário do conjunto de dados',
  },
  changeDataSetOwnerDescription: {
    'en-us': 'Select New Owner:',
    'ru-ru': 'Выберите нового владельца:',
    'es-es': 'Seleccionar nuevo propietario:',
    'fr-fr': 'Sélectionnez un nouveau propriétaire :',
    'uk-ua': 'Виберіть нового власника:',
    'de-ch': 'Neuen Besitzer auswählen:',
    'pt-br': 'Selecione Novo Proprietário:',
  },
  dataSetOwnerChanged: {
    'en-us': 'Data Set owner changed',
    'ru-ru': 'Владелец набора данных изменен',
    'es-es': 'El propietario del conjunto de datos cambió',
    'fr-fr': "Le propriétaire de l'ensemble de données a changé",
    'uk-ua': 'Змінено власника набору даних',
    'de-ch': 'Datensatzbesitzer geändert',
    'pt-br': 'Proprietário do conjunto de dados alterado',
  },
  dataSet: {
    'en-us': 'Data Set',
    'ru-ru': 'Набор данных',
    'es-es': 'Conjunto de Datos',
    'uk-ua': 'Набір даних',
    'de-ch': 'Datensatz',
    'fr-fr': 'Ensemble de données',
    'pt-br': 'Conjunto de dados',
  },
  dataSetTimestampUploaded: {
    'en-us': 'Timestamp Uploaded',
    'de-ch': 'Zeitstempel hochgeladen',
    'es-es': 'Marca de tiempo cargada',
    'fr-fr': 'Horodatage téléchargé',
    'ru-ru': 'Временная метка загружена',
    'uk-ua': 'Мітка часу завантажено',
    'pt-br': 'Carimbo de data e hora carregado',
  },
  dataSetUploadedLabel: {
    'en-us': '(Uploaded, Read-Only)',
    'ru-ru': '(Загружено, только для чтения)',
    'es-es': '(Cargado, Solo lectura)',
    'fr-fr': '(Téléchargé, lecture seule)',
    'uk-ua': '(Завантажено, лише для читання)',
    'de-ch': '(Hochgeladen, schreibgeschützt)',
    'pt-br': '(Enviado, somente leitura)',
  },
  wbStatusUnupload: {
    'en-us': 'Data Set Rollback Status',
    'ru-ru': 'Состояние отката набора данных',
    'es-es': 'Estado de reversión del conjunto de datos',
    'fr-fr': "État de restauration de l'ensemble de données",
    'uk-ua': 'Статус відкату набору даних',
    'de-ch': 'Datensatz-Rollback-Status',
    'pt-br': 'Status de reversão do conjunto de dados',
  },
  wbStatusUpload: {
    'en-us': 'Data Set Upload Status',
    'ru-ru': 'Состояние загрузки набора данных',
    'es-es': 'Estado de carga del conjunto de datos',
    'fr-fr': "Une erreur s'est produite pendant [X22X]",
    'uk-ua': 'Під час [X22X] сталася помилка',
    'de-ch': 'Status des Datensatz-Uploads',
    'pt-br': 'Status de upload do conjunto de dados',
  },
  wbStatusValidation: {
    'en-us': 'Data Set Validation Status',
    'ru-ru': 'Статус проверки набора данных',
    'es-es': 'Estado de validación del conjunto de datos',
    'fr-fr': "Statut de validation de l'ensemble de données",
    'uk-ua': 'Статус перевірки набору даних',
    'de-ch': 'Status der Datensatzvalidierung',
    'pt-br': 'Status de validação do conjunto de dados',
  },
  aborting: {
    'en-us': 'Aborting...',
    'ru-ru': 'Прерывание...',
    'es-es': 'Abortando...',
    'fr-fr': 'Abandonner...',
    'uk-ua': 'Переривання...',
    'de-ch': 'Abbruch...',
    'pt-br': 'Abortando...',
  },
  wbStatusAbortFailed: {
    'en-us': 'Failed aborting {operationName:string}. Please try again later',
    'ru-ru':
      'Не удалось прервать операцию {operationName:string}. Пожалуйста, попробуйте позже',
    'es-es':
      'No se pudo abortar {operationName:string}. Por favor inténtelo más tarde',
    'fr-fr':
      "Échec de l'abandon de {operationName:string}. Veuillez réessayer plus tard",
    'uk-ua':
      'Не вдалося перервати {operationName:string}. Будь-ласка спробуйте пізніше',
    'de-ch':
      'Abbruch fehlgeschlagen {operationName:string}. Bitte versuchen Sie es später erneut',
    'pt-br':
      'Falha ao abortar {operationName:string}. Tente novamente mais tarde.',
  },
  wbStatusOperationNoProgress: {
    comment: 'E.x, Validating...',
    'en-us': '{operationName:string}...',
    'ru-ru': '{operationName:string}...',
    'es-es': '{operationName:string}...',
    'fr-fr': '{operationName:string}...',
    'uk-ua': "{operationName:string}'...",
    'de-ch': '{operationName:string}...',
    'pt-br': '{operationName:string}...',
  },
  wbStatusOperationProgress: {
    comment: 'E.x, Validating row 999/1,000',
    'en-us':
      '{operationName:string} row {current:number|formatted}/{total:number|formatted}',
    'ru-ru':
      '{operationName:string} строка {current:number|formatted}/{total:number|formatted}',
    'es-es':
      '{operationName:string} fila {current:number|formatted}/{total:number|formatted}',
    'fr-fr':
      '{operationName:string} ligne {current:number|formatted}/{total:number|formatted}',
    'uk-ua':
      '{operationName:string} рядок {current:number|formatted}/{total:number|formatted}',
    'de-ch':
      '{operationName:string} Zeile {current:number|formatted}/{total:number|formatted}',
    'pt-br':
      '{operationName:string} linha {current:number|formatted}/{total:number|formatted}',
  },
  wbStatusPendingDescription: {
    'en-us': '{operationName:string} of this Data Set should begin shortly.',
    'ru-ru':
      '{operationName:string} этого набора данных должно начаться в ближайшее время.',
    'es-es':
      '{operationName:string} de este Conjunto de Datos debería comenzar en breve.',
    'fr-fr':
      '{operationName:string} de cet ensemble de données devrait commencer sous peu.',
    'uk-ua':
      '{operationName:string} цього набору даних має початися незабаром.',
    'de-ch':
      '{operationName:string} dieses Datensatzes sollte in Kürze beginnen.',
    'pt-br':
      '{operationName:string} deste conjunto de dados deve começar em breve.',
  },
  wbStatusPendingSecondDescription: {
    'en-us':
      'If this message persists for longer than 30 seconds, the {operationName:string} process is busy with another Data Set. Please try again later.',
    'ru-ru':
      'Если это сообщение отображается дольше 30 секунд процесс {operationName:string} занят другим набором данных. Пожалуйста, попробуй снова позже.',
    'es-es':
      'Si este mensaje persiste por más de 30 segundos, el proceso {operationName:string} está ocupado con otro Conjunto de Datos. Por favor inténtelo más tarde.',
    'fr-fr':
      'Si ce message persiste plus de 30 secondes, le processus {operationName:string} est occupé avec un autre ensemble de données. Veuillez réessayer plus tard.',
    'uk-ua':
      'Якщо це повідомлення зберігається довше 30 секунд, процес {operationName:string} зайнятий іншим набором даних. Будь-ласка спробуйте пізніше.',
    'de-ch':
      'Wenn diese Meldung länger als 30 Sekunden angezeigt wird, ist der {operationName:string}-Prozess mit einem anderen Datensatz beschäftigt. Bitte versuchen Sie es später erneut.',
    'pt-br':
      'Se esta mensagem persistir por mais de 30 segundos, o processo {operationName:string} está ocupado com outro conjunto de dados. Tente novamente mais tarde.',
  },
  stop: {
    'en-us': 'Stop',
    'ru-ru': 'Стоп',
    'es-es': 'Deténgase',
    'fr-fr': 'Arrêt',
    'uk-ua': 'СТІЙ',
    'de-ch': 'Stoppen',
    'pt-br': 'Parar',
  },
  wbStatusError: {
    'en-us': 'Error occurred during {operationName:string}',
    'ru-ru': 'Произошла ошибка во время {operationName:string}',
    'es-es': 'Ocurrió un error durante {operationName:string}',
    'fr-fr': "Une erreur s'est produite pendant {operationName:string}",
    'uk-ua': 'Під час {operationName:string} сталася помилка',
    'de-ch': 'Fehler aufgetreten während {operationName:string}',
    'pt-br': 'Ocorreu um erro durante {operationName:string}',
  },
  updatingTrees: {
    'en-us': 'Updating trees...',
    'ru-ru': 'Обновление деревьев...',
    'es-es': 'Actualizando árboles...',
    'fr-fr': 'Mise à jour des arbres...',
    'uk-ua': 'Оновлення дерев...',
    'de-ch': 'Bäume werden aktualisiert …',
    'pt-br': 'Atualizando árvores...',
  },
  recordSetName: {
    comment: `
      Default name of the record that would be created based on upload results
    `,
    'en-us': 'WB upload of "{dataSet:string}"',
    'ru-ru': 'WB загрузка "{dataSet:string}"',
    'es-es': 'Carga de WB de "{dataSet:string}"',
    'fr-fr': 'Téléchargement WB de "{dataSet:string}"',
    'uk-ua': 'WB завантаження "{dataSet:string}"',
    'de-ch': 'WB-Upload von „{dataSet:string}“',
<<<<<<< HEAD
    'pt-br': 'Envio do WB de "{dataSet:string}"',
=======
    'pt-br': 'Envio de "{dataSet:string}" pela WB',
>>>>>>> dff800b8
  },
  ambiguousTaxaChild: {
    'en-us': '{node:string} {author:string} (in {parent:string})',
    'ru-ru': '{node:string} {author:string} (в {parent:string})',
    'es-es': '{node:string} {author:string} (en {parent:string})',
    'de-ch': '{node:string} {author:string} (in {parent:string})',
    'fr-fr': '{node:string} {author:string} (dans {parent:string})',
    'uk-ua': '{node:string} {author:string} (у {parent:string})',
    'pt-br': '{node:string} {author:string} (em {parent:string})',
  },
  attachmentsForRow: {
    'en-us': 'Attachments for row {row:number}:',
    'de-ch': 'Anhänge zur Zeile {row:number}:',
    'es-es': 'Archivos adjuntos para la fila {row:number}:',
    'fr-fr': 'Pièces jointes pour la ligne {row:number} :',
    'pt-br': 'Anexos para linha {row:number}:',
    'ru-ru': 'Навесное оборудование для ряда {row:number}:',
    'uk-ua': 'Вкладення для рядка {row:number}:',
  },
  detachWindow: {
    'en-us': 'Detach Window',
    'de-ch': 'Fenster abtrennen',
    'es-es': 'Separar ventana',
    'fr-fr': 'Détacher la fenêtre',
    'pt-br': 'Desanexar janela',
    'ru-ru': 'Отсоединить окно',
    'uk-ua': 'Від’єднати вікно',
  },
  attachWindow: {
    'en-us': 'Attach Window',
    'de-ch': 'Fenster anhängen',
    'es-es': 'Adjuntar ventana',
    'fr-fr': 'Attacher la fenêtre',
    'pt-br': 'Anexar janela',
    'ru-ru': 'Прикрепить окно',
    'uk-ua': 'Прикріпити вікно',
  },
  updatedCells: {
    'en-us': 'Updated Cells',
    'de-ch': 'Aktualisierte Zellen',
    'es-es': 'Células actualizadas',
    'fr-fr': 'Cellules mises à jour',
    'pt-br': 'Células atualizadas',
    'ru-ru': 'Обновленные ячейки',
    'uk-ua': 'Оновлені комірки',
  },
  deletedCells: {
    'en-us': 'Deleted Cells',
    'de-ch': 'Gelöschte Zellen',
    'es-es': 'Células eliminadas',
    'fr-fr': 'Cellules supprimées',
<<<<<<< HEAD
    'pt-br': 'Células Excluídas',
=======
    'pt-br': 'Células excluídas',
>>>>>>> dff800b8
    'ru-ru': 'Удаленные ячейки',
    'uk-ua': 'Видалені клітинки',
  },
  affectedResults: {
    'en-us': 'Records affected',
    'de-ch': 'Betroffene Datensätze',
    'es-es': 'Registros afectados',
<<<<<<< HEAD
    'fr-fr': 'Dossiers concernés',
=======
    'fr-fr': 'Enregistrements concernés',
>>>>>>> dff800b8
    'pt-br': 'Registros afetados',
    'ru-ru': 'Записи, затронутые',
    'uk-ua': 'Зафіксовані записи',
  },
  potentialAffectedResults: {
    'en-us': 'Potential records affected',
    'de-ch': 'Potenziell betroffene Datensätze',
    'es-es': 'Registros potenciales afectados',
    'fr-fr': 'Enregistrements potentiels affectés',
    'pt-br': 'Registros potenciais afetados',
    'ru-ru': 'Потенциально затронутые записи',
    'uk-ua': 'Потенційно постраждалі записи',
  },
  wbAffectedDescription: {
    'en-us': 'Number of new records affected in each table:',
    'de-ch': 'Anzahl der betroffenen neuen Datensätze in jeder Tabelle:',
    'es-es': 'Número de nuevos registros afectados en cada tabla:',
    'fr-fr': 'Nombre de nouveaux enregistrements affectés dans chaque table :',
    'pt-br': 'Número de novos registros afetados em cada tabela:',
    'ru-ru': 'Количество новых записей, затронутых в каждой таблице:',
    'uk-ua': 'Кількість нових записів, на які впливає кожна таблиця:',
  },
  wbAffectedPotentialDescription: {
    'en-us': 'Number of new records that would be affected in each table:',
    'de-ch':
      'Anzahl der neuen Datensätze, die in jeder Tabelle betroffen wären:',
    'es-es':
      'Número de registros nuevos que se verían afectados en cada tabla:',
    'fr-fr':
      'Nombre de nouveaux enregistrements qui seraient affectés dans chaque table :',
    'pt-br': 'Número de novos registros que seriam afetados em cada tabela:',
    'ru-ru':
      'Количество новых записей, которые будут затронуты в каждой таблице:',
    'uk-ua': 'Кількість нових записів у кожній таблиці, на які це вплине:',
  },
  recordsCreated: {
    'en-us': 'Records created',
    'de-ch': 'Datensätze erstellt',
    'es-es': 'Registros creados',
    'fr-fr': 'Enregistrements créés',
    'pt-br': 'Registros criados',
    'ru-ru': 'Записи созданы',
    'uk-ua': 'Створені записи',
  },
  recordsUpdated: {
    'en-us': 'Records updated',
    'de-ch': 'Datensätze aktualisiert',
    'es-es': 'Registros actualizados',
<<<<<<< HEAD
    'fr-fr': 'Dossiers mis à jour',
=======
    'fr-fr': 'Mise à jour des enregistrements',
>>>>>>> dff800b8
    'pt-br': 'Registros atualizados',
    'ru-ru': 'Записи обновлены',
    'uk-ua': 'Записи оновлено',
  },
  recordsDeleted: {
    'en-us': 'Records deleted (not including dependents)',
    'de-ch': 'Datensätze gelöscht (ohne Angehörige)',
    'es-es': 'Registros eliminados (sin incluir dependientes)',
    'fr-fr': 'Enregistrements supprimés (sans compter les personnes à charge)',
    'pt-br': 'Registros excluídos (não incluindo dependentes)',
    'ru-ru': 'Удаленные записи (без учета иждивенцев)',
    'uk-ua': 'Записи видалено (без урахування утриманців)',
  },
  recordsMatchedAndChanged: {
    'en-us': 'Related records matched to different records',
    'de-ch':
      'Zugehörige Datensätze, die mit anderen Datensätzen abgeglichen wurden',
<<<<<<< HEAD
    'es-es': 'Registros relacionados que coinciden con diferentes registros',
=======
    'es-es': 'Registros relacionados coincidentes con diferentes registros',
>>>>>>> dff800b8
    'fr-fr':
      'Enregistrements associés correspondant à différents enregistrements',
    'pt-br': 'Registros relacionados correspondidos a registros diferentes',
    'ru-ru': 'Связанные записи, сопоставленные с разными записями',
    'uk-ua': 'Пов’язані записи, що відповідають іншим записам',
  },
  matchAndChanged: {
    'en-us': 'Matched and changed cells',
    'de-ch': 'Übereinstimmende und geänderte Zellen',
    'es-es': 'Células coincidentes y modificadas',
    'fr-fr': 'Cellules appariées et modifiées',
    'pt-br': 'Células correspondentes e alteradas',
    'ru-ru': 'Совпадающие и измененные ячейки',
    'uk-ua': 'Зіставлені та змінені клітинки',
  },
} as const);<|MERGE_RESOLUTION|>--- conflicted
+++ resolved
@@ -26,11 +26,7 @@
     'fr-fr': 'Plan de téléchargement',
     'ru-ru': 'План загрузки',
     'uk-ua': 'План завантаження',
-<<<<<<< HEAD
-    'pt-br': 'Plano de Upload',
-=======
     'pt-br': 'Plano de upload',
->>>>>>> dff800b8
   },
   rollback: {
     'en-us': 'Roll Back',
@@ -84,11 +80,7 @@
     'fr-fr': 'Téléchargement',
     'uk-ua': 'Завантаження',
     'de-ch': 'Hochladen',
-<<<<<<< HEAD
-    'pt-br': 'Enviando',
-=======
     'pt-br': 'Carregando',
->>>>>>> dff800b8
   },
   validating: {
     'en-us': 'Validating',
@@ -229,11 +221,7 @@
     'es-es': 'Pinchar para alternar visibilidad',
     'fr-fr': 'Cliquez pour basculer la visibilité',
     'uk-ua': 'Натисніть, щоб увімкнути видимість',
-<<<<<<< HEAD
-    'de-ch': 'Klicken Sie hier, um die Sichtbarkeit umzuschalten',
-=======
     'de-ch': 'Klicken Sie, um die Sichtbarkeit umzuschalten',
->>>>>>> dff800b8
     'pt-br': 'Clique para alternar a visibilidade',
   },
   configureSearchReplace: {
@@ -304,11 +292,7 @@
     'de-ch':
       'Keiner der übereinstimmenden Datensätze ist derzeit in der Datenbank vorhanden. Dies kann passieren, wenn alle übereinstimmenden Datensätze seit der Validierung gelöscht wurden oder wenn alle Übereinstimmungen im Vergleich zu anderen Datensätzen in diesem Datensatz mehrdeutig waren. In diesem Fall müssen Sie dem Datensatz Felder und Werte hinzufügen, um die Mehrdeutigkeit zu beheben.',
     'pt-br':
-<<<<<<< HEAD
-      'Nenhum dos registros correspondentes existe atualmente no banco de dados. Isso pode ocorrer se todos os registros correspondentes foram excluídos desde a ocorrência do processo de validação ou se todas as correspondências forem ambíguas em relação a outros registros neste conjunto de dados. Neste último caso, você precisará adicionar campos e valores ao conjunto de dados para resolver a ambiguidade.',
-=======
       'Nenhum dos registros correspondentes existe atualmente no banco de dados. Isso pode ocorrer se todos os registros correspondentes foram excluídos desde o início do processo de validação ou se todas as correspondências eram ambíguas em relação a outros registros neste conjunto de dados. Neste último caso, você precisará adicionar campos e valores ao conjunto de dados para resolver a ambiguidade.',
->>>>>>> dff800b8
   },
   disambiguateMatches: {
     'en-us': 'Disambiguate Multiple Record Matches',
@@ -668,11 +652,7 @@
     'fr-fr': 'Restauration annulée',
     'uk-ua': 'Відкат скасовано',
     'de-ch': 'Rollback abgebrochen',
-<<<<<<< HEAD
-    'pt-br': 'Reversão cancelada',
-=======
     'pt-br': 'Reverter cancelado',
->>>>>>> dff800b8
   },
   rollbackCanceledDescription: {
     'en-us': 'Data Set Rollback cancelled.',
@@ -698,11 +678,7 @@
     'es-es': 'Carga de conjunto de datos cancelada.',
     'fr-fr': "Téléchargement de l'ensemble de données annulé.",
     'uk-ua': 'Завантаження набору даних скасовано.',
-<<<<<<< HEAD
-    'de-ch': 'Datensatz-Upload abgebrochen.',
-=======
     'de-ch': 'Der Upload des Datensatzes wurde abgebrochen.',
->>>>>>> dff800b8
     'pt-br': 'Upload do conjunto de dados cancelado.',
   },
   coordinateConverter: {
@@ -768,11 +744,7 @@
     'fr-fr':
       'Cette action nécessite que toutes les modifications soient enregistrées',
     'uk-ua': 'Ця дія вимагає збереження всіх змін',
-<<<<<<< HEAD
-    'de-ch': 'Diese Aktion erfordert das Speichern aller Änderungen',
-=======
     'de-ch': 'Für diese Aktion müssen alle Änderungen gespeichert werden',
->>>>>>> dff800b8
     'pt-br': 'Esta ação requer que todas as alterações sejam salvas',
   },
   uploadUnavailableWhileHasErrors: {
@@ -813,11 +785,7 @@
     'de-ch':
       'Diese Aktion ist während der laufenden Datenprüfung nicht verfügbar.',
     'pt-br':
-<<<<<<< HEAD
-      'Esta ação não estará disponível enquanto a verificação de dados estiver em andamento.',
-=======
       'Esta ação não estará disponível enquanto a verificação de dados estiver em andamento',
->>>>>>> dff800b8
   },
   unavailableWithoutLocality: {
     'en-us': 'This tool requires locality columns to be mapped',
@@ -894,11 +862,7 @@
     'fr-fr': 'Priorité du curseur',
     'uk-ua': 'Пріоритет курсору',
     'de-ch': 'Cursorpriorität',
-<<<<<<< HEAD
-    'pt-br': 'Prioridade do cursor',
-=======
     'pt-br': 'Prioridade do Cursor',
->>>>>>> dff800b8
   },
   columnFirst: {
     'en-us': 'Column first',
@@ -1459,11 +1423,7 @@
     'fr-fr': 'Téléchargement WB de "{dataSet:string}"',
     'uk-ua': 'WB завантаження "{dataSet:string}"',
     'de-ch': 'WB-Upload von „{dataSet:string}“',
-<<<<<<< HEAD
-    'pt-br': 'Envio do WB de "{dataSet:string}"',
-=======
     'pt-br': 'Envio de "{dataSet:string}" pela WB',
->>>>>>> dff800b8
   },
   ambiguousTaxaChild: {
     'en-us': '{node:string} {author:string} (in {parent:string})',
@@ -1515,11 +1475,7 @@
     'de-ch': 'Gelöschte Zellen',
     'es-es': 'Células eliminadas',
     'fr-fr': 'Cellules supprimées',
-<<<<<<< HEAD
-    'pt-br': 'Células Excluídas',
-=======
     'pt-br': 'Células excluídas',
->>>>>>> dff800b8
     'ru-ru': 'Удаленные ячейки',
     'uk-ua': 'Видалені клітинки',
   },
@@ -1527,11 +1483,7 @@
     'en-us': 'Records affected',
     'de-ch': 'Betroffene Datensätze',
     'es-es': 'Registros afectados',
-<<<<<<< HEAD
-    'fr-fr': 'Dossiers concernés',
-=======
     'fr-fr': 'Enregistrements concernés',
->>>>>>> dff800b8
     'pt-br': 'Registros afetados',
     'ru-ru': 'Записи, затронутые',
     'uk-ua': 'Зафіксовані записи',
@@ -1580,11 +1532,7 @@
     'en-us': 'Records updated',
     'de-ch': 'Datensätze aktualisiert',
     'es-es': 'Registros actualizados',
-<<<<<<< HEAD
-    'fr-fr': 'Dossiers mis à jour',
-=======
     'fr-fr': 'Mise à jour des enregistrements',
->>>>>>> dff800b8
     'pt-br': 'Registros atualizados',
     'ru-ru': 'Записи обновлены',
     'uk-ua': 'Записи оновлено',
@@ -1602,11 +1550,7 @@
     'en-us': 'Related records matched to different records',
     'de-ch':
       'Zugehörige Datensätze, die mit anderen Datensätzen abgeglichen wurden',
-<<<<<<< HEAD
-    'es-es': 'Registros relacionados que coinciden con diferentes registros',
-=======
     'es-es': 'Registros relacionados coincidentes con diferentes registros',
->>>>>>> dff800b8
     'fr-fr':
       'Enregistrements associés correspondant à différents enregistrements',
     'pt-br': 'Registros relacionados correspondidos a registros diferentes',
