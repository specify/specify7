/**
 * Localization strings used by the WorkBench (not workbench mapper)
 *
 * @module
 */

import { createDictionary } from './utils';

// Refer to "Guidelines for Programmers" in ./README.md before editing this file

export const wbText = createDictionary({
  workBench: {
    'en-us': 'WorkBench',
    'ru-ru': 'WorkBench',
    'es-es': 'banco de trabajo',
    'fr-fr': 'Table de travail',
    'uk-ua': 'WorkBench',
    'de-ch': 'WorkBench',
    'pt-br': 'Bancada de trabalho',
  },
  uploadPlan: {
<<<<<<< HEAD
    'en-us': 'Upload Plan',
    'de-ch': 'Upload-Plan',
    'es-es':
      'Tenga en cuenta que la validación en vivo es una función experimental y no sustituye a la validación regular.',
    'fr-fr': 'Plan de téléchargement',
    'ru-ru': 'Загрузить план',
    'uk-ua': 'План завантаження',
    'pt-br': 'Plano de Upload',
=======
    "en-us": "Upload Plan",
    "de-ch": "Upload-Plan",
    "es-es":
      "Tenga en cuenta que la validación en vivo es una función experimental y no sustituye a la validación regular.",
    "fr-fr": "Plan de téléchargement",
    "ru-ru": "План загрузки",
    "uk-ua": "План завантаження",
    "pt-br": "Plano de Upload",
>>>>>>> 63e30aca
  },
  rollback: {
    'en-us': 'Roll Back',
    'ru-ru': 'Откат',
    'es-es': 'Retroceder',
    'fr-fr': 'Retour en arriere',
    'uk-ua': 'Відкат',
    'de-ch': 'Rollback',
    'pt-br': 'Reverter',
  },
  validate: {
    'en-us': 'Validate',
    'ru-ru': 'Проверить',
    'es-es': 'Validar',
    'fr-fr': 'Valider',
    'uk-ua': 'Перевірити',
    'de-ch': 'Validieren',
    'pt-br': 'Validar',
  },
  validation: {
    'en-us': 'Validation',
    'ru-ru': 'Проверка',
    'es-es': 'Validación',
    'fr-fr': 'Validation',
    'uk-ua': 'Перевірка',
    'de-ch': 'Validierung',
    'pt-br': 'Validação',
  },
  upload: {
    'en-us': 'Upload',
    'ru-ru': 'Загрузка',
    'es-es': 'Cargar',
    'fr-fr': 'Télécharger',
    'uk-ua': 'Вавантаження',
    'de-ch': 'Hochladen',
    'pt-br': 'Carregar',
  },
  rollingBack: {
    'en-us': 'Rolling Back',
    'ru-ru': 'Откат',
    'es-es': 'Retrocediendo',
    'fr-fr': 'Reculer',
    'uk-ua': 'Відкат назад',
    'de-ch': 'Zurückrollen',
    'pt-br': 'Revertendo',
  },
  uploading: {
    'en-us': 'Uploading',
    'ru-ru': 'Загрузка',
    'es-es': 'Cargando',
    'fr-fr': 'Téléchargement',
    'uk-ua': 'Завантаження',
    'de-ch': 'Hochladen',
    'pt-br': 'Enviando',
  },
  validating: {
    'en-us': 'Validating',
    'ru-ru': 'Проверка',
    'es-es': 'Validando',
    'fr-fr': 'Validation',
    'uk-ua': 'Перевірка',
    'de-ch': 'Validierung',
    'pt-br': 'Validando',
  },
  disambiguate: {
    'en-us': 'Disambiguate',
    'ru-ru': 'Устранить Неоднозначность',
    'es-es': 'Desambiguar',
    'fr-fr': "Lever l'ambiguïté",
    'uk-ua': 'Усунути неоднозначність',
    'de-ch': 'Disambiguieren',
    'pt-br': 'Desambiguar',
  },
  fillDown: {
    'en-us': 'Fill Down',
    'ru-ru': 'Заполнить Вниз',
    'es-es': 'Rellenar hacia Abajo',
    'fr-fr': 'Remplissez',
    'uk-ua': 'Заповнити вниз',
    'de-ch': 'Nach unten füllen',
    'pt-br': 'Preencher para baixo',
  },
  fillUp: {
    'en-us': 'Fill Up',
    'ru-ru': 'Заполнить Вверх',
    'es-es': 'Rellenar hacia Arriba',
    'fr-fr': 'Remplir',
    'uk-ua': 'Заповнити',
    'de-ch': 'Auffüllen',
    'pt-br': 'Encher',
  },
  revert: {
    'en-us': 'Revert',
    'ru-ru': 'Вернуть',
    'es-es': 'Revertir',
    'fr-fr': 'Revenir',
    'uk-ua': 'Повернути',
    'de-ch': 'Zurücksetzen',
    'pt-br': 'Reverter',
  },
  dataCheck: {
    'en-us': 'Live Validation',
    'ru-ru': 'Проверка данных',
    'es-es': 'Verificar Datos',
    'fr-fr': 'Vérification des données',
    'uk-ua': 'Перевірка даних',
    'de-ch': 'Live-Validierung',
    'pt-br': 'Validação ao vivo',
  },
  dataCheckOn: {
    'en-us': 'Live Validation: On',
    'ru-ru': 'Проверка данных: вкл.',
    'es-es': 'Verificar Datos: ON',
    'fr-fr': 'Vérification des données : activée',
    'uk-ua': 'Перевірка даних: увімкнено',
    'de-ch': 'Live-Validierung: Ein',
    'pt-br': 'Validação ao vivo: Ativado',
  },
  dataCheckDescription: {
    'en-us':
      'Note, live validation is an experimental feature and is not a substitute for regular validation.',
    'de-ch':
      'Beachten Sie, dass die Live-Validierung eine experimentelle Funktion ist und keinen Ersatz für die regelmäßige Validierung darstellt.',
    'es-es':
      'Tenga en cuenta que la validación en vivo es una función experimental y no sustituye a la validación regular.',
    'fr-fr':
      'Remarque : la validation en direct est une fonctionnalité expérimentale et ne remplace pas la validation régulière.',
    'ru-ru':
      'Обратите внимание, что проверка в реальном времени является экспериментальной функцией и не заменяет обычную проверку.',
    'uk-ua':
      'Зауважте, що перевірка в реальному часі є експериментальною функцією і не замінює звичайну перевірку.',
    'pt-br':
      'Observe que a validação ao vivo é um recurso experimental e não substitui a validação regular.',
  },
  changeOwner: {
    'en-us': 'Change Owner',
    'ru-ru': 'Сменить владельца',
    'es-es': 'Cambiar Propietario',
    'fr-fr': 'Changer de propriétaire',
    'uk-ua': 'Змінити власника',
    'de-ch': 'Besitzer ändern',
    'pt-br': 'Alterar proprietário',
  },
  convertCoordinates: {
    'en-us': 'Convert Coordinates',
    'ru-ru': 'Преобразовать координаты',
    'es-es': 'Convertir Coordenadas',
    'fr-fr': 'Convertir les coordonnées',
    'uk-ua': 'Перетворення координат',
    'de-ch': 'Koordinaten konvertieren',
    'pt-br': 'Converter coordenadas',
  },
  navigation: {
    'en-us': 'Navigation',
    'ru-ru': 'Навигация',
    'es-es': 'Navegación',
    'fr-fr': 'La navigation',
    'uk-ua': 'Навігація',
    'de-ch': 'Navigation',
    'pt-br': 'Navegação',
  },
  replace: {
    'en-us': 'Replace',
    'ru-ru': 'Заменять',
    'es-es': 'Sustituir',
    'fr-fr': 'Remplacer',
    'uk-ua': 'Замінити',
    'de-ch': 'Ersetzen',
    'pt-br': 'Substituir',
  },
  replacementValue: {
    'en-us': 'Replacement value',
    'ru-ru': 'Замена',
    'es-es': 'Valor a sustituir',
    'fr-fr': 'Valeur de remplacement',
    'uk-ua': 'Відновна вартість',
    'de-ch': 'Wiederbeschaffungswert',
    'pt-br': 'Valor de substituição',
  },
  searchResults: {
    'en-us': 'Search Results',
    'ru-ru': 'Результаты Поиска',
    'es-es': 'Buscar resultados',
    'fr-fr': 'Résultats de recherche',
    'uk-ua': 'Результати пошуку',
    'de-ch': 'Suchergebnisse',
    'pt-br': 'Resultados da pesquisa',
  },
  clickToToggle: {
<<<<<<< HEAD
    'en-us': 'Click to toggle visibility',
    'ru-ru': 'Нажмите, чтобы переключить видимость',
    'es-es': 'Pinchar para alternar visibilidad',
    'fr-fr': 'Cliquez pour basculer la visibilité',
    'uk-ua': 'Натисніть, щоб увімкнути видимість',
    'de-ch': 'Klicken, um die Sichtbarkeit umzuschalten',
    'pt-br': 'Clique para alternar a visibilidade',
=======
    "en-us": "Click to toggle visibility",
    "ru-ru": "Нажмите, чтобы переключить видимость",
    "es-es": "Pinchar para alternar visibilidad",
    "fr-fr": "Cliquez pour basculer la visibilité",
    "uk-ua": "Натисніть, щоб увімкнути видимість",
    "de-ch": "Klicken Sie hier, um die Sichtbarkeit umzuschalten",
    "pt-br": "Clique para alternar a visibilidade",
>>>>>>> 63e30aca
  },
  configureSearchReplace: {
    'en-us': 'Configure Search & Replace',
    'ru-ru': 'Настроить поиск и замену',
    'es-es': 'Configurar Consulta y Sustitución',
    'fr-fr': 'Configurer la recherche et le remplacement',
    'uk-ua': 'Налаштувати пошук і заміну',
    'de-ch': 'Suchen und Ersetzen konfigurieren',
    'pt-br': 'Configurar Pesquisar e Substituir',
  },
  modifiedCells: {
    'en-us': 'Modified Cells',
    'ru-ru': 'Модифицированные клетки',
    'es-es': 'Celdas Modificadas',
    'fr-fr': 'Cellules modifiées',
    'uk-ua': 'Модифіковані клітини',
    'de-ch': 'Modifizierte Zellen',
    'pt-br': 'Células Modificadas',
  },
  newCells: {
    'en-us': 'New Cells',
    'ru-ru': 'Новые клетки',
    'es-es': 'Celdas Nuevas',
    'fr-fr': 'Nouvelles cellules',
    'uk-ua': 'Нові клітини',
    'de-ch': 'Neue Zellen',
    'pt-br': 'Novas Células',
  },
  errorCells: {
    'en-us': 'Error Cells',
    'ru-ru': 'Ячейки с ошибками',
    'es-es': 'Celdas con Error',
    'fr-fr': "Cellules d'erreur",
    'uk-ua': 'Комірки помилок',
    'de-ch': 'Fehlerzellen',
    'pt-br': 'Células de erro',
  },
  dataEditor: {
    'en-us': 'Data Editor',
    'ru-ru': 'Редактор данных',
    'es-es': 'Editor de Datos',
    'fr-fr': 'Éditeur de données',
    'uk-ua': 'Редактор даних',
    'de-ch': 'Dateneditor',
    'pt-br': 'Editor de dados',
  },
  noDisambiguationResults: {
<<<<<<< HEAD
    'en-us': 'Unable to disambiguate',
    'ru-ru': 'Невозможно устранить неуверенность',
    'es-es': 'No se puede desambiguar',
    'fr-fr': "Impossible de lever l'ambiguïté",
    'uk-ua': 'Неможливо усунути неоднозначність',
    'de-ch': 'Kann nicht eindeutig bestimmt werden',
    'pt-br': 'Incapaz de desambiguar',
=======
    "en-us": "Unable to disambiguate",
    "ru-ru": "Невозможно устранить неуверенность",
    "es-es": "No se puede desambiguar",
    "fr-fr": "Impossible de lever l'ambiguïté",
    "uk-ua": "Неможливо усунути неоднозначність",
    "de-ch": "Kann nicht disambiguiert werden",
    "pt-br": "Incapaz de desambiguar",
>>>>>>> 63e30aca
  },
  noDisambiguationResultsDescription: {
    'en-us':
      'None of the matched records currently exist in the database. This can happen if all of the matching records were deleted since the validation process occurred, or if all of the matches were ambiguous with respect other records in this data set. In the latter case, you will need to add fields and values to the data set to resolve the ambiguity.',
    'ru-ru':
      'Ни одна из совпадающих записей в настоящее время не существует в базе данных. Это может произойти, если все совпадающие записи были удалены с моментапроверки, или если все совпадения были неоднозначными по отношению к другим записям в этом наборе данных. В последнем случае вы потребуется добавить новые поля и значения в набор данных, чтобы разрешить двусмысленность.',
    'es-es':
      'Ninguno de los registros coincidentes existe actualmente en la base de datos. Esto puede suceder si se eliminaron todos los registros coincidentes desde que se produjo el proceso de validación, o si todas las coincidencias fueron ambiguas con respecto a otros registros en este conjunto de datos. En el último caso, deberá agregar campos y valores al conjunto de datos para resolver la ambigüedad.',
    'fr-fr':
      "Aucun des enregistrements correspondants n'existe actuellement dans la base de données. Cela peut se produire si tous les enregistrements correspondants ont été supprimés depuis le processus de validation, ou si toutes les correspondances étaient ambiguës par rapport aux autres enregistrements de cet ensemble de données. Dans ce dernier cas, vous devrez ajouter des champs et des valeurs à l'ensemble de données pour lever l'ambiguïté.",
<<<<<<< HEAD
    'uk-ua':
      'Жоден із відповідних записів наразі не існує в базі даних. Це може статися, якщо всі відповідні записи було видалено після процесу перевірки або якщо всі збіги були неоднозначними щодо інших записів у цьому наборі даних. В останньому випадку вам потрібно буде додати поля та значення до набору даних, щоб усунути неоднозначність.',
    'de-ch':
      'Keiner der übereinstimmenden Datensätze ist derzeit in der Datenbank vorhanden. Dies kann passieren, wenn alle übereinstimmenden Datensätze seit der Validierung gelöscht wurden oder wenn alle Übereinstimmungen im Vergleich zu anderen Datensätzen in diesem Datensatz mehrdeutig waren. In diesem Fall müssen Sie dem Datensatz Felder und Werte hinzufügen, um die Mehrdeutigkeit zu beheben.',
    'pt-br':
      'Nenhum dos registros correspondentes existe atualmente no banco de dados. Isso pode ocorrer se todos os registros correspondentes foram excluídos desde o processo de validação ou se todas as correspondências eram ambíguas em relação a outros registros neste conjunto de dados. Neste último caso, você precisará adicionar campos e valores ao conjunto de dados para resolver a ambiguidade.',
=======
    "uk-ua":
      "Жоден із відповідних записів наразі не існує в базі даних. Це може статися, якщо всі відповідні записи було видалено після процесу перевірки або якщо всі збіги були неоднозначними щодо інших записів у цьому наборі даних. В останньому випадку вам потрібно буде додати поля та значення до набору даних, щоб усунути неоднозначність.",
    "de-ch":
      "Keiner der übereinstimmenden Datensätze ist derzeit in der Datenbank vorhanden. Dies kann passieren, wenn alle übereinstimmenden Datensätze seit der Validierung gelöscht wurden oder wenn alle Übereinstimmungen im Vergleich zu anderen Datensätzen in diesem Datensatz mehrdeutig waren. In diesem Fall müssen Sie dem Datensatz Felder und Werte hinzufügen, um die Mehrdeutigkeit zu beheben.",
    "pt-br":
      "Nenhum dos registros correspondentes existe atualmente no banco de dados. Isso pode ocorrer se todos os registros correspondentes foram excluídos desde a ocorrência do processo de validação ou se todas as correspondências forem ambíguas em relação a outros registros neste conjunto de dados. Neste último caso, você precisará adicionar campos e valores ao conjunto de dados para resolver a ambiguidade.",
>>>>>>> 63e30aca
  },
  disambiguateMatches: {
    'en-us': 'Disambiguate Multiple Record Matches',
    'ru-ru': 'Устранение неоднозначности',
    'es-es': 'Eliminar la ambigüedad de coincidencias de registros múltiples',
    'fr-fr':
      "Lever l'ambiguïté des correspondances d'enregistrements multiples",
    'uk-ua': 'Усуньте неоднозначність збігів кількох записів',
    'de-ch': 'Auflösen mehrerer Datensatzübereinstimmungen',
    'pt-br': 'Desambiguar múltiplas correspondências de registros',
  },
  applyAllUnavailable: {
    'en-us': '"Apply All" is not available while Data Check is in progress.',
    'ru-ru': '«Применить все» недоступно, пока выполняется проверка данных.',
    'es-es': '"Aplicar a Todos" no está disponible durante la Verificación.',
    'fr-fr':
      "« Appliquer tout » n'est pas disponible lorsque la vérification des données est en cours.",
    'uk-ua':
      'Функція «Застосувати все» недоступна, поки триває перевірка даних.',
    'de-ch':
      '„Alle anwenden“ ist während der laufenden Datenprüfung nicht verfügbar.',
    'pt-br':
      '"Aplicar tudo" não estará disponível enquanto a Verificação de dados estiver em andamento.',
  },
  beginRollback: {
    'en-us': 'Begin Data Set Roll Back?',
    'ru-ru': 'Начать откат набора данных?',
    'es-es': '¿Comenzar reversión del conjunto de datos?',
    'fr-fr': "Commencer la restauration de l'ensemble de données ?",
    'uk-ua': 'Почати відкат набору даних?',
    'de-ch': 'Datensatz-Rollback beginnen?',
    'pt-br': 'Iniciar reversão do conjunto de dados?',
  },
  beginRollbackDescription: {
    'en-us':
      'Rolling back will remove the new data records this Data Set added to the Specify database. The entire rollback will be cancelled if any of the uploaded data have been referenced (re-used) by other data records since they were uploaded.',
    'ru-ru':
      'Откат удалит новые записи данных, которые этот набор данных добавил в базу данных Specify. Весь откат будет отменен, если на загруженные данные ссылаются другие записи данных с момента они были загружены.',
    'es-es':
      'La reversión eliminará los nuevos registros de datos que este conjunto de datos agregó a la base de datos de especificación. La reversión completa se cancelará si alguno de los datos cargados ha sido referenciado (reutilizado) por otros registros de datos desde que se cargaron.',
    'fr-fr':
      "La restauration supprimera les nouveaux enregistrements de données que cet ensemble de données a ajoutés à la base de données Specify. L'intégralité de la restauration sera annulée si l'une des données téléchargées a été référencée (réutilisée) par d'autres enregistrements de données depuis leur téléchargement.",
<<<<<<< HEAD
    'uk-ua':
      'Відкат видалить нові записи даних, додані цим набором даних до бази даних Specify. Повний відкат буде скасовано, якщо на будь-які завантажені дані посилалися (повторно використовували) інші записи даних після їх завантаження.',
    'de-ch':
      'Durch das Zurücksetzen werden die neuen Datensätze entfernt, die dieser Datensatz zur Datenbank „Specify“ hinzugefügt hat. Das gesamte Zurücksetzen wird abgebrochen, wenn hochgeladene Daten seit dem Hochladen von anderen Datensätzen referenziert (wiederverwendet) wurden.',
    'pt-br':
      'A reversão removerá os novos registros de dados que este Conjunto de Dados adicionou ao banco de dados Especificar. A reversão completa será cancelada se algum dos dados enviados tiver sido referenciado (reutilizado) por outros registros de dados desde o envio.',
=======
    "uk-ua":
      "Відкат видалить нові записи даних, додані цим набором даних до бази даних Specify. Повний відкат буде скасовано, якщо на будь-які завантажені дані посилалися (повторно використовували) інші записи даних після їх завантаження.",
    "de-ch":
      "Durch das Zurücksetzen werden die neuen Datensätze entfernt, die dieser Datensatz zur angegebenen Datenbank hinzugefügt hat. Das gesamte Zurücksetzen wird abgebrochen, wenn auf die hochgeladenen Daten seit dem Hochladen von anderen Datensätzen verwiesen (sie wiederverwendet) wurden.",
    "pt-br":
      "A reversão removerá os novos registros de dados que este Conjunto de Dados adicionou ao banco de dados Especificar. A reversão completa será cancelada se algum dos dados enviados tiver sido referenciado (reutilizado) por outros registros de dados desde o envio.",
>>>>>>> 63e30aca
  },
  startUpload: {
    'en-us': 'Begin Data Set Upload?',
    'ru-ru': 'Начать загрузку набора данных?',
    'es-es': '¿Comenzar carga de conjunto de datos?',
    'fr-fr': "Commencer le téléchargement de l'ensemble de données ?",
    'uk-ua': 'Почати завантаження набору даних?',
    'de-ch': 'Datensatz-Upload beginnen?',
    'pt-br': 'Iniciar upload do conjunto de dados?',
  },
  startUploadDescription: {
    'en-us':
      'Uploading the Data Set will add the data to the Specify database.',
    'ru-ru': 'Загрузка набора данных добавит данные в базу данных Specify.',
    'es-es':
      'Cargar el conjunto de datos agregará los datos a la base de datos de especificación.',
    'fr-fr':
      "Le téléchargement de l'ensemble de données ajoutera les données à la base de données Specify.",
    'uk-ua': 'Завантаження набору даних додасть дані до бази даних Specify.',
    'de-ch':
      'Durch das Hochladen des Datensatzes werden die Daten zur angegebenen Datenbank hinzugefügt.',
    'pt-br':
      'O upload do conjunto de dados adicionará os dados ao banco de dados Specify.',
  },
  deleteDataSet: {
    'en-us': 'Delete this Data Set?',
    'ru-ru': 'Удалить этот набор данных?',
    'es-es': '¿Eliminar este conjunto de datos?',
    'fr-fr': 'Supprimer cet ensemble de données ?',
    'uk-ua': 'Видалити цей набір даних?',
    'de-ch': 'Diesen Datensatz löschen?',
    'pt-br': 'Excluir este conjunto de dados?',
  },
  deleteDataSetDescription: {
    'en-us':
      'Deleting a Data Set permanently removes it and its Upload Plan. Data mappings will no longer be available for re-use with other Data Sets. Also after deleting, Rollback will no longer be an option for an uploaded Data Set.',
    'ru-ru':
      'Удаление набора данных приводит к безвозвратному удалению его и его плана загрузки. План загрузки не будут доступным для повторного использования; Отката не будет возможным для загруженного набора данных.',
    'es-es':
      'Eliminar un conjunto de datos lo elimina de forma permanente junto con su plan de carga. Las asignaciones de datos ya no estarán disponibles para su reutilización con otros conjuntos de datos. Además, después de eliminar, la reversión ya no será una opción para un conjunto de datos cargado.',
    'fr-fr':
      "La suppression d'un ensemble de données le supprime définitivement ainsi que son plan de téléchargement. Les mappages de données ne pourront plus être réutilisés avec d'autres ensembles de données. De plus, après la suppression, la restauration ne sera plus une option pour un ensemble de données téléchargé.",
<<<<<<< HEAD
    'uk-ua':
      'Видалення набору даних остаточно видаляє його та його план завантаження. Зіставлення даних більше не буде доступним для повторного використання з іншими наборами даних. Крім того, після видалення відкат більше не буде доступним для завантаженого набору даних.',
    'de-ch':
      'Durch das Löschen eines Datensatzes werden dieser und sein Upload-Plan dauerhaft entfernt. Datenzuordnungen können nicht mehr mit anderen Datensätzen wiederverwendet werden. Nach dem Löschen ist für einen hochgeladenen Datensatz auch kein Rollback mehr möglich.',
    'pt-br':
      'A exclusão de um Conjunto de Dados o remove permanentemente, juntamente com seu Plano de Upload. Os mapeamentos de dados não estarão mais disponíveis para reutilização com outros Conjuntos de Dados. Além disso, após a exclusão, a opção de Reverter não será mais uma opção para um Conjunto de Dados carregado.',
=======
    "uk-ua":
      "Видалення набору даних остаточно видаляє його та його план завантаження. Зіставлення даних більше не буде доступним для повторного використання з іншими наборами даних. Крім того, після видалення відкат більше не буде доступним для завантаженого набору даних.",
    "de-ch":
      "Durch das Löschen eines Datensatzes werden dieser und sein Upload-Plan dauerhaft entfernt. Datenzuordnungen können nicht mehr mit anderen Datensätzen wiederverwendet werden. Nach dem Löschen ist für einen hochgeladenen Datensatz auch kein Rollback mehr möglich.",
    "pt-br":
      "A exclusão de um Conjunto de Dados o remove permanentemente, juntamente com seu Plano de Upload. Os mapeamentos de dados não estarão mais disponíveis para reutilização com outros Conjuntos de Dados. Além disso, após a exclusão, a opção de Reversão não será mais uma opção para um Conjunto de Dados carregado.",
>>>>>>> 63e30aca
  },
  dataSetDeleted: {
    'en-us': 'Data Set successfully deleted',
    'ru-ru': 'Набор данных успешно удален',
    'es-es': 'Conjunto de datos eliminado con éxito',
    'fr-fr': 'Ensemble de données supprimé avec succès',
    'uk-ua': 'Набір даних успішно видалено',
    'de-ch': 'Datensatz erfolgreich gelöscht',
    'pt-br': 'Conjunto de dados excluído com sucesso',
  },
  dataSetDeletedDescription: {
    'en-us': 'Data Set successfully deleted.',
    'ru-ru': 'Набор данных успешно удален.',
    'es-es': 'Conjunto de datos eliminado con éxito.',
    'fr-fr': 'Ensemble de données supprimé avec succès.',
    'uk-ua': 'Набір даних успішно видалено.',
    'de-ch': 'Datensatz erfolgreich gelöscht.',
    'pt-br': 'Conjunto de dados excluído com sucesso.',
  },
  revertChanges: {
    'en-us': 'Revert Unsaved Changes?',
    'ru-ru': 'Отменить несохраненные изменения?',
    'es-es': '¿Revertir cambios no guardados?',
    'fr-fr': 'Annuler les modifications non enregistrées ?',
    'uk-ua': 'Скасувати незбережені зміни?',
    'de-ch': 'Nicht gespeicherte Änderungen rückgängig machen?',
    'pt-br': 'Reverter alterações não salvas?',
  },
  revertChangesDescription: {
    'en-us':
      'This action will discard all changes made to the Data Set since the last Save.',
    'ru-ru':
      'Это действие приведет к отмене всех изменений, внесенных в набор данных с момента последнего сохранение.',
    'es-es':
      'Esta acción descartará todos los cambios realizados en el conjunto de datos desde la última vez que se guardó.',
    'fr-fr':
      "Cette action annulera toutes les modifications apportées à l'ensemble de données depuis le dernier enregistrement.",
<<<<<<< HEAD
    'uk-ua':
      'Ця дія призведе до скасування всіх змін, внесених до набору даних після останнього збереження.',
    'de-ch':
      'Durch diese Aktion werden alle Änderungen am Datensatz seit der letzten Speicherung verworfen.',
    'pt-br':
      'Esta ação descartará todas as alterações feitas no Conjunto de Dados desde o último Salvamento.',
=======
    "uk-ua":
      "Ця дія призведе до скасування всіх змін, внесених до набору даних після останнього збереження.",
    "de-ch":
      "Durch diese Aktion werden alle Änderungen am Datensatz seit dem letzten Speichern verworfen.",
    "pt-br":
      "Esta ação descartará todas as alterações feitas no Conjunto de Dados desde o último Salvamento.",
>>>>>>> 63e30aca
  },
  saving: {
    'en-us': 'Saving...',
    'ru-ru': 'Сохранение...',
    'es-es': 'Ahorro...',
    'fr-fr': 'Économie...',
    'uk-ua': 'Збереження...',
    'de-ch': 'Speichern...',
    'pt-br': 'Salvando...',
  },
  wbUnloadProtect: {
    'en-us': 'Changes to this Data Set have not been Saved.',
    'ru-ru': 'Изменения в этом наборе данных не были сохранены.',
    'es-es': 'Los cambios a este conjunto de datos no se han guardado.',
    'fr-fr':
      "Les modifications apportées à cet ensemble de données n'ont pas été enregistrées.",
    'uk-ua': 'Зміни в цьому наборі даних не збережено.',
    'de-ch': 'Änderungen an diesem Datensatz wurden nicht gespeichert.',
    'pt-br': 'As alterações neste conjunto de dados não foram salvas.',
  },
  noMatchErrorMessage: {
    'en-us': 'No matching record for must-match table.',
    'ru-ru':
      'Нет соответствующей записи для таблицы обязательного соответствия.',
    'es-es': 'No hay registro que coincida en tabla de coincidencia obligada.',
    'fr-fr':
      'Aucun enregistrement correspondant pour la table à correspondance obligatoire.',
    'uk-ua':
      'Немає відповідного запису для таблиці обов’язкової відповідності.',
    'de-ch': 'Kein passender Datensatz für die Must-Match-Tabelle.',
    'pt-br': 'Nenhum registro correspondente para a tabela must-match.',
  },
  matchedMultipleErrorMessage: {
    'en-us':
      'This value matches two or more existing database records and the match must be disambiguated before uploading.',
    'ru-ru':
      'Это значение соответствует двум или более существующим записям базы данных и совпадению',
    'es-es':
      'Este valor coincide con dos o más registros existentes en la base de datos y han de desambigüarse antes de cargar.',
    'fr-fr':
      'Cette valeur correspond à deux enregistrements de base de données existants ou plus et la correspondance doit être levée avant le téléchargement.',
    'uk-ua':
      'Це значення збігається з двома чи більше існуючими записами бази даних, і збіг необхідно усунути перед завантаженням.',
    'de-ch':
      'Dieser Wert stimmt mit zwei oder mehr vorhandenen Datenbankeinträgen überein und die Übereinstimmung muss vor dem Hochladen eindeutig geklärt werden.',
    'pt-br':
      'Este valor corresponde a dois ou mais registros de banco de dados existentes e a correspondência deve ser eliminada antes do upload.',
  },
  validationNoErrors: {
    'en-us': 'Validate Completed with No Errors',
    'ru-ru': 'Проверка завершена без ошибок',
    'es-es': 'Validar completado sin errores',
    'fr-fr': 'Validation terminée sans erreur',
    'uk-ua': 'Перевірка завершена без помилок',
    'de-ch': 'Validierung ohne Fehler abgeschlossen',
    'pt-br': 'Validar concluído sem erros',
  },
  validationNoErrorsDescription: {
    'en-us':
      'Validation found no errors, it is ready to be uploaded into the database.',
    'ru-ru':
      'Проверка завершена без ошибок. Этот набора данных готов к загрузке в базу данных.',
    'es-es':
      'La validación no encontró errores, está listo para ser cargado en la base de datos.',
    'fr-fr':
      "La validation n'a trouvé aucune erreur, elle est prête à être téléchargée dans la base de données.",
    'uk-ua':
      'Перевірка не виявила помилок, вона готова до завантаження в базу даних.',
    'de-ch':
      'Bei der Validierung wurden keine Fehler gefunden. Der Upload in die Datenbank ist nun möglich.',
    'pt-br':
      'A validação não encontrou erros, está pronto para ser carregado no banco de dados.',
  },
  validationReEditWarning: {
    'en-us':
      'Note: If this Data Set is edited and re-saved, Validate should be re-run prior to Uploading to verify that no errors have been introduced.',
    'ru-ru':
      'Примечание: Если этот набор данных отредактирован и повторно сохранен, начать проверку снова, чтобы убедиться, что ошибок не было введено.',
    'es-es':
      'Nota: si este conjunto de datos se edita y se vuelve a guardar, se debe volver a ejecutar Validar antes de cargar para verificar que no se hayan introducido errores.',
    'fr-fr':
      "Remarque : Si cet ensemble de données est modifié et réenregistré, la validation doit être réexécutée avant le téléchargement pour vérifier qu'aucune erreur n'a été introduite.",
    'uk-ua':
      'Примітка. Якщо цей набір даних відредаговано та повторно збережено, перед завантаженням слід повторно запустити перевірку, щоб переконатися, що не було допущено помилок.',
    'de-ch':
      'Hinweis: Wenn dieser Datensatz bearbeitet und erneut gespeichert wird, sollte die Validierung vor dem Hochladen erneut ausgeführt werden, um sicherzustellen, dass keine Fehler aufgetreten sind.',
    'pt-br':
      'Observação: se este conjunto de dados for editado e salvo novamente, a validação deverá ser executada novamente antes do upload para verificar se nenhum erro foi introduzido.',
  },
  validationErrors: {
    'en-us': 'Validate Completed with Errors',
    'ru-ru': 'Проверка завершена с ошибками',
    'es-es': 'Validar completado con errores',
    'fr-fr': 'Valider terminé avec des erreurs',
    'uk-ua': 'Перевірка виконана з помилками',
    'de-ch': 'Validierung mit Fehlern abgeschlossen',
    'pt-br': 'Validar Concluído com Erros',
  },
  validationErrorsDescription: {
    'en-us': 'Validation found errors in the Data Set.',
    'ru-ru': 'Проверка обнаружила ошибки в наборе данных.',
    'es-es': 'La validación encontró errores en el conjunto de datos.',
    'fr-fr': "La validation a détecté des erreurs dans l'ensemble de données.",
    'uk-ua': 'Перевірка виявила помилки в наборі даних.',
    'de-ch': 'Bei der Validierung wurden Fehler im Datensatz gefunden.',
    'pt-br': 'A validação encontrou erros no conjunto de dados.',
  },
  uploadSuccessful: {
    'en-us': 'Upload Completed with No Errors',
    'ru-ru': 'Загрузка завершена без ошибок',
    'es-es': 'Carga completada sin errores',
    'fr-fr': 'Téléchargement terminé sans erreur',
    'uk-ua': 'Завантаження завершено без помилок',
    'de-ch': 'Upload ohne Fehler abgeschlossen',
    'pt-br': 'Upload concluído sem erros',
  },
  uploadSuccessfulDescription: {
    'en-us':
      'Click on the "Results" button to see the number of new records added to each database table.',
    'ru-ru':
      'Нажмите кнопку «Результаты», чтобы увидеть количество новых записей добавлен в каждую таблицу базы данных',
    'es-es':
      'Haga clic en el botón "Resultados" para ver la cantidad de nuevos registros agregados a cada tabla de la base de datos.',
    'fr-fr':
      'Cliquez sur le bouton « Résultats » pour voir le nombre de nouveaux enregistrements ajoutés à chaque table de la base de données.',
    'uk-ua':
      'Натисніть кнопку «Результати», щоб побачити кількість нових записів, доданих до кожної таблиці бази даних.',
    'de-ch':
      'Klicken Sie auf die Schaltfläche „Ergebnisse“, um die Anzahl der neuen Datensätze anzuzeigen, die jeder Datenbanktabelle hinzugefügt wurden.',
    'pt-br':
      'Clique no botão "Resultados" para ver o número de novos registros adicionados a cada tabela do banco de dados.',
  },
  uploadErrors: {
    'en-us': 'Upload Failed due to Error Cells',
    'ru-ru': 'Ошибка загрузки из-за ошибок',
    'es-es': 'Carga fallida debido a celdas de error',
    'fr-fr': "Échec du téléchargement en raison de cellules d'erreur",
    'uk-ua': 'Помилка завантаження через клітинки помилок',
    'de-ch': 'Upload aufgrund fehlerhafter Zellen fehlgeschlagen',
    'pt-br': 'Falha no upload devido a células de erro',
  },
  uploadErrorsDescription: {
    'en-us': 'The upload failed due to one or more cell value errors.',
    'ru-ru':
      'Загрузка не удалась из-за одной или нескольких ошибок значений ячеек.',
    'es-es': 'La carga falló debido a uno o más errores de valor de celda.',
    'fr-fr':
      "Le téléchargement a échoué en raison d'une ou plusieurs erreurs de valeur de cellule.",
    'uk-ua':
      'Помилка завантаження через одну або кілька помилок значення клітинки.',
    'de-ch':
      'Der Upload ist aufgrund eines oder mehrerer Zellenwertfehler fehlgeschlagen.',
    'pt-br': 'O upload falhou devido a um ou mais erros de valor de célula.',
  },
  uploadErrorsSecondDescription: {
<<<<<<< HEAD
    'en-us':
      'Validate the Data Set and review the mouseover hints for each error cell, then make the appropriate corrections. Save and retry the {type:string}.',
    'de-ch':
      'Validieren Sie den Datensatz und überprüfen Sie die Mouseover-Hinweise für jede Fehlerzelle. Nehmen Sie anschließend die entsprechenden Korrekturen vor. Speichern Sie und wiederholen Sie {type:string}.',
    'es-es':
      'Valide el conjunto de datos y revise las sugerencias al pasar el ratón por cada celda con error. Luego, realice las correcciones pertinentes. Guarde y vuelva a intentar la operación {type:string}.',
    'fr-fr':
      "Validez l'ensemble de données et examinez les indications de survol de chaque cellule d'erreur, puis apportez les corrections appropriées. Enregistrez et réessayez {type:string}.",
    'pt-br':
      'Valide o conjunto de dados e revise as dicas de mouseover para cada célula de erro. Em seguida, faça as correções apropriadas. Salve e tente novamente o {type:string}.',
    'ru-ru':
      'Проверьте набор данных и просмотрите подсказки при наведении мыши на каждую ячейку с ошибкой, затем внесите соответствующие исправления. Сохраните и повторите {type:string}.',
    'uk-ua':
      'Перевірте набір даних і перегляньте підказки під час наведення курсора миші для кожної клітинки з помилкою, потім внесіть відповідні виправлення. Збережіть і повторіть спробу {type:string}.',
=======
    "en-us":
      "Validate the Data Set and review the mouseover hints for each error cell, then make the appropriate corrections. Save and retry the {type:string}.",
    "de-ch":
      "Validieren Sie den Datensatz und überprüfen Sie die Mouseover-Hinweise für jede Fehlerzelle. Nehmen Sie anschließend die entsprechenden Korrekturen vor. Speichern Sie und versuchen Sie {type:string} erneut.",
    "es-es":
      "Valide el conjunto de datos y revise las sugerencias al pasar el ratón por cada celda con error. Luego, realice las correcciones pertinentes. Guarde y vuelva a intentar la operación {type:string}.",
    "fr-fr":
      "Validez l'ensemble de données et examinez les indications de survol de chaque cellule d'erreur, puis apportez les corrections appropriées. Enregistrez et réessayez {type:string}.",
    "pt-br":
      "Valide o conjunto de dados e revise as dicas de mouseover para cada célula de erro. Em seguida, faça as correções apropriadas. Salve e tente novamente o {type:string}.",
    "ru-ru":
      "Проверьте набор данных и просмотрите подсказки при наведении курсора на каждую ячейку с ошибкой, затем внесите необходимые исправления. Сохраните и повторите попытку {type:string}.",
    "uk-ua":
      "Перевірте набір даних і перегляньте підказки під час наведення курсора миші для кожної клітинки з помилкою, потім внесіть відповідні виправлення. Збережіть і повторіть спробу {type:string}.",
>>>>>>> 63e30aca
  },
  dataSetRollback: {
    'en-us': 'Data Set was rolled back successfully',
    'ru-ru': 'Набор данных был успешно откат',
    'es-es': 'El conjunto de datos se revirtió con éxito',
    'fr-fr': "L'ensemble de données a été restauré avec succès",
    'uk-ua': 'Набір даних успішно повернуто',
    'de-ch': 'Der Datensatz wurde erfolgreich zurückgesetzt',
    'pt-br': 'O conjunto de dados foi revertido com sucesso',
  },
  dataSetRollbackDescription: {
    'en-us':
      'This Rolledback Data Set is saved, and can be edited or re-uploaded.',
    'ru-ru':
      'Этот набор данных отката сохранянен, и его можно редактировать или повторно загружать.',
    'es-es':
      'Este conjunto de datos revertidos se guarda y se puede editar o volver a cargar.',
    'fr-fr':
      'Cet ensemble de données restaurées est enregistré et peut être modifié ou téléchargé à nouveau.',
    'uk-ua':
      'Цей відкочений набір даних зберігається та може бути відредагований або повторно завантажений.',
    'de-ch':
      'Dieser zurückgesetzte Datensatz wird gespeichert und kann bearbeitet oder erneut hochgeladen werden.',
    'pt-br':
      'Este conjunto de dados revertidos é salvo e pode ser editado ou reenviado.',
  },
  validationCanceled: {
    'en-us': 'Validation Cancelled',
    'ru-ru': 'Проверка отменена',
    'es-es': 'Validación cancelada',
    'fr-fr': 'Validation annulée',
    'uk-ua': 'Перевірку скасовано',
    'de-ch': 'Validierung abgebrochen',
    'pt-br': 'Validação cancelada',
  },
  validationCanceledDescription: {
    'en-us': 'Data Set Validation cancelled.',
    'ru-ru': 'Проверка набора данных отменена.',
    'es-es': 'Se canceló la validación del conjunto de datos.',
    'fr-fr': "Validation de l'ensemble de données annulée.",
    'uk-ua': 'Перевірку набору даних скасовано.',
    'de-ch': 'Datensatzvalidierung abgebrochen.',
    'pt-br': 'Validação do conjunto de dados cancelada.',
  },
  rollbackCanceled: {
    'en-us': 'Rollback Cancelled',
    'ru-ru': 'Загрузка отменена',
    'es-es': 'Reversión cancelada',
    'fr-fr': 'Restauration annulée',
    'uk-ua': 'Відкат скасовано',
    'de-ch': 'Rollback abgebrochen',
    'pt-br': 'Reversão cancelada',
  },
  rollbackCanceledDescription: {
    'en-us': 'Data Set Rollback cancelled.',
    'ru-ru': 'Откат набора данных отменен.',
    'es-es': 'Reversión del conjunto de datos cancelada.',
    'fr-fr': 'Restauration de l’ensemble de données annulée.',
    'uk-ua': 'Відкат набору даних скасовано.',
    'de-ch': 'Datensatz-Rollback abgebrochen.',
    'pt-br': 'Reversão do conjunto de dados cancelada.',
  },
  uploadCanceled: {
    'en-us': 'Upload Cancelled',
    'ru-ru': 'Загрузка отменена',
    'es-es': 'Subida cancelada',
    'de-ch': 'Upload abgebrochen',
    'fr-fr': 'Téléchargement annulé',
    'uk-ua': 'Завантаження скасовано',
    'pt-br': 'Upload cancelado',
  },
  uploadCanceledDescription: {
<<<<<<< HEAD
    'en-us': 'Data Set Upload cancelled.',
    'ru-ru': 'Загрузка набора данных отменена.',
    'es-es': 'Carga de conjunto de datos cancelada.',
    'fr-fr': "Téléchargement de l'ensemble de données annulé.",
    'uk-ua': 'Завантаження набору даних скасовано.',
    'de-ch': 'Der Upload des Datensatzes wurde abgebrochen.',
    'pt-br': 'Upload do conjunto de dados cancelado.',
=======
    "en-us": "Data Set Upload cancelled.",
    "ru-ru": "Загрузка набора данных отменена.",
    "es-es": "Carga de conjunto de datos cancelada.",
    "fr-fr": "Téléchargement de l'ensemble de données annulé.",
    "uk-ua": "Завантаження набору даних скасовано.",
    "de-ch": "Datensatz-Upload abgebrochen.",
    "pt-br": "Upload do conjunto de dados cancelado.",
>>>>>>> 63e30aca
  },
  coordinateConverter: {
    'en-us': 'Geocoordinate Format',
    'ru-ru': 'Геокоординатный формат',
    'es-es': 'Formato de geocoordenadas',
    'fr-fr': 'Format de géocoordonnée',
    'uk-ua': 'Формат геокоординат',
    'de-ch': 'Geokoordinatenformat',
    'pt-br': 'Formato de geocoordenadas',
  },
  coordinateConverterDescription: {
    'en-us': 'Choose a preferred Geocoordinate format',
    'ru-ru': 'Выберите предпочтительный формат геокоординат',
    'es-es': 'Elija un formato de geocoordenada preferido',
    'fr-fr': 'Choisissez un format de géocoordonnée préféré',
    'uk-ua': 'Виберіть потрібний формат геокоординат',
    'de-ch': 'Wählen Sie ein bevorzugtes Geokoordinatenformat',
    'pt-br': 'Escolha um formato de geocoordenada preferido',
  },
  emptyStringInline: {
    comment: `
      When empty string is used as a default value for a column, this is shown
      instead
    `,
    'en-us': '(empty string)',
    'ru-ru': '(пуста строка)',
    'es-es': '(cadena vacía)',
    'fr-fr': '(chaîne vide)',
    'uk-ua': '(порожній рядок)',
    'de-ch': '(leere Zeichenfolge)',
    'pt-br': '(string vazia)',
  },
  wbUploadedUnavailable: {
    'en-us': 'The data set must be validated or uploaded',
    'ru-ru': 'The data set must be validated or uploaded',
    'es-es': 'Se ha de validar o cargar el conjunto de datos',
    'fr-fr': "L'ensemble de données doit être validé ou téléchargé",
    'uk-ua': 'Набір даних має бути перевірений або завантажений',
    'de-ch': 'Der Datensatz muss validiert oder hochgeladen werden',
    'pt-br': 'O conjunto de dados deve ser validado ou carregado',
  },
  wbValidateUnavailable: {
    'en-us':
      'An Upload Plan needs to defined before this Data Set can be Validated',
    'ru-ru':
      'План загрузки должен быть определен до того, как этот набор данных может быть проверен',
    'es-es':
      'Se necesita definir un Plan de Carga antes de poder Validar este Conjunto de Datos',
    'fr-fr':
      'Un plan de téléchargement doit être défini avant que cet ensemble de données puisse être validé',
    'uk-ua':
      'Перед перевіркою цього набору даних необхідно визначити план завантаження',
    'de-ch':
      'Bevor dieser Datensatz validiert werden kann, muss ein Upload-Plan definiert werden.',
    'pt-br':
      'Um Plano de Upload precisa ser definido antes que este Conjunto de Dados possa ser Validado',
  },
  unavailableWhileEditing: {
    'en-us': 'This action requires all changes to be saved',
    'ru-ru': 'Это действие требует сохранения всех изменений',
    'es-es': 'Esta acción requiere que se guarden todos los cambios',
    'fr-fr':
      'Cette action nécessite que toutes les modifications soient enregistrées',
    'uk-ua': 'Ця дія вимагає збереження всіх змін',
    'de-ch': 'Diese Aktion erfordert das Speichern aller Änderungen',
    'pt-br': 'Esta ação requer que todas as alterações sejam salvas',
  },
  uploadUnavailableWhileHasErrors: {
    'en-us': 'Upload is unavailable while some cells have validation errors',
    'ru-ru':
      'Загрузка недоступна, в то время как в некоторых ячейках есть ошибки проверки',
    'es-es':
      'Carga de datos no disponible si hay celdas con error de validación',
    'fr-fr':
      "L'importation n'est pas disponible alors que certaines cellules comportent des erreurs de validation",
    'uk-ua':
      'Завантаження недоступне, оскільки в деяких клітинках є помилки перевірки',
    'de-ch':
      'Der Upload ist nicht möglich, da einige Zellen Validierungsfehler aufweisen',
    'pt-br':
      'O upload não está disponível enquanto algumas células apresentam erros de validação',
  },
  unavailableWhileViewingResults: {
    'en-us': 'This action is unavailable while viewing the upload results',
    'ru-ru': 'Это действие недоступно при просмотре результатов загрузки',
    'es-es':
      'Acción no disponible cuando se visualizan resultados de la carga de datos',
    'fr-fr':
      "Cette action n'est pas disponible lors de l'affichage des résultats du téléchargement",
    'uk-ua': 'Ця дія недоступна під час перегляду результатів завантаження',
    'de-ch':
      'Diese Aktion ist beim Anzeigen der Upload-Ergebnisse nicht verfügbar',
    'pt-br':
      'Esta ação não está disponível durante a visualização dos resultados do upload',
  },
  unavailableWhileValidating: {
    'en-us': 'This action is unavailable while Data Check is in progress',
    'ru-ru': 'Это действие недоступно, пока выполняется проверка данных',
    'es-es': 'Acción no disponible durante la Comprobación de Datos',
    'fr-fr':
      "Cette action n'est pas disponible lorsque la vérification des données est en cours",
<<<<<<< HEAD
    'uk-ua': 'Ця дія недоступна, поки триває перевірка даних',
    'de-ch':
      'Diese Aktion ist während der laufenden Datenüberprüfung nicht verfügbar.',
    'pt-br':
      'Esta ação não estará disponível enquanto a Verificação de Dados estiver em andamento',
=======
    "uk-ua": "Ця дія недоступна, поки триває перевірка даних",
    "de-ch":
      "Diese Aktion ist während der laufenden Datenprüfung nicht verfügbar.",
    "pt-br":
      "Esta ação não estará disponível enquanto a verificação de dados estiver em andamento.",
>>>>>>> 63e30aca
  },
  unavailableWithoutLocality: {
    'en-us': 'This tool requires locality columns to be mapped',
    'ru-ru':
      'Этот инструмент требует, чтобы столбцы координат были сопоставлены',
    'es-es':
      'Esta herramienta requiere Columnas de Localidad mapeadas/asignadas',
    'fr-fr': 'Cet outil nécessite que les colonnes de localité soient mappées',
    'uk-ua': 'Цей інструмент вимагає відображення стовпців місцевості',
    'de-ch': 'Dieses Tool erfordert die Zuordnung von Ortsspalten',
    'pt-br':
      'Esta ferramenta requer que as colunas de localidade sejam mapeadas',
  },
  unavailableWhenUploaded: {
    'en-us': 'This tool does not work with uploaded Data Sets',
    'ru-ru': 'Этот инструмент не работает с загруженными наборами данных',
    'es-es': 'Esta herramienta no funciona con Conjuntos de Datos cargados',
    'fr-fr':
      'Cet outil ne fonctionne pas avec les ensembles de données téléchargés',
    'uk-ua': 'Цей інструмент не працює із завантаженими наборами даних',
    'de-ch': 'Dieses Tool funktioniert nicht mit hochgeladenen Datensätzen',
    'pt-br': 'Esta ferramenta não funciona com conjuntos de dados enviados',
  },
  dataSetDeletedOrNotFound: {
    'en-us': 'Data Set was deleted by another session.',
    'ru-ru': 'Набор данных был удален другим сеансом.',
    'es-es': 'Otra sesión ha eliminado el conjunro de datos.',
    'fr-fr': "L'ensemble de données a été supprimé par une autre session.",
    'uk-ua': 'Набір даних видалено іншим сеансом.',
    'de-ch': 'Der Datensatz wurde von einer anderen Sitzung gelöscht.',
    'pt-br': 'O conjunto de dados foi excluído por outra sessão.',
  },
  includeDmsSymbols: {
    'en-us': 'Include DMS Symbols',
    'ru-ru': 'Включить символы DMS',
    'es-es': 'Incluir Símbolos DMS',
    'fr-fr': 'Inclure les symboles DMS',
    'uk-ua': 'Додайте символи DMS',
    'de-ch': 'DMS-Symbole einschließen',
    'pt-br': 'Incluir símbolos DMS',
  },
  uploadResults: {
    'en-us': 'Upload Results',
    'ru-ru': 'Результаты загрузки',
    'es-es': 'Cargar Resultados',
    'de-ch': 'Ergebnisse hochladen',
    'fr-fr': 'Télécharger les résultats',
    'uk-ua': 'План завантаження',
    'pt-br': 'Resultados do upload',
  },
  noUploadResultsAvailable: {
    'en-us': 'No upload results are available for this cell',
    'ru-ru': 'Для этой ячейки нет результатов загрузки',
    'es-es': 'No hay resultados de carga disponibles para esta celda',
    'fr-fr':
      "Aucun résultat de téléchargement n'est disponible pour cette cellule",
    'uk-ua': 'Для цієї клітинки немає результатів завантаження',
    'de-ch': 'Für diese Zelle sind keine Upload-Ergebnisse verfügbar',
    'pt-br': 'Nenhum resultado de upload está disponível para esta célula',
  },
  navigationOptions: {
    'en-us': 'Navigation Options',
    'ru-ru': 'Опции навигации',
    'es-es': 'Opciones de navegación',
    'fr-fr': 'Options de navigation',
    'uk-ua': 'Параметри навігації',
    'de-ch': 'Navigationsoptionen',
    'pt-br': 'Opções de navegação',
  },
  cursorPriority: {
    'en-us': 'Cursor Priority',
    'ru-ru': 'Приоритет курсора',
    'es-es': 'Prioridad del cursor',
    'fr-fr': 'Priorité du curseur',
    'uk-ua': 'Пріоритет курсору',
    'de-ch': 'Cursorpriorität',
    'pt-br': 'Prioridade do cursor',
  },
  columnFirst: {
    'en-us': 'Column first',
    'ru-ru': 'Столбец за столбцом',
    'es-es': 'Primero Columna',
    'de-ch': 'Spalte zuerst',
    'fr-fr': 'Colonne première',
    'uk-ua': 'Колонка перша',
    'pt-br': 'Coluna primeiro',
  },
  rowFirst: {
    'en-us': 'Row first',
    'ru-ru': 'Ряд за рядом',
    'es-es': 'Primero Fila',
    'fr-fr': 'Première rangée',
    'uk-ua': 'Перший ряд',
    'de-ch': 'Reihe zuerst',
    'pt-br': 'Reme primeiro',
  },
  searchOptions: {
    'en-us': 'Search Options',
    'ru-ru': 'Параметры поиска',
    'es-es': 'Opciones de búsqueda',
    'fr-fr': 'Options de recherche',
    'uk-ua': 'Параметри пошуку',
    'de-ch': 'Suchoptionen',
    'pt-br': 'Opções de pesquisa',
  },
  findEntireCellsOnly: {
    'en-us': 'Find entire cells only',
    'ru-ru': 'Найти только целые ячейки',
    'es-es': 'Encontrar solo celdas completas',
    'fr-fr': 'Rechercher uniquement des cellules entières',
    'uk-ua': 'Знайти лише цілі клітини',
    'de-ch': 'Nur ganze Zellen finden',
    'pt-br': 'Encontre apenas células inteiras',
  },
  matchCase: {
    'en-us': 'Match case',
    'ru-ru': 'Учитывать регистр',
    'es-es': 'Coincidir mayúsculas y minúsculas',
    'fr-fr': 'Cas de correspondance',
    'uk-ua': 'Відмінок сірника',
    'de-ch': 'Groß-/Kleinschreibung beachten',
    'pt-br': 'Caixa de fósforos',
  },
  useRegularExpression: {
    'en-us': 'Use regular expression',
    'ru-ru': 'Использовать регулярное выражение',
    'es-es': 'Usar expresión regular',
    'fr-fr': 'Utiliser une expression régulière',
    'uk-ua': 'Використовуйте регулярний вираз',
    'de-ch': 'Verwenden Sie reguläre Ausdrücke',
    'pt-br': 'Use expressão regular',
  },
  liveUpdate: {
    'en-us': 'Live search',
    'ru-ru': 'Живой поиск',
    'es-es': 'Búsqueda en vivo',
    'fr-fr': 'Recherche en direct',
    'uk-ua': 'Живий пошук',
    'de-ch': 'Live-Suche',
    'pt-br': 'Pesquisa ao vivo',
  },
  replaceOptions: {
    'en-us': 'Replace Options',
    'ru-ru': 'Параметры замены',
    'es-es': 'Opciones de reemplazo',
    'fr-fr': 'Options de remplacement',
    'uk-ua': 'Параметри заміни',
    'de-ch': 'Ersetzungsoptionen',
    'pt-br': 'Opções de substituição',
  },
  replaceMode: {
    'en-us': 'Replace Mode',
    'ru-ru': 'Режим замены',
    'es-es': 'Modo de reemplazo',
    'fr-fr': 'Mode de remplacement',
    'uk-ua': 'Режим заміни',
    'de-ch': 'Ersetzungsmodus',
    'pt-br': 'Modo de substituição',
  },
  replaceAll: {
    'en-us': 'Replace all matches',
    'ru-ru': 'Заменить все совпадения',
    'es-es': 'Reemplazar todas las coincidencias',
    'fr-fr': 'Remplacer toutes les correspondances',
    'uk-ua': 'Замінити всі збіги',
    'de-ch': 'Alle Übereinstimmungen ersetzen',
    'pt-br': 'Substituir todas as correspondências',
  },
  replaceNext: {
    'en-us': 'Replace next occurrence',
    'ru-ru': 'Заменить следующее происшествие',
    'es-es': 'Reemplazar siguiente aparición',
    'fr-fr': "Remplacer l'occurrence suivante",
    'uk-ua': 'Замінити наступне входження',
    'de-ch': 'Nächstes Vorkommen ersetzen',
    'pt-br': 'Substituir a próxima ocorrência',
  },
  importDataSet: {
    'en-us': 'Import Data Set',
    'ru-ru': 'Импортировать набор данных',
    'es-es': 'Importar conjunto de datos',
    'fr-fr': 'Importer un ensemble de données',
    'uk-ua': 'Імпорт набору даних',
    'de-ch': 'Datensatz importieren',
    'pt-br': 'Importar conjunto de dados',
  },
  wbImportHeader: {
    'en-us': 'Import a File to Create a New Data Set',
    'ru-ru': 'Импортируйте файл для создания нового набора данных',
    'es-es': 'Importar Archivo para Crear Nuevo Conjunto de Datos',
    'fr-fr': 'Importer un fichier pour créer un nouvel ensemble de données',
    'uk-ua': 'Імпортуйте файл, щоб створити новий набір даних',
    'de-ch': 'Importieren einer Datei zum Erstellen eines neuen Datensatzes',
    'pt-br': 'Importar um arquivo para criar um novo conjunto de dados',
  },
  previewDataSet: {
    'en-us': 'Preview Dataset',
    'ru-ru': 'Предварительный просмотр набора данных',
    'es-es': 'Vista previa de Conjunto de Datos',
    'fr-fr': "Aperçu de l'ensemble de données",
    'uk-ua': 'Попередній перегляд набору даних',
    'de-ch': 'Datensatzvorschau',
    'pt-br': 'Visualizar conjunto de dados',
  },
  errorImporting: {
    'en-us': 'The following error(s) occurred while importing the file:',
    'ru-ru': 'При импорте файла произошли следующие ошибки:',
    'es-es': 'Se produjeron los siguientes errores al importar el archivo:',
    'fr-fr':
      "Les erreurs suivantes se sont produites lors de l'importation du fichier :",
    'uk-ua': 'Під час імпортування файлу виникли такі помилки:',
    'de-ch': 'Beim Importieren der Datei sind folgende Fehler aufgetreten:',
    'pt-br': 'Ocorreram os seguintes erros ao importar o arquivo:',
  },
  corruptFile: {
    'en-us': 'The file {fileName:string} is corrupt or contains no data!',
    'ru-ru': 'Файл {fileName:string} поврежден или не содержит данных!',
    'es-es': '¡El archivo {fileName:string} está corrupto o no contiene datos!',
    'fr-fr':
      'Le fichier {fileName:string} est corrompu ou ne contient aucune donnée !',
    'uk-ua': 'Файл {fileName:string} пошкоджено або не містить даних!',
    'de-ch':
      'Die Datei {fileName:string} ist beschädigt oder enthält keine Daten!',
    'pt-br': 'O arquivo {fileName:string} está corrompido ou não contém dados!',
  },
  characterEncoding: {
    'en-us': 'Character encoding:',
    'ru-ru': 'Кодировка символов:',
    'es-es': 'Codificación de caracteres:',
    'fr-fr': 'Encodage de caractère:',
    'uk-ua': 'Кодування символів:',
    'de-ch': 'Zeichenkodierung:',
    'pt-br': 'Codificação de caracteres:',
  },
  delimiter: {
    'en-us': 'Delimiter:',
    'ru-ru': 'Разделитель:',
    'es-es': 'Delimitador:',
    'fr-fr': 'Délimiteur :',
    'uk-ua': 'роздільник:',
    'de-ch': 'Trennzeichen:',
    'pt-br': 'Delimitador:',
  },
  comma: {
    'en-us': 'Comma',
    'ru-ru': 'Запятая',
    'es-es': 'Coma',
    'fr-fr': 'Virgule',
    'uk-ua': 'Кома',
    'de-ch': 'Komma',
    'pt-br': 'Vírgula',
  },
  semicolon: {
    'en-us': 'Semicolon',
    'ru-ru': 'Точка с запятой',
    'es-es': 'Punto y coma',
    'fr-fr': 'Point-virgule',
    'uk-ua': 'Крапка з комою',
    'de-ch': 'Semikolon',
    'pt-br': 'Ponto e vírgula',
  },
  tab: {
    'en-us': 'Tab',
    'ru-ru': 'Табуляция',
    'es-es': 'Pestaña',
    'fr-fr': 'Languette',
    'uk-ua': 'вкладка',
    'de-ch': 'Tab',
    'pt-br': 'Aba',
  },
  space: {
    'en-us': 'Space',
    'ru-ru': 'Пробел',
    'es-es': 'Espacio',
    'fr-fr': 'Espace',
    'uk-ua': 'космос',
    'de-ch': 'Raum',
    'pt-br': 'Espaço',
  },
  pipe: {
    'en-us': 'Pipe',
    'ru-ru': 'Вертикальная черта',
    'es-es': 'Tubo',
    'fr-fr': 'Tuyau',
    'uk-ua': 'Труба',
    'de-ch': 'Rohr',
    'pt-br': 'Cano',
  },
  determineAutomatically: {
    'en-us': 'Determine automatically',
    'ru-ru': 'Определить автоматически',
    'es-es': 'Determinar automáticamente',
    'uk-ua': 'Регістр сірників',
    'de-ch': 'Automatisch ermitteln',
    'fr-fr': 'Déterminer automatiquement',
    'pt-br': 'Determinar automaticamente',
  },
  chooseDataSetName: {
    'en-us': 'Name for New Data Set:',
    'ru-ru': 'Имя для нового набора данных:',
    'es-es': 'Nombre para Nuevo Conjunto de Datos:',
    'de-ch': 'Name für neuen Datensatz:',
    'fr-fr': 'Nom du nouvel ensemble de données :',
    'uk-ua': 'Назва нового набору даних:',
    'pt-br': 'Nome para o novo conjunto de dados:',
  },
  firstRowIsHeader: {
    'en-us': 'First Row is Header:',
    'ru-ru': 'Первая строка является заголовок:',
    'es-es': 'La primera Fila es el Encabezado:',
    'fr-fr': "La première ligne est l'en-tête :",
    'uk-ua': 'Перший рядок – заголовок:',
    'de-ch': 'Die erste Zeile ist die Kopfzeile:',
    'pt-br': 'A primeira linha é o cabeçalho:',
  },
  importFile: {
    'en-us': 'Import file',
    'ru-ru': 'Импортировать файл',
    'es-es': 'Importar archivo',
    'fr-fr': 'Importer le fichier',
    'uk-ua': 'Імпорт файлу',
    'de-ch': 'Datei importieren',
    'pt-br': 'Importar arquivo',
  },
  columnName: {
    'en-us': 'Column {columnIndex:number}',
    'ru-ru': 'Столбец {columnIndex:number}',
    'es-es': 'Columna {columnIndex:number}',
    'fr-fr': 'Colonne {columnIndex:number}',
    'uk-ua': 'Стовпчик {columnIndex:number}',
    'de-ch': 'Spalte {columnIndex:number}',
    'pt-br': 'Coluna {columnIndex:number}',
  },
  newDataSetName: {
    'en-us': 'New Data Set {date}',
    'ru-ru': 'Новый набор данных {date}',
    'es-es': 'Nuevo Conjunto de Datos {date}',
    'fr-fr': 'Nouvel ensemble de données {date}',
    'uk-ua': 'Новий набір даних {date}',
    'de-ch': 'Neuer Datensatz {date}',
    'pt-br': 'Novo conjunto de dados {date}',
  },
  dataSets: {
    'en-us': '{variant:string} Data Sets',
    'de-ch': '{variant:string} Datensätze',
    'es-es': '{variant:string} Conjuntos de datos',
    'fr-fr': '{variant:string} Ensembles de données',
    'pt-br': '{variant:string} Conjuntos de dados',
    'ru-ru': '{variant:string} Наборы данных',
    'uk-ua': '{variant:string} Набори даних',
  },
  wbsDialogEmpty: {
    'en-us': 'Currently no Data Sets exist.',
    'ru-ru': 'В настоящее время наборов данных не существует.',
    'es-es': 'Actualmente no existen conjuntos de datos.',
    'fr-fr': "Actuellement, aucun ensemble de données n'existe.",
    'uk-ua': 'Наразі не існує наборів даних.',
    'de-ch': 'Derzeit sind keine Datensätze vorhanden.',
    'pt-br': 'Atualmente não existem conjuntos de dados.',
  },
  createDataSetInstructions: {
    'en-us': 'Use "Import a file" or "Create New" to make a new one.',
    'ru-ru':
      'Используйте «Импортировать файл» или «Создать новый», чтобы создать новый.',
    'es-es':
      'Usar "Importar un archivo" o "Crear Nuevo" para generar uno nuevo.',
    'fr-fr':
      'Utilisez « Importer un fichier » ou « Créer un nouveau » pour en créer un nouveau.',
    'uk-ua':
      'Використовуйте «Імпортувати файл» або «Створити новий», щоб створити новий.',
    'de-ch':
      'Verwenden Sie „Datei importieren“ oder „Neu erstellen“, um eine neue zu erstellen.',
    'pt-br': 'Use "Importar um arquivo" ou "Criar novo" para criar um novo.',
  },
  createNew: {
    'en-us': 'Create New',
    'ru-ru': 'Создайте новый',
    'es-es': 'Crear Nuevo',
    'fr-fr': 'Créer un nouveau',
    'uk-ua': 'Створити новий',
    'de-ch': 'Neu erstellen',
    'pt-br': 'Criar novo',
  },
  dataSetMeta: {
    'en-us': 'Data Set Properties',
    'ru-ru': 'Свойства набора данных',
    'es-es': 'Propiedades del conjunto de datos',
    'fr-fr': "Propriétés de l'ensemble de données",
    'uk-ua': 'Властивості набору даних',
    'de-ch': 'Datensatzeigenschaften',
    'pt-br': 'Propriedades do conjunto de dados',
  },
  dataSetName: {
    'en-us': 'Data Set Name',
    'ru-ru': 'Название набора данных',
    'es-es': 'Nombre de Conjunto de Datos',
    'fr-fr': "Nom de l'ensemble de données",
    'uk-ua': 'Назва набору даних',
    'de-ch': 'Datensatzname',
    'pt-br': 'Nome do conjunto de dados',
  },
  numberOfRows: {
    'en-us': 'Number of rows',
    'ru-ru': 'Количество рядов',
    'es-es': 'Número de filas',
    'fr-fr': 'Nombre de rangées',
    'uk-ua': 'Кількість рядів',
    'de-ch': 'Anzahl der Zeilen',
    'pt-br': 'Número de linhas',
  },
  numberOfColumns: {
    'en-us': 'Number of columns',
    'ru-ru': 'Количество столбцов',
    'es-es': 'Número de columnas',
    'fr-fr': 'Le nombre de colonnes',
    'uk-ua': 'Кількість стовпців',
    'de-ch': 'Anzahl der Spalten',
    'pt-br': 'Número de colunas',
  },
  importedFileName: {
    'en-us': 'Import file name',
    'ru-ru': 'Имя файла импорта',
    'es-es': 'Importar nombre de archivo',
    'fr-fr': "Nom du fichier d'importation",
    'uk-ua': "Імпортувати ім'я файлу",
    'de-ch': 'Name der Importdatei',
    'pt-br': 'Nome do arquivo de importação',
  },
  noFileName: {
    'en-us': '(no file name)',
    'ru-ru': '(файл без имени)',
    'es-es': '(sin nombre de archivo)',
    'fr-fr': '(pas de nom de fichier)',
    'uk-ua': '(без імені файлу)',
    'de-ch': '(kein Dateiname)',
    'pt-br': '(sem nome de arquivo)',
  },
  changeDataSetOwner: {
    'en-us': 'Change Data Set Owner',
    'ru-ru': 'Изменить владельца набора данных',
    'es-es': 'Cambiar propietario del conjunto de datos',
    'fr-fr': "Modifier le propriétaire de l'ensemble de données",
    'uk-ua': 'Змінити власника набору даних',
    'de-ch': 'Datensatzbesitzer ändern',
    'pt-br': 'Alterar proprietário do conjunto de dados',
  },
  changeDataSetOwnerDescription: {
    'en-us': 'Select New Owner:',
    'ru-ru': 'Выберите нового владельца:',
    'es-es': 'Seleccionar nuevo propietario:',
    'fr-fr': 'Sélectionnez un nouveau propriétaire :',
    'uk-ua': 'Виберіть нового власника:',
    'de-ch': 'Neuen Besitzer auswählen:',
    'pt-br': 'Selecione Novo Proprietário:',
  },
  dataSetOwnerChanged: {
    'en-us': 'Data Set owner changed',
    'ru-ru': 'Владелец набора данных изменен',
    'es-es': 'El propietario del conjunto de datos cambió',
    'fr-fr': "Le propriétaire de l'ensemble de données a changé",
    'uk-ua': 'Змінено власника набору даних',
    'de-ch': 'Datensatzbesitzer geändert',
    'pt-br': 'Proprietário do conjunto de dados alterado',
  },
  dataSet: {
    'en-us': 'Data Set',
    'ru-ru': 'Набор данных',
    'es-es': 'Conjunto de Datos',
    'uk-ua': 'Набір даних',
    'de-ch': 'Datensatz',
    'fr-fr': 'Ensemble de données',
    'pt-br': 'Conjunto de dados',
  },
  dataSetTimestampUploaded: {
    'en-us': 'Timestamp Uploaded',
    'de-ch': 'Zeitstempel hochgeladen',
    'es-es': 'Marca de tiempo cargada',
    'fr-fr': 'Horodatage téléchargé',
    'ru-ru': 'Временная метка загружена',
    'uk-ua': 'Мітка часу завантажено',
    'pt-br': 'Carimbo de data e hora carregado',
  },
  dataSetUploadedLabel: {
    'en-us': '(Uploaded, Read-Only)',
    'ru-ru': '(Загружено, только для чтения)',
    'es-es': '(Cargado, Solo lectura)',
    'fr-fr': '(Téléchargé, lecture seule)',
    'uk-ua': '(Завантажено, лише для читання)',
    'de-ch': '(Hochgeladen, schreibgeschützt)',
    'pt-br': '(Enviado, somente leitura)',
  },
  wbStatusUnupload: {
    'en-us': 'Data Set Rollback Status',
    'ru-ru': 'Состояние отката набора данных',
    'es-es': 'Estado de reversión del conjunto de datos',
    'fr-fr': "État de restauration de l'ensemble de données",
    'uk-ua': 'Статус відкату набору даних',
    'de-ch': 'Datensatz-Rollback-Status',
    'pt-br': 'Status de reversão do conjunto de dados',
  },
  wbStatusUpload: {
    'en-us': 'Data Set Upload Status',
    'ru-ru': 'Состояние загрузки набора данных',
    'es-es': 'Estado de carga del conjunto de datos',
    'fr-fr': "Une erreur s'est produite pendant [X22X]",
    'uk-ua': 'Під час [X22X] сталася помилка',
    'de-ch': 'Status des Datensatz-Uploads',
    'pt-br': 'Status de upload do conjunto de dados',
  },
  wbStatusValidation: {
    'en-us': 'Data Set Validation Status',
    'ru-ru': 'Статус проверки набора данных',
    'es-es': 'Estado de validación del conjunto de datos',
    'fr-fr': "Statut de validation de l'ensemble de données",
    'uk-ua': 'Статус перевірки набору даних',
    'de-ch': 'Status der Datensatzvalidierung',
    'pt-br': 'Status de validação do conjunto de dados',
  },
  aborting: {
    'en-us': 'Aborting...',
    'ru-ru': 'Прерывание...',
    'es-es': 'Abortando...',
    'fr-fr': 'Abandonner...',
    'uk-ua': 'Переривання...',
    'de-ch': 'Abbruch...',
    'pt-br': 'Abortando...',
  },
  wbStatusAbortFailed: {
    'en-us': 'Failed aborting {operationName:string}. Please try again later',
    'ru-ru':
      'Не удалось прервать операцию {operationName:string}. Пожалуйста, попробуйте позже',
    'es-es':
      'No se pudo abortar {operationName:string}. Por favor inténtelo más tarde',
    'fr-fr':
      "Échec de l'abandon de {operationName:string}. Veuillez réessayer plus tard",
    'uk-ua':
      'Не вдалося перервати {operationName:string}. Будь-ласка спробуйте пізніше',
    'de-ch':
      'Abbruch fehlgeschlagen {operationName:string}. Bitte versuchen Sie es später erneut',
    'pt-br':
      'Falha ao abortar {operationName:string}. Tente novamente mais tarde.',
  },
  wbStatusOperationNoProgress: {
    comment: 'E.x, Validating...',
    'en-us': '{operationName:string}...',
    'ru-ru': '{operationName:string}...',
    'es-es': '{operationName:string}...',
    'fr-fr': '{operationName:string}...',
    'uk-ua': "{operationName:string}'...",
    'de-ch': '{operationName:string}...',
    'pt-br': '{operationName:string}...',
  },
  wbStatusOperationProgress: {
    comment: 'E.x, Validating row 999/1,000',
    'en-us':
      '{operationName:string} row {current:number|formatted}/{total:number|formatted}',
    'ru-ru':
      '{operationName:string} строка {current:number|formatted}/{total:number|formatted}',
    'es-es':
      '{operationName:string} fila {current:number|formatted}/{total:number|formatted}',
    'fr-fr':
      '{operationName:string} ligne {current:number|formatted}/{total:number|formatted}',
    'uk-ua':
      '{operationName:string} рядок {current:number|formatted}/{total:number|formatted}',
    'de-ch':
      '{operationName:string} Zeile {current:number|formatted}/{total:number|formatted}',
    'pt-br':
      '{operationName:string} linha {current:number|formatted}/{total:number|formatted}',
  },
  wbStatusPendingDescription: {
    'en-us': '{operationName:string} of this Data Set should begin shortly.',
    'ru-ru':
      '{operationName:string} этого набора данных должно начаться в ближайшее время.',
    'es-es':
      '{operationName:string} de este Conjunto de Datos debería comenzar en breve.',
    'fr-fr':
      '{operationName:string} de cet ensemble de données devrait commencer sous peu.',
    'uk-ua':
      '{operationName:string} цього набору даних має початися незабаром.',
    'de-ch':
      '{operationName:string} dieses Datensatzes sollte in Kürze beginnen.',
    'pt-br':
      '{operationName:string} deste conjunto de dados deve começar em breve.',
  },
  wbStatusPendingSecondDescription: {
    'en-us':
      'If this message persists for longer than 30 seconds, the {operationName:string} process is busy with another Data Set. Please try again later.',
    'ru-ru':
      'Если это сообщение отображается дольше 30 секунд процесс {operationName:string} занят другим набором данных. Пожалуйста, попробуй снова позже.',
    'es-es':
      'Si este mensaje persiste por más de 30 segundos, el proceso {operationName:string} está ocupado con otro Conjunto de Datos. Por favor inténtelo más tarde.',
    'fr-fr':
      'Si ce message persiste plus de 30 secondes, le processus {operationName:string} est occupé avec un autre ensemble de données. Veuillez réessayer plus tard.',
    'uk-ua':
      'Якщо це повідомлення зберігається довше 30 секунд, процес {operationName:string} зайнятий іншим набором даних. Будь-ласка спробуйте пізніше.',
    'de-ch':
      'Wenn diese Meldung länger als 30 Sekunden angezeigt wird, ist der {operationName:string}-Prozess mit einem anderen Datensatz beschäftigt. Bitte versuchen Sie es später erneut.',
    'pt-br':
      'Se esta mensagem persistir por mais de 30 segundos, o processo {operationName:string} está ocupado com outro conjunto de dados. Tente novamente mais tarde.',
  },
  stop: {
    'en-us': 'Stop',
    'ru-ru': 'Стоп',
    'es-es': 'Deténgase',
    'fr-fr': 'Arrêt',
    'uk-ua': 'СТІЙ',
    'de-ch': 'Stoppen',
    'pt-br': 'Parar',
  },
  wbStatusError: {
    'en-us': 'Error occurred during {operationName:string}',
    'ru-ru': 'Произошла ошибка во время {operationName:string}',
    'es-es': 'Ocurrió un error durante {operationName:string}',
    'fr-fr': "Une erreur s'est produite pendant {operationName:string}",
    'uk-ua': 'Під час {operationName:string} сталася помилка',
    'de-ch': 'Fehler aufgetreten während {operationName:string}',
    'pt-br': 'Ocorreu um erro durante {operationName:string}',
  },
  updatingTrees: {
    'en-us': 'Updating trees...',
    'ru-ru': 'Обновление деревьев...',
    'es-es': 'Actualizando árboles...',
    'fr-fr': 'Mise à jour des arbres...',
    'uk-ua': 'Оновлення дерев...',
    'de-ch': 'Bäume werden aktualisiert …',
    'pt-br': 'Atualizando árvores...',
  },
  recordSetName: {
    comment: `
      Default name of the record that would be created based on upload results
    `,
    'en-us': 'WB upload of "{dataSet:string}"',
    'ru-ru': 'WB загрузка "{dataSet:string}"',
    'es-es': 'Carga de WB de "{dataSet:string}"',
    'fr-fr': 'Téléchargement WB de "{dataSet:string}"',
    'uk-ua': 'WB завантаження "{dataSet:string}"',
    'de-ch': 'WB-Upload von „{dataSet:string}“',
    'pt-br': 'Envio do WB de "{dataSet:string}"',
  },
  ambiguousTaxaChild: {
    'en-us': '{node:string} {author:string} (in {parent:string})',
    'ru-ru': '{node:string} {author:string} (в {parent:string})',
    'es-es': '{node:string} {author:string} (en {parent:string})',
    'de-ch': '{node:string} {author:string} (in {parent:string})',
    'fr-fr': '{node:string} {author:string} (dans {parent:string})',
    'uk-ua': '{node:string} {author:string} (у {parent:string})',
    'pt-br': '{node:string} {author:string} (em {parent:string})',
  },
  attachmentsForRow: {
    "en-us": "Attachments for row {row:number}:",
    "de-ch": "Anhänge zur Zeile {row:number}:",
    "es-es": "Archivos adjuntos para la fila {row:number}:",
    "fr-fr": "Pièces jointes pour la ligne {row:number} :",
    "pt-br": "Anexos para linha {row:number}:",
    "ru-ru": "Навесное оборудование для ряда {row:number}:",
    "uk-ua": "Вкладення для рядка {row:number}:",
  },
  detachWindow: {
    "en-us": "Detach Window",
    "de-ch": "Fenster abtrennen",
    "es-es": "Separar ventana",
    "fr-fr": "Détacher la fenêtre",
    "pt-br": "Desanexar janela",
    "ru-ru": "Отсоединить окно",
    "uk-ua": "Від’єднати вікно",
  },
  attachWindow: {
    "en-us": "Attach Window",
    "de-ch": "Fenster anhängen",
    "es-es": "Adjuntar ventana",
    "fr-fr": "Attacher la fenêtre",
    "pt-br": "Anexar janela",
    "ru-ru": "Прикрепить окно",
    "uk-ua": "Прикріпити вікно",
  },
  updatedCells: {
    'en-us': 'Updated Cells',
    'de-ch': 'Aktualisierte Zellen',
    'es-es': 'Células actualizadas',
    'fr-fr': 'Cellules mises à jour',
    'pt-br': 'Células atualizadas',
    'ru-ru': 'Обновленные ячейки',
    'uk-ua': 'Оновлені комірки',
  },
  deletedCells: {
    'en-us': 'Deleted Cells',
    'de-ch': 'Gelöschte Zellen',
    'es-es': 'Células eliminadas',
    'fr-fr': 'Cellules supprimées',
    'pt-br': 'Células Excluídas',
    'ru-ru': 'Удаленные ячейки',
    'uk-ua': 'Видалені клітинки',
  },
  affectedResults: {
    'en-us': 'Records affected',
    'de-ch': 'Betroffene Datensätze',
    'es-es': 'Registros afectados',
    'fr-fr': 'Dossiers concernés',
    'pt-br': 'Registros afetados',
    'ru-ru': 'Записи, затронутые',
    'uk-ua': 'Зафіксовані записи',
  },
  potentialAffectedResults: {
    'en-us': 'Potential records affected',
    'de-ch': 'Potenziell betroffene Datensätze',
    'es-es': 'Registros potenciales afectados',
    'fr-fr': 'Enregistrements potentiels affectés',
    'pt-br': 'Registros potenciais afetados',
    'ru-ru': 'Потенциально затронутые записи',
    'uk-ua': 'Потенційно постраждалі записи',
  },
  wbAffectedDescription: {
<<<<<<< HEAD
    'en-us': 'Number of new records affected in each table:',
    'de-ch': 'Anzahl der betroffenen neuen Datensätze in jeder Tabelle:',
    'es-es': 'Número de nuevos registros afectados en cada tabla:',
    'fr-fr': 'Nombre de nouveaux enregistrements affectés dans chaque table :',
    'pt-br': 'Número de novos registros afetados em cada tabela:',
    'ru-ru': 'Количество новых затронутых записей в каждой таблице:',
    'uk-ua': 'Кількість нових записів, на які впливає кожна таблиця:',
=======
    "en-us": "Number of new records affected in each table:",
    "de-ch": "Anzahl der betroffenen neuen Datensätze in jeder Tabelle:",
    "es-es": "Número de nuevos registros afectados en cada tabla:",
    "fr-fr": "Nombre de nouveaux enregistrements affectés dans chaque table :",
    "pt-br": "Número de novos registros afetados em cada tabela:",
    "ru-ru": "Количество новых записей, затронутых в каждой таблице:",
    "uk-ua": "Кількість нових записів, на які впливає кожна таблиця:",
>>>>>>> 63e30aca
  },
  wbAffectedPotentialDescription: {
    'en-us': 'Number of new records that would be affected in each table:',
    'de-ch':
      'Anzahl der neuen Datensätze, die in jeder Tabelle betroffen wären:',
    'es-es':
      'Número de registros nuevos que se verían afectados en cada tabla:',
    'fr-fr':
      'Nombre de nouveaux enregistrements qui seraient affectés dans chaque table :',
    'pt-br': 'Número de novos registros que seriam afetados em cada tabela:',
    'ru-ru':
      'Количество новых записей, которые будут затронуты в каждой таблице:',
    'uk-ua': 'Кількість нових записів у кожній таблиці, на які це вплине:',
  },
  recordsCreated: {
<<<<<<< HEAD
    'en-us': 'Records created',
    'de-ch': 'Erstellte Datensätze',
    'es-es': 'Registros creados',
    'fr-fr': 'Enregistrements créés',
    'pt-br': 'Registros criados',
    'ru-ru': 'Записи созданы',
    'uk-ua': 'Створені записи',
=======
    "en-us": "Records created",
    "de-ch": "Datensätze erstellt",
    "es-es": "Registros creados",
    "fr-fr": "Enregistrements créés",
    "pt-br": "Registros criados",
    "ru-ru": "Записи созданы",
    "uk-ua": "Створені записи",
>>>>>>> 63e30aca
  },
  recordsUpdated: {
    'en-us': 'Records updated',
    'de-ch': 'Datensätze aktualisiert',
    'es-es': 'Registros actualizados',
    'fr-fr': 'Dossiers mis à jour',
    'pt-br': 'Registros atualizados',
    'ru-ru': 'Записи обновлены',
    'uk-ua': 'Записи оновлено',
  },
  recordsDeleted: {
<<<<<<< HEAD
    'en-us': 'Records deleted (not including dependents)',
    'de-ch': 'Datensätze gelöscht (ohne Angehörige)',
    'es-es': 'Registros eliminados (sin incluir dependientes)',
    'fr-fr': 'Enregistrements supprimés (sans compter les personnes à charge)',
    'pt-br': 'Registros excluídos (não incluindo dependentes)',
    'ru-ru': 'Удаленные записи (не включая иждивенцев)',
    'uk-ua': 'Записи видалено (без урахування утриманців)',
  },
  recordsMatchedAndChanged: {
    'en-us': 'Related records matched to different records',
    'de-ch':
      'Verwandte Datensätze, die mit anderen Datensätzen abgeglichen wurden',
    'es-es': 'Registros relacionados que coinciden con diferentes registros',
    'fr-fr':
      'Enregistrements associés correspondant à différents enregistrements',
    'pt-br': 'Registros relacionados correspondidos a registros diferentes',
    'ru-ru': 'Связанные записи сопоставлены с разными записями',
    'uk-ua': 'Пов’язані записи, що відповідають іншим записам',
=======
    "en-us": "Records deleted (not including dependents)",
    "de-ch": "Datensätze gelöscht (ohne Angehörige)",
    "es-es": "Registros eliminados (sin incluir dependientes)",
    "fr-fr": "Enregistrements supprimés (sans compter les personnes à charge)",
    "pt-br": "Registros excluídos (não incluindo dependentes)",
    "ru-ru": "Удаленные записи (без учета иждивенцев)",
    "uk-ua": "Записи видалено (без урахування утриманців)",
  },
  recordsMatchedAndChanged: {
    "en-us": "Related records matched to different records",
    "de-ch":
      "Zugehörige Datensätze, die mit anderen Datensätzen abgeglichen wurden",
    "es-es": "Registros relacionados que coinciden con diferentes registros",
    "fr-fr":
      "Enregistrements associés correspondant à différents enregistrements",
    "pt-br": "Registros relacionados correspondidos a registros diferentes",
    "ru-ru": "Связанные записи, сопоставленные с разными записями",
    "uk-ua": "Пов’язані записи, що відповідають іншим записам",
>>>>>>> 63e30aca
  },
  matchAndChanged: {
    'en-us': 'Matched and changed cells',
    'de-ch': 'Übereinstimmende und geänderte Zellen',
    'es-es': 'Células coincidentes y modificadas',
    'fr-fr': 'Cellules appariées et modifiées',
    'pt-br': 'Células correspondentes e alteradas',
    'ru-ru': 'Совпадающие и измененные ячейки',
    'uk-ua': 'Зіставлені та змінені клітинки',
  },
} as const);<|MERGE_RESOLUTION|>--- conflicted
+++ resolved
@@ -19,25 +19,14 @@
     'pt-br': 'Bancada de trabalho',
   },
   uploadPlan: {
-<<<<<<< HEAD
     'en-us': 'Upload Plan',
     'de-ch': 'Upload-Plan',
     'es-es':
       'Tenga en cuenta que la validación en vivo es una función experimental y no sustituye a la validación regular.',
     'fr-fr': 'Plan de téléchargement',
-    'ru-ru': 'Загрузить план',
+    'ru-ru': 'План загрузки',
     'uk-ua': 'План завантаження',
     'pt-br': 'Plano de Upload',
-=======
-    "en-us": "Upload Plan",
-    "de-ch": "Upload-Plan",
-    "es-es":
-      "Tenga en cuenta que la validación en vivo es una función experimental y no sustituye a la validación regular.",
-    "fr-fr": "Plan de téléchargement",
-    "ru-ru": "План загрузки",
-    "uk-ua": "План завантаження",
-    "pt-br": "Plano de Upload",
->>>>>>> 63e30aca
   },
   rollback: {
     'en-us': 'Roll Back',
@@ -227,23 +216,13 @@
     'pt-br': 'Resultados da pesquisa',
   },
   clickToToggle: {
-<<<<<<< HEAD
     'en-us': 'Click to toggle visibility',
     'ru-ru': 'Нажмите, чтобы переключить видимость',
     'es-es': 'Pinchar para alternar visibilidad',
     'fr-fr': 'Cliquez pour basculer la visibilité',
     'uk-ua': 'Натисніть, щоб увімкнути видимість',
-    'de-ch': 'Klicken, um die Sichtbarkeit umzuschalten',
+    'de-ch': 'Klicken Sie hier, um die Sichtbarkeit umzuschalten',
     'pt-br': 'Clique para alternar a visibilidade',
-=======
-    "en-us": "Click to toggle visibility",
-    "ru-ru": "Нажмите, чтобы переключить видимость",
-    "es-es": "Pinchar para alternar visibilidad",
-    "fr-fr": "Cliquez pour basculer la visibilité",
-    "uk-ua": "Натисніть, щоб увімкнути видимість",
-    "de-ch": "Klicken Sie hier, um die Sichtbarkeit umzuschalten",
-    "pt-br": "Clique para alternar a visibilidade",
->>>>>>> 63e30aca
   },
   configureSearchReplace: {
     'en-us': 'Configure Search & Replace',
@@ -291,23 +270,13 @@
     'pt-br': 'Editor de dados',
   },
   noDisambiguationResults: {
-<<<<<<< HEAD
     'en-us': 'Unable to disambiguate',
     'ru-ru': 'Невозможно устранить неуверенность',
     'es-es': 'No se puede desambiguar',
     'fr-fr': "Impossible de lever l'ambiguïté",
     'uk-ua': 'Неможливо усунути неоднозначність',
-    'de-ch': 'Kann nicht eindeutig bestimmt werden',
+    'de-ch': 'Kann nicht disambiguiert werden',
     'pt-br': 'Incapaz de desambiguar',
-=======
-    "en-us": "Unable to disambiguate",
-    "ru-ru": "Невозможно устранить неуверенность",
-    "es-es": "No se puede desambiguar",
-    "fr-fr": "Impossible de lever l'ambiguïté",
-    "uk-ua": "Неможливо усунути неоднозначність",
-    "de-ch": "Kann nicht disambiguiert werden",
-    "pt-br": "Incapaz de desambiguar",
->>>>>>> 63e30aca
   },
   noDisambiguationResultsDescription: {
     'en-us':
@@ -318,21 +287,12 @@
       'Ninguno de los registros coincidentes existe actualmente en la base de datos. Esto puede suceder si se eliminaron todos los registros coincidentes desde que se produjo el proceso de validación, o si todas las coincidencias fueron ambiguas con respecto a otros registros en este conjunto de datos. En el último caso, deberá agregar campos y valores al conjunto de datos para resolver la ambigüedad.',
     'fr-fr':
       "Aucun des enregistrements correspondants n'existe actuellement dans la base de données. Cela peut se produire si tous les enregistrements correspondants ont été supprimés depuis le processus de validation, ou si toutes les correspondances étaient ambiguës par rapport aux autres enregistrements de cet ensemble de données. Dans ce dernier cas, vous devrez ajouter des champs et des valeurs à l'ensemble de données pour lever l'ambiguïté.",
-<<<<<<< HEAD
     'uk-ua':
       'Жоден із відповідних записів наразі не існує в базі даних. Це може статися, якщо всі відповідні записи було видалено після процесу перевірки або якщо всі збіги були неоднозначними щодо інших записів у цьому наборі даних. В останньому випадку вам потрібно буде додати поля та значення до набору даних, щоб усунути неоднозначність.',
     'de-ch':
       'Keiner der übereinstimmenden Datensätze ist derzeit in der Datenbank vorhanden. Dies kann passieren, wenn alle übereinstimmenden Datensätze seit der Validierung gelöscht wurden oder wenn alle Übereinstimmungen im Vergleich zu anderen Datensätzen in diesem Datensatz mehrdeutig waren. In diesem Fall müssen Sie dem Datensatz Felder und Werte hinzufügen, um die Mehrdeutigkeit zu beheben.',
     'pt-br':
-      'Nenhum dos registros correspondentes existe atualmente no banco de dados. Isso pode ocorrer se todos os registros correspondentes foram excluídos desde o processo de validação ou se todas as correspondências eram ambíguas em relação a outros registros neste conjunto de dados. Neste último caso, você precisará adicionar campos e valores ao conjunto de dados para resolver a ambiguidade.',
-=======
-    "uk-ua":
-      "Жоден із відповідних записів наразі не існує в базі даних. Це може статися, якщо всі відповідні записи було видалено після процесу перевірки або якщо всі збіги були неоднозначними щодо інших записів у цьому наборі даних. В останньому випадку вам потрібно буде додати поля та значення до набору даних, щоб усунути неоднозначність.",
-    "de-ch":
-      "Keiner der übereinstimmenden Datensätze ist derzeit in der Datenbank vorhanden. Dies kann passieren, wenn alle übereinstimmenden Datensätze seit der Validierung gelöscht wurden oder wenn alle Übereinstimmungen im Vergleich zu anderen Datensätzen in diesem Datensatz mehrdeutig waren. In diesem Fall müssen Sie dem Datensatz Felder und Werte hinzufügen, um die Mehrdeutigkeit zu beheben.",
-    "pt-br":
-      "Nenhum dos registros correspondentes existe atualmente no banco de dados. Isso pode ocorrer se todos os registros correspondentes foram excluídos desde a ocorrência do processo de validação ou se todas as correspondências forem ambíguas em relação a outros registros neste conjunto de dados. Neste último caso, você precisará adicionar campos e valores ao conjunto de dados para resolver a ambiguidade.",
->>>>>>> 63e30aca
+      'Nenhum dos registros correspondentes existe atualmente no banco de dados. Isso pode ocorrer se todos os registros correspondentes foram excluídos desde a ocorrência do processo de validação ou se todas as correspondências forem ambíguas em relação a outros registros neste conjunto de dados. Neste último caso, você precisará adicionar campos e valores ao conjunto de dados para resolver a ambiguidade.',
   },
   disambiguateMatches: {
     'en-us': 'Disambiguate Multiple Record Matches',
@@ -375,21 +335,12 @@
       'La reversión eliminará los nuevos registros de datos que este conjunto de datos agregó a la base de datos de especificación. La reversión completa se cancelará si alguno de los datos cargados ha sido referenciado (reutilizado) por otros registros de datos desde que se cargaron.',
     'fr-fr':
       "La restauration supprimera les nouveaux enregistrements de données que cet ensemble de données a ajoutés à la base de données Specify. L'intégralité de la restauration sera annulée si l'une des données téléchargées a été référencée (réutilisée) par d'autres enregistrements de données depuis leur téléchargement.",
-<<<<<<< HEAD
     'uk-ua':
       'Відкат видалить нові записи даних, додані цим набором даних до бази даних Specify. Повний відкат буде скасовано, якщо на будь-які завантажені дані посилалися (повторно використовували) інші записи даних після їх завантаження.',
     'de-ch':
-      'Durch das Zurücksetzen werden die neuen Datensätze entfernt, die dieser Datensatz zur Datenbank „Specify“ hinzugefügt hat. Das gesamte Zurücksetzen wird abgebrochen, wenn hochgeladene Daten seit dem Hochladen von anderen Datensätzen referenziert (wiederverwendet) wurden.',
+      'Durch das Zurücksetzen werden die neuen Datensätze entfernt, die dieser Datensatz zur angegebenen Datenbank hinzugefügt hat. Das gesamte Zurücksetzen wird abgebrochen, wenn auf die hochgeladenen Daten seit dem Hochladen von anderen Datensätzen verwiesen (sie wiederverwendet) wurden.',
     'pt-br':
       'A reversão removerá os novos registros de dados que este Conjunto de Dados adicionou ao banco de dados Especificar. A reversão completa será cancelada se algum dos dados enviados tiver sido referenciado (reutilizado) por outros registros de dados desde o envio.',
-=======
-    "uk-ua":
-      "Відкат видалить нові записи даних, додані цим набором даних до бази даних Specify. Повний відкат буде скасовано, якщо на будь-які завантажені дані посилалися (повторно використовували) інші записи даних після їх завантаження.",
-    "de-ch":
-      "Durch das Zurücksetzen werden die neuen Datensätze entfernt, die dieser Datensatz zur angegebenen Datenbank hinzugefügt hat. Das gesamte Zurücksetzen wird abgebrochen, wenn auf die hochgeladenen Daten seit dem Hochladen von anderen Datensätzen verwiesen (sie wiederverwendet) wurden.",
-    "pt-br":
-      "A reversão removerá os novos registros de dados que este Conjunto de Dados adicionou ao banco de dados Especificar. A reversão completa será cancelada se algum dos dados enviados tiver sido referenciado (reutilizado) por outros registros de dados desde o envio.",
->>>>>>> 63e30aca
   },
   startUpload: {
     'en-us': 'Begin Data Set Upload?',
@@ -432,21 +383,12 @@
       'Eliminar un conjunto de datos lo elimina de forma permanente junto con su plan de carga. Las asignaciones de datos ya no estarán disponibles para su reutilización con otros conjuntos de datos. Además, después de eliminar, la reversión ya no será una opción para un conjunto de datos cargado.',
     'fr-fr':
       "La suppression d'un ensemble de données le supprime définitivement ainsi que son plan de téléchargement. Les mappages de données ne pourront plus être réutilisés avec d'autres ensembles de données. De plus, après la suppression, la restauration ne sera plus une option pour un ensemble de données téléchargé.",
-<<<<<<< HEAD
     'uk-ua':
       'Видалення набору даних остаточно видаляє його та його план завантаження. Зіставлення даних більше не буде доступним для повторного використання з іншими наборами даних. Крім того, після видалення відкат більше не буде доступним для завантаженого набору даних.',
     'de-ch':
       'Durch das Löschen eines Datensatzes werden dieser und sein Upload-Plan dauerhaft entfernt. Datenzuordnungen können nicht mehr mit anderen Datensätzen wiederverwendet werden. Nach dem Löschen ist für einen hochgeladenen Datensatz auch kein Rollback mehr möglich.',
     'pt-br':
-      'A exclusão de um Conjunto de Dados o remove permanentemente, juntamente com seu Plano de Upload. Os mapeamentos de dados não estarão mais disponíveis para reutilização com outros Conjuntos de Dados. Além disso, após a exclusão, a opção de Reverter não será mais uma opção para um Conjunto de Dados carregado.',
-=======
-    "uk-ua":
-      "Видалення набору даних остаточно видаляє його та його план завантаження. Зіставлення даних більше не буде доступним для повторного використання з іншими наборами даних. Крім того, після видалення відкат більше не буде доступним для завантаженого набору даних.",
-    "de-ch":
-      "Durch das Löschen eines Datensatzes werden dieser und sein Upload-Plan dauerhaft entfernt. Datenzuordnungen können nicht mehr mit anderen Datensätzen wiederverwendet werden. Nach dem Löschen ist für einen hochgeladenen Datensatz auch kein Rollback mehr möglich.",
-    "pt-br":
-      "A exclusão de um Conjunto de Dados o remove permanentemente, juntamente com seu Plano de Upload. Os mapeamentos de dados não estarão mais disponíveis para reutilização com outros Conjuntos de Dados. Além disso, após a exclusão, a opção de Reversão não será mais uma opção para um Conjunto de Dados carregado.",
->>>>>>> 63e30aca
+      'A exclusão de um Conjunto de Dados o remove permanentemente, juntamente com seu Plano de Upload. Os mapeamentos de dados não estarão mais disponíveis para reutilização com outros Conjuntos de Dados. Além disso, após a exclusão, a opção de Reversão não será mais uma opção para um Conjunto de Dados carregado.',
   },
   dataSetDeleted: {
     'en-us': 'Data Set successfully deleted',
@@ -484,21 +426,12 @@
       'Esta acción descartará todos los cambios realizados en el conjunto de datos desde la última vez que se guardó.',
     'fr-fr':
       "Cette action annulera toutes les modifications apportées à l'ensemble de données depuis le dernier enregistrement.",
-<<<<<<< HEAD
     'uk-ua':
       'Ця дія призведе до скасування всіх змін, внесених до набору даних після останнього збереження.',
     'de-ch':
-      'Durch diese Aktion werden alle Änderungen am Datensatz seit der letzten Speicherung verworfen.',
+      'Durch diese Aktion werden alle Änderungen am Datensatz seit dem letzten Speichern verworfen.',
     'pt-br':
       'Esta ação descartará todas as alterações feitas no Conjunto de Dados desde o último Salvamento.',
-=======
-    "uk-ua":
-      "Ця дія призведе до скасування всіх змін, внесених до набору даних після останнього збереження.",
-    "de-ch":
-      "Durch diese Aktion werden alle Änderungen am Datensatz seit dem letzten Speichern verworfen.",
-    "pt-br":
-      "Esta ação descartará todas as alterações feitas no Conjunto de Dados desde o último Salvamento.",
->>>>>>> 63e30aca
   },
   saving: {
     'en-us': 'Saving...',
@@ -654,11 +587,10 @@
     'pt-br': 'O upload falhou devido a um ou mais erros de valor de célula.',
   },
   uploadErrorsSecondDescription: {
-<<<<<<< HEAD
     'en-us':
       'Validate the Data Set and review the mouseover hints for each error cell, then make the appropriate corrections. Save and retry the {type:string}.',
     'de-ch':
-      'Validieren Sie den Datensatz und überprüfen Sie die Mouseover-Hinweise für jede Fehlerzelle. Nehmen Sie anschließend die entsprechenden Korrekturen vor. Speichern Sie und wiederholen Sie {type:string}.',
+      'Validieren Sie den Datensatz und überprüfen Sie die Mouseover-Hinweise für jede Fehlerzelle. Nehmen Sie anschließend die entsprechenden Korrekturen vor. Speichern Sie und versuchen Sie {type:string} erneut.',
     'es-es':
       'Valide el conjunto de datos y revise las sugerencias al pasar el ratón por cada celda con error. Luego, realice las correcciones pertinentes. Guarde y vuelva a intentar la operación {type:string}.',
     'fr-fr':
@@ -666,25 +598,9 @@
     'pt-br':
       'Valide o conjunto de dados e revise as dicas de mouseover para cada célula de erro. Em seguida, faça as correções apropriadas. Salve e tente novamente o {type:string}.',
     'ru-ru':
-      'Проверьте набор данных и просмотрите подсказки при наведении мыши на каждую ячейку с ошибкой, затем внесите соответствующие исправления. Сохраните и повторите {type:string}.',
+      'Проверьте набор данных и просмотрите подсказки при наведении курсора на каждую ячейку с ошибкой, затем внесите необходимые исправления. Сохраните и повторите попытку {type:string}.',
     'uk-ua':
       'Перевірте набір даних і перегляньте підказки під час наведення курсора миші для кожної клітинки з помилкою, потім внесіть відповідні виправлення. Збережіть і повторіть спробу {type:string}.',
-=======
-    "en-us":
-      "Validate the Data Set and review the mouseover hints for each error cell, then make the appropriate corrections. Save and retry the {type:string}.",
-    "de-ch":
-      "Validieren Sie den Datensatz und überprüfen Sie die Mouseover-Hinweise für jede Fehlerzelle. Nehmen Sie anschließend die entsprechenden Korrekturen vor. Speichern Sie und versuchen Sie {type:string} erneut.",
-    "es-es":
-      "Valide el conjunto de datos y revise las sugerencias al pasar el ratón por cada celda con error. Luego, realice las correcciones pertinentes. Guarde y vuelva a intentar la operación {type:string}.",
-    "fr-fr":
-      "Validez l'ensemble de données et examinez les indications de survol de chaque cellule d'erreur, puis apportez les corrections appropriées. Enregistrez et réessayez {type:string}.",
-    "pt-br":
-      "Valide o conjunto de dados e revise as dicas de mouseover para cada célula de erro. Em seguida, faça as correções apropriadas. Salve e tente novamente o {type:string}.",
-    "ru-ru":
-      "Проверьте набор данных и просмотрите подсказки при наведении курсора на каждую ячейку с ошибкой, затем внесите необходимые исправления. Сохраните и повторите попытку {type:string}.",
-    "uk-ua":
-      "Перевірте набір даних і перегляньте підказки під час наведення курсора миші для кожної клітинки з помилкою, потім внесіть відповідні виправлення. Збережіть і повторіть спробу {type:string}.",
->>>>>>> 63e30aca
   },
   dataSetRollback: {
     'en-us': 'Data Set was rolled back successfully',
@@ -757,23 +673,13 @@
     'pt-br': 'Upload cancelado',
   },
   uploadCanceledDescription: {
-<<<<<<< HEAD
     'en-us': 'Data Set Upload cancelled.',
     'ru-ru': 'Загрузка набора данных отменена.',
     'es-es': 'Carga de conjunto de datos cancelada.',
     'fr-fr': "Téléchargement de l'ensemble de données annulé.",
     'uk-ua': 'Завантаження набору даних скасовано.',
-    'de-ch': 'Der Upload des Datensatzes wurde abgebrochen.',
+    'de-ch': 'Datensatz-Upload abgebrochen.',
     'pt-br': 'Upload do conjunto de dados cancelado.',
-=======
-    "en-us": "Data Set Upload cancelled.",
-    "ru-ru": "Загрузка набора данных отменена.",
-    "es-es": "Carga de conjunto de datos cancelada.",
-    "fr-fr": "Téléchargement de l'ensemble de données annulé.",
-    "uk-ua": "Завантаження набору даних скасовано.",
-    "de-ch": "Datensatz-Upload abgebrochen.",
-    "pt-br": "Upload do conjunto de dados cancelado.",
->>>>>>> 63e30aca
   },
   coordinateConverter: {
     'en-us': 'Geocoordinate Format',
@@ -875,19 +781,11 @@
     'es-es': 'Acción no disponible durante la Comprobación de Datos',
     'fr-fr':
       "Cette action n'est pas disponible lorsque la vérification des données est en cours",
-<<<<<<< HEAD
     'uk-ua': 'Ця дія недоступна, поки триває перевірка даних',
     'de-ch':
-      'Diese Aktion ist während der laufenden Datenüberprüfung nicht verfügbar.',
-    'pt-br':
-      'Esta ação não estará disponível enquanto a Verificação de Dados estiver em andamento',
-=======
-    "uk-ua": "Ця дія недоступна, поки триває перевірка даних",
-    "de-ch":
-      "Diese Aktion ist während der laufenden Datenprüfung nicht verfügbar.",
-    "pt-br":
-      "Esta ação não estará disponível enquanto a verificação de dados estiver em andamento.",
->>>>>>> 63e30aca
+      'Diese Aktion ist während der laufenden Datenprüfung nicht verfügbar.',
+    'pt-br':
+      'Esta ação não estará disponível enquanto a verificação de dados estiver em andamento.',
   },
   unavailableWithoutLocality: {
     'en-us': 'This tool requires locality columns to be mapped',
@@ -1537,31 +1435,31 @@
     'pt-br': '{node:string} {author:string} (em {parent:string})',
   },
   attachmentsForRow: {
-    "en-us": "Attachments for row {row:number}:",
-    "de-ch": "Anhänge zur Zeile {row:number}:",
-    "es-es": "Archivos adjuntos para la fila {row:number}:",
-    "fr-fr": "Pièces jointes pour la ligne {row:number} :",
-    "pt-br": "Anexos para linha {row:number}:",
-    "ru-ru": "Навесное оборудование для ряда {row:number}:",
-    "uk-ua": "Вкладення для рядка {row:number}:",
+    'en-us': 'Attachments for row {row:number}:',
+    'de-ch': 'Anhänge zur Zeile {row:number}:',
+    'es-es': 'Archivos adjuntos para la fila {row:number}:',
+    'fr-fr': 'Pièces jointes pour la ligne {row:number} :',
+    'pt-br': 'Anexos para linha {row:number}:',
+    'ru-ru': 'Навесное оборудование для ряда {row:number}:',
+    'uk-ua': 'Вкладення для рядка {row:number}:',
   },
   detachWindow: {
-    "en-us": "Detach Window",
-    "de-ch": "Fenster abtrennen",
-    "es-es": "Separar ventana",
-    "fr-fr": "Détacher la fenêtre",
-    "pt-br": "Desanexar janela",
-    "ru-ru": "Отсоединить окно",
-    "uk-ua": "Від’єднати вікно",
+    'en-us': 'Detach Window',
+    'de-ch': 'Fenster abtrennen',
+    'es-es': 'Separar ventana',
+    'fr-fr': 'Détacher la fenêtre',
+    'pt-br': 'Desanexar janela',
+    'ru-ru': 'Отсоединить окно',
+    'uk-ua': 'Від’єднати вікно',
   },
   attachWindow: {
-    "en-us": "Attach Window",
-    "de-ch": "Fenster anhängen",
-    "es-es": "Adjuntar ventana",
-    "fr-fr": "Attacher la fenêtre",
-    "pt-br": "Anexar janela",
-    "ru-ru": "Прикрепить окно",
-    "uk-ua": "Прикріпити вікно",
+    'en-us': 'Attach Window',
+    'de-ch': 'Fenster anhängen',
+    'es-es': 'Adjuntar ventana',
+    'fr-fr': 'Attacher la fenêtre',
+    'pt-br': 'Anexar janela',
+    'ru-ru': 'Прикрепить окно',
+    'uk-ua': 'Прикріпити вікно',
   },
   updatedCells: {
     'en-us': 'Updated Cells',
@@ -1600,23 +1498,13 @@
     'uk-ua': 'Потенційно постраждалі записи',
   },
   wbAffectedDescription: {
-<<<<<<< HEAD
     'en-us': 'Number of new records affected in each table:',
     'de-ch': 'Anzahl der betroffenen neuen Datensätze in jeder Tabelle:',
     'es-es': 'Número de nuevos registros afectados en cada tabla:',
     'fr-fr': 'Nombre de nouveaux enregistrements affectés dans chaque table :',
     'pt-br': 'Número de novos registros afetados em cada tabela:',
-    'ru-ru': 'Количество новых затронутых записей в каждой таблице:',
+    'ru-ru': 'Количество новых записей, затронутых в каждой таблице:',
     'uk-ua': 'Кількість нових записів, на які впливає кожна таблиця:',
-=======
-    "en-us": "Number of new records affected in each table:",
-    "de-ch": "Anzahl der betroffenen neuen Datensätze in jeder Tabelle:",
-    "es-es": "Número de nuevos registros afectados en cada tabla:",
-    "fr-fr": "Nombre de nouveaux enregistrements affectés dans chaque table :",
-    "pt-br": "Número de novos registros afetados em cada tabela:",
-    "ru-ru": "Количество новых записей, затронутых в каждой таблице:",
-    "uk-ua": "Кількість нових записів, на які впливає кожна таблиця:",
->>>>>>> 63e30aca
   },
   wbAffectedPotentialDescription: {
     'en-us': 'Number of new records that would be affected in each table:',
@@ -1632,23 +1520,13 @@
     'uk-ua': 'Кількість нових записів у кожній таблиці, на які це вплине:',
   },
   recordsCreated: {
-<<<<<<< HEAD
     'en-us': 'Records created',
-    'de-ch': 'Erstellte Datensätze',
+    'de-ch': 'Datensätze erstellt',
     'es-es': 'Registros creados',
     'fr-fr': 'Enregistrements créés',
     'pt-br': 'Registros criados',
     'ru-ru': 'Записи созданы',
     'uk-ua': 'Створені записи',
-=======
-    "en-us": "Records created",
-    "de-ch": "Datensätze erstellt",
-    "es-es": "Registros creados",
-    "fr-fr": "Enregistrements créés",
-    "pt-br": "Registros criados",
-    "ru-ru": "Записи созданы",
-    "uk-ua": "Створені записи",
->>>>>>> 63e30aca
   },
   recordsUpdated: {
     'en-us': 'Records updated',
@@ -1660,45 +1538,24 @@
     'uk-ua': 'Записи оновлено',
   },
   recordsDeleted: {
-<<<<<<< HEAD
     'en-us': 'Records deleted (not including dependents)',
     'de-ch': 'Datensätze gelöscht (ohne Angehörige)',
     'es-es': 'Registros eliminados (sin incluir dependientes)',
     'fr-fr': 'Enregistrements supprimés (sans compter les personnes à charge)',
     'pt-br': 'Registros excluídos (não incluindo dependentes)',
-    'ru-ru': 'Удаленные записи (не включая иждивенцев)',
+    'ru-ru': 'Удаленные записи (без учета иждивенцев)',
     'uk-ua': 'Записи видалено (без урахування утриманців)',
   },
   recordsMatchedAndChanged: {
     'en-us': 'Related records matched to different records',
     'de-ch':
-      'Verwandte Datensätze, die mit anderen Datensätzen abgeglichen wurden',
+      'Zugehörige Datensätze, die mit anderen Datensätzen abgeglichen wurden',
     'es-es': 'Registros relacionados que coinciden con diferentes registros',
     'fr-fr':
       'Enregistrements associés correspondant à différents enregistrements',
     'pt-br': 'Registros relacionados correspondidos a registros diferentes',
-    'ru-ru': 'Связанные записи сопоставлены с разными записями',
+    'ru-ru': 'Связанные записи, сопоставленные с разными записями',
     'uk-ua': 'Пов’язані записи, що відповідають іншим записам',
-=======
-    "en-us": "Records deleted (not including dependents)",
-    "de-ch": "Datensätze gelöscht (ohne Angehörige)",
-    "es-es": "Registros eliminados (sin incluir dependientes)",
-    "fr-fr": "Enregistrements supprimés (sans compter les personnes à charge)",
-    "pt-br": "Registros excluídos (não incluindo dependentes)",
-    "ru-ru": "Удаленные записи (без учета иждивенцев)",
-    "uk-ua": "Записи видалено (без урахування утриманців)",
-  },
-  recordsMatchedAndChanged: {
-    "en-us": "Related records matched to different records",
-    "de-ch":
-      "Zugehörige Datensätze, die mit anderen Datensätzen abgeglichen wurden",
-    "es-es": "Registros relacionados que coinciden con diferentes registros",
-    "fr-fr":
-      "Enregistrements associés correspondant à différents enregistrements",
-    "pt-br": "Registros relacionados correspondidos a registros diferentes",
-    "ru-ru": "Связанные записи, сопоставленные с разными записями",
-    "uk-ua": "Пов’язані записи, що відповідають іншим записам",
->>>>>>> 63e30aca
   },
   matchAndChanged: {
     'en-us': 'Matched and changed cells',
