--- conflicted
+++ resolved
@@ -1435,21 +1435,6 @@
     "pt-br": "{node:string} {author:string} (em {parent:string})",
   },
   attachmentsForRow: {
-<<<<<<< HEAD
-    'en-us': 'Attachments for row {row:number}:',
-  },
-  attachmentsForRow: {
-    'en-us': 'Attachments for row {row:number}:',
-  },
-  attachmentsForRow: {
-    'en-us': 'Attachments for row {row:number}:',
-  },
-  detachWindow: {
-    'en-us': 'Detach Window',
-  },
-  attachWindow: {
-    'en-us': 'Attach Window',
-=======
     "en-us": "Attachments for row {row:number}:",
     "de-ch": "",
     "es-es": "",
@@ -1475,7 +1460,6 @@
     "pt-br": "",
     "ru-ru": "",
     "uk-ua": "",
->>>>>>> 72195411
   },
   updatedCells: {
     "en-us": "Updated Cells",
