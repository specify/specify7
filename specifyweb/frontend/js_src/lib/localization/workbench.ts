/**
 * Localization strings used by the WorkBench (not workbench mapper)
 *
 * @module
 */

import { createDictionary } from "./utils";

// Refer to "Guidelines for Programmers" in ./README.md before editing this file

export const wbText = createDictionary({
  workBench: {
    "en-us": "WorkBench",
    "ru-ru": "WorkBench",
    "es-es": "banco de trabajo",
    "fr-fr": "Table de travail",
    "uk-ua": "WorkBench",
    "de-ch": "WorkBench",
    "pt-br": "Bancada de trabalho",
  },
  uploadPlan: {
    "en-us": "Upload Plan",
    "de-ch": "Upload-Plan",
    "es-es":
      "Tenga en cuenta que la validación en vivo es una función experimental y no sustituye a la validación regular.",
    "fr-fr": "Plan de téléchargement",
    "ru-ru": "Загрузить план",
    "uk-ua": "План завантаження",
    "pt-br": "Plano de Upload",
  },
  rollback: {
    "en-us": "Roll Back",
    "ru-ru": "Откат",
    "es-es": "Retroceder",
    "fr-fr": "Retour en arriere",
    "uk-ua": "Відкат",
    "de-ch": "Rollback",
    "pt-br": "Reverter",
  },
  validate: {
    "en-us": "Validate",
    "ru-ru": "Проверить",
    "es-es": "Validar",
    "fr-fr": "Valider",
    "uk-ua": "Перевірити",
    "de-ch": "Validieren",
    "pt-br": "Validar",
  },
  validation: {
    "en-us": "Validation",
    "ru-ru": "Проверка",
    "es-es": "Validación",
    "fr-fr": "Validation",
    "uk-ua": "Перевірка",
    "de-ch": "Validierung",
    "pt-br": "Validação",
  },
  upload: {
    "en-us": "Upload",
    "ru-ru": "Загрузка",
    "es-es": "Cargar",
    "fr-fr": "Télécharger",
    "uk-ua": "Вавантаження",
    "de-ch": "Hochladen",
    "pt-br": "Carregar",
  },
  rollingBack: {
    "en-us": "Rolling Back",
    "ru-ru": "Откат",
    "es-es": "Retrocediendo",
    "fr-fr": "Reculer",
    "uk-ua": "Відкат назад",
    "de-ch": "Zurückrollen",
    "pt-br": "Revertendo",
  },
  uploading: {
    "en-us": "Uploading",
    "ru-ru": "Загрузка",
    "es-es": "Cargando",
    "fr-fr": "Téléchargement",
    "uk-ua": "Завантаження",
    "de-ch": "Hochladen",
    "pt-br": "Enviando",
  },
  validating: {
    "en-us": "Validating",
    "ru-ru": "Проверка",
    "es-es": "Validando",
    "fr-fr": "Validation",
    "uk-ua": "Перевірка",
    "de-ch": "Validierung",
    "pt-br": "Validando",
  },
  disambiguate: {
    "en-us": "Disambiguate",
    "ru-ru": "Устранить Неоднозначность",
    "es-es": "Desambiguar",
    "fr-fr": "Lever l'ambiguïté",
    "uk-ua": "Усунути неоднозначність",
    "de-ch": "Disambiguieren",
    "pt-br": "Desambiguar",
  },
  fillDown: {
    "en-us": "Fill Down",
    "ru-ru": "Заполнить Вниз",
    "es-es": "Rellenar hacia Abajo",
    "fr-fr": "Remplissez",
    "uk-ua": "Заповнити вниз",
    "de-ch": "Nach unten füllen",
    "pt-br": "Preencher para baixo",
  },
  fillUp: {
    "en-us": "Fill Up",
    "ru-ru": "Заполнить Вверх",
    "es-es": "Rellenar hacia Arriba",
    "fr-fr": "Remplir",
    "uk-ua": "Заповнити",
    "de-ch": "Auffüllen",
    "pt-br": "Encher",
  },
  revert: {
    "en-us": "Revert",
    "ru-ru": "Вернуть",
    "es-es": "Revertir",
    "fr-fr": "Revenir",
    "uk-ua": "Повернути",
    "de-ch": "Zurücksetzen",
    "pt-br": "Reverter",
  },
  dataCheck: {
    "en-us": "Live Validation",
    "ru-ru": "Проверка данных",
    "es-es": "Verificar Datos",
    "fr-fr": "Vérification des données",
    "uk-ua": "Перевірка даних",
    "de-ch": "Live-Validierung",
    "pt-br": "Validação ao vivo",
  },
  dataCheckOn: {
    "en-us": "Live Validation: On",
    "ru-ru": "Проверка данных: вкл.",
    "es-es": "Verificar Datos: ON",
    "fr-fr": "Vérification des données : activée",
    "uk-ua": "Перевірка даних: увімкнено",
    "de-ch": "Live-Validierung: Ein",
    "pt-br": "Validação ao vivo: Ativado",
  },
  dataCheckDescription: {
    "en-us":
      "Note, live validation is an experimental feature and is not a substitute for regular validation.",
    "de-ch":
      "Beachten Sie, dass die Live-Validierung eine experimentelle Funktion ist und keinen Ersatz für die regelmäßige Validierung darstellt.",
    "es-es":
      "Tenga en cuenta que la validación en vivo es una función experimental y no sustituye a la validación regular.",
    "fr-fr":
      "Remarque : la validation en direct est une fonctionnalité expérimentale et ne remplace pas la validation régulière.",
    "ru-ru":
      "Обратите внимание, что проверка в реальном времени является экспериментальной функцией и не заменяет обычную проверку.",
    "uk-ua":
      "Зауважте, що перевірка в реальному часі є експериментальною функцією і не замінює звичайну перевірку.",
    "pt-br":
      "Observe que a validação ao vivo é um recurso experimental e não substitui a validação regular.",
  },
  changeOwner: {
    "en-us": "Change Owner",
    "ru-ru": "Сменить владельца",
    "es-es": "Cambiar Propietario",
    "fr-fr": "Changer de propriétaire",
    "uk-ua": "Змінити власника",
    "de-ch": "Besitzer ändern",
    "pt-br": "Alterar proprietário",
  },
  convertCoordinates: {
    "en-us": "Convert Coordinates",
    "ru-ru": "Преобразовать координаты",
    "es-es": "Convertir Coordenadas",
    "fr-fr": "Convertir les coordonnées",
    "uk-ua": "Перетворення координат",
    "de-ch": "Koordinaten konvertieren",
    "pt-br": "Converter coordenadas",
  },
  navigation: {
    "en-us": "Navigation",
    "ru-ru": "Навигация",
    "es-es": "Navegación",
    "fr-fr": "La navigation",
    "uk-ua": "Навігація",
    "de-ch": "Navigation",
    "pt-br": "Navegação",
  },
  replace: {
    "en-us": "Replace",
    "ru-ru": "Заменять",
    "es-es": "Sustituir",
    "fr-fr": "Remplacer",
    "uk-ua": "Замінити",
    "de-ch": "Ersetzen",
    "pt-br": "Substituir",
  },
  replacementValue: {
    "en-us": "Replacement value",
    "ru-ru": "Замена",
    "es-es": "Valor a sustituir",
    "fr-fr": "Valeur de remplacement",
    "uk-ua": "Відновна вартість",
    "de-ch": "Wiederbeschaffungswert",
    "pt-br": "Valor de substituição",
  },
  searchResults: {
    "en-us": "Search Results",
    "ru-ru": "Результаты Поиска",
    "es-es": "Buscar resultados",
    "fr-fr": "Résultats de recherche",
    "uk-ua": "Результати пошуку",
    "de-ch": "Suchergebnisse",
    "pt-br": "Resultados da pesquisa",
  },
  clickToToggle: {
    "en-us": "Click to toggle visibility",
    "ru-ru": "Нажмите, чтобы переключить видимость",
    "es-es": "Pinchar para alternar visibilidad",
    "fr-fr": "Cliquez pour basculer la visibilité",
    "uk-ua": "Натисніть, щоб увімкнути видимість",
    "de-ch": "Klicken, um die Sichtbarkeit umzuschalten",
    "pt-br": "Clique para alternar a visibilidade",
  },
  configureSearchReplace: {
    "en-us": "Configure Search & Replace",
    "ru-ru": "Настроить поиск и замену",
    "es-es": "Configurar Consulta y Sustitución",
    "fr-fr": "Configurer la recherche et le remplacement",
    "uk-ua": "Налаштувати пошук і заміну",
    "de-ch": "Suchen und Ersetzen konfigurieren",
    "pt-br": "Configurar Pesquisar e Substituir",
  },
  modifiedCells: {
    "en-us": "Modified Cells",
    "ru-ru": "Модифицированные клетки",
    "es-es": "Celdas Modificadas",
    "fr-fr": "Cellules modifiées",
    "uk-ua": "Модифіковані клітини",
    "de-ch": "Modifizierte Zellen",
    "pt-br": "Células Modificadas",
  },
  newCells: {
    "en-us": "New Cells",
    "ru-ru": "Новые клетки",
    "es-es": "Celdas Nuevas",
    "fr-fr": "Nouvelles cellules",
    "uk-ua": "Нові клітини",
    "de-ch": "Neue Zellen",
    "pt-br": "Novas Células",
  },
  errorCells: {
    "en-us": "Error Cells",
    "ru-ru": "Ячейки с ошибками",
    "es-es": "Celdas con Error",
    "fr-fr": "Cellules d'erreur",
    "uk-ua": "Комірки помилок",
    "de-ch": "Fehlerzellen",
    "pt-br": "Células de erro",
  },
  dataEditor: {
    "en-us": "Data Editor",
    "ru-ru": "Редактор данных",
    "es-es": "Editor de Datos",
    "fr-fr": "Éditeur de données",
    "uk-ua": "Редактор даних",
    "de-ch": "Dateneditor",
    "pt-br": "Editor de dados",
  },
  noDisambiguationResults: {
    "en-us": "Unable to disambiguate",
    "ru-ru": "Невозможно устранить неуверенность",
    "es-es": "No se puede desambiguar",
    "fr-fr": "Impossible de lever l'ambiguïté",
    "uk-ua": "Неможливо усунути неоднозначність",
    "de-ch": "Kann nicht eindeutig bestimmt werden",
    "pt-br": "Incapaz de desambiguar",
  },
  noDisambiguationResultsDescription: {
    "en-us":
      "None of the matched records currently exist in the database. This can happen if all of the matching records were deleted since the validation process occurred, or if all of the matches were ambiguous with respect other records in this data set. In the latter case, you will need to add fields and values to the data set to resolve the ambiguity.",
    "ru-ru":
      "Ни одна из совпадающих записей в настоящее время не существует в базе данных. Это может произойти, если все совпадающие записи были удалены с моментапроверки, или если все совпадения были неоднозначными по отношению к другим записям в этом наборе данных. В последнем случае вы потребуется добавить новые поля и значения в набор данных, чтобы разрешить двусмысленность.",
    "es-es":
      "Ninguno de los registros coincidentes existe actualmente en la base de datos. Esto puede suceder si se eliminaron todos los registros coincidentes desde que se produjo el proceso de validación, o si todas las coincidencias fueron ambiguas con respecto a otros registros en este conjunto de datos. En el último caso, deberá agregar campos y valores al conjunto de datos para resolver la ambigüedad.",
    "fr-fr":
      "Aucun des enregistrements correspondants n'existe actuellement dans la base de données. Cela peut se produire si tous les enregistrements correspondants ont été supprimés depuis le processus de validation, ou si toutes les correspondances étaient ambiguës par rapport aux autres enregistrements de cet ensemble de données. Dans ce dernier cas, vous devrez ajouter des champs et des valeurs à l'ensemble de données pour lever l'ambiguïté.",
    "uk-ua":
      "Жоден із відповідних записів наразі не існує в базі даних. Це може статися, якщо всі відповідні записи було видалено після процесу перевірки або якщо всі збіги були неоднозначними щодо інших записів у цьому наборі даних. В останньому випадку вам потрібно буде додати поля та значення до набору даних, щоб усунути неоднозначність.",
    "de-ch":
      "Keiner der übereinstimmenden Datensätze ist derzeit in der Datenbank vorhanden. Dies kann passieren, wenn alle übereinstimmenden Datensätze seit der Validierung gelöscht wurden oder wenn alle Übereinstimmungen im Vergleich zu anderen Datensätzen in diesem Datensatz mehrdeutig waren. In diesem Fall müssen Sie dem Datensatz Felder und Werte hinzufügen, um die Mehrdeutigkeit zu beheben.",
    "pt-br":
      "Nenhum dos registros correspondentes existe atualmente no banco de dados. Isso pode ocorrer se todos os registros correspondentes foram excluídos desde o processo de validação ou se todas as correspondências eram ambíguas em relação a outros registros neste conjunto de dados. Neste último caso, você precisará adicionar campos e valores ao conjunto de dados para resolver a ambiguidade.",
  },
  disambiguateMatches: {
    "en-us": "Disambiguate Multiple Record Matches",
    "ru-ru": "Устранение неоднозначности",
    "es-es": "Eliminar la ambigüedad de coincidencias de registros múltiples",
    "fr-fr":
      "Lever l'ambiguïté des correspondances d'enregistrements multiples",
    "uk-ua": "Усуньте неоднозначність збігів кількох записів",
    "de-ch": "Auflösen mehrerer Datensatzübereinstimmungen",
    "pt-br": "Desambiguar múltiplas correspondências de registros",
  },
  applyAllUnavailable: {
    "en-us": '"Apply All" is not available while Data Check is in progress.',
    "ru-ru": "«Применить все» недоступно, пока выполняется проверка данных.",
    "es-es": '"Aplicar a Todos" no está disponible durante la Verificación.',
    "fr-fr":
      "« Appliquer tout » n'est pas disponible lorsque la vérification des données est en cours.",
    "uk-ua":
      "Функція «Застосувати все» недоступна, поки триває перевірка даних.",
    "de-ch":
      "„Alle anwenden“ ist während der laufenden Datenprüfung nicht verfügbar.",
    "pt-br":
      '"Aplicar tudo" não estará disponível enquanto a Verificação de dados estiver em andamento.',
  },
  beginRollback: {
    "en-us": "Begin Data Set Roll Back?",
    "ru-ru": "Начать откат набора данных?",
    "es-es": "¿Comenzar reversión del conjunto de datos?",
    "fr-fr": "Commencer la restauration de l'ensemble de données ?",
    "uk-ua": "Почати відкат набору даних?",
    "de-ch": "Datensatz-Rollback beginnen?",
    "pt-br": "Iniciar reversão do conjunto de dados?",
  },
  beginRollbackDescription: {
    "en-us":
      "Rolling back will remove the new data records this Data Set added to the Specify database. The entire rollback will be cancelled if any of the uploaded data have been referenced (re-used) by other data records since they were uploaded.",
    "ru-ru":
      "Откат удалит новые записи данных, которые этот набор данных добавил в базу данных Specify. Весь откат будет отменен, если на загруженные данные ссылаются другие записи данных с момента они были загружены.",
    "es-es":
      "La reversión eliminará los nuevos registros de datos que este conjunto de datos agregó a la base de datos de especificación. La reversión completa se cancelará si alguno de los datos cargados ha sido referenciado (reutilizado) por otros registros de datos desde que se cargaron.",
    "fr-fr":
      "La restauration supprimera les nouveaux enregistrements de données que cet ensemble de données a ajoutés à la base de données Specify. L'intégralité de la restauration sera annulée si l'une des données téléchargées a été référencée (réutilisée) par d'autres enregistrements de données depuis leur téléchargement.",
    "uk-ua":
      "Відкат видалить нові записи даних, додані цим набором даних до бази даних Specify. Повний відкат буде скасовано, якщо на будь-які завантажені дані посилалися (повторно використовували) інші записи даних після їх завантаження.",
    "de-ch":
      "Durch das Zurücksetzen werden die neuen Datensätze entfernt, die dieser Datensatz zur Datenbank „Specify“ hinzugefügt hat. Das gesamte Zurücksetzen wird abgebrochen, wenn hochgeladene Daten seit dem Hochladen von anderen Datensätzen referenziert (wiederverwendet) wurden.",
    "pt-br":
      "A reversão removerá os novos registros de dados que este Conjunto de Dados adicionou ao banco de dados Especificar. A reversão completa será cancelada se algum dos dados enviados tiver sido referenciado (reutilizado) por outros registros de dados desde o envio.",
  },
  startUpload: {
    "en-us": "Begin Data Set Upload?",
    "ru-ru": "Начать загрузку набора данных?",
    "es-es": "¿Comenzar carga de conjunto de datos?",
    "fr-fr": "Commencer le téléchargement de l'ensemble de données ?",
    "uk-ua": "Почати завантаження набору даних?",
    "de-ch": "Datensatz-Upload beginnen?",
    "pt-br": "Iniciar upload do conjunto de dados?",
  },
  startUploadDescription: {
    "en-us":
      "Uploading the Data Set will add the data to the Specify database.",
    "ru-ru": "Загрузка набора данных добавит данные в базу данных Specify.",
    "es-es":
      "Cargar el conjunto de datos agregará los datos a la base de datos de especificación.",
    "fr-fr":
      "Le téléchargement de l'ensemble de données ajoutera les données à la base de données Specify.",
    "uk-ua": "Завантаження набору даних додасть дані до бази даних Specify.",
    "de-ch":
      "Durch das Hochladen des Datensatzes werden die Daten zur angegebenen Datenbank hinzugefügt.",
    "pt-br":
      "O upload do conjunto de dados adicionará os dados ao banco de dados Specify.",
  },
  deleteDataSet: {
    "en-us": "Delete this Data Set?",
    "ru-ru": "Удалить этот набор данных?",
    "es-es": "¿Eliminar este conjunto de datos?",
    "fr-fr": "Supprimer cet ensemble de données ?",
    "uk-ua": "Видалити цей набір даних?",
    "de-ch": "Diesen Datensatz löschen?",
    "pt-br": "Excluir este conjunto de dados?",
  },
  deleteDataSetDescription: {
    "en-us":
      "Deleting a Data Set permanently removes it and its Upload Plan. Data mappings will no longer be available for re-use with other Data Sets. Also after deleting, Rollback will no longer be an option for an uploaded Data Set.",
    "ru-ru":
      "Удаление набора данных приводит к безвозвратному удалению его и его плана загрузки. План загрузки не будут доступным для повторного использования; Отката не будет возможным для загруженного набора данных.",
    "es-es":
      "Eliminar un conjunto de datos lo elimina de forma permanente junto con su plan de carga. Las asignaciones de datos ya no estarán disponibles para su reutilización con otros conjuntos de datos. Además, después de eliminar, la reversión ya no será una opción para un conjunto de datos cargado.",
    "fr-fr":
      "La suppression d'un ensemble de données le supprime définitivement ainsi que son plan de téléchargement. Les mappages de données ne pourront plus être réutilisés avec d'autres ensembles de données. De plus, après la suppression, la restauration ne sera plus une option pour un ensemble de données téléchargé.",
    "uk-ua":
      "Видалення набору даних остаточно видаляє його та його план завантаження. Зіставлення даних більше не буде доступним для повторного використання з іншими наборами даних. Крім того, після видалення відкат більше не буде доступним для завантаженого набору даних.",
    "de-ch":
      "Durch das Löschen eines Datensatzes werden dieser und sein Upload-Plan dauerhaft entfernt. Datenzuordnungen können nicht mehr mit anderen Datensätzen wiederverwendet werden. Nach dem Löschen ist für einen hochgeladenen Datensatz auch kein Rollback mehr möglich.",
    "pt-br":
      "A exclusão de um Conjunto de Dados o remove permanentemente, juntamente com seu Plano de Upload. Os mapeamentos de dados não estarão mais disponíveis para reutilização com outros Conjuntos de Dados. Além disso, após a exclusão, a opção de Reverter não será mais uma opção para um Conjunto de Dados carregado.",
  },
  dataSetDeleted: {
    "en-us": "Data Set successfully deleted",
    "ru-ru": "Набор данных успешно удален",
    "es-es": "Conjunto de datos eliminado con éxito",
    "fr-fr": "Ensemble de données supprimé avec succès",
    "uk-ua": "Набір даних успішно видалено",
    "de-ch": "Datensatz erfolgreich gelöscht",
    "pt-br": "Conjunto de dados excluído com sucesso",
  },
  dataSetDeletedDescription: {
    "en-us": "Data Set successfully deleted.",
    "ru-ru": "Набор данных успешно удален.",
    "es-es": "Conjunto de datos eliminado con éxito.",
    "fr-fr": "Ensemble de données supprimé avec succès.",
    "uk-ua": "Набір даних успішно видалено.",
    "de-ch": "Datensatz erfolgreich gelöscht.",
    "pt-br": "Conjunto de dados excluído com sucesso.",
  },
  revertChanges: {
    "en-us": "Revert Unsaved Changes?",
    "ru-ru": "Отменить несохраненные изменения?",
    "es-es": "¿Revertir cambios no guardados?",
    "fr-fr": "Annuler les modifications non enregistrées ?",
    "uk-ua": "Скасувати незбережені зміни?",
    "de-ch": "Nicht gespeicherte Änderungen rückgängig machen?",
    "pt-br": "Reverter alterações não salvas?",
  },
  revertChangesDescription: {
    "en-us":
      "This action will discard all changes made to the Data Set since the last Save.",
    "ru-ru":
      "Это действие приведет к отмене всех изменений, внесенных в набор данных с момента последнего сохранение.",
    "es-es":
      "Esta acción descartará todos los cambios realizados en el conjunto de datos desde la última vez que se guardó.",
    "fr-fr":
      "Cette action annulera toutes les modifications apportées à l'ensemble de données depuis le dernier enregistrement.",
    "uk-ua":
      "Ця дія призведе до скасування всіх змін, внесених до набору даних після останнього збереження.",
    "de-ch":
      "Durch diese Aktion werden alle Änderungen am Datensatz seit der letzten Speicherung verworfen.",
    "pt-br":
      "Esta ação descartará todas as alterações feitas no Conjunto de Dados desde o último Salvamento.",
  },
  saving: {
    "en-us": "Saving...",
    "ru-ru": "Сохранение...",
    "es-es": "Ahorro...",
    "fr-fr": "Économie...",
    "uk-ua": "Збереження...",
    "de-ch": "Speichern...",
    "pt-br": "Salvando...",
  },
  wbUnloadProtect: {
    "en-us": "Changes to this Data Set have not been Saved.",
    "ru-ru": "Изменения в этом наборе данных не были сохранены.",
    "es-es": "Los cambios a este conjunto de datos no se han guardado.",
    "fr-fr":
      "Les modifications apportées à cet ensemble de données n'ont pas été enregistrées.",
    "uk-ua": "Зміни в цьому наборі даних не збережено.",
    "de-ch": "Änderungen an diesem Datensatz wurden nicht gespeichert.",
    "pt-br": "As alterações neste conjunto de dados não foram salvas.",
  },
  noMatchErrorMessage: {
    "en-us": "No matching record for must-match table.",
    "ru-ru":
      "Нет соответствующей записи для таблицы обязательного соответствия.",
    "es-es": "No hay registro que coincida en tabla de coincidencia obligada.",
    "fr-fr":
      "Aucun enregistrement correspondant pour la table à correspondance obligatoire.",
    "uk-ua":
      "Немає відповідного запису для таблиці обов’язкової відповідності.",
    "de-ch": "Kein passender Datensatz für die Must-Match-Tabelle.",
    "pt-br": "Nenhum registro correspondente para a tabela must-match.",
  },
  matchedMultipleErrorMessage: {
    "en-us":
      "This value matches two or more existing database records and the match must be disambiguated before uploading.",
    "ru-ru":
      "Это значение соответствует двум или более существующим записям базы данных и совпадению",
    "es-es":
      "Este valor coincide con dos o más registros existentes en la base de datos y han de desambigüarse antes de cargar.",
    "fr-fr":
      "Cette valeur correspond à deux enregistrements de base de données existants ou plus et la correspondance doit être levée avant le téléchargement.",
    "uk-ua":
      "Це значення збігається з двома чи більше існуючими записами бази даних, і збіг необхідно усунути перед завантаженням.",
    "de-ch":
      "Dieser Wert stimmt mit zwei oder mehr vorhandenen Datenbankeinträgen überein und die Übereinstimmung muss vor dem Hochladen eindeutig geklärt werden.",
    "pt-br":
      "Este valor corresponde a dois ou mais registros de banco de dados existentes e a correspondência deve ser eliminada antes do upload.",
  },
  validationNoErrors: {
    "en-us": "Validate Completed with No Errors",
    "ru-ru": "Проверка завершена без ошибок",
    "es-es": "Validar completado sin errores",
    "fr-fr": "Validation terminée sans erreur",
    "uk-ua": "Перевірка завершена без помилок",
    "de-ch": "Validierung ohne Fehler abgeschlossen",
    "pt-br": "Validar concluído sem erros",
  },
  validationNoErrorsDescription: {
    "en-us":
      "Validation found no errors, it is ready to be uploaded into the database.",
    "ru-ru":
      "Проверка завершена без ошибок. Этот набора данных готов к загрузке в базу данных.",
    "es-es":
      "La validación no encontró errores, está listo para ser cargado en la base de datos.",
    "fr-fr":
      "La validation n'a trouvé aucune erreur, elle est prête à être téléchargée dans la base de données.",
    "uk-ua":
      "Перевірка не виявила помилок, вона готова до завантаження в базу даних.",
    "de-ch":
      "Bei der Validierung wurden keine Fehler gefunden. Der Upload in die Datenbank ist nun möglich.",
    "pt-br":
      "A validação não encontrou erros, está pronto para ser carregado no banco de dados.",
  },
  validationReEditWarning: {
    "en-us":
      "Note: If this Data Set is edited and re-saved, Validate should be re-run prior to Uploading to verify that no errors have been introduced.",
    "ru-ru":
      "Примечание: Если этот набор данных отредактирован и повторно сохранен, начать проверку снова, чтобы убедиться, что ошибок не было введено.",
    "es-es":
      "Nota: si este conjunto de datos se edita y se vuelve a guardar, se debe volver a ejecutar Validar antes de cargar para verificar que no se hayan introducido errores.",
    "fr-fr":
      "Remarque : Si cet ensemble de données est modifié et réenregistré, la validation doit être réexécutée avant le téléchargement pour vérifier qu'aucune erreur n'a été introduite.",
    "uk-ua":
      "Примітка. Якщо цей набір даних відредаговано та повторно збережено, перед завантаженням слід повторно запустити перевірку, щоб переконатися, що не було допущено помилок.",
    "de-ch":
      "Hinweis: Wenn dieser Datensatz bearbeitet und erneut gespeichert wird, sollte die Validierung vor dem Hochladen erneut ausgeführt werden, um sicherzustellen, dass keine Fehler aufgetreten sind.",
    "pt-br":
      "Observação: se este conjunto de dados for editado e salvo novamente, a validação deverá ser executada novamente antes do upload para verificar se nenhum erro foi introduzido.",
  },
  validationErrors: {
    "en-us": "Validate Completed with Errors",
    "ru-ru": "Проверка завершена с ошибками",
    "es-es": "Validar completado con errores",
    "fr-fr": "Valider terminé avec des erreurs",
    "uk-ua": "Перевірка виконана з помилками",
    "de-ch": "Validierung mit Fehlern abgeschlossen",
    "pt-br": "Validar Concluído com Erros",
  },
  validationErrorsDescription: {
    "en-us": "Validation found errors in the Data Set.",
    "ru-ru": "Проверка обнаружила ошибки в наборе данных.",
    "es-es": "La validación encontró errores en el conjunto de datos.",
    "fr-fr": "La validation a détecté des erreurs dans l'ensemble de données.",
    "uk-ua": "Перевірка виявила помилки в наборі даних.",
    "de-ch": "Bei der Validierung wurden Fehler im Datensatz gefunden.",
    "pt-br": "A validação encontrou erros no conjunto de dados.",
  },
  uploadSuccessful: {
    "en-us": "Upload Completed with No Errors",
    "ru-ru": "Загрузка завершена без ошибок",
    "es-es": "Carga completada sin errores",
    "fr-fr": "Téléchargement terminé sans erreur",
    "uk-ua": "Завантаження завершено без помилок",
    "de-ch": "Upload ohne Fehler abgeschlossen",
    "pt-br": "Upload concluído sem erros",
  },
  uploadSuccessfulDescription: {
    "en-us":
      'Click on the "Results" button to see the number of new records added to each database table.',
    "ru-ru":
      "Нажмите кнопку «Результаты», чтобы увидеть количество новых записей добавлен в каждую таблицу базы данных",
    "es-es":
      'Haga clic en el botón "Resultados" para ver la cantidad de nuevos registros agregados a cada tabla de la base de datos.',
    "fr-fr":
      "Cliquez sur le bouton « Résultats » pour voir le nombre de nouveaux enregistrements ajoutés à chaque table de la base de données.",
    "uk-ua":
      "Натисніть кнопку «Результати», щоб побачити кількість нових записів, доданих до кожної таблиці бази даних.",
    "de-ch":
      "Klicken Sie auf die Schaltfläche „Ergebnisse“, um die Anzahl der neuen Datensätze anzuzeigen, die jeder Datenbanktabelle hinzugefügt wurden.",
    "pt-br":
      'Clique no botão "Resultados" para ver o número de novos registros adicionados a cada tabela do banco de dados.',
  },
  uploadErrors: {
    "en-us": "Upload Failed due to Error Cells",
    "ru-ru": "Ошибка загрузки из-за ошибок",
    "es-es": "Carga fallida debido a celdas de error",
    "fr-fr": "Échec du téléchargement en raison de cellules d'erreur",
    "uk-ua": "Помилка завантаження через клітинки помилок",
    "de-ch": "Upload aufgrund fehlerhafter Zellen fehlgeschlagen",
    "pt-br": "Falha no upload devido a células de erro",
  },
  uploadErrorsDescription: {
    "en-us": "The upload failed due to one or more cell value errors.",
    "ru-ru":
      "Загрузка не удалась из-за одной или нескольких ошибок значений ячеек.",
    "es-es": "La carga falló debido a uno o más errores de valor de celda.",
    "fr-fr":
      "Le téléchargement a échoué en raison d'une ou plusieurs erreurs de valeur de cellule.",
    "uk-ua":
      "Помилка завантаження через одну або кілька помилок значення клітинки.",
    "de-ch":
      "Der Upload ist aufgrund eines oder mehrerer Zellenwertfehler fehlgeschlagen.",
    "pt-br": "O upload falhou devido a um ou mais erros de valor de célula.",
  },
  uploadErrorsSecondDescription: {
    "en-us":
      "Validate the Data Set and review the mouseover hints for each error cell, then make the appropriate corrections. Save and retry the {type:string}.",
    "de-ch":
      "Validieren Sie den Datensatz und überprüfen Sie die Mouseover-Hinweise für jede Fehlerzelle. Nehmen Sie anschließend die entsprechenden Korrekturen vor. Speichern Sie und wiederholen Sie {type:string}.",
    "es-es":
      "Valide el conjunto de datos y revise las sugerencias al pasar el ratón por cada celda con error. Luego, realice las correcciones pertinentes. Guarde y vuelva a intentar la operación {type:string}.",
    "fr-fr":
      "Validez l'ensemble de données et examinez les indications de survol de chaque cellule d'erreur, puis apportez les corrections appropriées. Enregistrez et réessayez {type:string}.",
    "pt-br":
      "Valide o conjunto de dados e revise as dicas de mouseover para cada célula de erro. Em seguida, faça as correções apropriadas. Salve e tente novamente o {type:string}.",
    "ru-ru":
      "Проверьте набор данных и просмотрите подсказки при наведении мыши на каждую ячейку с ошибкой, затем внесите соответствующие исправления. Сохраните и повторите {type:string}.",
    "uk-ua":
      "Перевірте набір даних і перегляньте підказки під час наведення курсора миші для кожної клітинки з помилкою, потім внесіть відповідні виправлення. Збережіть і повторіть спробу {type:string}.",
  },
  dataSetRollback: {
    "en-us": "Data Set was rolled back successfully",
    "ru-ru": "Набор данных был успешно откат",
    "es-es": "El conjunto de datos se revirtió con éxito",
    "fr-fr": "L'ensemble de données a été restauré avec succès",
    "uk-ua": "Набір даних успішно повернуто",
    "de-ch": "Der Datensatz wurde erfolgreich zurückgesetzt",
    "pt-br": "O conjunto de dados foi revertido com sucesso",
  },
  dataSetRollbackDescription: {
    "en-us":
      "This Rolledback Data Set is saved, and can be edited or re-uploaded.",
    "ru-ru":
      "Этот набор данных отката сохранянен, и его можно редактировать или повторно загружать.",
    "es-es":
      "Este conjunto de datos revertidos se guarda y se puede editar o volver a cargar.",
    "fr-fr":
      "Cet ensemble de données restaurées est enregistré et peut être modifié ou téléchargé à nouveau.",
    "uk-ua":
      "Цей відкочений набір даних зберігається та може бути відредагований або повторно завантажений.",
    "de-ch":
      "Dieser zurückgesetzte Datensatz wird gespeichert und kann bearbeitet oder erneut hochgeladen werden.",
    "pt-br":
      "Este conjunto de dados revertidos é salvo e pode ser editado ou reenviado.",
  },
  validationCanceled: {
    "en-us": "Validation Cancelled",
    "ru-ru": "Проверка отменена",
    "es-es": "Validación cancelada",
    "fr-fr": "Validation annulée",
    "uk-ua": "Перевірку скасовано",
    "de-ch": "Validierung abgebrochen",
    "pt-br": "Validação cancelada",
  },
  validationCanceledDescription: {
    "en-us": "Data Set Validation cancelled.",
    "ru-ru": "Проверка набора данных отменена.",
    "es-es": "Se canceló la validación del conjunto de datos.",
    "fr-fr": "Validation de l'ensemble de données annulée.",
    "uk-ua": "Перевірку набору даних скасовано.",
    "de-ch": "Datensatzvalidierung abgebrochen.",
    "pt-br": "Validação do conjunto de dados cancelada.",
  },
  rollbackCanceled: {
    "en-us": "Rollback Cancelled",
    "ru-ru": "Загрузка отменена",
    "es-es": "Reversión cancelada",
    "fr-fr": "Restauration annulée",
    "uk-ua": "Відкат скасовано",
    "de-ch": "Rollback abgebrochen",
    "pt-br": "Reversão cancelada",
  },
  rollbackCanceledDescription: {
    "en-us": "Data Set Rollback cancelled.",
    "ru-ru": "Откат набора данных отменен.",
    "es-es": "Reversión del conjunto de datos cancelada.",
    "fr-fr": "Restauration de l’ensemble de données annulée.",
    "uk-ua": "Відкат набору даних скасовано.",
    "de-ch": "Datensatz-Rollback abgebrochen.",
    "pt-br": "Reversão do conjunto de dados cancelada.",
  },
  uploadCanceled: {
    "en-us": "Upload Cancelled",
    "ru-ru": "Загрузка отменена",
    "es-es": "Subida cancelada",
    "de-ch": "Upload abgebrochen",
    "fr-fr": "Téléchargement annulé",
    "uk-ua": "Завантаження скасовано",
    "pt-br": "Upload cancelado",
  },
  uploadCanceledDescription: {
    "en-us": "Data Set Upload cancelled.",
    "ru-ru": "Загрузка набора данных отменена.",
    "es-es": "Carga de conjunto de datos cancelada.",
    "fr-fr": "Téléchargement de l'ensemble de données annulé.",
    "uk-ua": "Завантаження набору даних скасовано.",
    "de-ch": "Der Upload des Datensatzes wurde abgebrochen.",
    "pt-br": "Upload do conjunto de dados cancelado.",
  },
  coordinateConverter: {
    "en-us": "Geocoordinate Format",
    "ru-ru": "Геокоординатный формат",
    "es-es": "Formato de geocoordenadas",
    "fr-fr": "Format de géocoordonnée",
    "uk-ua": "Формат геокоординат",
    "de-ch": "Geokoordinatenformat",
    "pt-br": "Formato de geocoordenadas",
  },
  coordinateConverterDescription: {
    "en-us": "Choose a preferred Geocoordinate format",
    "ru-ru": "Выберите предпочтительный формат геокоординат",
    "es-es": "Elija un formato de geocoordenada preferido",
    "fr-fr": "Choisissez un format de géocoordonnée préféré",
    "uk-ua": "Виберіть потрібний формат геокоординат",
    "de-ch": "Wählen Sie ein bevorzugtes Geokoordinatenformat",
    "pt-br": "Escolha um formato de geocoordenada preferido",
  },
  emptyStringInline: {
    comment: `
      When empty string is used as a default value for a column, this is shown
      instead
    `,
    "en-us": "(empty string)",
    "ru-ru": "(пуста строка)",
    "es-es": "(cadena vacía)",
    "fr-fr": "(chaîne vide)",
    "uk-ua": "(порожній рядок)",
    "de-ch": "(leere Zeichenfolge)",
    "pt-br": "(string vazia)",
  },
  wbUploadedUnavailable: {
    "en-us": "The data set must be validated or uploaded",
    "ru-ru": "The data set must be validated or uploaded",
    "es-es": "Se ha de validar o cargar el conjunto de datos",
    "fr-fr": "L'ensemble de données doit être validé ou téléchargé",
    "uk-ua": "Набір даних має бути перевірений або завантажений",
    "de-ch": "Der Datensatz muss validiert oder hochgeladen werden",
    "pt-br": "O conjunto de dados deve ser validado ou carregado",
  },
  wbValidateUnavailable: {
    "en-us":
      "An Upload Plan needs to defined before this Data Set can be Validated",
    "ru-ru":
      "План загрузки должен быть определен до того, как этот набор данных может быть проверен",
    "es-es":
      "Se necesita definir un Plan de Carga antes de poder Validar este Conjunto de Datos",
    "fr-fr":
      "Un plan de téléchargement doit être défini avant que cet ensemble de données puisse être validé",
    "uk-ua":
      "Перед перевіркою цього набору даних необхідно визначити план завантаження",
    "de-ch":
      "Bevor dieser Datensatz validiert werden kann, muss ein Upload-Plan definiert werden.",
    "pt-br":
      "Um Plano de Upload precisa ser definido antes que este Conjunto de Dados possa ser Validado",
  },
  unavailableWhileEditing: {
    "en-us": "This action requires all changes to be saved",
    "ru-ru": "Это действие требует сохранения всех изменений",
    "es-es": "Esta acción requiere que se guarden todos los cambios",
    "fr-fr":
      "Cette action nécessite que toutes les modifications soient enregistrées",
    "uk-ua": "Ця дія вимагає збереження всіх змін",
    "de-ch": "Diese Aktion erfordert das Speichern aller Änderungen",
    "pt-br": "Esta ação requer que todas as alterações sejam salvas",
  },
  uploadUnavailableWhileHasErrors: {
    "en-us": "Upload is unavailable while some cells have validation errors",
    "ru-ru":
      "Загрузка недоступна, в то время как в некоторых ячейках есть ошибки проверки",
    "es-es":
      "Carga de datos no disponible si hay celdas con error de validación",
    "fr-fr":
      "L'importation n'est pas disponible alors que certaines cellules comportent des erreurs de validation",
    "uk-ua":
      "Завантаження недоступне, оскільки в деяких клітинках є помилки перевірки",
    "de-ch":
      "Der Upload ist nicht möglich, da einige Zellen Validierungsfehler aufweisen",
    "pt-br":
      "O upload não está disponível enquanto algumas células apresentam erros de validação",
  },
  unavailableWhileViewingResults: {
    "en-us": "This action is unavailable while viewing the upload results",
    "ru-ru": "Это действие недоступно при просмотре результатов загрузки",
    "es-es":
      "Acción no disponible cuando se visualizan resultados de la carga de datos",
    "fr-fr":
      "Cette action n'est pas disponible lors de l'affichage des résultats du téléchargement",
    "uk-ua": "Ця дія недоступна під час перегляду результатів завантаження",
    "de-ch":
      "Diese Aktion ist beim Anzeigen der Upload-Ergebnisse nicht verfügbar",
    "pt-br":
      "Esta ação não está disponível durante a visualização dos resultados do upload",
  },
  unavailableWhileValidating: {
    "en-us": "This action is unavailable while Data Check is in progress",
    "ru-ru": "Это действие недоступно, пока выполняется проверка данных",
    "es-es": "Acción no disponible durante la Comprobación de Datos",
    "fr-fr":
      "Cette action n'est pas disponible lorsque la vérification des données est en cours",
    "uk-ua": "Ця дія недоступна, поки триває перевірка даних",
    "de-ch":
      "Diese Aktion ist während der laufenden Datenüberprüfung nicht verfügbar.",
    "pt-br":
      "Esta ação não estará disponível enquanto a Verificação de Dados estiver em andamento",
  },
  unavailableWithoutLocality: {
    "en-us": "This tool requires locality columns to be mapped",
    "ru-ru":
      "Этот инструмент требует, чтобы столбцы координат были сопоставлены",
    "es-es":
      "Esta herramienta requiere Columnas de Localidad mapeadas/asignadas",
    "fr-fr": "Cet outil nécessite que les colonnes de localité soient mappées",
    "uk-ua": "Цей інструмент вимагає відображення стовпців місцевості",
    "de-ch": "Dieses Tool erfordert die Zuordnung von Ortsspalten",
    "pt-br":
      "Esta ferramenta requer que as colunas de localidade sejam mapeadas",
  },
  unavailableWhenUploaded: {
    "en-us": "This tool does not work with uploaded Data Sets",
    "ru-ru": "Этот инструмент не работает с загруженными наборами данных",
    "es-es": "Esta herramienta no funciona con Conjuntos de Datos cargados",
    "fr-fr":
      "Cet outil ne fonctionne pas avec les ensembles de données téléchargés",
    "uk-ua": "Цей інструмент не працює із завантаженими наборами даних",
    "de-ch": "Dieses Tool funktioniert nicht mit hochgeladenen Datensätzen",
    "pt-br": "Esta ferramenta não funciona com conjuntos de dados enviados",
  },
  dataSetDeletedOrNotFound: {
    "en-us": "Data Set was deleted by another session.",
    "ru-ru": "Набор данных был удален другим сеансом.",
    "es-es": "Otra sesión ha eliminado el conjunro de datos.",
    "fr-fr": "L'ensemble de données a été supprimé par une autre session.",
    "uk-ua": "Набір даних видалено іншим сеансом.",
    "de-ch": "Der Datensatz wurde von einer anderen Sitzung gelöscht.",
    "pt-br": "O conjunto de dados foi excluído por outra sessão.",
  },
  includeDmsSymbols: {
    "en-us": "Include DMS Symbols",
    "ru-ru": "Включить символы DMS",
    "es-es": "Incluir Símbolos DMS",
    "fr-fr": "Inclure les symboles DMS",
    "uk-ua": "Додайте символи DMS",
    "de-ch": "DMS-Symbole einschließen",
    "pt-br": "Incluir símbolos DMS",
  },
  uploadResults: {
    "en-us": "Upload Results",
    "ru-ru": "Результаты загрузки",
    "es-es": "Cargar Resultados",
    "de-ch": "Ergebnisse hochladen",
    "fr-fr": "Télécharger les résultats",
    "uk-ua": "План завантаження",
    "pt-br": "Resultados do upload",
  },
  noUploadResultsAvailable: {
    "en-us": "No upload results are available for this cell",
    "ru-ru": "Для этой ячейки нет результатов загрузки",
    "es-es": "No hay resultados de carga disponibles para esta celda",
    "fr-fr":
      "Aucun résultat de téléchargement n'est disponible pour cette cellule",
    "uk-ua": "Для цієї клітинки немає результатів завантаження",
    "de-ch": "Für diese Zelle sind keine Upload-Ergebnisse verfügbar",
    "pt-br": "Nenhum resultado de upload está disponível para esta célula",
  },
  navigationOptions: {
    "en-us": "Navigation Options",
    "ru-ru": "Опции навигации",
    "es-es": "Opciones de navegación",
    "fr-fr": "Options de navigation",
    "uk-ua": "Параметри навігації",
    "de-ch": "Navigationsoptionen",
    "pt-br": "Opções de navegação",
  },
  cursorPriority: {
    "en-us": "Cursor Priority",
    "ru-ru": "Приоритет курсора",
    "es-es": "Prioridad del cursor",
    "fr-fr": "Priorité du curseur",
    "uk-ua": "Пріоритет курсору",
    "de-ch": "Cursorpriorität",
    "pt-br": "Prioridade do cursor",
  },
  columnFirst: {
    "en-us": "Column first",
    "ru-ru": "Столбец за столбцом",
    "es-es": "Primero Columna",
    "de-ch": "Spalte zuerst",
    "fr-fr": "Colonne première",
    "uk-ua": "Колонка перша",
    "pt-br": "Coluna primeiro",
  },
  rowFirst: {
    "en-us": "Row first",
    "ru-ru": "Ряд за рядом",
    "es-es": "Primero Fila",
    "fr-fr": "Première rangée",
    "uk-ua": "Перший ряд",
    "de-ch": "Reihe zuerst",
    "pt-br": "Reme primeiro",
  },
  searchOptions: {
    "en-us": "Search Options",
    "ru-ru": "Параметры поиска",
    "es-es": "Opciones de búsqueda",
    "fr-fr": "Options de recherche",
    "uk-ua": "Параметри пошуку",
    "de-ch": "Suchoptionen",
    "pt-br": "Opções de pesquisa",
  },
  findEntireCellsOnly: {
    "en-us": "Find entire cells only",
    "ru-ru": "Найти только целые ячейки",
    "es-es": "Encontrar solo celdas completas",
    "fr-fr": "Rechercher uniquement des cellules entières",
    "uk-ua": "Знайти лише цілі клітини",
    "de-ch": "Nur ganze Zellen finden",
    "pt-br": "Encontre apenas células inteiras",
  },
  matchCase: {
    "en-us": "Match case",
    "ru-ru": "Учитывать регистр",
    "es-es": "Coincidir mayúsculas y minúsculas",
    "fr-fr": "Cas de correspondance",
    "uk-ua": "Відмінок сірника",
    "de-ch": "Groß-/Kleinschreibung beachten",
    "pt-br": "Caixa de fósforos",
  },
  useRegularExpression: {
    "en-us": "Use regular expression",
    "ru-ru": "Использовать регулярное выражение",
    "es-es": "Usar expresión regular",
    "fr-fr": "Utiliser une expression régulière",
    "uk-ua": "Використовуйте регулярний вираз",
    "de-ch": "Verwenden Sie reguläre Ausdrücke",
    "pt-br": "Use expressão regular",
  },
  liveUpdate: {
    "en-us": "Live search",
    "ru-ru": "Живой поиск",
    "es-es": "Búsqueda en vivo",
    "fr-fr": "Recherche en direct",
    "uk-ua": "Живий пошук",
    "de-ch": "Live-Suche",
    "pt-br": "Pesquisa ao vivo",
  },
  replaceOptions: {
    "en-us": "Replace Options",
    "ru-ru": "Параметры замены",
    "es-es": "Opciones de reemplazo",
    "fr-fr": "Options de remplacement",
    "uk-ua": "Параметри заміни",
    "de-ch": "Ersetzungsoptionen",
    "pt-br": "Opções de substituição",
  },
  replaceMode: {
    "en-us": "Replace Mode",
    "ru-ru": "Режим замены",
    "es-es": "Modo de reemplazo",
    "fr-fr": "Mode de remplacement",
    "uk-ua": "Режим заміни",
    "de-ch": "Ersetzungsmodus",
    "pt-br": "Modo de substituição",
  },
  replaceAll: {
    "en-us": "Replace all matches",
    "ru-ru": "Заменить все совпадения",
    "es-es": "Reemplazar todas las coincidencias",
    "fr-fr": "Remplacer toutes les correspondances",
    "uk-ua": "Замінити всі збіги",
    "de-ch": "Alle Übereinstimmungen ersetzen",
    "pt-br": "Substituir todas as correspondências",
  },
  replaceNext: {
    "en-us": "Replace next occurrence",
    "ru-ru": "Заменить следующее происшествие",
    "es-es": "Reemplazar siguiente aparición",
    "fr-fr": "Remplacer l'occurrence suivante",
    "uk-ua": "Замінити наступне входження",
    "de-ch": "Nächstes Vorkommen ersetzen",
    "pt-br": "Substituir a próxima ocorrência",
  },
  importDataSet: {
    "en-us": "Import Data Set",
    "ru-ru": "Импортировать набор данных",
    "es-es": "Importar conjunto de datos",
    "fr-fr": "Importer un ensemble de données",
    "uk-ua": "Імпорт набору даних",
    "de-ch": "Datensatz importieren",
    "pt-br": "Importar conjunto de dados",
  },
  wbImportHeader: {
    "en-us": "Import a File to Create a New Data Set",
    "ru-ru": "Импортируйте файл для создания нового набора данных",
    "es-es": "Importar Archivo para Crear Nuevo Conjunto de Datos",
    "fr-fr": "Importer un fichier pour créer un nouvel ensemble de données",
    "uk-ua": "Імпортуйте файл, щоб створити новий набір даних",
    "de-ch": "Importieren einer Datei zum Erstellen eines neuen Datensatzes",
    "pt-br": "Importar um arquivo para criar um novo conjunto de dados",
  },
  previewDataSet: {
    "en-us": "Preview Dataset",
    "ru-ru": "Предварительный просмотр набора данных",
    "es-es": "Vista previa de Conjunto de Datos",
    "fr-fr": "Aperçu de l'ensemble de données",
    "uk-ua": "Попередній перегляд набору даних",
    "de-ch": "Datensatzvorschau",
    "pt-br": "Visualizar conjunto de dados",
  },
  errorImporting: {
    "en-us": "The following error(s) occurred while importing the file:",
    "ru-ru": "При импорте файла произошли следующие ошибки:",
    "es-es": "Se produjeron los siguientes errores al importar el archivo:",
    "fr-fr":
      "Les erreurs suivantes se sont produites lors de l'importation du fichier :",
    "uk-ua": "Під час імпортування файлу виникли такі помилки:",
    "de-ch": "Beim Importieren der Datei sind folgende Fehler aufgetreten:",
    "pt-br": "Ocorreram os seguintes erros ao importar o arquivo:",
  },
  corruptFile: {
    "en-us": "The file {fileName:string} is corrupt or contains no data!",
    "ru-ru": "Файл {fileName:string} поврежден или не содержит данных!",
    "es-es": "¡El archivo {fileName:string} está corrupto o no contiene datos!",
    "fr-fr":
      "Le fichier {fileName:string} est corrompu ou ne contient aucune donnée !",
    "uk-ua": "Файл {fileName:string} пошкоджено або не містить даних!",
    "de-ch":
      "Die Datei {fileName:string} ist beschädigt oder enthält keine Daten!",
    "pt-br": "O arquivo {fileName:string} está corrompido ou não contém dados!",
  },
  characterEncoding: {
    "en-us": "Character encoding:",
    "ru-ru": "Кодировка символов:",
    "es-es": "Codificación de caracteres:",
    "fr-fr": "Encodage de caractère:",
    "uk-ua": "Кодування символів:",
    "de-ch": "Zeichenkodierung:",
    "pt-br": "Codificação de caracteres:",
  },
  delimiter: {
    "en-us": "Delimiter:",
    "ru-ru": "Разделитель:",
    "es-es": "Delimitador:",
    "fr-fr": "Délimiteur :",
    "uk-ua": "роздільник:",
    "de-ch": "Trennzeichen:",
    "pt-br": "Delimitador:",
  },
  comma: {
    "en-us": "Comma",
    "ru-ru": "Запятая",
    "es-es": "Coma",
    "fr-fr": "Virgule",
    "uk-ua": "Кома",
    "de-ch": "Komma",
    "pt-br": "Vírgula",
  },
  semicolon: {
    "en-us": "Semicolon",
    "ru-ru": "Точка с запятой",
    "es-es": "Punto y coma",
    "fr-fr": "Point-virgule",
    "uk-ua": "Крапка з комою",
    "de-ch": "Semikolon",
    "pt-br": "Ponto e vírgula",
  },
  tab: {
    "en-us": "Tab",
    "ru-ru": "Табуляция",
    "es-es": "Pestaña",
    "fr-fr": "Languette",
    "uk-ua": "вкладка",
    "de-ch": "Tab",
    "pt-br": "Aba",
  },
  space: {
    "en-us": "Space",
    "ru-ru": "Пробел",
    "es-es": "Espacio",
    "fr-fr": "Espace",
    "uk-ua": "космос",
    "de-ch": "Raum",
    "pt-br": "Espaço",
  },
  pipe: {
    "en-us": "Pipe",
    "ru-ru": "Вертикальная черта",
    "es-es": "Tubo",
    "fr-fr": "Tuyau",
    "uk-ua": "Труба",
    "de-ch": "Rohr",
    "pt-br": "Cano",
  },
  determineAutomatically: {
    "en-us": "Determine automatically",
    "ru-ru": "Определить автоматически",
    "es-es": "Determinar automáticamente",
    "uk-ua": "Регістр сірників",
    "de-ch": "Automatisch ermitteln",
    "fr-fr": "Déterminer automatiquement",
    "pt-br": "Determinar automaticamente",
  },
  chooseDataSetName: {
    "en-us": "Name for New Data Set:",
    "ru-ru": "Имя для нового набора данных:",
    "es-es": "Nombre para Nuevo Conjunto de Datos:",
    "de-ch": "Name für neuen Datensatz:",
    "fr-fr": "Nom du nouvel ensemble de données :",
    "uk-ua": "Назва нового набору даних:",
    "pt-br": "Nome para o novo conjunto de dados:",
  },
  firstRowIsHeader: {
    "en-us": "First Row is Header:",
    "ru-ru": "Первая строка является заголовок:",
    "es-es": "La primera Fila es el Encabezado:",
    "fr-fr": "La première ligne est l'en-tête :",
    "uk-ua": "Перший рядок – заголовок:",
    "de-ch": "Die erste Zeile ist die Kopfzeile:",
    "pt-br": "A primeira linha é o cabeçalho:",
  },
  importFile: {
    "en-us": "Import file",
    "ru-ru": "Импортировать файл",
    "es-es": "Importar archivo",
    "fr-fr": "Importer le fichier",
    "uk-ua": "Імпорт файлу",
    "de-ch": "Datei importieren",
    "pt-br": "Importar arquivo",
  },
  columnName: {
    "en-us": "Column {columnIndex:number}",
    "ru-ru": "Столбец {columnIndex:number}",
    "es-es": "Columna {columnIndex:number}",
    "fr-fr": "Colonne {columnIndex:number}",
    "uk-ua": "Стовпчик {columnIndex:number}",
    "de-ch": "Spalte {columnIndex:number}",
    "pt-br": "Coluna {columnIndex:number}",
  },
  newDataSetName: {
    "en-us": "New Data Set {date}",
    "ru-ru": "Новый набор данных {date}",
    "es-es": "Nuevo Conjunto de Datos {date}",
    "fr-fr": "Nouvel ensemble de données {date}",
    "uk-ua": "Новий набір даних {date}",
    "de-ch": "Neuer Datensatz {date}",
    "pt-br": "Novo conjunto de dados {date}",
  },
  dataSets: {
    "en-us": "{variant:string} Data Sets",
    "de-ch": "{variant:string} Datensätze",
    "es-es": "{variant:string} Conjuntos de datos",
    "fr-fr": "{variant:string} Ensembles de données",
    "pt-br": "{variant:string} Conjuntos de dados",
    "ru-ru": "{variant:string} Наборы данных",
    "uk-ua": "{variant:string} Набори даних",
  },
  wbsDialogEmpty: {
    "en-us": "Currently no Data Sets exist.",
    "ru-ru": "В настоящее время наборов данных не существует.",
    "es-es": "Actualmente no existen conjuntos de datos.",
    "fr-fr": "Actuellement, aucun ensemble de données n'existe.",
    "uk-ua": "Наразі не існує наборів даних.",
    "de-ch": "Derzeit sind keine Datensätze vorhanden.",
    "pt-br": "Atualmente não existem conjuntos de dados.",
  },
  createDataSetInstructions: {
    "en-us": 'Use "Import a file" or "Create New" to make a new one.',
    "ru-ru":
      "Используйте «Импортировать файл» или «Создать новый», чтобы создать новый.",
    "es-es":
      'Usar "Importar un archivo" o "Crear Nuevo" para generar uno nuevo.',
    "fr-fr":
      "Utilisez « Importer un fichier » ou « Créer un nouveau » pour en créer un nouveau.",
    "uk-ua":
      "Використовуйте «Імпортувати файл» або «Створити новий», щоб створити новий.",
    "de-ch":
      "Verwenden Sie „Datei importieren“ oder „Neu erstellen“, um eine neue zu erstellen.",
    "pt-br": 'Use "Importar um arquivo" ou "Criar novo" para criar um novo.',
  },
  createNew: {
    "en-us": "Create New",
    "ru-ru": "Создайте новый",
    "es-es": "Crear Nuevo",
    "fr-fr": "Créer un nouveau",
    "uk-ua": "Створити новий",
    "de-ch": "Neu erstellen",
    "pt-br": "Criar novo",
  },
  dataSetMeta: {
    "en-us": "Data Set Properties",
    "ru-ru": "Свойства набора данных",
    "es-es": "Propiedades del conjunto de datos",
    "fr-fr": "Propriétés de l'ensemble de données",
    "uk-ua": "Властивості набору даних",
    "de-ch": "Datensatzeigenschaften",
    "pt-br": "Propriedades do conjunto de dados",
  },
  dataSetName: {
    "en-us": "Data Set Name",
    "ru-ru": "Название набора данных",
    "es-es": "Nombre de Conjunto de Datos",
    "fr-fr": "Nom de l'ensemble de données",
    "uk-ua": "Назва набору даних",
    "de-ch": "Datensatzname",
    "pt-br": "Nome do conjunto de dados",
  },
  numberOfRows: {
    "en-us": "Number of rows",
    "ru-ru": "Количество рядов",
    "es-es": "Número de filas",
    "fr-fr": "Nombre de rangées",
    "uk-ua": "Кількість рядів",
    "de-ch": "Anzahl der Zeilen",
    "pt-br": "Número de linhas",
  },
  numberOfColumns: {
    "en-us": "Number of columns",
    "ru-ru": "Количество столбцов",
    "es-es": "Número de columnas",
    "fr-fr": "Le nombre de colonnes",
    "uk-ua": "Кількість стовпців",
    "de-ch": "Anzahl der Spalten",
    "pt-br": "Número de colunas",
  },
  importedFileName: {
    "en-us": "Import file name",
    "ru-ru": "Имя файла импорта",
    "es-es": "Importar nombre de archivo",
    "fr-fr": "Nom du fichier d'importation",
    "uk-ua": "Імпортувати ім'я файлу",
    "de-ch": "Name der Importdatei",
    "pt-br": "Nome do arquivo de importação",
  },
  noFileName: {
    "en-us": "(no file name)",
    "ru-ru": "(файл без имени)",
    "es-es": "(sin nombre de archivo)",
    "fr-fr": "(pas de nom de fichier)",
    "uk-ua": "(без імені файлу)",
    "de-ch": "(kein Dateiname)",
    "pt-br": "(sem nome de arquivo)",
  },
  changeDataSetOwner: {
    "en-us": "Change Data Set Owner",
    "ru-ru": "Изменить владельца набора данных",
    "es-es": "Cambiar propietario del conjunto de datos",
    "fr-fr": "Modifier le propriétaire de l'ensemble de données",
    "uk-ua": "Змінити власника набору даних",
    "de-ch": "Datensatzbesitzer ändern",
    "pt-br": "Alterar proprietário do conjunto de dados",
  },
  changeDataSetOwnerDescription: {
    "en-us": "Select New Owner:",
    "ru-ru": "Выберите нового владельца:",
    "es-es": "Seleccionar nuevo propietario:",
    "fr-fr": "Sélectionnez un nouveau propriétaire :",
    "uk-ua": "Виберіть нового власника:",
    "de-ch": "Neuen Besitzer auswählen:",
    "pt-br": "Selecione Novo Proprietário:",
  },
  dataSetOwnerChanged: {
    "en-us": "Data Set owner changed",
    "ru-ru": "Владелец набора данных изменен",
    "es-es": "El propietario del conjunto de datos cambió",
    "fr-fr": "Le propriétaire de l'ensemble de données a changé",
    "uk-ua": "Змінено власника набору даних",
    "de-ch": "Datensatzbesitzer geändert",
    "pt-br": "Proprietário do conjunto de dados alterado",
  },
  dataSet: {
    "en-us": "Data Set",
    "ru-ru": "Набор данных",
    "es-es": "Conjunto de Datos",
    "uk-ua": "Набір даних",
    "de-ch": "Datensatz",
    "fr-fr": "Ensemble de données",
    "pt-br": "Conjunto de dados",
  },
  dataSetTimestampUploaded: {
    "en-us": "Timestamp Uploaded",
    "de-ch": "Zeitstempel hochgeladen",
    "es-es": "Marca de tiempo cargada",
    "fr-fr": "Horodatage téléchargé",
    "ru-ru": "Временная метка загружена",
    "uk-ua": "Мітка часу завантажено",
    "pt-br": "Carimbo de data e hora carregado",
  },
  dataSetUploadedLabel: {
    "en-us": "(Uploaded, Read-Only)",
    "ru-ru": "(Загружено, только для чтения)",
    "es-es": "(Cargado, Solo lectura)",
    "fr-fr": "(Téléchargé, lecture seule)",
    "uk-ua": "(Завантажено, лише для читання)",
    "de-ch": "(Hochgeladen, schreibgeschützt)",
    "pt-br": "(Enviado, somente leitura)",
  },
  wbStatusUnupload: {
    "en-us": "Data Set Rollback Status",
    "ru-ru": "Состояние отката набора данных",
    "es-es": "Estado de reversión del conjunto de datos",
    "fr-fr": "État de restauration de l'ensemble de données",
    "uk-ua": "Статус відкату набору даних",
    "de-ch": "Datensatz-Rollback-Status",
    "pt-br": "Status de reversão do conjunto de dados",
  },
  wbStatusUpload: {
    "en-us": "Data Set Upload Status",
    "ru-ru": "Состояние загрузки набора данных",
    "es-es": "Estado de carga del conjunto de datos",
    "fr-fr": "Une erreur s'est produite pendant [X22X]",
    "uk-ua": "Під час [X22X] сталася помилка",
    "de-ch": "Status des Datensatz-Uploads",
    "pt-br": "Status de upload do conjunto de dados",
  },
  wbStatusValidation: {
    "en-us": "Data Set Validation Status",
    "ru-ru": "Статус проверки набора данных",
    "es-es": "Estado de validación del conjunto de datos",
    "fr-fr": "Statut de validation de l'ensemble de données",
    "uk-ua": "Статус перевірки набору даних",
    "de-ch": "Status der Datensatzvalidierung",
    "pt-br": "Status de validação do conjunto de dados",
  },
  aborting: {
    "en-us": "Aborting...",
    "ru-ru": "Прерывание...",
    "es-es": "Abortando...",
    "fr-fr": "Abandonner...",
    "uk-ua": "Переривання...",
    "de-ch": "Abbruch...",
    "pt-br": "Abortando...",
  },
  wbStatusAbortFailed: {
    "en-us": "Failed aborting {operationName:string}. Please try again later",
    "ru-ru":
      "Не удалось прервать операцию {operationName:string}. Пожалуйста, попробуйте позже",
    "es-es":
      "No se pudo abortar {operationName:string}. Por favor inténtelo más tarde",
    "fr-fr":
      "Échec de l'abandon de {operationName:string}. Veuillez réessayer plus tard",
    "uk-ua":
      "Не вдалося перервати {operationName:string}. Будь-ласка спробуйте пізніше",
    "de-ch":
      "Abbruch fehlgeschlagen {operationName:string}. Bitte versuchen Sie es später erneut",
    "pt-br":
      "Falha ao abortar {operationName:string}. Tente novamente mais tarde.",
  },
  wbStatusOperationNoProgress: {
    comment: "E.x, Validating...",
    "en-us": "{operationName:string}...",
    "ru-ru": "{operationName:string}...",
    "es-es": "{operationName:string}...",
    "fr-fr": "{operationName:string}...",
    "uk-ua": "{operationName:string}'...",
    "de-ch": "{operationName:string}...",
    "pt-br": "{operationName:string}...",
  },
  wbStatusOperationProgress: {
    comment: "E.x, Validating row 999/1,000",
    "en-us":
      "{operationName:string} row {current:number|formatted}/{total:number|formatted}",
    "ru-ru":
      "{operationName:string} строка {current:number|formatted}/{total:number|formatted}",
    "es-es":
      "{operationName:string} fila {current:number|formatted}/{total:number|formatted}",
    "fr-fr":
      "{operationName:string} ligne {current:number|formatted}/{total:number|formatted}",
    "uk-ua":
      "{operationName:string} рядок {current:number|formatted}/{total:number|formatted}",
    "de-ch":
      "{operationName:string} Zeile {current:number|formatted}/{total:number|formatted}",
    "pt-br":
      "{operationName:string} linha {current:number|formatted}/{total:number|formatted}",
  },
  wbStatusPendingDescription: {
    "en-us": "{operationName:string} of this Data Set should begin shortly.",
    "ru-ru":
      "{operationName:string} этого набора данных должно начаться в ближайшее время.",
    "es-es":
      "{operationName:string} de este Conjunto de Datos debería comenzar en breve.",
    "fr-fr":
      "{operationName:string} de cet ensemble de données devrait commencer sous peu.",
    "uk-ua":
      "{operationName:string} цього набору даних має початися незабаром.",
    "de-ch":
      "{operationName:string} dieses Datensatzes sollte in Kürze beginnen.",
    "pt-br":
      "{operationName:string} deste conjunto de dados deve começar em breve.",
  },
  wbStatusPendingSecondDescription: {
    "en-us":
      "If this message persists for longer than 30 seconds, the {operationName:string} process is busy with another Data Set. Please try again later.",
    "ru-ru":
      "Если это сообщение отображается дольше 30 секунд процесс {operationName:string} занят другим набором данных. Пожалуйста, попробуй снова позже.",
    "es-es":
      "Si este mensaje persiste por más de 30 segundos, el proceso {operationName:string} está ocupado con otro Conjunto de Datos. Por favor inténtelo más tarde.",
    "fr-fr":
      "Si ce message persiste plus de 30 secondes, le processus {operationName:string} est occupé avec un autre ensemble de données. Veuillez réessayer plus tard.",
    "uk-ua":
      "Якщо це повідомлення зберігається довше 30 секунд, процес {operationName:string} зайнятий іншим набором даних. Будь-ласка спробуйте пізніше.",
    "de-ch":
      "Wenn diese Meldung länger als 30 Sekunden angezeigt wird, ist der {operationName:string}-Prozess mit einem anderen Datensatz beschäftigt. Bitte versuchen Sie es später erneut.",
    "pt-br":
      "Se esta mensagem persistir por mais de 30 segundos, o processo {operationName:string} está ocupado com outro conjunto de dados. Tente novamente mais tarde.",
  },
  stop: {
    "en-us": "Stop",
    "ru-ru": "Стоп",
    "es-es": "Deténgase",
    "fr-fr": "Arrêt",
    "uk-ua": "СТІЙ",
    "de-ch": "Stoppen",
    "pt-br": "Parar",
  },
  wbStatusError: {
    "en-us": "Error occurred during {operationName:string}",
    "ru-ru": "Произошла ошибка во время {operationName:string}",
    "es-es": "Ocurrió un error durante {operationName:string}",
    "fr-fr": "Une erreur s'est produite pendant {operationName:string}",
    "uk-ua": "Під час {operationName:string} сталася помилка",
    "de-ch": "Fehler aufgetreten während {operationName:string}",
    "pt-br": "Ocorreu um erro durante {operationName:string}",
  },
  updatingTrees: {
    "en-us": "Updating trees...",
    "ru-ru": "Обновление деревьев...",
    "es-es": "Actualizando árboles...",
    "fr-fr": "Mise à jour des arbres...",
    "uk-ua": "Оновлення дерев...",
    "de-ch": "Bäume werden aktualisiert …",
    "pt-br": "Atualizando árvores...",
  },
  recordSetName: {
    comment: `
      Default name of the record that would be created based on upload results
    `,
    "en-us": 'WB upload of "{dataSet:string}"',
    "ru-ru": 'WB загрузка "{dataSet:string}"',
    "es-es": 'Carga de WB de "{dataSet:string}"',
    "fr-fr": 'Téléchargement WB de "{dataSet:string}"',
    "uk-ua": 'WB завантаження "{dataSet:string}"',
    "de-ch": "WB-Upload von „{dataSet:string}“",
    "pt-br": 'Envio do WB de "{dataSet:string}"',
  },
  ambiguousTaxaChild: {
    "en-us": "{node:string} {author:string} (in {parent:string})",
    "ru-ru": "{node:string} {author:string} (в {parent:string})",
    "es-es": "{node:string} {author:string} (en {parent:string})",
    "de-ch": "{node:string} {author:string} (in {parent:string})",
    "fr-fr": "{node:string} {author:string} (dans {parent:string})",
    "uk-ua": "{node:string} {author:string} (у {parent:string})",
    "pt-br": "{node:string} {author:string} (em {parent:string})",
  },
  attachmentsForRow: {
    'en-us': 'Attachments for row {row:number}:',
  },
  attachmentsForRow: {
    'en-us': 'Attachments for row {row:number}:',
  },
<<<<<<< HEAD
  attachmentsForRow: {
    'en-us': 'Attachments for row {row:number}:',
  },
=======
>>>>>>> 3934ca06
  updatedCells: {
    "en-us": "Updated Cells",
    "de-ch": "Aktualisierte Zellen",
    "es-es": "Células actualizadas",
    "fr-fr": "Cellules mises à jour",
    "pt-br": "Células atualizadas",
    "ru-ru": "Обновленные ячейки",
    "uk-ua": "Оновлені комірки",
  },
  deletedCells: {
    "en-us": "Deleted Cells",
    "de-ch": "Gelöschte Zellen",
    "es-es": "Células eliminadas",
    "fr-fr": "Cellules supprimées",
    "pt-br": "Células Excluídas",
    "ru-ru": "Удаленные ячейки",
    "uk-ua": "Видалені клітинки",
  },
  affectedResults: {
    "en-us": "Records affected",
    "de-ch": "Betroffene Datensätze",
    "es-es": "Registros afectados",
    "fr-fr": "Dossiers concernés",
    "pt-br": "Registros afetados",
    "ru-ru": "Записи, затронутые",
    "uk-ua": "Зафіксовані записи",
  },
  potentialAffectedResults: {
    "en-us": "Potential records affected",
    "de-ch": "Potenziell betroffene Datensätze",
    "es-es": "Registros potenciales afectados",
    "fr-fr": "Enregistrements potentiels affectés",
    "pt-br": "Registros potenciais afetados",
    "ru-ru": "Потенциально затронутые записи",
    "uk-ua": "Потенційно постраждалі записи",
  },
  wbAffectedDescription: {
    "en-us": "Number of new records affected in each table:",
    "de-ch": "Anzahl der betroffenen neuen Datensätze in jeder Tabelle:",
    "es-es": "Número de nuevos registros afectados en cada tabla:",
    "fr-fr": "Nombre de nouveaux enregistrements affectés dans chaque table :",
    "pt-br": "Número de novos registros afetados em cada tabela:",
    "ru-ru": "Количество новых затронутых записей в каждой таблице:",
    "uk-ua": "Кількість нових записів, на які впливає кожна таблиця:",
  },
  wbAffectedPotentialDescription: {
    "en-us": "Number of new records that would be affected in each table:",
    "de-ch":
      "Anzahl der neuen Datensätze, die in jeder Tabelle betroffen wären:",
    "es-es":
      "Número de registros nuevos que se verían afectados en cada tabla:",
    "fr-fr":
      "Nombre de nouveaux enregistrements qui seraient affectés dans chaque table :",
    "pt-br": "Número de novos registros que seriam afetados em cada tabela:",
    "ru-ru":
      "Количество новых записей, которые будут затронуты в каждой таблице:",
    "uk-ua": "Кількість нових записів у кожній таблиці, на які це вплине:",
  },
  recordsCreated: {
    "en-us": "Records created",
    "de-ch": "Erstellte Datensätze",
    "es-es": "Registros creados",
    "fr-fr": "Enregistrements créés",
    "pt-br": "Registros criados",
    "ru-ru": "Записи созданы",
    "uk-ua": "Створені записи",
  },
  recordsUpdated: {
    "en-us": "Records updated",
    "de-ch": "Datensätze aktualisiert",
    "es-es": "Registros actualizados",
    "fr-fr": "Dossiers mis à jour",
    "pt-br": "Registros atualizados",
    "ru-ru": "Записи обновлены",
    "uk-ua": "Записи оновлено",
  },
  recordsDeleted: {
    "en-us": "Records deleted (not including dependents)",
    "de-ch": "Datensätze gelöscht (ohne Angehörige)",
    "es-es": "Registros eliminados (sin incluir dependientes)",
    "fr-fr": "Enregistrements supprimés (sans compter les personnes à charge)",
    "pt-br": "Registros excluídos (não incluindo dependentes)",
    "ru-ru": "Удаленные записи (не включая иждивенцев)",
    "uk-ua": "Записи видалено (без урахування утриманців)",
  },
  recordsMatchedAndChanged: {
    "en-us": "Related records matched to different records",
    "de-ch":
      "Verwandte Datensätze, die mit anderen Datensätzen abgeglichen wurden",
    "es-es": "Registros relacionados que coinciden con diferentes registros",
    "fr-fr":
      "Enregistrements associés correspondant à différents enregistrements",
    "pt-br": "Registros relacionados correspondidos a registros diferentes",
    "ru-ru": "Связанные записи сопоставлены с разными записями",
    "uk-ua": "Пов’язані записи, що відповідають іншим записам",
  },
  matchAndChanged: {
    "en-us": "Matched and changed cells",
    "de-ch": "Übereinstimmende und geänderte Zellen",
    "es-es": "Células coincidentes y modificadas",
    "fr-fr": "Cellules appariées et modifiées",
    "pt-br": "Células correspondentes e alteradas",
    "ru-ru": "Совпадающие и измененные ячейки",
    "uk-ua": "Зіставлені та змінені клітинки",
  },
} as const);<|MERGE_RESOLUTION|>--- conflicted
+++ resolved
@@ -1437,15 +1437,6 @@
   attachmentsForRow: {
     'en-us': 'Attachments for row {row:number}:',
   },
-  attachmentsForRow: {
-    'en-us': 'Attachments for row {row:number}:',
-  },
-<<<<<<< HEAD
-  attachmentsForRow: {
-    'en-us': 'Attachments for row {row:number}:',
-  },
-=======
->>>>>>> 3934ca06
   updatedCells: {
     "en-us": "Updated Cells",
     "de-ch": "Aktualisierte Zellen",
