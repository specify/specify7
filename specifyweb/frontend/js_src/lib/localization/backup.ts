/**
 * Localization strings used by Backup UI and notifications
 *
 * @module
 */

import { createDictionary } from './utils';

// Refer to "Guidelines for Programmers" in ./README.md before editing this file

export const backupText = createDictionary({
  completed: {
    'en-us': 'Backup completed successfully.',
    'de-ch': 'Sicherung erfolgreich abgeschlossen.',
    'es-es': 'Copia de seguridad completada exitosamente.',
    'fr-fr': 'La sauvegarde a été effectuée avec succès.',
    'pt-br': 'Backup concluído com sucesso.',
    'ru-ru': 'Резервное копирование успешно завершено.',
    'uk-ua': 'Резервне копіювання успішно завершено.',
  },
  failed: {
    'en-us': 'Backup failed.',
    'de-ch': 'Sicherung fehlgeschlagen.',
    'es-es': 'La copia de seguridad falló.',
    'fr-fr': 'La sauvegarde a échoué.',
    'pt-br': 'Falha no backup.',
    'ru-ru': 'Резервное копирование не удалось.',
    'uk-ua': 'Не вдалося створити резервну копію.',
  },
  previousFound: {
    'en-us': 'A previous backup was found:',
    'de-ch': 'Es wurde eine vorherige Sicherung gefunden:',
    'es-es': 'Se encontró una copia de seguridad anterior:',
    'fr-fr': 'Une sauvegarde précédente a été trouvée :',
    'pt-br': 'Um backup anterior foi encontrado:',
    'ru-ru': 'Найдена предыдущая резервная копия:',
    'uk-ua': 'Знайдено попередню резервну копію:',
  },
  previousNone: {
    'en-us': 'No previous backup was found. Start a new one?',
    'de-ch': 'Es wurde kein vorheriges Backup gefunden. Ein neues starten?',
    'es-es':
      'No se encontró ninguna copia de seguridad anterior. ¿Quieres iniciar una nueva?',
    'fr-fr':
<<<<<<< HEAD
      "Aucune sauvegarde précédente n'a été trouvée. Voulez-vous en créer une nouvelle ?",
=======
      "Aucune sauvegarde précédente n'a été trouvée. En créer une nouvelle ?",
>>>>>>> f292f990
    'pt-br': 'Nenhum backup anterior foi encontrado. Iniciar um novo?',
    'ru-ru': 'Предыдущая резервная копия не найдена. Создать новую?',
    'uk-ua': 'Попередньої резервної копії не знайдено. Розпочати нову?',
  },
  previousSizeMB: {
    'en-us': '({size:string} MB)',
    'de-ch': '({size:string} MB)',
    'es-es': '({size:string} MB)',
    'fr-fr': '({size:string} Mo)',
    'pt-br': '({size:string} MB)',
    'ru-ru': '({size:string} МБ)',
    'uk-ua': '({size:string} МБ)',
  },
  lastBackupOn: {
    'en-us': 'This backup was created on {date:string}',
<<<<<<< HEAD
    'de-ch': 'Dieses Backup wurde erstellt auf {date:string}',
=======
    'de-ch': 'Dieses Backup wurde auf {date:string} erstellt.',
>>>>>>> f292f990
    'es-es': 'Esta copia de seguridad se creó el {date:string}',
    'fr-fr': 'Cette sauvegarde a été créée le {date:string}',
    'pt-br': 'Este backup foi criado em {date:string}',
    'ru-ru': 'Эта резервная копия была создана {date:string}',
    'uk-ua': 'Цю резервну копію було створено {date:string}',
  },
  checkPreviousFailed: {
    'en-us': 'Failed to check previous backup.',
    'de-ch': 'Die vorherige Sicherung konnte nicht überprüft werden.',
    'es-es': 'No se pudo comprobar la copia de seguridad anterior.',
    'fr-fr': 'Échec de la vérification de la sauvegarde précédente.',
    'pt-br': 'Falha ao verificar o backup anterior.',
    'ru-ru': 'Не удалось проверить предыдущую резервную копию.',
    'uk-ua': 'Не вдалося перевірити попередню резервну копію.',
  },
  startFailed: {
    'en-us': 'Backup start failed.',
    'de-ch': 'Der Start der Sicherung ist fehlgeschlagen.',
    'es-es': 'Error al iniciar la copia de seguridad.',
    'fr-fr': 'Le démarrage de la sauvegarde a échoué.',
    'pt-br': 'Falha ao iniciar o backup.',
    'ru-ru': 'Резервный запуск не удался.',
    'uk-ua': 'Не вдалося запустити резервне копіювання.',
  },
  databaseBackupCompleted: {
    'en-us': 'Database backup completed.',
    'de-ch': 'Datenbanksicherung abgeschlossen.',
    'es-es': 'Copia de seguridad de la base de datos completada.',
    'fr-fr': 'Sauvegarde de la base de données terminée.',
    'pt-br': 'Backup do banco de dados concluído.',
    'ru-ru': 'Резервное копирование базы данных завершено.',
    'uk-ua': 'Резервне копіювання бази даних завершено.',
  },
  databaseBackupFailed: {
    'en-us': 'Database backup failed.',
    'de-ch': 'Datenbanksicherung fehlgeschlagen.',
    'es-es': 'Error en la copia de seguridad de la base de datos.',
    'fr-fr': 'La sauvegarde de la base de données a échoué.',
    'pt-br': 'Falha no backup do banco de dados.',
    'ru-ru': 'Сбой резервного копирования базы данных.',
    'uk-ua': 'Не вдалося створити резервну копію бази даних.',
  },
  compressing: {
    'en-us': 'Compressing...',
    'de-ch': 'Komprimieren...',
<<<<<<< HEAD
    'es-es': 'Apresamiento...',
=======
    'es-es': 'Comprimiendo...',
>>>>>>> f292f990
    'fr-fr': 'Compression...',
    'pt-br': 'Comprimindo...',
    'ru-ru': 'Сжатие...',
    'uk-ua': 'Стиснення...',
  },
} as const);<|MERGE_RESOLUTION|>--- conflicted
+++ resolved
@@ -42,11 +42,7 @@
     'es-es':
       'No se encontró ninguna copia de seguridad anterior. ¿Quieres iniciar una nueva?',
     'fr-fr':
-<<<<<<< HEAD
-      "Aucune sauvegarde précédente n'a été trouvée. Voulez-vous en créer une nouvelle ?",
-=======
       "Aucune sauvegarde précédente n'a été trouvée. En créer une nouvelle ?",
->>>>>>> f292f990
     'pt-br': 'Nenhum backup anterior foi encontrado. Iniciar um novo?',
     'ru-ru': 'Предыдущая резервная копия не найдена. Создать новую?',
     'uk-ua': 'Попередньої резервної копії не знайдено. Розпочати нову?',
@@ -62,11 +58,7 @@
   },
   lastBackupOn: {
     'en-us': 'This backup was created on {date:string}',
-<<<<<<< HEAD
-    'de-ch': 'Dieses Backup wurde erstellt auf {date:string}',
-=======
     'de-ch': 'Dieses Backup wurde auf {date:string} erstellt.',
->>>>>>> f292f990
     'es-es': 'Esta copia de seguridad se creó el {date:string}',
     'fr-fr': 'Cette sauvegarde a été créée le {date:string}',
     'pt-br': 'Este backup foi criado em {date:string}',
@@ -112,11 +104,7 @@
   compressing: {
     'en-us': 'Compressing...',
     'de-ch': 'Komprimieren...',
-<<<<<<< HEAD
-    'es-es': 'Apresamiento...',
-=======
     'es-es': 'Comprimiendo...',
->>>>>>> f292f990
     'fr-fr': 'Compression...',
     'pt-br': 'Comprimindo...',
     'ru-ru': 'Сжатие...',
