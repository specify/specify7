/**
 * Localization strings used by Backup UI and notifications
 *
 * @module
 */

import { createDictionary } from './utils';

// Refer to "Guidelines for Programmers" in ./README.md before editing this file

export const backupText = createDictionary({
  completed: {
    'en-us': 'Backup completed successfully.',
    'de-ch': 'Sicherung erfolgreich abgeschlossen.',
    'es-es': 'Copia de seguridad completada exitosamente.',
    'fr-fr': 'La sauvegarde a été effectuée avec succès.',
    'pt-br': 'Backup concluído com sucesso.',
    'ru-ru': 'Резервное копирование успешно завершено.',
    'uk-ua': 'Резервне копіювання успішно завершено.',
  },
  failed: {
    'en-us': 'Backup failed.',
    'de-ch': 'Sicherung fehlgeschlagen.',
    'es-es': 'La copia de seguridad falló.',
    'fr-fr': 'La sauvegarde a échoué.',
    'pt-br': 'Falha no backup.',
    'ru-ru': 'Резервное копирование не удалось.',
    'uk-ua': 'Не вдалося створити резервну копію.',
  },
  previousFound: {
    'en-us': 'A previous backup was found:',
    'de-ch': 'Es wurde eine vorherige Sicherung gefunden:',
    'es-es': 'Se encontró una copia de seguridad anterior:',
    'fr-fr': 'Une sauvegarde précédente a été trouvée :',
    'pt-br': 'Um backup anterior foi encontrado:',
    'ru-ru': 'Найдена предыдущая резервная копия:',
    'uk-ua': 'Знайдено попередню резервну копію:',
  },
  previousNone: {
<<<<<<< HEAD
    'en-us': 'No previous backup was found. Start a new one?',
    'de-ch': 'Es wurde kein vorheriges Backup gefunden. Ein neues starten?',
    'es-es':
      'No se encontró ninguna copia de seguridad anterior. ¿Quieres iniciar una nueva?',
    'fr-fr':
      "Aucune sauvegarde précédente n'a été trouvée. Voulez-vous en créer une nouvelle ?",
    'pt-br': 'Nenhum backup anterior foi encontrado. Iniciar um novo?',
    'ru-ru': 'Предыдущая резервная копия не найдена. Создать новую?',
    'uk-ua': 'Попередньої резервної копії не знайдено. Розпочати нову?',
=======
    "en-us": "No previous backup was found. Start a new one?",
    "de-ch": "Es wurde kein vorheriges Backup gefunden. Ein neues starten?",
    "es-es":
      "No se encontró ninguna copia de seguridad anterior. ¿Quieres iniciar una nueva?",
    "fr-fr":
      "Aucune sauvegarde précédente n'a été trouvée. En créer une nouvelle ?",
    "pt-br": "Nenhum backup anterior foi encontrado. Iniciar um novo?",
    "ru-ru": "Предыдущая резервная копия не найдена. Создать новую?",
    "uk-ua": "Попередньої резервної копії не знайдено. Розпочати нову?",
>>>>>>> 306ab4c2
  },
  previousSizeMB: {
    'en-us': '({size:string} MB)',
    'de-ch': '({size:string} MB)',
    'es-es': '({size:string} MB)',
    'fr-fr': '({size:string} Mo)',
    'pt-br': '({size:string} MB)',
    'ru-ru': '({size:string} МБ)',
    'uk-ua': '({size:string} МБ)',
  },
  lastBackupOn: {
<<<<<<< HEAD
    'en-us': 'This backup was created on {date:string}',
    'de-ch': 'Dieses Backup wurde erstellt auf {date:string}',
    'es-es': 'Esta copia de seguridad se creó el {date:string}',
    'fr-fr': 'Cette sauvegarde a été créée le {date:string}',
    'pt-br': 'Este backup foi criado em {date:string}',
    'ru-ru': 'Эта резервная копия была создана {date:string}',
    'uk-ua': 'Цю резервну копію було створено {date:string}',
=======
    "en-us": "This backup was created on {date:string}",
    "de-ch": "Dieses Backup wurde auf {date:string} erstellt.",
    "es-es": "Esta copia de seguridad se creó el {date:string}",
    "fr-fr": "Cette sauvegarde a été créée le {date:string}",
    "pt-br": "Este backup foi criado em {date:string}",
    "ru-ru": "Эта резервная копия была создана {date:string}",
    "uk-ua": "Цю резервну копію було створено {date:string}",
>>>>>>> 306ab4c2
  },
  checkPreviousFailed: {
    'en-us': 'Failed to check previous backup.',
    'de-ch': 'Die vorherige Sicherung konnte nicht überprüft werden.',
    'es-es': 'No se pudo comprobar la copia de seguridad anterior.',
    'fr-fr': 'Échec de la vérification de la sauvegarde précédente.',
    'pt-br': 'Falha ao verificar o backup anterior.',
    'ru-ru': 'Не удалось проверить предыдущую резервную копию.',
    'uk-ua': 'Не вдалося перевірити попередню резервну копію.',
  },
  startFailed: {
    'en-us': 'Backup start failed.',
    'de-ch': 'Der Start der Sicherung ist fehlgeschlagen.',
    'es-es': 'Error al iniciar la copia de seguridad.',
    'fr-fr': 'Le démarrage de la sauvegarde a échoué.',
    'pt-br': 'Falha ao iniciar o backup.',
    'ru-ru': 'Резервный запуск не удался.',
    'uk-ua': 'Не вдалося запустити резервне копіювання.',
  },
  databaseBackupCompleted: {
    'en-us': 'Database backup completed.',
    'de-ch': 'Datenbanksicherung abgeschlossen.',
    'es-es': 'Copia de seguridad de la base de datos completada.',
    'fr-fr': 'Sauvegarde de la base de données terminée.',
    'pt-br': 'Backup do banco de dados concluído.',
    'ru-ru': 'Резервное копирование базы данных завершено.',
    'uk-ua': 'Резервне копіювання бази даних завершено.',
  },
  databaseBackupFailed: {
    'en-us': 'Database backup failed.',
    'de-ch': 'Datenbanksicherung fehlgeschlagen.',
    'es-es': 'Error en la copia de seguridad de la base de datos.',
    'fr-fr': 'La sauvegarde de la base de données a échoué.',
    'pt-br': 'Falha no backup do banco de dados.',
    'ru-ru': 'Сбой резервного копирования базы данных.',
    'uk-ua': 'Не вдалося створити резервну копію бази даних.',
  },
  compressing: {
    'en-us': 'Compressing...',
    'de-ch': 'Komprimieren...',
    'es-es': 'Comprimiendo...',
    'fr-fr': 'Compression...',
    'pt-br': 'Comprimindo...',
    'ru-ru': 'Сжатие...',
    'uk-ua': 'Стиснення...',
  },
} as const);<|MERGE_RESOLUTION|>--- conflicted
+++ resolved
@@ -37,17 +37,6 @@
     'uk-ua': 'Знайдено попередню резервну копію:',
   },
   previousNone: {
-<<<<<<< HEAD
-    'en-us': 'No previous backup was found. Start a new one?',
-    'de-ch': 'Es wurde kein vorheriges Backup gefunden. Ein neues starten?',
-    'es-es':
-      'No se encontró ninguna copia de seguridad anterior. ¿Quieres iniciar una nueva?',
-    'fr-fr':
-      "Aucune sauvegarde précédente n'a été trouvée. Voulez-vous en créer une nouvelle ?",
-    'pt-br': 'Nenhum backup anterior foi encontrado. Iniciar um novo?',
-    'ru-ru': 'Предыдущая резервная копия не найдена. Создать новую?',
-    'uk-ua': 'Попередньої резервної копії не знайдено. Розпочати нову?',
-=======
     "en-us": "No previous backup was found. Start a new one?",
     "de-ch": "Es wurde kein vorheriges Backup gefunden. Ein neues starten?",
     "es-es":
@@ -57,7 +46,6 @@
     "pt-br": "Nenhum backup anterior foi encontrado. Iniciar um novo?",
     "ru-ru": "Предыдущая резервная копия не найдена. Создать новую?",
     "uk-ua": "Попередньої резервної копії не знайдено. Розпочати нову?",
->>>>>>> 306ab4c2
   },
   previousSizeMB: {
     'en-us': '({size:string} MB)',
@@ -69,15 +57,6 @@
     'uk-ua': '({size:string} МБ)',
   },
   lastBackupOn: {
-<<<<<<< HEAD
-    'en-us': 'This backup was created on {date:string}',
-    'de-ch': 'Dieses Backup wurde erstellt auf {date:string}',
-    'es-es': 'Esta copia de seguridad se creó el {date:string}',
-    'fr-fr': 'Cette sauvegarde a été créée le {date:string}',
-    'pt-br': 'Este backup foi criado em {date:string}',
-    'ru-ru': 'Эта резервная копия была создана {date:string}',
-    'uk-ua': 'Цю резервну копію було створено {date:string}',
-=======
     "en-us": "This backup was created on {date:string}",
     "de-ch": "Dieses Backup wurde auf {date:string} erstellt.",
     "es-es": "Esta copia de seguridad se creó el {date:string}",
@@ -85,7 +64,6 @@
     "pt-br": "Este backup foi criado em {date:string}",
     "ru-ru": "Эта резервная копия была создана {date:string}",
     "uk-ua": "Цю резервну копію було створено {date:string}",
->>>>>>> 306ab4c2
   },
   checkPreviousFailed: {
     'en-us': 'Failed to check previous backup.',
