--- conflicted
+++ resolved
@@ -104,11 +104,7 @@
   compressing: {
     'en-us': 'Compressing...',
     'de-ch': 'Komprimieren...',
-<<<<<<< HEAD
-    'es-es': 'Apresamiento...',
-=======
     'es-es': 'Comprimiendo...',
->>>>>>> dff800b8
     'fr-fr': 'Compression...',
     'pt-br': 'Comprimindo...',
     'ru-ru': 'Сжатие...',
