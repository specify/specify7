/**
 * Localization strings used by Backup UI and notifications
 *
 * @module
 */

import { createDictionary } from './utils';

// Refer to "Guidelines for Programmers" in ./README.md before editing this file

export const backupText = createDictionary({
  completed: {
    'en-us': 'Backup completed successfully.',
    'de-ch': 'Sicherung erfolgreich abgeschlossen.',
    'es-es': 'Copia de seguridad completada exitosamente.',
    'fr-fr': 'La sauvegarde a été effectuée avec succès.',
    'pt-br': 'Backup concluído com sucesso.',
    'ru-ru': 'Резервное копирование успешно завершено.',
    'uk-ua': 'Резервне копіювання успішно завершено.',
  },
  failed: {
    'en-us': 'Backup failed.',
    'de-ch': 'Sicherung fehlgeschlagen.',
    'es-es': 'La copia de seguridad falló.',
    'fr-fr': 'La sauvegarde a échoué.',
    'pt-br': 'Falha no backup.',
    'ru-ru': 'Резервное копирование не удалось.',
    'uk-ua': 'Не вдалося створити резервну копію.',
  },
  previousFound: {
    'en-us': 'A previous backup was found:',
    'de-ch': 'Es wurde eine vorherige Sicherung gefunden:',
    'es-es': 'Se encontró una copia de seguridad anterior:',
    'fr-fr': 'Une sauvegarde précédente a été trouvée :',
    'pt-br': 'Um backup anterior foi encontrado:',
    'ru-ru': 'Найдена предыдущая резервная копия:',
    'uk-ua': 'Знайдено попередню резервну копію:',
  },
  previousNone: {
    'en-us': 'No previous backup was found. Start a new one?',
    'de-ch': 'Es wurde kein vorheriges Backup gefunden. Ein neues starten?',
    'es-es':
      'No se encontró ninguna copia de seguridad anterior. ¿Quieres iniciar una nueva?',
    'fr-fr':
      "Aucune sauvegarde précédente n'a été trouvée. Voulez-vous en créer une nouvelle ?",
    'pt-br': 'Nenhum backup anterior foi encontrado. Iniciar um novo?',
    'ru-ru': 'Предыдущая резервная копия не найдена. Создать новую?',
    'uk-ua': 'Попередньої резервної копії не знайдено. Розпочати нову?',
  },
  previousSizeMB: {
    'en-us': '({size:string} MB)',
    'de-ch': '({size:string} MB)',
    'es-es': '({size:string} MB)',
    'fr-fr': '({size:string} Mo)',
    'pt-br': '({size:string} MB)',
    'ru-ru': '({size:string} МБ)',
    'uk-ua': '({size:string} МБ)',
  },
  lastBackupOn: {
    'en-us': 'This backup was created on {date:string}',
    'de-ch': 'Dieses Backup wurde erstellt auf {date:string}',
    'es-es': 'Esta copia de seguridad se creó el {date:string}',
    'fr-fr': 'Cette sauvegarde a été créée le {date:string}',
    'pt-br': 'Este backup foi criado em {date:string}',
    'ru-ru': 'Эта резервная копия была создана {date:string}',
    'uk-ua': 'Цю резервну копію було створено {date:string}',
  },
  checkPreviousFailed: {
    'en-us': 'Failed to check previous backup.',
    'de-ch': 'Die vorherige Sicherung konnte nicht überprüft werden.',
    'es-es': 'No se pudo comprobar la copia de seguridad anterior.',
    'fr-fr': 'Échec de la vérification de la sauvegarde précédente.',
    'pt-br': 'Falha ao verificar o backup anterior.',
    'ru-ru': 'Не удалось проверить предыдущую резервную копию.',
    'uk-ua': 'Не вдалося перевірити попередню резервну копію.',
  },
  startFailed: {
    'en-us': 'Backup start failed.',
    'de-ch': 'Der Start der Sicherung ist fehlgeschlagen.',
    'es-es': 'Error al iniciar la copia de seguridad.',
    'fr-fr': 'Le démarrage de la sauvegarde a échoué.',
    'pt-br': 'Falha ao iniciar o backup.',
    'ru-ru': 'Резервный запуск не удался.',
    'uk-ua': 'Не вдалося запустити резервне копіювання.',
  },
  databaseBackupCompleted: {
    'en-us': 'Database backup completed.',
    'de-ch': 'Datenbanksicherung abgeschlossen.',
    'es-es': 'Copia de seguridad de la base de datos completada.',
    'fr-fr': 'Sauvegarde de la base de données terminée.',
    'pt-br': 'Backup do banco de dados concluído.',
    'ru-ru': 'Резервное копирование базы данных завершено.',
    'uk-ua': 'Резервне копіювання бази даних завершено.',
  },
  databaseBackupFailed: {
    'en-us': 'Database backup failed.',
    'de-ch': 'Datenbanksicherung fehlgeschlagen.',
    'es-es': 'Error en la copia de seguridad de la base de datos.',
    'fr-fr': 'La sauvegarde de la base de données a échoué.',
    'pt-br': 'Falha no backup do banco de dados.',
    'ru-ru': 'Сбой резервного копирования базы данных.',
    'uk-ua': 'Не вдалося створити резервну копію бази даних.',
  },
  compressing: {
<<<<<<< HEAD
    'en-us': 'Compressing...',
    'de-ch': 'Komprimieren...',
    'es-es': 'Apresamiento...',
    'fr-fr': 'Compression...',
    'pt-br': 'Comprimindo...',
    'ru-ru': 'Сжатие...',
    'uk-ua': 'Стиснення...',
=======
    "en-us": "Compressing...",
    "de-ch": "Komprimieren...",
    "es-es": "Comprimiendo...",
    "fr-fr": "Compression...",
    "pt-br": "Comprimindo...",
    "ru-ru": "Сжатие...",
    "uk-ua": "Стиснення...",
>>>>>>> 9213f473
  },
} as const);<|MERGE_RESOLUTION|>--- conflicted
+++ resolved
@@ -102,22 +102,12 @@
     'uk-ua': 'Не вдалося створити резервну копію бази даних.',
   },
   compressing: {
-<<<<<<< HEAD
     'en-us': 'Compressing...',
     'de-ch': 'Komprimieren...',
-    'es-es': 'Apresamiento...',
+    'es-es': 'Comprimiendo...',
     'fr-fr': 'Compression...',
     'pt-br': 'Comprimindo...',
     'ru-ru': 'Сжатие...',
     'uk-ua': 'Стиснення...',
-=======
-    "en-us": "Compressing...",
-    "de-ch": "Komprimieren...",
-    "es-es": "Comprimiendo...",
-    "fr-fr": "Compression...",
-    "pt-br": "Comprimindo...",
-    "ru-ru": "Сжатие...",
-    "uk-ua": "Стиснення...",
->>>>>>> 9213f473
   },
 } as const);