--- conflicted
+++ resolved
@@ -56,8 +56,6 @@
     'uk-ua': 'Створити архів DwC',
     'de-ch': 'DwC-Archiv erstellen',
     'pt-br': 'Criar arquivo DwC',
-<<<<<<< HEAD
-=======
   },
   backupDatabase: {
     'en-us': 'Backup Database',
@@ -67,7 +65,6 @@
     'uk-ua': 'Резервне копіювання бази даних',
     'de-ch': 'Datenbank sichern',
     'pt-br': 'Fazer backup do banco de dados',
->>>>>>> 03191398
   },
   updateExportFeed: {
     'en-us': 'Update RSS Feed',
