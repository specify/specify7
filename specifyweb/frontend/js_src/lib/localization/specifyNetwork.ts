--- conflicted
+++ resolved
@@ -25,11 +25,7 @@
     'fr-fr':
       "Le nom de l'espèce ou le GUID doit être fourni pour afficher cette page",
     'ru-ru':
-<<<<<<< HEAD
-      'Для отображения этой страницы необходимо указать название вида или GUID',
-=======
       'Для отображения этой страницы необходимо указать название вида или GUID.',
->>>>>>> 338c5315
     'uk-ua':
       'Щоб відобразити цю сторінку, потрібно вказати назву виду або GUID',
     'pt-br':
@@ -66,11 +62,7 @@
     'en-us': 'Reported by {provider:string}',
     'de-ch': 'Gemeldet von {provider:string}',
     'es-es': 'Reportado por {provider:string}',
-<<<<<<< HEAD
-    'fr-fr': 'Rapporté par {provider:string}',
-=======
     'fr-fr': 'Signalé par {provider:string}',
->>>>>>> 338c5315
     'ru-ru': 'Сообщил {provider:string}',
     'uk-ua': 'Повідомив {provider:string}',
     'pt-br': 'Reportado por {provider:string}',
@@ -104,15 +96,6 @@
     'en-us':
       'Occurrences recorded in iDigBio are shown as round green points, except for those from the current collection recorded in iDigBio that are round red points. Zooming in on the red points brings up a blue teardrop pin, clicking on the pin executes a locality query in Specify that shows all of the species in the current Specify database collected from that location.',
     'de-ch':
-<<<<<<< HEAD
-      'In iDigBio erfasste Vorkommen werden als runde grüne Punkte dargestellt, mit Ausnahme der in iDigBio erfassten Vorkommen, die als runde rote Punkte dargestellt werden. Beim Vergrößern der roten Punkte wird eine blaue Stecknadel angezeigt. Ein Klick darauf führt eine Ortsabfrage in Specify aus, die alle an diesem Ort erfassten Arten der aktuellen Specify-Datenbank anzeigt.',
-    'es-es':
-      'Los registros recogidos en iDigBio se muestran como puntos verdes redondos, excepto los de esta colección, registrados en iDigBio, que son puntos rojos redondos. Al acercarse a los puntos rojos, aparece una chincheta en forma de lágrima azul; al hacer clic en la chincheta, se ejecuta una consulta de localidad en Specify que muestra todas las especies en la base de datos actual de Specify colectadas en esa localización.',
-    'fr-fr':
-      "Les occurrences enregistrées dans iDigBio sont représentées par des points verts ronds, à l'exception de celles de la collection actuelle, qui sont représentées par des points rouges ronds. Un zoom sur les points rouges fait apparaître une épingle bleue en forme de larme. Cliquer dessus exécute une requête de localité dans Specify, qui affiche toutes les espèces de la base de données Specify actuelles collectées à cet endroit.",
-    'ru-ru':
-      'Встречи, зарегистрированные в iDigBio, показаны круглыми зелеными точками, за исключением тех, которые есть в текущей коллекции, зарегистрированной в iDigBio, которые показаны круглыми красными точками. При увеличении красных точек появляется синяя каплевидная булавка, нажатие на булавку выполняет запрос на местоположение в Specify, который показывает все виды в текущей базе данных Specify, собранные из этого местоположения.',
-=======
       'In iDigBio erfasste Vorkommen werden als runde grüne Punkte angezeigt, mit Ausnahme der in iDigBio erfassten Vorkommen, die als runde rote Punkte dargestellt sind. Beim Vergrößern der roten Punkte wird eine blaue Stecknadel angezeigt. Durch Klicken auf diese Stecknadel wird eine Standortabfrage in Specify ausgeführt, die alle an diesem Standort gesammelten Arten der aktuellen Specify-Datenbank anzeigt.',
     'es-es':
       'Los registros recogidos en iDigBio se muestran como puntos verdes redondos, excepto los de esta colección, registrados en iDigBio, que son puntos rojos redondos. Al acercarse a los puntos rojos, aparece una chincheta en forma de lágrima azul; al hacer clic en la chincheta, se ejecuta una consulta de localidad en Specify que muestra todas las especies en la base de datos actual de Specify colectadas en esa localización.',
@@ -120,7 +103,6 @@
       "Les occurrences enregistrées dans iDigBio sont représentées par des points verts ronds, à l'exception de celles de la collection actuelle, qui sont représentées par des points rouges ronds. Un zoom sur les points rouges fait apparaître une épingle bleue en forme de larme. Cliquer dessus exécute une requête de localité dans Specify, qui affiche toutes les espèces de la base de données Specify collectées à cet endroit.",
     'ru-ru':
       'Встречи, зарегистрированные в iDigBio, отображаются круглыми зелёными точками, за исключением случаев из текущей коллекции, зарегистрированной в iDigBio, которые обозначены круглыми красными точками. При увеличении красных точек появляется синяя каплевидная метка; нажатие на метку выполняет запрос по местоположению в Specify, который отображает все виды из текущей базы данных Specify, собранные в этом месте.',
->>>>>>> 338c5315
     'uk-ua':
       'Випадки, записані в iDigBio, відображаються круглими зеленими точками, за винятком випадків із поточної колекції, записаної в iDigBio, які мають круглі червоні точки. Збільшення масштабу червоних крапок відкриває блакитну шпильку-сльозинку, клацання шпильки виконує запит місцевості в Specify, який показує всі види в поточній базі даних Specify, зібрані з цього місця.',
     'pt-br':
@@ -130,39 +112,23 @@
     'en-us':
       'For GBIF data, individual points and clusters of points are shown as hexagons of different colors ranging from yellow to orange to red. Dark red hexagons corresponding to densest distributions of collected specimens of that species.',
     'de-ch':
-<<<<<<< HEAD
-      'Bei GBIF-Daten werden einzelne Punkte und Punktcluster als Sechsecke in verschiedenen Farben von Gelb über Orange bis Rot dargestellt. Dunkelrote Sechsecke entsprechen der dichtesten Verteilung gesammelter Exemplare dieser Art.',
-=======
       'Bei GBIF-Daten werden einzelne Punkte und Punktcluster als Sechsecke in verschiedenen Farben von Gelb über Orange bis Rot angezeigt. Dunkelrote Sechsecke entsprechen der dichtesten Verteilung gesammelter Exemplare dieser Art.',
->>>>>>> 338c5315
     'es-es':
       'Para los datos de GBIF, los puntos individuales y los grupos de puntos se muestran como hexágonos de diferentes colores que van del amarillo al naranja y al rojo. Hexágonos de color rojo oscuro que corresponden a las distribuciones más densas de especímenes colectados de esa especie.',
     'fr-fr':
       "Pour les données GBIF, les points individuels et les groupes de points sont représentés par des hexagones de différentes couleurs, allant du jaune à l'orange et au rouge. Les hexagones rouge foncé correspondent aux distributions les plus denses de spécimens collectés de l'espèce.",
     'ru-ru':
-<<<<<<< HEAD
-      'Для данных GBIF отдельные точки и кластеры точек показаны в виде шестиугольников разных цветов от желтого до оранжевого и красного. Темно-красные шестиугольники соответствуют наиболее плотным распределениям собранных образцов этого вида.',
-    'uk-ua':
-      'Для даних GBIF окремі точки та кластери точок відображаються у вигляді шестикутників різних кольорів від жовтого до оранжевого та червоного. Темно-червоні шестикутники відповідають найщільнішому розподілу зібраних зразків цього виду.',
-    'pt-br':
-      'Para dados do GBIF, pontos individuais e grupos de pontos são mostrados como hexágonos de cores diferentes, que variam do amarelo ao laranja e ao vermelho. Hexágonos vermelho-escuros correspondem às distribuições mais densas de espécimes coletados daquela espécie.',
-=======
       'В данных GBIF отдельные точки и скопления точек показаны шестиугольниками разных цветов: от жёлтого до оранжевого и красного. Тёмно-красные шестиугольники соответствуют наиболее плотному распределению собранных особей данного вида.',
     'uk-ua':
       'Для даних GBIF окремі точки та кластери точок відображаються у вигляді шестикутників різних кольорів від жовтого до оранжевого та червоного. Темно-червоні шестикутники відповідають найщільнішому розподілу зібраних зразків цього виду.',
     'pt-br':
       'Para dados GBIF, pontos individuais e grupos de pontos são mostrados como hexágonos de cores diferentes, variando de amarelo a laranja e vermelho. Hexágonos vermelho-escuros correspondem às distribuições mais densas de espécimes coletados daquela espécie.',
->>>>>>> 338c5315
   },
   connectToGbif: {
     'en-us': 'Connect to GBIF',
     'de-ch': 'Mit GBIF verbinden',
     'es-es': 'Conectarse a GBIF',
-<<<<<<< HEAD
-    'fr-fr': 'Connectez-vous au GBIF',
-=======
     'fr-fr': 'Se connecter au GBIF',
->>>>>>> 338c5315
     'ru-ru': 'Подключиться к ГБИФ',
     'uk-ua': 'Підключіться до GBIF',
     'pt-br': 'Conecte-se ao GBIF',
@@ -184,11 +150,7 @@
     'es-es':
       'Mapa de distribución de todos los ejemplares digitalizados conservados en su Institución',
     'fr-fr':
-<<<<<<< HEAD
-      'Carte de répartition de tous les spécimens numérisés conservés dans votre institution',
-=======
       'Carte de distribution de tous les spécimens numérisés conservés dans votre institution',
->>>>>>> 338c5315
     'ru-ru':
       'Карта распределения всех оцифрованных образцов, хранящихся в вашем учреждении',
     'uk-ua':
