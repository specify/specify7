/**
 * Localization strings for the Specify Network integration
 */

import { createDictionary } from './utils';

// Refer to "Guidelines for Programmers" in ./README.md before editing this file

export const specifyNetworkText = createDictionary({
  specifyNetwork: {
    'en-us': 'Specify Network',
    'ru-ru': 'Укажите сеть',
    'es-es': 'Specify red',
    'fr-fr': 'Réseau Specify',
    'uk-ua': 'Specify Network',
    'de-ch': 'Specify Network',
    'pt-br': 'Especificar rede',
  },
  occurrenceOrGuidRequired: {
    'en-us': 'Species Name or GUID must be provided to display this page',
    'de-ch':
      'Zur Anzeige dieser Seite muss der Artname oder die GUID angegeben werden',
    'es-es':
      'Se debe proporcionar el nombre de especie o el GUID para mostrar esta página',
    'fr-fr':
      "Le nom de l'espèce ou le GUID doit être fourni pour afficher cette page",
    'ru-ru':
<<<<<<< HEAD
      'Для отображения этой страницы необходимо указать название вида или GUID',
=======
      'Для отображения этой страницы необходимо указать название вида или GUID.',
>>>>>>> 03191398
    'uk-ua':
      'Щоб відобразити цю сторінку, потрібно вказати назву виду або GUID',
    'pt-br':
      'O nome da espécie ou GUID deve ser fornecido para exibir esta página',
  },
  noDataError: {
    'en-us': 'Unable to find any data for this request',
    'de-ch': 'Zu dieser Anfrage konnten keine Daten gefunden werden',
    'es-es': 'No se encuentran datos para esta solicitud',
    'fr-fr': 'Impossible de trouver des données pour cette demande',
    'ru-ru': 'Не удалось найти данные по этому запросу.',
    'uk-ua': 'Неможливо знайти дані для цього запиту',
    'pt-br': 'Não foi possível encontrar nenhum dado para esta solicitação',
  },
  noDataErrorDescription: {
    'en-us': 'Please try searching for a different record',
    'de-ch': 'Versuchen Sie bitte, nach einem anderen Datensatz zu suchen',
    'es-es': 'Intente buscar un registro diferente',
    'fr-fr': 'Veuillez essayer de rechercher un autre enregistrement',
    'ru-ru': 'Попробуйте поискать другую запись.',
    'uk-ua': 'Будь ласка, спробуйте знайти інший запис',
    'pt-br': 'Por favor, tente procurar um registro diferente',
  },
  dataQuality: {
    'en-us': 'Data Quality',
    'de-ch': 'Datenqualität',
    'es-es': 'Calidad de datos',
    'fr-fr': 'Qualité des données',
    'ru-ru': 'Качество данных',
    'uk-ua': 'Якість даних',
    'pt-br': 'Qualidade de dados',
  },
  reportedBy: {
    'en-us': 'Reported by {provider:string}',
    'de-ch': 'Gemeldet von {provider:string}',
    'es-es': 'Reportado por {provider:string}',
    'fr-fr': 'Rapporté par {provider:string}',
    'ru-ru': 'Сообщил {provider:string}',
    'uk-ua': 'Повідомив {provider:string}',
    'pt-br': 'Reportado por {provider:string}',
  },
  collectionDate: {
    'en-us': 'Collection Date',
    'de-ch': 'Abholdatum',
    'es-es': 'Fecha de colecta',
    'fr-fr': 'Date de collecte',
    'ru-ru': 'Дата сбора',
    'uk-ua': 'Дата збору',
    'pt-br': 'Data de coleta',
  },
  mapDescription: {
    'en-us':
      'This map shows occurrences of this taxon from the iDigBio and GBIF aggregators.',
    'de-ch':
      'Diese Karte zeigt Vorkommen dieses Taxons aus den Aggregatoren iDigBio und GBIF.',
    'es-es':
      'Este mapa muestra los registros de este taxón en los agregadores iDigBio y GBIF.',
    'fr-fr':
      'Cette carte montre les occurrences de ce taxon à partir des agrégateurs iDigBio et GBIF.',
    'ru-ru':
      'На этой карте показаны случаи встречаемости этого таксона по данным агрегаторов iDigBio и GBIF.',
    'uk-ua':
      'Ця карта показує випадки появи цього таксону з агрегаторів iDigBio та GBIF.',
    'pt-br':
      'Este mapa mostra ocorrências deste táxon dos agregadores iDigBio e GBIF.',
  },
  iDigBioDescription: {
    'en-us':
      'Occurrences recorded in iDigBio are shown as round green points, except for those from the current collection recorded in iDigBio that are round red points. Zooming in on the red points brings up a blue teardrop pin, clicking on the pin executes a locality query in Specify that shows all of the species in the current Specify database collected from that location.',
    'de-ch':
<<<<<<< HEAD
      'In iDigBio erfasste Vorkommen werden als runde grüne Punkte dargestellt, mit Ausnahme der in iDigBio erfassten Vorkommen, die als runde rote Punkte dargestellt werden. Beim Vergrößern der roten Punkte wird eine blaue Stecknadel angezeigt. Ein Klick darauf führt eine Ortsabfrage in Specify aus, die alle an diesem Ort erfassten Arten der aktuellen Specify-Datenbank anzeigt.',
=======
      'In iDigBio erfasste Vorkommen werden als runde grüne Punkte angezeigt, mit Ausnahme der in iDigBio erfassten Vorkommen, die als runde rote Punkte dargestellt sind. Beim Vergrößern der roten Punkte wird eine blaue Stecknadel angezeigt. Durch Klicken auf diese Stecknadel wird eine Standortabfrage in Specify ausgeführt, die alle an diesem Standort gesammelten Arten der aktuellen Specify-Datenbank anzeigt.',
>>>>>>> 03191398
    'es-es':
      'Los registros recogidos en iDigBio se muestran como puntos verdes redondos, excepto los de esta colección, registrados en iDigBio, que son puntos rojos redondos. Al acercarse a los puntos rojos, aparece una chincheta en forma de lágrima azul; al hacer clic en la chincheta, se ejecuta una consulta de localidad en Specify que muestra todas las especies en la base de datos actual de Specify colectadas en esa localización.',
    'fr-fr':
      "Les occurrences enregistrées dans iDigBio sont représentées par des points verts ronds, à l'exception de celles de la collection actuelle, qui sont représentées par des points rouges ronds. Un zoom sur les points rouges fait apparaître une épingle bleue en forme de larme. Cliquer dessus exécute une requête de localité dans Specify, qui affiche toutes les espèces de la base de données Specify actuelles collectées à cet endroit.",
    'ru-ru':
<<<<<<< HEAD
      'Встречи, зарегистрированные в iDigBio, показаны круглыми зелеными точками, за исключением тех, которые есть в текущей коллекции, зарегистрированной в iDigBio, которые показаны круглыми красными точками. При увеличении красных точек появляется синяя каплевидная булавка, нажатие на булавку выполняет запрос на местоположение в Specify, который показывает все виды в текущей базе данных Specify, собранные из этого местоположения.',
=======
      'Встречи, зарегистрированные в iDigBio, отображаются круглыми зелёными точками, за исключением случаев из текущей коллекции, зарегистрированной в iDigBio, которые обозначены круглыми красными точками. При увеличении красных точек появляется синяя каплевидная метка; нажатие на метку выполняет запрос по местоположению в Specify, который отображает все виды из текущей базы данных Specify, собранные в этом месте.',
>>>>>>> 03191398
    'uk-ua':
      'Випадки, записані в iDigBio, відображаються круглими зеленими точками, за винятком випадків із поточної колекції, записаної в iDigBio, які мають круглі червоні точки. Збільшення масштабу червоних крапок відкриває блакитну шпильку-сльозинку, клацання шпильки виконує запит місцевості в Specify, який показує всі види в поточній базі даних Specify, зібрані з цього місця.',
    'pt-br':
      'As ocorrências registradas no iDigBio são mostradas como pontos verdes redondos, exceto aquelas da coleção atual registrada no iDigBio, que são pontos vermelhos redondos. Ao ampliar os pontos vermelhos, um alfinete azul em forma de lágrima é exibido. Clicar no alfinete executa uma consulta de localidade no Specify, que mostra todas as espécies coletadas naquele local no banco de dados do Specify atual.',
  },
  gbifDescription: {
    'en-us':
      'For GBIF data, individual points and clusters of points are shown as hexagons of different colors ranging from yellow to orange to red. Dark red hexagons corresponding to densest distributions of collected specimens of that species.',
    'de-ch':
<<<<<<< HEAD
      'Bei GBIF-Daten werden einzelne Punkte und Punktcluster als Sechsecke in verschiedenen Farben von Gelb über Orange bis Rot dargestellt. Dunkelrote Sechsecke entsprechen der dichtesten Verteilung gesammelter Exemplare dieser Art.',
=======
      'Bei GBIF-Daten werden einzelne Punkte und Punktcluster als Sechsecke in verschiedenen Farben von Gelb über Orange bis Rot angezeigt. Dunkelrote Sechsecke entsprechen der dichtesten Verteilung gesammelter Exemplare dieser Art.',
>>>>>>> 03191398
    'es-es':
      'Para los datos de GBIF, los puntos individuales y los grupos de puntos se muestran como hexágonos de diferentes colores que van del amarillo al naranja y al rojo. Hexágonos de color rojo oscuro que corresponden a las distribuciones más densas de especímenes colectados de esa especie.',
    'fr-fr':
      "Pour les données GBIF, les points individuels et les groupes de points sont représentés par des hexagones de différentes couleurs, allant du jaune à l'orange et au rouge. Les hexagones rouge foncé correspondent aux distributions les plus denses de spécimens collectés de l'espèce.",
    'ru-ru':
<<<<<<< HEAD
      'Для данных GBIF отдельные точки и кластеры точек показаны в виде шестиугольников разных цветов от желтого до оранжевого и красного. Темно-красные шестиугольники соответствуют наиболее плотным распределениям собранных образцов этого вида.',
=======
      'В данных GBIF отдельные точки и скопления точек показаны шестиугольниками разных цветов: от жёлтого до оранжевого и красного. Тёмно-красные шестиугольники соответствуют наиболее плотному распределению собранных особей данного вида.',
>>>>>>> 03191398
    'uk-ua':
      'Для даних GBIF окремі точки та кластери точок відображаються у вигляді шестикутників різних кольорів від жовтого до оранжевого та червоного. Темно-червоні шестикутники відповідають найщільнішому розподілу зібраних зразків цього виду.',
    'pt-br':
      'Para dados do GBIF, pontos individuais e grupos de pontos são mostrados como hexágonos de cores diferentes, que variam do amarelo ao laranja e ao vermelho. Hexágonos vermelho-escuros correspondem às distribuições mais densas de espécimes coletados daquela espécie.',
  },
  connectToGbif: {
    'en-us': 'Connect to GBIF',
    'de-ch': 'Mit GBIF verbinden',
    'es-es': 'Conectarse a GBIF',
    'fr-fr': 'Connectez-vous au GBIF',
    'ru-ru': 'Подключиться к ГБИФ',
    'uk-ua': 'Підключіться до GBIF',
    'pt-br': 'Conecte-se ao GBIF',
  },
  searchForInstitution: {
    'en-us': 'Search for your institution:',
    'de-ch': 'Suchen Sie nach Ihrer Institution:',
    'es-es': 'Busque su institución:',
    'fr-fr': 'Recherchez votre établissement :',
    'ru-ru': 'Поиск вашего учреждения:',
    'uk-ua': 'Підключіться до GBIF',
    'pt-br': 'Pesquise sua instituição:',
  },
  institutionDistributionMap: {
    'en-us':
      'Distribution map of all of the digitized specimens curated in your Institution',
    'de-ch':
      'Verbreitungskarte aller digitalisierten Exemplare, die in Ihrer Institution kuratiert werden',
    'es-es':
      'Mapa de distribución de todos los ejemplares digitalizados conservados en su Institución',
    'fr-fr':
      'Carte de répartition de tous les spécimens numérisés conservés dans votre institution',
    'ru-ru':
      'Карта распределения всех оцифрованных образцов, хранящихся в вашем учреждении',
    'uk-ua':
      'Карта розповсюдження всіх оцифрованих зразків, збережених у вашій установі',
    'pt-br':
      'Mapa de distribuição de todos os espécimes digitalizados e curados em sua Instituição',
  },
  collectionDistributionMap: {
    'en-us':
      'Distribution map of all of the digitized specimens curated in your Collection',
    'de-ch': 'Verbreitungskarte aller digitalisierten Exemplare Ihrer Sammlung',
    'es-es':
      'Mapa de distribución de todos los ejemplares digitalizados conservados en su Colección',
    'fr-fr':
      'Carte de répartition de tous les spécimens numérisés conservés dans votre collection',
    'ru-ru':
      'Карта распределения всех оцифрованных образцов, хранящихся в вашей коллекции',
    'uk-ua':
      'Карта розповсюдження всіх оцифрованих зразків, збережених у вашій колекції',
    'pt-br':
      'Mapa de distribuição de todos os espécimes digitalizados selecionados em sua coleção',
  },
  startYear: {
    'en-us': 'Start Year',
    'de-ch': 'Startjahr',
    'es-es': 'Año de inicio',
    'fr-fr': 'Année de début',
    'ru-ru': 'Год начала',
    'uk-ua': 'Рік початку',
    'pt-br': 'Ano de início',
  },
  endYear: {
    'en-us': 'End Year',
    'de-ch': 'Jahresende',
    'es-es': 'Año final',
    'fr-fr': "Fin d'année",
    'ru-ru': 'Конец года',
    'uk-ua': 'Кінцевий рік',
    'pt-br': 'Fim de ano',
  },
} as const);<|MERGE_RESOLUTION|>--- conflicted
+++ resolved
@@ -25,11 +25,7 @@
     'fr-fr':
       "Le nom de l'espèce ou le GUID doit être fourni pour afficher cette page",
     'ru-ru':
-<<<<<<< HEAD
-      'Для отображения этой страницы необходимо указать название вида или GUID',
-=======
       'Для отображения этой страницы необходимо указать название вида или GUID.',
->>>>>>> 03191398
     'uk-ua':
       'Щоб відобразити цю сторінку, потрібно вказати назву виду або GUID',
     'pt-br':
@@ -100,21 +96,13 @@
     'en-us':
       'Occurrences recorded in iDigBio are shown as round green points, except for those from the current collection recorded in iDigBio that are round red points. Zooming in on the red points brings up a blue teardrop pin, clicking on the pin executes a locality query in Specify that shows all of the species in the current Specify database collected from that location.',
     'de-ch':
-<<<<<<< HEAD
-      'In iDigBio erfasste Vorkommen werden als runde grüne Punkte dargestellt, mit Ausnahme der in iDigBio erfassten Vorkommen, die als runde rote Punkte dargestellt werden. Beim Vergrößern der roten Punkte wird eine blaue Stecknadel angezeigt. Ein Klick darauf führt eine Ortsabfrage in Specify aus, die alle an diesem Ort erfassten Arten der aktuellen Specify-Datenbank anzeigt.',
-=======
       'In iDigBio erfasste Vorkommen werden als runde grüne Punkte angezeigt, mit Ausnahme der in iDigBio erfassten Vorkommen, die als runde rote Punkte dargestellt sind. Beim Vergrößern der roten Punkte wird eine blaue Stecknadel angezeigt. Durch Klicken auf diese Stecknadel wird eine Standortabfrage in Specify ausgeführt, die alle an diesem Standort gesammelten Arten der aktuellen Specify-Datenbank anzeigt.',
->>>>>>> 03191398
     'es-es':
       'Los registros recogidos en iDigBio se muestran como puntos verdes redondos, excepto los de esta colección, registrados en iDigBio, que son puntos rojos redondos. Al acercarse a los puntos rojos, aparece una chincheta en forma de lágrima azul; al hacer clic en la chincheta, se ejecuta una consulta de localidad en Specify que muestra todas las especies en la base de datos actual de Specify colectadas en esa localización.',
     'fr-fr':
       "Les occurrences enregistrées dans iDigBio sont représentées par des points verts ronds, à l'exception de celles de la collection actuelle, qui sont représentées par des points rouges ronds. Un zoom sur les points rouges fait apparaître une épingle bleue en forme de larme. Cliquer dessus exécute une requête de localité dans Specify, qui affiche toutes les espèces de la base de données Specify actuelles collectées à cet endroit.",
     'ru-ru':
-<<<<<<< HEAD
-      'Встречи, зарегистрированные в iDigBio, показаны круглыми зелеными точками, за исключением тех, которые есть в текущей коллекции, зарегистрированной в iDigBio, которые показаны круглыми красными точками. При увеличении красных точек появляется синяя каплевидная булавка, нажатие на булавку выполняет запрос на местоположение в Specify, который показывает все виды в текущей базе данных Specify, собранные из этого местоположения.',
-=======
       'Встречи, зарегистрированные в iDigBio, отображаются круглыми зелёными точками, за исключением случаев из текущей коллекции, зарегистрированной в iDigBio, которые обозначены круглыми красными точками. При увеличении красных точек появляется синяя каплевидная метка; нажатие на метку выполняет запрос по местоположению в Specify, который отображает все виды из текущей базы данных Specify, собранные в этом месте.',
->>>>>>> 03191398
     'uk-ua':
       'Випадки, записані в iDigBio, відображаються круглими зеленими точками, за винятком випадків із поточної колекції, записаної в iDigBio, які мають круглі червоні точки. Збільшення масштабу червоних крапок відкриває блакитну шпильку-сльозинку, клацання шпильки виконує запит місцевості в Specify, який показує всі види в поточній базі даних Specify, зібрані з цього місця.',
     'pt-br':
@@ -123,22 +111,14 @@
   gbifDescription: {
     'en-us':
       'For GBIF data, individual points and clusters of points are shown as hexagons of different colors ranging from yellow to orange to red. Dark red hexagons corresponding to densest distributions of collected specimens of that species.',
-    'de-ch':
-<<<<<<< HEAD
-      'Bei GBIF-Daten werden einzelne Punkte und Punktcluster als Sechsecke in verschiedenen Farben von Gelb über Orange bis Rot dargestellt. Dunkelrote Sechsecke entsprechen der dichtesten Verteilung gesammelter Exemplare dieser Art.',
-=======
+    'de-ch
       'Bei GBIF-Daten werden einzelne Punkte und Punktcluster als Sechsecke in verschiedenen Farben von Gelb über Orange bis Rot angezeigt. Dunkelrote Sechsecke entsprechen der dichtesten Verteilung gesammelter Exemplare dieser Art.',
->>>>>>> 03191398
     'es-es':
       'Para los datos de GBIF, los puntos individuales y los grupos de puntos se muestran como hexágonos de diferentes colores que van del amarillo al naranja y al rojo. Hexágonos de color rojo oscuro que corresponden a las distribuciones más densas de especímenes colectados de esa especie.',
     'fr-fr':
       "Pour les données GBIF, les points individuels et les groupes de points sont représentés par des hexagones de différentes couleurs, allant du jaune à l'orange et au rouge. Les hexagones rouge foncé correspondent aux distributions les plus denses de spécimens collectés de l'espèce.",
     'ru-ru':
-<<<<<<< HEAD
-      'Для данных GBIF отдельные точки и кластеры точек показаны в виде шестиугольников разных цветов от желтого до оранжевого и красного. Темно-красные шестиугольники соответствуют наиболее плотным распределениям собранных образцов этого вида.',
-=======
       'В данных GBIF отдельные точки и скопления точек показаны шестиугольниками разных цветов: от жёлтого до оранжевого и красного. Тёмно-красные шестиугольники соответствуют наиболее плотному распределению собранных особей данного вида.',
->>>>>>> 03191398
     'uk-ua':
       'Для даних GBIF окремі точки та кластери точок відображаються у вигляді шестикутників різних кольорів від жовтого до оранжевого та червоного. Темно-червоні шестикутники відповідають найщільнішому розподілу зібраних зразків цього виду.',
     'pt-br':
