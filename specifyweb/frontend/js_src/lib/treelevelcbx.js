--- conflicted
+++ resolved
@@ -30,20 +30,9 @@
             this.model.on('change:parent', this.render, this);
             this.lastFetch = null;
             this.field = this.model.specifyModel.getField(this.$el.attr('name'));
-<<<<<<< HEAD
-            this.lowestChildRankPromise = this.model.isNew() ? $.when(null) :
-                this.model.rget('children').pipe(function(children) {
-                    return children
-                        .fetch({ limit: 1, filters: { orderby: 'rankID'}})
-                        .pipe(function() {
-                            return children.pluck('rankid')[0];
-                        });
-                });
-=======
             this.lowestChildRankPromise = this.model.isNew() ? Q(null) : Q(this.model.rget('children'))
                 .then(children => Q(children.fetch({ limit: 1, filters: { orderby: 'rankid'}}))
                       .then(() => children.pluck('rankid')[0]));
->>>>>>> 23f814f8
         },
         render: function() {
             this.$el.empty();
