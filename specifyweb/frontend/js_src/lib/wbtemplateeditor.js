--- conflicted
+++ resolved
@@ -163,7 +163,6 @@
     };
 }
 
-<<<<<<< HEAD
 function makeTemplate(mappings) {
     return new schema.models.WorkbenchTemplate.Resource({
         specifyuser: userInfo.resource_uri,
@@ -188,40 +187,6 @@
                 tablename: fieldInfo.tableInfo.name,
                 vieworder: vieworder,
                 origimportcolumnindex: m.get('origIndex')
-=======
-module.exports =  Backbone.View.extend({
-        __name__: "WorkbenchTemplateEditor",
-        className: 'workbench-template-editor',
-        initialize: function(options) {
-            this.columns = wbschema.autoMap(options.columns);
-            this.columnsGiven = this.columns.count() > 0;
-        },
-        render: function() {
-            var editor = $(wbtemplateeditor());
-            this.$el.empty().append(editor);
-
-            var mapButton = SimpleButton(this.$('.wb-editor-map'), 'ui-icon-arrowthick-1-e');
-            var unMapButton = SimpleButton(this.$('.wb-editor-unmap'), 'ui-icon-arrowthick-1-w');
-            var moveUpButton = SimpleButton(this.$('.wb-editor-moveup'), 'ui-icon-arrowthick-1-n');
-            var moveDownButton = SimpleButton(this.$('.wb-editor-movedown'), 'ui-icon-arrowthick-1-s');
-
-            var doneButton = new Bacon.Bus();
-
-            var triggerClosed = this.trigger.bind(this, 'closed');
-
-            this.$el.dialog({
-                title: 'WorkBench Template Mappings',
-                width: 'auto',
-                modal: true,
-                close: function() {
-                    $(this).remove();
-                    triggerClosed();
-                },
-                buttons: [
-                    {text: 'Done', click: event => doneButton.push(event) },
-                    {text: 'Cancel', click: function() { $(this).dialog('close'); }}
-                ]
->>>>>>> e6003567
             });
         }).toArray();
 }
@@ -253,7 +218,7 @@
         var triggerClosed = this.trigger.bind(this, 'closed');
 
         this.$el.dialog({
-            title: 'Workbench Template Mappings',
+            title: 'WorkBench Template Mappings',
             width: 'auto',
             modal: true,
             close: function() {
