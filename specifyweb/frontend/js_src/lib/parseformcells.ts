/**
 * Parse form cell XML into a JSON structure
 */

import type { State } from 'typesafe-reducer';

import type { Tables } from './datamodel';
import { f } from './functools';
import {
  getAttribute,
  getBooleanAttribute,
  getParsedAttribute,
} from './helpers';
import type { FormType, ParsedFormDefinition } from './parseform';
import { parseFormDefinition } from './parseform';
import type { FormFieldDefinition } from './parseformfields';
import { parseFormField } from './parseformfields';
import type { CommandDefinition } from './parseuicommands';
import { parseUiCommand } from './parseuicommands';
import { getModel } from './schema';
import type { SpecifyModel } from './specifymodel';
import { legacyLocalize } from './stringlocalization';
import type { IR, RA } from './types';
import { filterArray } from './types';

// Parse column width definitions
export const processColumnDefinition = (
  columnDefinition: string
): RA<number | undefined> =>
  (columnDefinition.endsWith(',p:g')
    ? columnDefinition.slice(0, -1 * ',p:g'.length)
    : columnDefinition
  )
    .split(',')
    .filter((_, index) => index % 2 === 0)
    .map((definition) => /(\d+)px/.exec(definition)?.[1] ?? '')
    .map(f.parseInt);

export const parseSpecifyProperties = (props = ''): IR<string> =>
  Object.fromEntries(
    filterArray(
      props.split(';').map((line) => /([^=]+)=(.+)/.exec(line)?.slice(1, 3))
    ).map(([key, value]) => [key.toLowerCase(), value])
  );

export type CellTypes = {
  readonly Field: State<
    'Field',
    {
      readonly fieldName: string | undefined;
      readonly fieldDefinition: FormFieldDefinition;
      readonly isRequired: boolean;
    }
  >;
  readonly Label: State<
    'Label',
    {
      readonly text: string | undefined;
      readonly title: string | undefined;
      readonly labelForCellId: string | undefined;
      readonly fieldName: string | undefined;
    }
  >;
  readonly Separator: State<
    'Separator',
    {
      readonly label: string | undefined;
      readonly icon: string | undefined;
      readonly forClass: keyof Tables | undefined;
    }
  >;
  readonly SubView: State<
    'SubView',
    {
      readonly fieldName: string | undefined;
      readonly formType: FormType;
      readonly isButton: boolean;
      readonly icon: string | undefined;
      readonly viewName: string | undefined;
      readonly sortField: string | undefined;
    }
  >;
  readonly Panel: State<
    'Panel',
    ParsedFormDefinition & { readonly display: 'block' | 'inline' }
  >;
  readonly Command: State<
    'Command',
    {
      readonly commandDefinition: CommandDefinition;
    }
  >;
  readonly Unsupported: State<
    'Unsupported',
    {
      readonly cellType: string | undefined;
    }
  >;
  readonly Blank: State<'Blank'>;
};

export const cellAlign = ['left', 'center', 'right'] as const;

const processCellType: {
  readonly [KEY in keyof CellTypes]: (props: {
    readonly cell: Element;
    readonly model: SpecifyModel | undefined;
    readonly getProperty: (name: string) => string | undefined;
  }) => CellTypes[KEY];
} = {
  Field({ cell, model, getProperty }) {
    let rawFieldName = getParsedAttribute(cell, 'name');
    const parts = rawFieldName?.split('.');
    /*
     * If model is attachment, and field name is attachment.type, replace it
     * with "type"
     */
    if (
      Array.isArray(parts) &&
      parts.length > 1 &&
      parts[0].toLowerCase() === model?.name.toLowerCase()
    )
      rawFieldName = parts?.slice(1).join('.');
    const field = model?.getField(rawFieldName ?? '');
    const fieldDefinition = parseFormField(cell, getProperty);
    /*
     * Some plugins overwrite the fieldName. In such cases, the [name] attribute
     * is commonly "this"
     */
    const fieldName =
      fieldDefinition.type === 'Plugin' &&
      fieldDefinition.pluginDefinition.type === 'LatLonUI'
        ? undefined
        : (fieldDefinition.type === 'Plugin'
            ? fieldDefinition.pluginDefinition.type === 'PartialDateUI'
              ? fieldDefinition.pluginDefinition.dateField
              : fieldDefinition.pluginDefinition.type ===
                  'CollectionRelOneToManyPlugin' ||
                fieldDefinition.pluginDefinition.type === 'ColRelTypePlugin'
              ? fieldDefinition.pluginDefinition.relationship
              : undefined
            : undefined) ?? rawFieldName;
    return {
      type: 'Field',
      fieldName,
      fieldDefinition,
      isRequired:
        getBooleanAttribute(cell, 'isRequired') ??
        field?.isRequiredBySchemaLocalization() ??
        false,
    };
  },
  Label: ({ cell }) => ({
    type: 'Label',
    // This may be overwritten in postProcessRows
    text: f.maybe(getParsedAttribute(cell, 'label'), legacyLocalize),
    // This would be set in postProcessRows
    title: undefined,
    labelForCellId: getParsedAttribute(cell, 'labelFor'),
    // This would be set in postProcessRows
    fieldName: undefined,
  }),
  Separator: ({ cell }) => ({
    type: 'Separator',
    label: getParsedAttribute(cell, 'label'),
    icon: getParsedAttribute(cell, 'icon'),
    forClass: f.maybe(
      getParsedAttribute(cell, 'forClass'),
      (forClass) => getModel(forClass)?.name
    ),
  }),
  SubView({ cell, model, getProperty }) {
    const rawFieldName = getParsedAttribute(cell, 'name');
    const formType = getParsedAttribute(cell, 'defaultType') ?? '';
    const field = model?.getField(rawFieldName ?? '');
    if (field === undefined)
      f.error(`Unknown field ${rawFieldName} when parsing form SubView`, {
        cell,
        model,
      });
    const rawSortField = getProperty('sortField') ?? '';
    const sortField = field?.isRelationship
      ? field?.relatedModel?.getField(rawSortField)?.name ??
        // Cut away the negative sign
        field?.relatedModel?.getField(rawSortField.slice(1))?.name
      : undefined;
    const isDescSort = rawSortField?.startsWith('-') ?? false;
    const formattedSortField =
      typeof sortField === 'string'
        ? isDescSort
          ? `-${sortField}`
          : sortField
        : undefined;
    return {
      type: 'SubView',
      formType: formType?.toLowerCase() === 'table' ? 'formTable' : 'form',
      fieldName: field?.name,
      viewName: getParsedAttribute(cell, 'viewName'),
      isButton: getProperty('btn')?.toLowerCase() === 'true',
      icon: getProperty('icon'),
      sortField: formattedSortField,
    };
  },
  Panel: ({ cell, model }) => ({
    type: 'Panel',
    ...parseFormDefinition(cell, model),
    display:
      getParsedAttribute(cell, 'paneltype')?.toLowerCase() === 'buttonbar'
        ? 'inline'
        : 'block',
  }),
  Command: ({ cell }) => ({
    type: 'Command',
    commandDefinition: parseUiCommand(cell),
  }),
  /**
   * This function never actually gets called
   * Blank cell type is used by postProcessRows if row definition has fewer
   * cells than defined columns
   */
  Blank: () => ({ type: 'Blank' }),
  Unsupported: ({ cell }) => ({
    type: 'Unsupported',
    cellType: getAttribute(cell, 'type'),
  }),
};

export type FormCellDefinition = CellTypes[keyof CellTypes] & {
  readonly id: string | undefined;
  readonly align: typeof cellAlign[number];
  readonly colSpan: number;
  readonly visible: boolean;
  readonly ariaLabel: string | undefined;
};

const cellTypeTranslation: IR<keyof CellTypes> = {
  field: 'Field',
  label: 'Label',
  separator: 'Separator',
  subview: 'SubView',
  panel: 'Panel',
  command: 'Command',
  blank: 'Blank',
};

/**
 * Parse form cell XML into a JSON structure
 *
 * Does not depend on FormMode, FormType
 * Depends on SpecifyModel only for figuring out if field is required in
 * the schema
 */
export function parseFormCell(
  model: SpecifyModel | undefined,
  cellNode: Element
): FormCellDefinition {
  const cellClass = getParsedAttribute(cellNode, 'type') ?? '';
  const cellType = cellTypeTranslation[cellClass.toLowerCase()];
  const parsedCell = processCellType[cellType] ?? processCellType.Unsupported;
  const properties = parseSpecifyProperties(
    getAttribute(cellNode, 'initialize') ?? ''
  );
  const getProperty = (name: string): string | undefined =>
    properties[name.toLowerCase()];
  const colSpan = f.parseInt(getParsedAttribute(cellNode, 'colspan'));
  const align = getProperty('align')?.toLowerCase();
  return {
    id: getParsedAttribute(cellNode, 'id'),
    colSpan: typeof colSpan === 'number' ? Math.ceil(colSpan / 2) : 1,
    align: f.includes(cellAlign, align)
      ? align
      : cellType === 'Label'
      ? 'right'
      : 'left',
    /*
     * Specify 6 has `initialize="visible=false"` and
     * `initialize="vis=false"` attributes for some cell definitions.
     * vis=false doesn't seem to be implemented at all. visible=false seems to
     * be implemented for buttons and panels only, but from tests we did, it
     * does not seem to work either.
     * Specify 7.6.1 and prior ignored both of these attributes.
     * Specify 7.7.0 was going to respect visible=false for all cell types,
     * but it ran into problem: "Generate Label on Save" checkbox and
     * "Generate Label" buttons on the default Collection Object form have
     * visible=false. Adding support for that attribute in Specify 7 would mean
     * this checkbox and button would disappear from forms in Specify 7 when
     * users update to 7.7.0.
     * To mitigate the above issues, Specify 7 form definitions are using
     * "invisible=true" instead of "visible=false" for making fields invisible
     */
<<<<<<< HEAD
    // Visible: getProperty('visible')?.toLowerCase() !== 'false',
    visible: true,
=======
    visible: getBooleanAttribute(cellNode, 'invisible') !== true,
>>>>>>> 4f531e32
    ...parsedCell({ cell: cellNode, model, getProperty }),
    // This mag get filled out in postProcessRows or parseFormTableDefinition
    ariaLabel: undefined,
  };
}<|MERGE_RESOLUTION|>--- conflicted
+++ resolved
@@ -288,12 +288,7 @@
      * To mitigate the above issues, Specify 7 form definitions are using
      * "invisible=true" instead of "visible=false" for making fields invisible
      */
-<<<<<<< HEAD
-    // Visible: getProperty('visible')?.toLowerCase() !== 'false',
-    visible: true,
-=======
     visible: getBooleanAttribute(cellNode, 'invisible') !== true,
->>>>>>> 4f531e32
     ...parsedCell({ cell: cellNode, model, getProperty }),
     // This mag get filled out in postProcessRows or parseFormTableDefinition
     ariaLabel: undefined,
