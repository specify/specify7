<<<<<<< HEAD
import type { IR, RA } from '../types';
import { setDevelopmentGlobal } from '../types';
=======
import type { IR, R, RA } from '../types';
>>>>>>> d0d280dc
import { csrfToken } from './csrfToken';
import { Http } from './definitions';
import { csrfSafeMethod, extractAppResourceId, isExternalUrl } from './helpers';
import { handleAjaxResponse } from './response';

// FEATURE: make all back-end endpoints accept JSON

export type MimeType = 'application/json' | 'text/plain' | 'text/xml';

export type AjaxResponseObject<RESPONSE_TYPE> = {
  /*
   * Parsed response
   * Parser is selected based on the value of options.headers.Accept:
   *   - application/json - json
   *   - text/xml - xml
   *   - else (i.e text/plain) - string
   */
  readonly data: RESPONSE_TYPE;
  readonly response: Response;
  // One of expectedErrors
  readonly status: number;
};

export type AjaxErrorMode = 'dismissible' | 'silent' | 'visible';

/**
 * If making a GET request to a URL before previous request resolved, return
 * the previous promise rather then make a new request.
 */
const pendingRequests: R<Promise<unknown> | undefined> = {};

export type AjaxMethod =
  | 'DELETE'
  | 'GET'
  | 'HEAD'
  | 'OPTIONS'
  | 'PATCH'
  | 'POST'
  | 'PUT';

const safeMethods: ReadonlySet<AjaxMethod> = new Set([
  'OPTIONS',
  'GET',
  'HEAD',
]);

export type AjaxProps = Omit<RequestInit, 'body' | 'headers' | 'method'> & {
  readonly method?: AjaxMethod;
  /**
   * If object is passed to body, it is stringified and proper HTTP header is set
   * Can wrap request body object in formData() to encode body as form data
   */
  readonly body?: FormData | IR<unknown> | RA<unknown> | string;
  /**
   * Validates and parses response as JSON if 'Accept' header is 'application/json'
   * Validates and parses response as XML if 'Accept' header is 'text/xml'
   */
  readonly headers: IR<string | undefined> & { readonly Accept?: MimeType };
  // REFACTOR: consider including ok,no_response,created by default
  /**
   * Throw if returned response code is an error, and is not on this list.
   * If you want to manually handle some error, add the HTTP code to this list
   */
  readonly expectedErrors?: RA<number>;
  /**
   * If 'visible', spawn a modal error message dialog on crash
   * If 'silent', don't show the error dialog
   * If 'dismissible', show the error dialog, but allow closing it
   */
  readonly errorMode?: AjaxErrorMode;
};

/**
 * All front-end network requests should go through this utility.
 *
 * Wraps native fetch in useful helpers
 * It is intended as a replacement for jQuery's ajax
 *
 * @remarks
 * Automatically adds CSRF token to non GET requests
 * Casts response to correct typescript type
 * Parsers JSON and XML responses
 * Handlers errors (including permission errors)
 */
// "errorMode" is optional for "GET" requests
export async function ajax<RESPONSE_TYPE = string>(
  url: string,
  /** These options are passed directly to fetch() */
  {
    headers: { Accept: accept, ...headers },
    method = 'GET',
    /** Ajax-specific options that are not passed to fetch() */
    expectedErrors = [],
    errorMode = safeMethods.has(method) ? 'dismissible' : 'visible',
    ...options
  }: AjaxProps
): Promise<AjaxResponseObject<RESPONSE_TYPE>> {
  /**
   * When running in a test environment, mock the calls rather than make
   * actual requests
   */
<<<<<<< HEAD
  // REFACTOR: replace this with a mcok
  process.env.NODE_ENV === 'test'
    ? import('../../tests/ajax').then(async ({ ajaxMock }) =>
        ajaxMock(
          url,
          {
            headers: { Accept: accept, ...headers },
            ...options,
          },
          { expectedResponseCodes }
        )
      )
    : fetch(url, {
        ...options,
        body:
          typeof options.body === 'object' &&
          !(options.body instanceof FormData)
            ? JSON.stringify(options.body)
            : options.body,
        headers: {
          ...(typeof options.body === 'object' &&
          !(options.body instanceof FormData)
            ? {
                'Content-Type': 'application/json',
              }
            : {}),
          ...(csrfSafeMethod.has(options.method ?? 'GET') || isExternalUrl(url)
            ? {}
            : { 'X-CSRFToken': csrfToken }),
          ...headers,
          ...(typeof accept === 'string' ? { Accept: accept } : {}),
        },
      })
        .then(async (response) => Promise.all([response, response.text()]))
        .then(
          ([response, text]: readonly [Response, string]) => {
            extractAppResourceId(url, response);
            return handleAjaxResponse<RESPONSE_TYPE>({
              expectedResponseCodes,
              accept,
              strict,
              response,
              text,
            });
          },
          // This happens when request is aborted (i.e, page is restarting)
          (error) => {
            console.error(error);
            const response = new Response(undefined, {
              status: Http.MISDIRECTED,
            });
            Object.defineProperty(response, 'url', { value: url });
            return handleAjaxResponse({
              expectedResponseCodes,
              accept,
              strict,
              response,
              text: error.toString(),
            });
          }
        );

setDevelopmentGlobal('_ajax', ajax);
=======
  // REFACTOR: replace this with a mock
  if (process.env.NODE_ENV === 'test') {
    const { ajaxMock } = await import('../../tests/ajax');
    return ajaxMock(url, {
      headers: { Accept: accept, ...headers },
      method,
      expectedErrors,
      errorMode,
      ...options,
    });
  }
  if (method === 'GET' && typeof pendingRequests[url] === 'object')
    return pendingRequests[url] as Promise<AjaxResponseObject<RESPONSE_TYPE>>;
  pendingRequests[url] = fetch(url, {
    ...options,
    method,
    body:
      typeof options.body === 'object' && !(options.body instanceof FormData)
        ? JSON.stringify(options.body)
        : options.body,
    headers: {
      ...(typeof options.body === 'object' &&
      !(options.body instanceof FormData)
        ? {
            'Content-Type': 'application/json',
          }
        : {}),
      ...(csrfSafeMethod.has(method) || isExternalUrl(url)
        ? {}
        : { 'X-CSRFToken': csrfToken }),
      ...headers,
      ...(typeof accept === 'string' ? { Accept: accept } : {}),
    },
  })
    .then(async (response) => Promise.all([response, response.text()]))
    .then(
      ([response, text]: readonly [Response, string]) =>
        handleAjaxResponse<RESPONSE_TYPE>({
          expectedErrors,
          accept,
          errorMode,
          response,
          text,
        }),
      // This happens when request is aborted (i.e, page is restarting)
      (error) => {
        console.error(error);
        const response = new Response(undefined, {
          status: Http.MISDIRECTED,
        });
        Object.defineProperty(response, 'url', { value: url });
        return handleAjaxResponse({
          expectedErrors,
          accept,
          errorMode,
          response,
          text: error.toString(),
        });
      }
    )
    .finally(() => {
      pendingRequests[url] = undefined;
    });

  return pendingRequests[url] as Promise<AjaxResponseObject<RESPONSE_TYPE>>;
}
>>>>>>> d0d280dc
<|MERGE_RESOLUTION|>--- conflicted
+++ resolved
@@ -1,9 +1,5 @@
-<<<<<<< HEAD
-import type { IR, RA } from '../types';
+import type { IR, R, RA } from '../types';
 import { setDevelopmentGlobal } from '../types';
-=======
-import type { IR, R, RA } from '../types';
->>>>>>> d0d280dc
 import { csrfToken } from './csrfToken';
 import { Http } from './definitions';
 import { csrfSafeMethod, extractAppResourceId, isExternalUrl } from './helpers';
@@ -105,71 +101,6 @@
    * When running in a test environment, mock the calls rather than make
    * actual requests
    */
-<<<<<<< HEAD
-  // REFACTOR: replace this with a mcok
-  process.env.NODE_ENV === 'test'
-    ? import('../../tests/ajax').then(async ({ ajaxMock }) =>
-        ajaxMock(
-          url,
-          {
-            headers: { Accept: accept, ...headers },
-            ...options,
-          },
-          { expectedResponseCodes }
-        )
-      )
-    : fetch(url, {
-        ...options,
-        body:
-          typeof options.body === 'object' &&
-          !(options.body instanceof FormData)
-            ? JSON.stringify(options.body)
-            : options.body,
-        headers: {
-          ...(typeof options.body === 'object' &&
-          !(options.body instanceof FormData)
-            ? {
-                'Content-Type': 'application/json',
-              }
-            : {}),
-          ...(csrfSafeMethod.has(options.method ?? 'GET') || isExternalUrl(url)
-            ? {}
-            : { 'X-CSRFToken': csrfToken }),
-          ...headers,
-          ...(typeof accept === 'string' ? { Accept: accept } : {}),
-        },
-      })
-        .then(async (response) => Promise.all([response, response.text()]))
-        .then(
-          ([response, text]: readonly [Response, string]) => {
-            extractAppResourceId(url, response);
-            return handleAjaxResponse<RESPONSE_TYPE>({
-              expectedResponseCodes,
-              accept,
-              strict,
-              response,
-              text,
-            });
-          },
-          // This happens when request is aborted (i.e, page is restarting)
-          (error) => {
-            console.error(error);
-            const response = new Response(undefined, {
-              status: Http.MISDIRECTED,
-            });
-            Object.defineProperty(response, 'url', { value: url });
-            return handleAjaxResponse({
-              expectedResponseCodes,
-              accept,
-              strict,
-              response,
-              text: error.toString(),
-            });
-          }
-        );
-
-setDevelopmentGlobal('_ajax', ajax);
-=======
   // REFACTOR: replace this with a mock
   if (process.env.NODE_ENV === 'test') {
     const { ajaxMock } = await import('../../tests/ajax');
@@ -206,14 +137,16 @@
   })
     .then(async (response) => Promise.all([response, response.text()]))
     .then(
-      ([response, text]: readonly [Response, string]) =>
-        handleAjaxResponse<RESPONSE_TYPE>({
+      ([response, text]: readonly [Response, string]) => {
+        extractAppResourceId(url, response);
+        return handleAjaxResponse<RESPONSE_TYPE>({
           expectedErrors,
           accept,
           errorMode,
           response,
           text,
-        }),
+        });
+      },
       // This happens when request is aborted (i.e, page is restarting)
       (error) => {
         console.error(error);
@@ -236,4 +169,5 @@
 
   return pendingRequests[url] as Promise<AjaxResponseObject<RESPONSE_TYPE>>;
 }
->>>>>>> d0d280dc
+
+setDevelopmentGlobal('_ajax', ajax);