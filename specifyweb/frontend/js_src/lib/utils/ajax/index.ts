<<<<<<< HEAD
import { csrfSafeMethod, isExternalUrl } from './helpers';
import { csrfToken } from './csrfToken';
import type { IR, R, RA } from '../types';
import { handleAjaxResponse } from './response';
=======
import type { IR, RA } from '../types';
import { csrfToken } from './csrfToken';
>>>>>>> dab8c6a2
import { Http } from './definitions';
import { csrfSafeMethod, isExternalUrl } from './helpers';
import { handleAjaxResponse } from './response';

// REFACTOR: add a central place for all API endpoint definitions

// FEATURE: make all back-end endpoints accept JSON

export type MimeType = 'application/json' | 'text/plain' | 'text/xml';

export type AjaxResponseObject<RESPONSE_TYPE> = {
  /*
   * Parsed response
   * Parser is selected based on the value of options.headers.Accept:
   *   - application/json - json
   *   - text/xml - xml
   *   - else (i.e text/plain) - string
   */
  readonly data: RESPONSE_TYPE;
  readonly response: Response;
  // One of expectedResponseCodes
  readonly status: number;
};

export type AjaxErrorMode = 'silent' | 'visible' | 'dismissible';

/**
 * If making a GET request to a URL before previous request resolved, return
 * the previous promise rather then make a new request.
 */
const pendingRequests: R<Promise<unknown> | undefined> = {};

/**
 * All front-end network requests should go through this utility.
 *
 * Wraps native fetch in useful helpers
 * It is intended as a replacement for jQuery's ajax
 *
 * @remarks
 * Automatically adds CSRF token to non GET requests
 * Casts response to correct typescript type
 * Parsers JSON and XML responses
 * Handlers errors (including permission errors)
 */
export async function ajax<RESPONSE_TYPE = string>(
  url: string,
  /** These options are passed directly to fetch() */
  {
    headers: { Accept: accept, ...headers },
    method = 'GET',
    ...options
  }: Omit<RequestInit, 'body' | 'headers'> & {
    /**
     * If object is passed to body, it is stringified and proper HTTP header is set
     * Can wrap request body object in formData() to encode body as form data
     */
    readonly body?: FormData | IR<unknown> | RA<unknown> | string;
    /**
     * Validates and parses response as JSON if 'Accept' header is 'application/json'
     * Validates and parses response as XML if 'Accept' header is 'text/xml'
     */
    readonly headers: IR<string | undefined> & { readonly Accept?: MimeType };
  },
  /** Ajax-specific options that are not passed to fetch() */
  {
    expectedResponseCodes = [Http.OK],
    errorMode = 'silent',
  }: {
    /**
     * Throw if returned response code is not what expected
     * If you want to manually handle some error, add that error code here
     */
    readonly expectedResponseCodes?: RA<number>;
    /**
     * If 'visible', spawn a modal error message dialog on crash
     * If 'silent', don't show the error dialog
     * If 'dismissible', show the error dialog, but allow closing it
     */
    readonly errorMode?: AjaxErrorMode;
  } = {}
): Promise<AjaxResponseObject<RESPONSE_TYPE>> {
  /**
   * When running in a test environment, mock the calls rather than make
   * actual requests
   */
  // REFACTOR: replace this with a mock
  if (process.env.NODE_ENV === 'test') {
    const { ajaxMock } = await import('../../tests/ajax');
    return ajaxMock(
      url,
      {
        headers: { Accept: accept, ...headers },
        method,
        ...options,
      },
      { expectedResponseCodes }
    );
  }
  if (method === 'GET' && typeof pendingRequests[url] === 'object')
    return pendingRequests[url] as Promise<AjaxResponseObject<RESPONSE_TYPE>>;
  pendingRequests[url] = fetch(url, {
    ...options,
    method,
    body:
      typeof options.body === 'object' && !(options.body instanceof FormData)
        ? JSON.stringify(options.body)
        : options.body,
    headers: {
      ...(typeof options.body === 'object' &&
      !(options.body instanceof FormData)
        ? {
            'Content-Type': 'application/json',
          }
        : {}),
      ...(csrfSafeMethod.has(method) || isExternalUrl(url)
        ? {}
        : { 'X-CSRFToken': csrfToken }),
      ...headers,
      ...(typeof accept === 'string' ? { Accept: accept } : {}),
    },
  })
    .then(async (response) => Promise.all([response, response.text()]))
    .then(
      ([response, text]: readonly [Response, string]) =>
        handleAjaxResponse<RESPONSE_TYPE>({
          expectedResponseCodes,
          accept,
          errorMode,
          response,
          text,
        }),
      // This happens when request is aborted (i.e, page is restarting)
      (error) => {
        console.error(error);
        const response = new Response(undefined, {
          status: Http.MISDIRECTED,
        });
        Object.defineProperty(response, 'url', { value: url });
        return handleAjaxResponse({
          expectedResponseCodes,
          accept,
          errorMode,
          response,
          text: error.toString(),
        });
      }
    )
    .finally(() => {
      pendingRequests[url] = undefined;
    });

  return pendingRequests[url] as Promise<AjaxResponseObject<RESPONSE_TYPE>>;
}<|MERGE_RESOLUTION|>--- conflicted
+++ resolved
@@ -1,12 +1,5 @@
-<<<<<<< HEAD
-import { csrfSafeMethod, isExternalUrl } from './helpers';
+import type { IR, R, RA } from '../types';
 import { csrfToken } from './csrfToken';
-import type { IR, R, RA } from '../types';
-import { handleAjaxResponse } from './response';
-=======
-import type { IR, RA } from '../types';
-import { csrfToken } from './csrfToken';
->>>>>>> dab8c6a2
 import { Http } from './definitions';
 import { csrfSafeMethod, isExternalUrl } from './helpers';
 import { handleAjaxResponse } from './response';
@@ -31,7 +24,7 @@
   readonly status: number;
 };
 
-export type AjaxErrorMode = 'silent' | 'visible' | 'dismissible';
+export type AjaxErrorMode = 'dismissible' | 'silent' | 'visible';
 
 /**
  * If making a GET request to a URL before previous request resolved, return
