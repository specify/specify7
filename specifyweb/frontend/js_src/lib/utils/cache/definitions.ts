--- conflicted
+++ resolved
@@ -143,15 +143,14 @@
     readonly conformation: RA<AppResourcesConformation>;
     readonly filters: AppResourceFilters;
   };
-<<<<<<< HEAD
   readonly merging: {
     readonly showMatchingFields: boolean;
-=======
+  };
+
   readonly statistics: {
     readonly statsValue: RA<
       RA<RA<{ readonly itemName: string; readonly value: number | string }>>
     >;
->>>>>>> a89a552d
   };
 };
 
