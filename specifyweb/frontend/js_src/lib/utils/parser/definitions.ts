--- conflicted
+++ resolved
@@ -168,13 +168,9 @@
     'java.sql.Timestamp': {
       type: 'date',
       minLength: fullDateFormat().length,
-<<<<<<< HEAD
-      // maxLength: fullDateFormat().length,
-=======
       maxLength: fullDateFormat().length,
       // FEATURE: allow customizing this in global prefs
       max: '9999-12-31',
->>>>>>> 6f5cca1b
       formatters: [
         formatter.toLowerCase,
         stringGuard((value) =>
