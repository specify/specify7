/**
 * Collection of various helper methods
 *
 * @module
 */

import type { LocalizedString } from 'typesafe-i18n';

import type { KeysToLowerCase } from '../components/DataModel/helperTypes';
import { f } from './functools';
import type { IR, RA, RR } from './types';
import { filterArray } from './types';

/**
 * Instead of writing code like `Object.entries(dict).find(()=>...)[0]`,
 * can use `Object.entries(dict).find(()=>...)[KEY]`.
 * Same for `VALUE`, instead of 0.
 * It is easier to read and less error-prone.
 */
export const KEY = 0;
export const VALUE = 1;

export const capitalize = <T extends string>(string: T): Capitalize<T> =>
  (string.charAt(0).toUpperCase() + string.slice(1)) as Capitalize<T>;

export const unCapitalize = <T extends string>(string: T): Uncapitalize<T> =>
  (string.charAt(0).toLowerCase() + string.slice(1)) as Uncapitalize<T>;

export const upperToKebab = (value: string): string =>
  value.toLowerCase().split('_').join('-');

export const lowerToHuman = (value: string): string =>
  value.toLowerCase().split('_').map(capitalize).join(' ');

export const camelToKebab = (value: string): string =>
  value.replaceAll(/([a-z])([A-Z])/gu, '$1-$2').toLowerCase();

export const camelToHuman = (value: string): string =>
  capitalize(value.replaceAll(/([a-z])([A-Z])/gu, '$1 $2')).replace(
    /Dna\b/,
    'DNA'
  );

/** Type-safe variant of toLowerCase */
export const toLowerCase = <T extends string>(string: T): Lowercase<T> =>
  string.toLowerCase() as Lowercase<T>;

/**
 * Finds the point at which the source array begins to have values
 * different from the ones in the search array
 *
 * @example
 * Returns 0 if search array is empty
 * Returns -1 if source array is empty / is shorter than the search array
 * Examples:
 *   If:
 *     source is ['Accession','Accession Agents','#1','Agent','First Name'] and
 *     search is []
 *   returns 0
 *   If:
 *     source is ['Accession','Accession Agents','#1','Agent','First Name'] and
 *     search is ['Accession','Accession Agents',]
 *   returns 2
 *   If
 *     source is ['Accession','Accession Agents','#1','Agent','First Name'] and
 *     search is ['Accession','Accession Agents','#2']
 *   returns -1
 *
 */
export function findArrayDivergencePoint<T>(
  // The source array to use in the comparison
  source: RA<T>,
  // The search array to use in the comparison
  search: RA<T>
): number {
  if (source === null || search === null) return -1;

  const sourceLength = source.length;
  const searchLength = search.length;

  if (searchLength === 0) return 0;

  if (sourceLength === 0 || sourceLength < searchLength) return -1;

  return (
    mappedFind(Object.entries(source), ([index, sourceValue]) => {
      const searchValue = search[Number(index)];

      if (searchValue === undefined) return Number(index);
      else if (sourceValue === searchValue) return undefined;
      else return -1;
    }) ?? searchLength - 1
  );
}

/** Scale a number from original range into new range */
export const spanNumber =
  (
    minInput: number,
    maxInput: number,
    minOutput: number,
    maxOutput: number
  ): ((input: number) => number) =>
  (input: number): number =>
    ((input - minInput) / (maxInput - minInput)) * (maxOutput - minOutput) +
    minOutput;

/** Get Dictionary's key in a case insensitive way */
export const caseInsensitiveHash = <
  KEY extends string,
  DICTIONARY extends RR<KEY, unknown>
>(
  dictionary: DICTIONARY,
  searchKey:
    | Capitalize<KEY>
    | KEY
    | Lowercase<KEY>
    | Uncapitalize<KEY>
    | Uppercase<KEY>
): DICTIONARY[KEY] =>
  Object.entries(dictionary).find(
    ([key]) => (key as string).toLowerCase() === searchKey.toLowerCase()
  )?.[VALUE] as DICTIONARY[KEY];

/** Generate a sort function for Array.prototype.sort */
export const sortFunction =
  <T, V extends boolean | number | string | null | undefined>(
    mapper: (value: T) => V,
    reverse = false
  ): ((left: T, right: T) => -1 | 0 | 1) =>
  (left: T, right: T): -1 | 0 | 1 => {
    const [leftValue, rightValue] = reverse
      ? [mapper(right), mapper(left)]
      : [mapper(left), mapper(right)];
    if (leftValue === rightValue) return 0;
    return typeof leftValue === 'string' && typeof rightValue === 'string'
      ? (leftValue.localeCompare(rightValue) as -1 | 0 | 1)
      : (leftValue ?? 0) > (rightValue ?? 0)
      ? 1
      : -1;
  };

/** Like sortFunction, but can sort based on multiple fields */
export const multiSortFunction =
  <ORIGINAL_TYPE>(
    ...payload: readonly (
      | true
      | ((value: ORIGINAL_TYPE) => Date | boolean | number | string)
    )[]
  ): ((left: ORIGINAL_TYPE, right: ORIGINAL_TYPE) => -1 | 0 | 1) =>
  (left: ORIGINAL_TYPE, right: ORIGINAL_TYPE): -1 | 0 | 1 => {
    const mappers = filterArray(
      payload.map((value, index) =>
        typeof value === 'function'
          ? ([
              value,
              typeof payload[index + 1] === 'boolean'
                ? (payload[index + 1] as boolean)
                : false,
            ] as const)
          : undefined
      )
    );

    for (const [mapper, isReverse] of mappers) {
      const [leftValue, rightValue] = isReverse
        ? [mapper(right), mapper(left)]
        : [mapper(left), mapper(right)];
      if (leftValue === rightValue) continue;
      return typeof leftValue === 'string' && typeof rightValue === 'string'
        ? (leftValue.localeCompare(rightValue) as -1 | 0 | 1)
        : leftValue > rightValue
        ? 1
        : -1;
    }
    return 0;
  };

/** Split array in half according to a discriminator function */
export const split = <LEFT_ITEM, RIGHT_ITEM = LEFT_ITEM>(
  array: RA<LEFT_ITEM | RIGHT_ITEM>,
  // If returns true, item would go to the right array
  discriminator: (
    item: LEFT_ITEM | RIGHT_ITEM,
    index: number,
    array: RA<LEFT_ITEM | RIGHT_ITEM>
  ) => boolean
): readonly [left: RA<LEFT_ITEM>, right: RA<RIGHT_ITEM>] =>
  array
    .map((item, index) => [item, discriminator(item, index, array)] as const)
    .reduce<
      readonly [
        left: RA<LEFT_ITEM | RIGHT_ITEM>,
        right: RA<LEFT_ITEM | RIGHT_ITEM>
      ]
    >(
      ([left, right], [item, isRight]) => [
        [...left, ...(isRight ? [] : [item])],
        [...right, ...(isRight ? [item] : [])],
      ],
      [[], []]
    ) as readonly [left: RA<LEFT_ITEM>, right: RA<RIGHT_ITEM>];

/**
 * Convert an array of [key,value] tuples to a RA<[key, RA<value>]>
 *
 * @remarks
 * KEY doesn't have to be a string. It can be of any time
 */
export const group = <KEY, VALUE>(
  entries: RA<readonly [key: KEY, value: VALUE]>
): RA<readonly [key: KEY, values: RA<VALUE>]> =>
  Array.from(
    entries
      // eslint-disable-next-line functional/prefer-readonly-type
      .reduce<Map<KEY, RA<VALUE>>>(
        (grouped, [key, value]) =>
          grouped.set(key, [...(grouped.get(key) ?? []), value]),
        new Map()
      )
      .entries()
  );

// Find a value in an array, and return it's mapped variant
export function mappedFind<ITEM, RETURN_TYPE>(
  array: RA<ITEM>,
  callback: (item: ITEM, index: number) => RETURN_TYPE | undefined
): RETURN_TYPE | undefined {
  let value = undefined;
  array.some((item, index) => {
    value = callback(item, index);
    return value !== undefined;
  });
  return value;
}

/**
 * Create a new object with given keys removed
 */
export const removeKey = <
  DICTIONARY extends IR<unknown>,
  OMIT extends keyof DICTIONARY
>(
  object: DICTIONARY,
  ...toOmit: RA<OMIT>
): Omit<DICTIONARY, OMIT> =>
  // @ts-expect-error
  Object.fromEntries(
    Object.entries(object).filter(([key]) => !f.includes(toOmit, key))
  );

export const clamp = (min: number, value: number, max: number): number =>
  Math.max(min, Math.min(max, value));

/** Create a new array with a new item at a given position */
export const insertItem = <T>(
  array: RA<T>,
  index: number,
  newItem: T
): RA<T> => [...array.slice(0, index), newItem, ...array.slice(index)];

/** Create a new array with a given item replaced */
export const replaceItem = <T>(
  array: RA<T>,
  index: number,
  newItem: T
): RA<T> =>
  array[index] === newItem
    ? array
    : [
        ...array.slice(0, index),
        newItem,
        ...(index === -1 ? [] : array.slice(index + 1)),
      ];

/** Create a new array without a given item */
export const removeItem = <T>(array: RA<T>, index: number): RA<T> =>
  index < 0
    ? [...array.slice(0, index - 1), ...array.slice(index)]
    : [...array.slice(0, index), ...array.slice(index + 1)];

/** Remove item from array if present, otherwise, add it */
export const toggleItem = <T>(array: RA<T>, item: T): RA<T> =>
  array.includes(item)
    ? array.filter((value) => value !== item)
    : [...array, item];

/** Creates a new object with a given key replaced */
export const replaceKey = <T extends IR<unknown>>(
  object: T,
  targetKey: keyof T,
  newValue: T[keyof T]
): T =>
  object[targetKey] === newValue
    ? object
    : {
        // Despite what it looks like, this would preserve the order of keys
        ...object,
        [targetKey]: newValue,
      };

/** Convert an array of objects with IDs into a dictionary */
export const index = <T extends { readonly id: number }>(data: RA<T>): IR<T> =>
  Object.fromEntries(data.map((item) => [item.id, item]));

/** Escape all characters that have special meaning in regular expressions */
export const escapeRegExp = (string: string): string =>
  string.replaceAll(/[$()*+.?[\\\]^{|}]/g, '\\$&');

/** Fix for "getAttribute" being case-sensetive for non-HTML elements */
export const getAttribute = (cell: Element, name: string): string | undefined =>
  cell.getAttribute(name.toLowerCase()) ?? cell.getAttribute(name) ?? undefined;

/** Like getAttribute, but also trim the value and discard empty values */
export const getParsedAttribute = (
  cell: Element,
  name: string
): LocalizedString | undefined =>
  f.maybe(getAttribute(cell, name)?.trim(), (value) =>
    value.length === 0 ? undefined : (value as LocalizedString)
  );

export const getBooleanAttribute = (
  cell: Element,
  name: string
): boolean | undefined =>
  f.maybe(
    getParsedAttribute(cell, name),
    (value) => value.toLowerCase() === 'true'
  );

/** Recursively convert keys on an object to lowercase */
export const keysToLowerCase = <OBJECT extends IR<unknown>>(
  resource: OBJECT
): KeysToLowerCase<OBJECT> =>
  Object.fromEntries(
    Object.entries(resource).map(([key, value]) => [
      key.toLowerCase(),
      Array.isArray(value)
        ? value.map((value) =>
            typeof value === 'object' && value !== null
              ? keysToLowerCase(value)
              : (value as KeysToLowerCase<OBJECT>)
          )
        : typeof value === 'object' && value !== null
        ? keysToLowerCase(value as IR<unknown>)
        : value,
    ])
  ) as unknown as KeysToLowerCase<OBJECT>;

/**
 * A wrapper for JSON.stringify that can handle recursive objects
 *
 * Most of the time this in not needed. It is needed when serializing
 * unknown data type (i.e, in error messages)
 */
export function jsonStringify(
  object: unknown,
  space: number | string | undefined = undefined
): string {
  const cache = new Set<unknown>();
  return JSON.stringify(
    object,
    (_key, value) => {
      if (typeof value === 'object' && value !== null)
        if (cache.has(value)) return '[Circular]';
        else {
          cache.add(value);
          return value;
        }
      else return value;
    },
    space
  );
}

export const takeBetween = <T>(array: RA<T>, first: T, last: T): RA<T> =>
  array.slice(array.indexOf(first) + 1, array.indexOf(last) + 1);

// Convert seconds to minutes and seconds and return the string
export function formatTime(seconds: number): string {
  const minutes = Math.floor(seconds / 60);
  const remainingSeconds = seconds % 60;
  const paddedSeconds = remainingSeconds.toString().padStart(2, '0');
  return `${minutes}:${paddedSeconds}`;
}

<<<<<<< HEAD
//convert hex code color to hsl code color
type HSL = {
  hue: number;
  saturation: number;
  lightness: number;
};
export function hexToHsl(hex: string): HSL {
  const r = parseInt(hex.substring(1, 3), 16) / 255;
  const g = parseInt(hex.substring(3, 5), 16) / 255;
  const b = parseInt(hex.substring(5, 7), 16) / 255;

  const minComponent = Math.min(r, g, b);
  const maxComponent = Math.max(r, g, b);
  const delta = maxComponent - minComponent;

  let hue = 0;
  if (delta === 0) {
    hue = 0;
  } else if (maxComponent === r) {
    hue = ((g - b) / delta) % 6;
  } else if (maxComponent === g) {
    hue = (b - r) / delta + 2;
  } else {
    hue = (r - g) / delta + 4;
  }

  hue = Math.round(hue * 60);

  const lightness = (maxComponent + minComponent) / 2;
  const saturation =
    delta === 0 ? 0 : delta / (1 - Math.abs(2 * lightness - 1));
  const sPercent = Math.round(saturation * 100);
  const lPercent = Math.round(lightness * 100);

  return { hue, saturation: sPercent, lightness: lPercent };
=======
/*
 * Copied from:
 * https://underscorejs.org/docs/modules/throttle.html
 *
 * It was then modified to modernize and simplify the code, as well as, to
 * add the types
 */
export function throttle<ARGUMENTS extends RA<unknown>>(
  callback: (...rest: ARGUMENTS) => void,
  wait: number
): (...rest: ARGUMENTS) => void {
  let timeout: ReturnType<typeof setTimeout> | undefined;
  let previousArguments: ARGUMENTS | undefined;
  let previousTimestamp = 0;

  function later(): void {
    previousTimestamp = Date.now();
    timeout = undefined;
    callback(...previousArguments!);
  }

  return (...rest: ARGUMENTS): void => {
    const now = Date.now();
    const remaining = wait - (now - previousTimestamp);
    previousArguments = rest;
    if (remaining <= 0 || remaining > wait) {
      if (timeout !== undefined) {
        clearTimeout(timeout);
        timeout = undefined;
      }
      previousTimestamp = now;
      callback(...previousArguments);
    } else if (timeout === undefined) timeout = setTimeout(later, remaining);
  };
>>>>>>> 55b2ab78
}<|MERGE_RESOLUTION|>--- conflicted
+++ resolved
@@ -385,7 +385,6 @@
   return `${minutes}:${paddedSeconds}`;
 }
 
-<<<<<<< HEAD
 //convert hex code color to hsl code color
 type HSL = {
   hue: number;
@@ -421,7 +420,7 @@
   const lPercent = Math.round(lightness * 100);
 
   return { hue, saturation: sPercent, lightness: lPercent };
-=======
+}
 /*
  * Copied from:
  * https://underscorejs.org/docs/modules/throttle.html
@@ -456,5 +455,4 @@
       callback(...previousArguments);
     } else if (timeout === undefined) timeout = setTimeout(later, remaining);
   };
->>>>>>> 55b2ab78
 }