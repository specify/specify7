/** Still work in progress */
// REFACTOR: remove these comments
// eslint-disable-next-line @typescript-eslint/ban-ts-comment
// @ts-nocheck

import React from 'react';

import type { SpecifyResource } from '../components/DataModel/legacyTypes';
import { strictGetModel } from '../components/DataModel/schema';
import type { Tables } from '../components/DataModel/types';
import { crash } from '../components/Errors/Crash';
import { f } from '../utils/functools';
import type { GetOrSet } from '../utils/types';
import { isFunction } from '../utils/types';
import { useAsyncState } from './useAsyncState';

<<<<<<< HEAD
// REFACTOR: integrate with useCollection when rewriting the ORm
=======
/*
 * FEATURE: when creating an object singleton, support not just existing resources
 * FEATURE: add agent and accessible collections to store
 * FEATURE: don't reRun format() unless changed
 * FEATURE: evaluate relevancy of resource collection
 */
>>>>>>> dee8ccdc

type Buckets = {
  readonly [TABLE_NAME in keyof Tables as `/api/specify/${TABLE_NAME}/`]?: Record<
    number,
    SpecifyResource<Tables[TABLE_NAME]>
  >;
};

type Store<
  BUCKETS extends Record<
    number | string,
    Record<number | string, boolean | number | object | string>
  >
> = {
  readonly [BUCKET_NAME in keyof BUCKETS]: {
    readonly listeners: readonly (() => void)[];
    readonly values: {
      readonly [KEY in keyof BUCKETS[BUCKET_NAME]]?: Promise<
        BUCKETS[BUCKET_NAME][KEY] | undefined
      >;
    };
  };
};

const store: Store<Buckets> = {};

/**
 * A wrapper for useAsyncState that remembers the results of previous
 * async calls with the same ID, keeps track of subsequent state updates
 * and deletions.
 */
export function useStore<
  BUCKET_NAME extends keyof Buckets,
  ID extends keyof Buckets[BUCKET_NAME]
>(
  callback: (id: ID) => Promise<Buckets[BUCKET_NAME][ID]>,
  deleteCallback: (
    id: ID,
    value: Buckets[BUCKET_NAME][ID] | undefined
  ) => Promise<undefined>,
  bucketName: BUCKET_NAME,
  id: ID,
  // Show the loading screen while the promise is being resolved
  loadingScreen: boolean
): GetOrSet<Buckets[BUCKET_NAME][ID] | undefined> {
  const [state, setState] = useAsyncState<Buckets[BUCKET_NAME][ID]>(
    React.useCallback(() => {
      if (store[bucketName] === undefined)
        store[bucketName] = {
          listeners: [],
          values: {},
        };
      if (store[bucketName].values[id] === undefined)
        store[bucketName].values[id] = callback(id);
      return store[bucketName].values[id];
    }, [callback, bucketName, id]),
    loadingScreen
  );
  const updateState: React.Dispatch<
    React.SetStateAction<Buckets[BUCKET_NAME][ID] | undefined>
  > = React.useCallback(
    (newState) => {
      setState((oldState) => {
        const resolvedState = (
          isFunction(newState) ? newState(oldState) : newState
        ) as Buckets[BUCKET_NAME][ID] | undefined;
        if (typeof oldState === 'object' && resolvedState === undefined)
          deleteCallback(id, store[bucketName][id]).catch(crash);
        store[bucketName][id] = Promise.resolve(resolvedState);
        store[bucketName].listeners.forEach(f.call);
        return resolvedState;
      });
    },
    [setState, deleteCallback, bucketName, id]
  );
  React.useEffect(() => {
    if (store[bucketName] === undefined)
      store[bucketName] = {
        listeners: [],
        values: {},
      };
    const listener = (): void => updateState(store[bucketName][id]);
    store[bucketName].listeners.push(listener);
    return (): void => {
      store[bucketName].listeners = store[bucketName].listeners.filter(
        (item) => item !== listener
      );
    };
  }, [updateState, bucketName, id]);

  return [state, updateState];
}

/** A wrapper for useRecord for easier usage with table records */
export function useRecord<TABLE_NAME extends keyof Tables>(
  tableName: TABLE_NAME,
  id: number,
  loadingScreen: boolean
): GetOrSet<Buckets[`/api/specify/${TABLE_NAME}/`][number] | undefined> {
  return useStore(
    React.useCallback(
      async (id: number) => {
        const resource = new (strictGetModel(tableName).Resource)({ id });
        return resource.fetch();
      },
      [tableName]
    ),
    React.useCallback(
      (_id, resourcePromise) =>
        resourcePromise?.then((resource) => resource?.delete()),
      [tableName]
    ),
    `/api/specify/${tableName}/` as const,
    id,
    loadingScreen
  );
}<|MERGE_RESOLUTION|>--- conflicted
+++ resolved
@@ -14,16 +14,13 @@
 import { isFunction } from '../utils/types';
 import { useAsyncState } from './useAsyncState';
 
-<<<<<<< HEAD
-// REFACTOR: integrate with useCollection when rewriting the ORm
-=======
 /*
  * FEATURE: when creating an object singleton, support not just existing resources
  * FEATURE: add agent and accessible collections to store
  * FEATURE: don't reRun format() unless changed
  * FEATURE: evaluate relevancy of resource collection
+ * REFACTOR: integrate with useCollection when rewriting the ORM
  */
->>>>>>> dee8ccdc
 
 type Buckets = {
   readonly [TABLE_NAME in keyof Tables as `/api/specify/${TABLE_NAME}/`]?: Record<
