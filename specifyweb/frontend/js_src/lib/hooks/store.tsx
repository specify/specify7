/** Still work in progress */
// REFACTOR: remove these comments
// eslint-disable-next-line @typescript-eslint/ban-ts-comment
// @ts-nocheck

import React from 'react';

import type { AnySchema } from '../components/DataModel/helperTypes';
import type { SpecifyResource } from '../components/DataModel/legacyTypes';
import { strictGetModel } from '../components/DataModel/schema';
import type { Tables } from '../components/DataModel/types';
import { crash } from '../components/Errors/Crash';
import { eventListener } from '../utils/events';
import { f } from '../utils/functools';
import type { GetOrSet } from '../utils/types';
import { isFunction } from '../utils/types';
import { useAsyncState } from './useAsyncState';

<<<<<<< HEAD
// FEATURE: use this everywhere
export const resourceEvents = eventListener<{
  readonly deleted: SpecifyResource<AnySchema>;
}>();

// FEATURE: cache formatted resources
=======
/*
 * FEATURE: when creating an object singleton, support not just existing resources
 * FEATURE: add agent and accessible collections to store
 * FEATURE: don't reRun format() unless changed
 * FEATURE: evaluate relevancy of resource collection
 * REFACTOR: integrate with useCollection when rewriting the ORM
 */
>>>>>>> e86f6da5

type Buckets = {
  readonly [TABLE_NAME in keyof Tables as `/api/specify/${TABLE_NAME}/`]?: Record<
    number,
    SpecifyResource<Tables[TABLE_NAME]>
  >;
};

type Store<
  BUCKETS extends Record<
    number | string,
    Record<number | string, boolean | number | object | string>
  >
> = {
  readonly [BUCKET_NAME in keyof BUCKETS]: {
    readonly listeners: readonly (() => void)[];
    readonly values: {
      readonly [KEY in keyof BUCKETS[BUCKET_NAME]]?: Promise<
        BUCKETS[BUCKET_NAME][KEY] | undefined
      >;
    };
  };
};

const store: Store<Buckets> = {};

/**
 * A wrapper for useAsyncState that remembers the results of previous
 * async calls with the same ID, keeps track of subsequent state updates
 * and deletions.
 */
export function useStore<
  BUCKET_NAME extends keyof Buckets,
  ID extends keyof Buckets[BUCKET_NAME]
>(
  callback: (id: ID) => Promise<Buckets[BUCKET_NAME][ID]>,
  deleteCallback: (
    id: ID,
    value: Buckets[BUCKET_NAME][ID] | undefined
  ) => Promise<undefined>,
  bucketName: BUCKET_NAME,
  id: ID,
  // Show the loading screen while the promise is being resolved
  loadingScreen: boolean
): GetOrSet<Buckets[BUCKET_NAME][ID] | undefined> {
  const [state, setState] = useAsyncState<Buckets[BUCKET_NAME][ID]>(
    React.useCallback(() => {
      if (store[bucketName] === undefined)
        store[bucketName] = {
          listeners: [],
          values: {},
        };
      if (store[bucketName].values[id] === undefined)
        store[bucketName].values[id] = callback(id);
      return store[bucketName].values[id];
    }, [callback, bucketName, id]),
    loadingScreen
  );
  const updateState: React.Dispatch<
    React.SetStateAction<Buckets[BUCKET_NAME][ID] | undefined>
  > = React.useCallback(
    (newState) => {
      setState((oldState) => {
        const resolvedState = (
          isFunction(newState) ? newState(oldState) : newState
        ) as Buckets[BUCKET_NAME][ID] | undefined;
        if (typeof oldState === 'object' && resolvedState === undefined)
          deleteCallback(id, store[bucketName][id]).catch(crash);
        store[bucketName][id] = Promise.resolve(resolvedState);
        store[bucketName].listeners.forEach(f.call);
        return resolvedState;
      });
    },
    [setState, deleteCallback, bucketName, id]
  );
  React.useEffect(() => {
    if (store[bucketName] === undefined)
      store[bucketName] = {
        listeners: [],
        values: {},
      };
    const listener = (): void => updateState(store[bucketName][id]);
    store[bucketName].listeners.push(listener);
    return (): void => {
      store[bucketName].listeners = store[bucketName].listeners.filter(
        (item) => item !== listener
      );
    };
  }, [updateState, bucketName, id]);

  return [state, updateState];
}

/** A wrapper for useRecord for easier usage with table records */
export function useRecord<TABLE_NAME extends keyof Tables>(
  tableName: TABLE_NAME,
  id: number,
  loadingScreen: boolean
): GetOrSet<Buckets[`/api/specify/${TABLE_NAME}/`][number] | undefined> {
  return useStore(
    React.useCallback(
      async (id: number) => {
        const resource = new (strictGetModel(tableName).Resource)({ id });
        return resource.fetch();
      },
      [tableName]
    ),
    React.useCallback(
      (_id, resourcePromise) =>
        resourcePromise?.then((resource) => resource?.delete()),
      [tableName]
    ),
    `/api/specify/${tableName}/` as const,
    id,
    loadingScreen
  );
}<|MERGE_RESOLUTION|>--- conflicted
+++ resolved
@@ -5,33 +5,31 @@
 
 import React from 'react';
 
-import type { AnySchema } from '../components/DataModel/helperTypes';
 import type { SpecifyResource } from '../components/DataModel/legacyTypes';
 import { strictGetModel } from '../components/DataModel/schema';
 import type { Tables } from '../components/DataModel/types';
 import { crash } from '../components/Errors/Crash';
-import { eventListener } from '../utils/events';
 import { f } from '../utils/functools';
 import type { GetOrSet } from '../utils/types';
 import { isFunction } from '../utils/types';
 import { useAsyncState } from './useAsyncState';
 
-<<<<<<< HEAD
-// FEATURE: use this everywhere
-export const resourceEvents = eventListener<{
-  readonly deleted: SpecifyResource<AnySchema>;
-}>();
-
-// FEATURE: cache formatted resources
-=======
 /*
- * FEATURE: when creating an object singleton, support not just existing resources
  * FEATURE: add agent and accessible collections to store
  * FEATURE: don't reRun format() unless changed
  * FEATURE: evaluate relevancy of resource collection
+ * FEATURE: cache formatted resources
  * REFACTOR: integrate with useCollection when rewriting the ORM
  */
->>>>>>> e86f6da5
+/*
+ * REFACTOR: experiment with an object singleton:
+ * There is only ever one instance of a record with the same table name
+ * and id. Any changes in one place propagate to all the other places where
+ * that record is used. Record is only fetched once and updates are kept track
+ * of. When requesting object fetch, return the previous fetched version, while
+ * fetching the new one.
+ * FEATURE: when creating an object singleton, support not just existing resources
+ */
 
 type Buckets = {
   readonly [TABLE_NAME in keyof Tables as `/api/specify/${TABLE_NAME}/`]?: Record<
