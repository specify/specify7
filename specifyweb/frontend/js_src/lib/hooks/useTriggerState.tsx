<<<<<<< HEAD
import { GetOrSet } from '../utils/types';
=======
>>>>>>> 7e500c2e
import React from 'react';

import type { GetOrSet } from '../utils/types';

/**
 * Like React.useState, but updates the state whenever default value changes
 *
 * @remarks
 * During usage, make sure defaultValue isn't passed by reference.
 * If it does, either use useLiveState with callback or instead memoize defaultValue
 * with React.useMemo and then pass.
 */
export function useTriggerState<T>(defaultValue: T): GetOrSet<T> {
  const [state, setState] = React.useState<T>(defaultValue);

  /* Using layout effect rather than useEffect to update the state earlier */
  React.useLayoutEffect(() => setState(defaultValue), [defaultValue]);

  return [state, setState];
}<|MERGE_RESOLUTION|>--- conflicted
+++ resolved
@@ -1,7 +1,3 @@
-<<<<<<< HEAD
-import { GetOrSet } from '../utils/types';
-=======
->>>>>>> 7e500c2e
 import React from 'react';
 
 import type { GetOrSet } from '../utils/types';
