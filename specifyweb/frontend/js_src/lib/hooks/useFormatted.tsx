--- conflicted
+++ resolved
@@ -2,16 +2,10 @@
 
 import type { AnySchema } from '../components/DataModel/helperTypes';
 import type { SpecifyResource } from '../components/DataModel/legacyTypes';
-<<<<<<< HEAD
+import { resourceOn } from '../components/DataModel/resource';
 import { softFail } from '../components/Errors/Crash';
 import { format } from '../components/Formatters/formatters';
-import { useAsyncState } from './useAsyncState';
-=======
-import { resourceOn } from '../components/DataModel/resource';
-import { softFail } from '../components/Errors/Crash';
-import { format } from '../components/Forms/dataObjFormatters';
 import { f } from '../utils/functools';
->>>>>>> d0d280dc
 
 export function useFormatted(
   resource: SpecifyResource<AnySchema>
