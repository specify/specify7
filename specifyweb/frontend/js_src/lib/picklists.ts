/**
 * Fetch back-end pick lists and define front-end pick lists
 */

import { months } from './components/internationalization';
import type { PickList, PickListItem, Tables } from './datamodel';
import type { SerializedResource, TableFields } from './datamodelutils';
import { f } from './functools';
import type { SpecifyResource } from './legacytypes';
import { commonText } from './localization/common';
import { formsText } from './localization/forms';
import { hasToolPermission } from './permissionutils';
import { createPickListItem, PickListTypes } from './picklistmixins';
import { schema } from './schema';
import type { IR, R, RA } from './types';

let pickLists: R<SpecifyResource<PickList> | undefined> = {};

// Unsafe, because pick lists might not be defined yet
export const unsafeGetPickLists = (): typeof pickLists => pickLists;

const agentTypes = [
  formsText('organization'),
  formsText('person'),
  formsText('other'),
  formsText('group'),
] as const;

const pickListTypes = [
  formsText('userDefinedItems'),
  formsText('entireTable'),
  formsText('fieldFromTable'),
] as const;

const auditLogActions = [
  formsText('insert'),
  commonText('update'),
  commonText('delete'),
  formsText('treeMerge'),
  formsText('treeMove'),
  formsText('treeSynonymize'),
  formsText('treeUnsynonymize'),
] as const;

const pickListSortTypes = [
  commonText('none'),
  commonText('title'),
  commonText('ordinal'),
];

export const userTypes = [
  'Manager',
  'FullAccess',
  'LimitedAccess',
  'Guest',
] as const;

function definePicklist(
  name: string,
  items: RA<SerializedResource<PickListItem>>
): SpecifyResource<PickList> {
  const pickList = new schema.models.PickList.Resource();
  pickList.set('name', name);
  pickList.set('readOnly', true);
  pickList.set('isSystem', true);
  pickList.set('type', PickListTypes.TABLE);
  pickList.set('timestampCreated', new Date().toJSON());
  pickList.set('pickListItems', items);
  return pickList;
}

export const pickListTablesPickList = f.store(() =>
  definePicklist(
    '_TablesByName',
    Object.values(schema.models).map(({ name, label }) =>
      createPickListItem(name.toLowerCase(), label)
    )
  )
);

<<<<<<< HEAD
export function getFrontEndPickLists(): typeof frontEndPickLists {
  if (frontEndPickLists === undefined) defineFrontEndPickLists();
  return frontEndPickLists;
}
=======
export const monthsPickList = f.store(() =>
  definePicklist(
    '_Months',
    months.map((title, index) =>
      createPickListItem((index + 1).toString(), title)
    )
  )
);
>>>>>>> 316b6661

/**
 * Create front-end only pick lists
 *
 * @remarks
 * These have to be defined inside of a function rather than globally
 * because they depend on the data model being loaded
 *
 * Since pick list names must be unique, front-end only pick lists are prefixed
 * with "_". Since these pick lists are front-end only, it is safe to rename
 * them by simply replacing the usages in code if there are any.
 *
 * If a given field has a pick list assigned to it using the schema config,
 * that pick lists would take precedence
 *
 */
export const getFrontEndPickLists: () => {
  readonly [TABLE_NAME in keyof Tables]?: {
    readonly [FIELD_NAME in TableFields<
      Tables[TABLE_NAME]
    >]?: SpecifyResource<PickList>;
  };
} = f.store(() => {
  const fullNameDirection = definePicklist('_fullNameDirection', [
    createPickListItem('-1', formsText('reverse')),
    createPickListItem('1', formsText('forward')),
  ]);

  // Like pickListTablesPickList, but indexed by tableId
  const tablesPickList = definePicklist(
    '_Tables',
    Object.values(schema.models).map(({ tableId, label }) =>
      createPickListItem(tableId.toString(), label)
    )
  );

  const frontEndPickLists = {
    Agent: {
      agentType: definePicklist(
        '_AgentTypeComboBox',
        agentTypes.map((title, index) =>
          createPickListItem(index.toString(), title)
        )
      ),
    },
    SpAuditLog: {
      action: definePicklist(
        '_AuditLogAction',
        auditLogActions.map((title, index) =>
          createPickListItem(index.toString(), title)
        )
      ),
      tableNum: tablesPickList,
      parentTableNum: tablesPickList,
    },
    PickList: {
      type: definePicklist(
        '_PickListType',
        pickListTypes.map((title, index) =>
          createPickListItem(index.toString(), title)
        )
      ),
      tableName: pickListTablesPickList(),
      sortType: definePicklist(
        '_PickListSortType',
        pickListSortTypes.map((title, index) =>
          createPickListItem(index.toString(), title)
        )
      ),
    },
    SpecifyUser: {
      userType: definePicklist(
        '_UserType',
        userTypes.map((title) => createPickListItem(title, title))
      ),
    },
    GeographyTreeDef: { fullNameDirection },
    GeologicTimePeriodTreeDef: { fullNameDirection },
    LithoStratTreeDef: { fullNameDirection },
    StorageTreeDef: { fullNameDirection },
    TaxonTreeDef: { fullNameDirection },
    PrepType: {
      name: definePicklist('_PrepType', [])
        .set('type', PickListTypes.FIELDS)
        .set('tableName', 'preptype')
        .set('fieldName', 'name'),
    },
    SpAppResource: {
      mimeType: definePicklist(
        '_MimeType',
        ['application/json', 'text/xml', 'jrxml/label', 'jrxml/report'].map(
          (mimeType) => createPickListItem(mimeType, mimeType)
        )
      ).set('readOnly', false),
    },
  };

  pickLists = {
    ...pickLists,
    ...Object.fromEntries(
      Object.values(frontEndPickLists)
        .flatMap((entries) => Object.values(entries))
        .map((pickList) => [pickList.get('name'), pickList] as const)
    ),
  };

  return frontEndPickLists;
});

export const fetchPickLists = f.store(
  async (): Promise<IR<SpecifyResource<PickList>>> =>
    (hasToolPermission('pickLists', 'read')
      ? f.var(
          new schema.models.PickList.LazyCollection({
            filters: {
              domainfilter: true,
            },
          }),
          async (collection) => collection.fetch({ limit: 0 })
        )
      : Promise.resolve({ models: [] })
    ).then(async ({ models }) => {
      getFrontEndPickLists();
      pickLists = {
        ...pickLists,
        ...Object.fromEntries(
          models
            .map((pickList) =>
              pickList.get('type') === PickListTypes.ITEMS
                ? pickList
                : pickList.set('pickListItems', [])
            )
            .map((pickList) => [pickList.get('name'), pickList] as const)
        ),
      };
      return pickLists as IR<SpecifyResource<PickList>>;
    })
);<|MERGE_RESOLUTION|>--- conflicted
+++ resolved
@@ -78,12 +78,6 @@
   )
 );
 
-<<<<<<< HEAD
-export function getFrontEndPickLists(): typeof frontEndPickLists {
-  if (frontEndPickLists === undefined) defineFrontEndPickLists();
-  return frontEndPickLists;
-}
-=======
 export const monthsPickList = f.store(() =>
   definePicklist(
     '_Months',
@@ -92,7 +86,6 @@
     )
   )
 );
->>>>>>> 316b6661
 
 /**
  * Create front-end only pick lists
