/**
 * Parse XML cell with a field definition into JSON
 *
 * Documentation - https://github.com/specify/specify7/wiki/Form-System#field
 * On any modifications, please check if documentation needs to be updated.
 */

import type { LocalizedString } from 'typesafe-i18n';
import type { State } from 'typesafe-reducer';

import { reportsText } from '../../localization/report';
import { f } from '../../utils/functools';
import { parserFromType } from '../../utils/parser/definitions';
<<<<<<< HEAD
import type { IR, RA } from '../../utils/types';
=======
import type { IR, RA, ValueOf } from '../../utils/types';
import {
  getAttribute,
  getBooleanAttribute,
  getParsedAttribute,
} from '../../utils/utils';
>>>>>>> d0d280dc
import type { LiteralField, Relationship } from '../DataModel/specifyField';
import type { SpecifyTable } from '../DataModel/specifyTable';
import { addContext } from '../Errors/logContext';
import { specialPickListMapping } from '../FormFields/ComboBox';
import { legacyLocalize } from '../InitialContext/legacyUiLocalization';
import { hasPermission, hasToolPermission } from '../Permissions/helpers';
import type { SimpleXmlNode } from '../Syncer/xmlToJson';
import {
  getAttribute,
  getBooleanAttribute,
  getParsedAttribute,
} from '../Syncer/xmlUtils';
import type { PluginDefinition } from './plugins';
import { parseUiPlugin } from './plugins';

export type FieldTypes = {
  readonly Checkbox: State<
    'Checkbox',
    {
      readonly defaultValue: boolean | undefined;
      readonly label: LocalizedString | undefined;
      readonly printOnSave: boolean;
    }
  >;
  readonly TextArea: State<
    'TextArea',
    {
      readonly defaultValue: string | undefined;
      readonly rows: number | undefined;
    }
  >;
  readonly ComboBox: State<
    'ComboBox',
    {
      readonly defaultValue: string | undefined;
      readonly pickList: string;
    }
  >;
  readonly QueryComboBox: State<
    'QueryComboBox',
    {
      readonly hasCloneButton: boolean;
      readonly typeSearch: string | undefined;
      readonly searchView: string | undefined;
    }
  >;
  readonly Text: State<
    'Text',
    {
      readonly defaultValue: string | undefined;
      // These are used by numeric and date fields
      readonly min: number | string | undefined;
      readonly max: number | string | undefined;
      // These are used by numeric field only
      readonly step: number | undefined;
      readonly minLength: number | undefined;
      readonly maxLength: number | undefined;
    }
  >;
  readonly Plugin: State<
    'Plugin',
    {
      readonly pluginDefinition: PluginDefinition;
    }
  >;
  readonly Blank: State<'Blank'>;
};

const withStringDefault = (
  cell: SimpleXmlNode
): {
  readonly defaultValue: string | undefined;
} => ({
  defaultValue: getAttribute(cell, 'default'),
});

const processFieldType: {
  readonly [KEY in keyof FieldTypes]: (payload: {
    readonly cell: SimpleXmlNode;
    readonly getProperty: (name: string) => string | undefined;
    readonly table: SpecifyTable;
    readonly fields: RA<LiteralField | Relationship> | undefined;
  }) => FieldTypes[keyof FieldTypes];
} = {
  Checkbox({ cell, table, fields }) {
    const printOnSave =
      (getBooleanAttribute(cell, 'ignore') ?? false) &&
      ['printonsave', 'generateinvoice', 'generatelabelchk'].includes(
        getParsedAttribute(cell, 'name')?.toLowerCase() ?? ''
      );
    if (printOnSave) {
      if (!hasPermission('/report', 'execute')) return { type: 'Blank' };
    } else if (fields === undefined) {
      console.error(
        `Trying to render a checkbox on a ${table.name} form without a field name`
      );
      return { type: 'Blank' };
    } else if (fields.at(-1)?.isRelationship === true) {
      console.error("Can't render a check box for a relationship field");
      return { type: 'Blank' };
    }
    return {
      type: 'Checkbox',
      defaultValue: getBooleanAttribute(cell, 'default') ?? false,
      label:
        f.maybe(getParsedAttribute(cell, 'label'), legacyLocalize) ??
        (printOnSave ? reportsText.generateLabelOnSave() : undefined),
      printOnSave,
    };
  },
  TextArea({ cell, table, fields }) {
    const rows = f.parseInt(getParsedAttribute(cell, 'rows'));
    if (fields === undefined)
      console.error(
        `Trying to render a text area on the ${table.name} form with unknown field name`
      );
    return {
      type: 'TextArea',
      ...withStringDefault(cell),
      rows:
        rows === undefined
          ? getParsedAttribute(cell, 'uiType')?.toLowerCase() ===
            'textareabrief'
            ? 1
            : undefined
          : rows,
    };
  },
  ComboBox: (props) => {
    const { cell, fields, table } = props;
    if (fields === undefined) {
      console.error(
        'Trying to render a ComboBox on a form without a field name'
      );
      return { type: 'Blank' };
    } else if (fields.at(-1)?.name === 'division')
      return processFieldType.QueryComboBox(props);
    else if (hasToolPermission('pickLists', 'read')) {
      const field = fields.at(-1);
      const pickListName =
        getParsedAttribute(cell, 'pickList') ??
        field?.getPickList() ??
        specialPickListMapping[table.name as '']?.[field?.name ?? ''] ??
        specialPickListMapping[''][field?.name ?? ''];

      if (typeof pickListName === 'string')
        return {
          type: 'ComboBox',
          ...withStringDefault(cell),
          pickList: pickListName,
        };
      else {
        console.error('PickList name is missing');
        return processFieldType.Text(props);
      }
    } else return { type: 'Blank' };
  },
  Text: (props) => {
    const { cell, getProperty, fields } = props;
    const field = fields?.at(-1);
    const fieldType =
      typeof field === 'object' && !field.isRelationship
        ? parserFromType(field.type).type
        : undefined;
    if (fieldType === 'date')
      return processFieldType.Plugin({
        ...props,
        getProperty: (name: string) =>
          name === 'name'
            ? 'PartialDateUI'
            : name === 'canChangePrecision'
            ? 'false'
            : getProperty(name),
      });
    else if (fieldType === 'checkbox') return processFieldType.Checkbox(props);

    const defaults = withStringDefault(cell);
    if (defaults.defaultValue === undefined && field === undefined)
      return { type: 'Blank' };

    return {
      type: 'Text',
      ...defaults,
      min: f.parseInt(getProperty('min')),
      max: f.parseInt(getProperty('max')),
      step: f.parseFloat(getProperty('step')),
      minLength: f.parseInt(getProperty('minLength')),
      maxLength: f.parseInt(getProperty('maxLength')),
    };
  },
  QueryComboBox({ getProperty, fields }) {
    if (fields === undefined) {
      console.error('Trying to render a query combobox without a field name');
      return { type: 'Blank' };
    } else if (fields.at(-1)?.isRelationship === true) {
      return {
        type: 'QueryComboBox',
        hasCloneButton: getProperty('cloneBtn')?.toLowerCase() === 'true',
        typeSearch: getProperty('name'),
        searchView: getProperty('searchView'),
      };
    } else {
      console.error('QueryComboBox can only be used to display a relationship');
      return { type: 'Blank' };
    }
  },
  Plugin: ({ cell, getProperty, table, fields }) => ({
    type: 'Plugin',
    pluginDefinition: parseUiPlugin({
      cell,
      getProperty,
      defaultValue: withStringDefault(cell).defaultValue,
      table,
      fields,
    }),
  }),
  Blank: () => ({ type: 'Blank' }),
};

const fieldTypesTranslations: IR<keyof FieldTypes> = {
  checkbox: 'Checkbox',
  textarea: 'TextArea',
  textareabrief: 'TextArea',
  combobox: 'ComboBox',
  spinner: 'Text',
  querycbx: 'QueryComboBox',
  text: 'Text',
  dsptextfield: 'Text',
  formattedtext: 'Text',
  label: 'Text',
  plugin: 'Plugin',
  browse: 'Text',
};

export type FormFieldDefinition = ValueOf<FieldTypes> & {
  readonly isReadOnly: boolean;
};

export function parseFormField({
  cell,
  getProperty,
  table,
  fields,
}: {
  readonly cell: SimpleXmlNode;
  readonly getProperty: (name: string) => string | undefined;
  readonly table: SpecifyTable;
  readonly fields: RA<LiteralField | Relationship> | undefined;
}): FormFieldDefinition {
  let uiType: string | undefined = getParsedAttribute(cell, 'uiType');
  if (uiType === undefined) {
    console.warn('Field is missing uiType', cell);
    uiType = 'text';
  }
  addContext({ fieldType: uiType });

  let parser = processFieldType[fieldTypesTranslations[uiType.toLowerCase()]];
  if (parser === undefined) {
    console.error('unknown field uiType', { uiType, cell });
    parser = processFieldType.Text;
  }

  const parseResult = parser({ cell, getProperty, table, fields });

  const isReadOnly =
    (getBooleanAttribute(cell, 'readOnly') ??
      uiType.toLowerCase() === 'dsptextfield') ||
    parseResult.type === 'Blank';

  return {
    isReadOnly,
    ...parseResult,
  };
}<|MERGE_RESOLUTION|>--- conflicted
+++ resolved
@@ -11,16 +11,7 @@
 import { reportsText } from '../../localization/report';
 import { f } from '../../utils/functools';
 import { parserFromType } from '../../utils/parser/definitions';
-<<<<<<< HEAD
-import type { IR, RA } from '../../utils/types';
-=======
 import type { IR, RA, ValueOf } from '../../utils/types';
-import {
-  getAttribute,
-  getBooleanAttribute,
-  getParsedAttribute,
-} from '../../utils/utils';
->>>>>>> d0d280dc
 import type { LiteralField, Relationship } from '../DataModel/specifyField';
 import type { SpecifyTable } from '../DataModel/specifyTable';
 import { addContext } from '../Errors/logContext';
