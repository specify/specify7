/**
 * Parse XML cell with a field definition into JSON
 *
 * Documentation - https://github.com/specify/specify7/wiki/Form-System#field
 * On any modifications, please check if documentation needs to be updated.
 */

import type { State } from 'typesafe-reducer';

import { f } from '../../utils/functools';
import {
  getAttribute,
  getBooleanAttribute,
  getParsedAttribute,
} from '../../utils/utils';
import type { PluginDefinition } from './plugins';
import { parseUiPlugin } from './plugins';
import { legacyLocalize } from '../InitialContext/legacyUiLocalization';
<<<<<<< HEAD
import type {IR, ValueOf} from '../../utils/types';
=======
>>>>>>> c8d80ecc
import { LocalizedString } from 'typesafe-i18n';
import { parserFromType } from '../../utils/parser/definitions';
import { LiteralField, Relationship } from '../DataModel/specifyField';
import { hasPermission, hasToolPermission } from '../Permissions/helpers';
import { IR, RA } from '../../utils/types';
import { specialPickListMapping } from '../FormFields/ComboBox';
import { SpecifyModel } from '../DataModel/specifyModel';
import { reportsText } from '../../localization/report';
import { setLogContext } from '../Errors/interceptLogs';

export type FieldTypes = {
  readonly Checkbox: State<
    'Checkbox',
    {
      readonly defaultValue: boolean | undefined;
      readonly label: LocalizedString | undefined;
      readonly printOnSave: boolean;
    }
  >;
  readonly TextArea: State<
    'TextArea',
    {
      readonly defaultValue: string | undefined;
      readonly rows: number | undefined;
    }
  >;
  readonly ComboBox: State<
    'ComboBox',
    {
      readonly defaultValue: string | undefined;
      readonly pickList: string;
    }
  >;
  readonly QueryComboBox: State<
    'QueryComboBox',
    {
      readonly hasCloneButton: boolean;
      readonly typeSearch: string | undefined;
    }
  >;
  readonly Text: State<
    'Text',
    {
      readonly defaultValue: string | undefined;
      // These are used by numeric fields only:
      readonly min: number | undefined;
      readonly max: number | undefined;
      readonly step: number | undefined;
      readonly minLength: number | undefined;
      readonly maxLength: number | undefined;
    }
  >;
  readonly Plugin: State<
    'Plugin',
    {
      readonly pluginDefinition: PluginDefinition;
    }
  >;
  readonly FilePicker: State<'FilePicker'>;
  readonly Blank: State<'Blank'>;
};

const withStringDefault = (
  cell: Element
): {
  readonly defaultValue: string | undefined;
} => ({
  defaultValue: getAttribute(cell, 'default'),
});

const processFieldType: {
  readonly [KEY in keyof FieldTypes]: (payload: {
    readonly cell: Element;
    readonly getProperty: (name: string) => string | undefined;
    readonly model: SpecifyModel;
    readonly fields: RA<LiteralField | Relationship> | undefined;
  }) => FieldTypes[keyof FieldTypes];
} = {
  Checkbox({ cell, model, fields }) {
    const printOnSave =
      (getBooleanAttribute(cell, 'ignore') ?? false) &&
      ['printonsave', 'generateinvoice', 'generatelabelchk'].includes(
        getParsedAttribute(cell, 'name')?.toLowerCase() ?? ''
      );
    if (printOnSave) {
      if (!hasPermission('/report', 'execute')) return { type: 'Blank' };
    } else if (fields === undefined) {
      console.error(
        `Trying to render a checkbox on a ${model.name} form without a field name`
      );
      return { type: 'Blank' };
    } else if (fields.at(-1)?.isRelationship === true) {
      console.error("Can't render a check box for a relationship field");
      return { type: 'Blank' };
    }
    return {
      type: 'Checkbox',
      defaultValue: getBooleanAttribute(cell, 'default') ?? false,
      label:
        f.maybe(getParsedAttribute(cell, 'label'), legacyLocalize) ??
        (printOnSave ? reportsText.generateLabelOnSave() : undefined),
      printOnSave,
    };
  },
  TextArea({ cell, model, fields }) {
    const rows = f.parseInt(getParsedAttribute(cell, 'rows'));
    if (fields === undefined)
      console.error(
        `Trying to render a text area on the ${model.name} form with unknown field name`
      );
    return {
      type: 'TextArea',
      ...withStringDefault(cell),
      rows:
        rows === undefined
          ? getParsedAttribute(cell, 'uiType')?.toLowerCase() ===
            'textareabrief'
            ? 1
            : undefined
          : rows,
    };
  },
  ComboBox: (props) => {
    const { cell, fields, model } = props;
    if (fields === undefined) {
      console.error(
        'Trying to render a ComboBox on a form without a field name'
      );
      return { type: 'Blank' };
    } else if (fields.at(-1)?.name === 'division')
      return processFieldType.QueryComboBox(props);
    else if (hasToolPermission('pickLists', 'read')) {
      const field = fields.at(-1);
      const pickListName =
        getParsedAttribute(cell, 'pickList') ??
        field?.getPickList() ??
        specialPickListMapping[model.name as '']?.[field?.name ?? ''] ??
        specialPickListMapping[''][field?.name ?? ''];

      if (typeof pickListName === 'string')
        return {
          type: 'ComboBox',
          ...withStringDefault(cell),
          pickList: pickListName,
        };
      else {
        console.error('PickList name is missing');
        return processFieldType.Text(props);
      }
    } else return { type: 'Blank' };
  },
  Text: (props) => {
    const { cell, getProperty, fields } = props;
    const field = fields?.at(-1);
    const fieldType =
      typeof field === 'object' && !field.isRelationship
        ? parserFromType(field.type).type
        : undefined;
    if (fieldType === 'date')
      return processFieldType.Plugin({
        ...props,
        getProperty: (name: string) =>
          name === 'name'
            ? 'PartialDateUI'
            : name === 'canChangePrecision'
            ? 'false'
            : getProperty(name),
      });
    else if (fieldType === 'checkbox') return processFieldType.Checkbox(props);

    const defaults = withStringDefault(cell);
    if (defaults.defaultValue === undefined && field === undefined)
      return { type: 'Blank' };

    return {
      type: 'Text',
      ...defaults,
      min: f.parseInt(getProperty('min')),
      max: f.parseInt(getProperty('max')),
      step: f.parseFloat(getProperty('step')),
      minLength: f.parseInt(getProperty('minLength')),
      maxLength: f.parseInt(getProperty('maxLength'))
    };
  },
  QueryComboBox({ getProperty, fields }) {
    if (fields === undefined) {
      console.error('Trying to render a query combobox without a field name');
      return { type: 'Blank' };
    } else if (fields.at(-1)?.isRelationship !== true) {
      console.error('QueryComboBox can only be used to display a relationship');
      return { type: 'Blank' };
    } else
      return {
        type: 'QueryComboBox',
        hasCloneButton: getProperty('cloneBtn')?.toLowerCase() === 'true',
        typeSearch: getProperty('name'),
      };
  },
  Plugin: ({ cell, getProperty, model, fields }) => ({
    type: 'Plugin',
    pluginDefinition: parseUiPlugin({
      cell,
      getProperty,
      defaultValue: withStringDefault(cell).defaultValue,
      model,
      fields,
    }),
  }),
  FilePicker: () => ({ type: 'FilePicker' }),
  Blank: () => ({ type: 'Blank' }),
};

const fieldTypesTranslations: IR<keyof FieldTypes> = {
  checkbox: 'Checkbox',
  textarea: 'TextArea',
  textareabrief: 'TextArea',
  combobox: 'ComboBox',
  spinner: 'Text',
  querycbx: 'QueryComboBox',
  text: 'Text',
  dsptextfield: 'Text',
  formattedtext: 'Text',
  label: 'Text',
  plugin: 'Plugin',
  browse: 'FilePicker',
};

export type FormFieldDefinition = ValueOf<FieldTypes> & {
  readonly isReadOnly: boolean;
};

export function parseFormField({
  cell,
  getProperty,
  model,
  fields,
}: {
  cell: Element;
  getProperty: (name: string) => string | undefined;
  model: SpecifyModel;
  fields: RA<LiteralField | Relationship> | undefined;
}): FormFieldDefinition {
  let uiType: string | undefined = getParsedAttribute(cell, 'uiType');
  if (uiType === undefined) {
    console.warn('Field is missing uiType', cell);
    uiType = 'text';
  }
  setLogContext({ fieldType: uiType });

  let parser = processFieldType[fieldTypesTranslations[uiType.toLowerCase()]];
  if (parser === undefined) {
    console.error('unknown field uiType', { uiType, cell });
    parser = processFieldType.Text;
  }

  const parseResult = parser({ cell, getProperty, model, fields });
  setLogContext({ fieldType: undefined });

  const isReadOnly =
    (getBooleanAttribute(cell, 'readOnly') ??
      uiType.toLowerCase() === 'dsptextfield') ||
    parseResult.type === 'Blank';

  return {
    isReadOnly,
    ...parseResult,
  };
}<|MERGE_RESOLUTION|>--- conflicted
+++ resolved
@@ -16,15 +16,11 @@
 import type { PluginDefinition } from './plugins';
 import { parseUiPlugin } from './plugins';
 import { legacyLocalize } from '../InitialContext/legacyUiLocalization';
-<<<<<<< HEAD
-import type {IR, ValueOf} from '../../utils/types';
-=======
->>>>>>> c8d80ecc
 import { LocalizedString } from 'typesafe-i18n';
 import { parserFromType } from '../../utils/parser/definitions';
 import { LiteralField, Relationship } from '../DataModel/specifyField';
 import { hasPermission, hasToolPermission } from '../Permissions/helpers';
-import { IR, RA } from '../../utils/types';
+import type { IR, RA, ValueOf } from '../../utils/types';
 import { specialPickListMapping } from '../FormFields/ComboBox';
 import { SpecifyModel } from '../DataModel/specifyModel';
 import { reportsText } from '../../localization/report';
@@ -201,7 +197,7 @@
       max: f.parseInt(getProperty('max')),
       step: f.parseFloat(getProperty('step')),
       minLength: f.parseInt(getProperty('minLength')),
-      maxLength: f.parseInt(getProperty('maxLength'))
+      maxLength: f.parseInt(getProperty('maxLength')),
     };
   },
   QueryComboBox({ getProperty, fields }) {
