--- conflicted
+++ resolved
@@ -320,14 +320,9 @@
           : undefined) ??
         labelsForCells[cell.id ?? '']?.text ??
         (cell.type === 'Field' || cell.type === 'SubView'
-<<<<<<< HEAD
-          ? table?.getField(cell.fieldNames?.join('.') ?? '')?.label ??
-            localized(cell.fieldNames?.join('.'))
-=======
-          ? model?.getField(cell.fieldNames?.join(backboneFieldSeparator) ?? '')
+          ? table?.getField(cell.fieldNames?.join(backboneFieldSeparator) ?? '')
               ?.label ??
-            (cell.fieldNames?.join(backboneFieldSeparator) as LocalizedString)
->>>>>>> 1886a444
+            localized(cell.fieldNames?.join(backboneFieldSeparator))
           : undefined),
       // Remove labels from checkboxes (as labels would be in the table header)
       ...(cell.type === 'Field' && cell.fieldDefinition.type === 'Checkbox'
