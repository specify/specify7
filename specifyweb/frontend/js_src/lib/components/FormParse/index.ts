/**
 * Converts XML form and formTable definitions to JSON, while also
 * adding type safety and strictness to help resolve ambiguities
 */

import type { LocalizedString } from 'typesafe-i18n';

import { ajax } from '../../utils/ajax';
import { Http } from '../../utils/ajax/definitions';
import { f } from '../../utils/functools';
import type { IR, R, RA } from '../../utils/types';
import { defined, filterArray } from '../../utils/types';
import { getParsedAttribute } from '../../utils/utils';
import { parseXml } from '../AppResources/codeMirrorLinters';
import { formatList } from '../Atoms/Internationalization';
import { parseJavaClassName } from '../DataModel/resource';
import { strictGetModel } from '../DataModel/schema';
import type { SpecifyModel } from '../DataModel/specifyModel';
import { error } from '../Errors/assert';
import type { LogMessage } from '../Errors/interceptLogs';
import { consoleLog, setLogContext } from '../Errors/interceptLogs';
import { cachableUrl } from '../InitialContext';
import { getPref } from '../InitialContext/remotePrefs';
import { formatUrl } from '../Router/queryString';
import type { FormCellDefinition } from './cells';
import { parseFormCell, processColumnDefinition } from './cells';
import { postProcessFormDef } from './postProcessFormDef';
import { webOnlyViews } from './webOnlyViews';
<<<<<<< HEAD
=======
import { consoleLog, LogMessage, setLogContext } from '../Errors/interceptLogs';
import { LocalizedString } from 'typesafe-i18n';
import { formatDisjunction } from '../Atoms/Internationalization';
>>>>>>> c8d80ecc

export type ViewDescription = ParsedFormDefinition & {
  readonly formType: FormType;
  readonly mode: FormMode;
  readonly model: SpecifyModel;
  readonly errors?: RA<LogMessage>;
  readonly viewSetId?: number;
};

type AltView = {
  readonly default?: 'false' | 'true';
  readonly mode: FormMode;
  readonly name: string;
  readonly viewdef: string;
};

export type ViewDefinition = {
  readonly altviews: IR<AltView>;
  readonly busrules: string;
  readonly class: string;
  readonly name: string;
  readonly resourcelabels: 'false' | 'true';
  readonly viewdefs: IR<string>;
  readonly viewsetLevel: string;
  readonly viewsetName: string;
  readonly viewsetSource: string;
  readonly viewsetId: number | null;
};

export const formTypes = ['form', 'formTable'] as const;
export type FormType = typeof formTypes[number];
export type FormMode = 'edit' | 'search' | 'view';

const views: R<ViewDefinition | undefined> = {};
export const fetchView = async (
  name: string
): Promise<ViewDefinition | undefined> =>
  name in views
    ? Promise.resolve(views[name])
    : ajax(
        /*
         * NOTE: If getView hasn't yet been invoked, the view URLs won't be
         * marked as cachable
         */
        cachableUrl(
          formatUrl('/context/view.json', {
            name,
            // Don't spam the console with errors needlessly
            ...(name in webOnlyViews() ? { quiet: '' } : {}),
          })
        ),
        {
          // eslint-disable-next-line @typescript-eslint/naming-convention
          headers: { Accept: 'text/plain' },
        },
        {
          expectedResponseCodes: [Http.OK, Http.NOT_FOUND, Http.NO_CONTENT],
        }
      ).then(({ data, status }) => {
        views[name] =
          status === Http.NOT_FOUND || status === Http.NO_CONTENT
            ? undefined
            : (JSON.parse(data) as ViewDefinition);
        if (status === Http.NOT_FOUND)
          console.error(
            `Unable to find a view definition for the "${name}" view`
          );
        return views[name];
      });

export function parseViewDefinition(
  view: ViewDefinition,
  defaultType: FormType,
  originalMode: FormMode
): ViewDescription | undefined {
  setLogContext({ viewName: view.name });
  const resolved = resolveViewDefinition(view, defaultType, originalMode);
  if (resolved === undefined) return undefined;
  const { mode, formType, viewDefinition, model } = resolved;
  const parser =
    formType === 'formTable' ? parseFormTableDefinition : parseFormDefinition;

  const logIndexBefore = consoleLog.length;
  const parsed = parser(viewDefinition, model);
  const errors = consoleLog.slice(logIndexBefore);
  setLogContext({}, false);

  return {
    mode,
    formType,
    model,
    viewSetId: view.viewsetId ?? undefined,
    errors,
    ...parsed,
  };
}

export function resolveViewDefinition(
  view: ViewDefinition,
  formType: FormType,
  mode: FormMode
):
  | {
      readonly viewDefinition: Element;
      readonly formType: FormType;
      readonly mode: FormMode;
      readonly model: SpecifyModel;
    }
  | undefined {
  const viewDefinitions = parseViewDefinitions(view.viewdefs);
  if (Object.keys(viewDefinitions).length === 0) {
    console.error(`No view definitions found for the ${view.name} view`);
    return undefined;
  }

  const { altView, viewDefinition } = resolveAltView(
    view.altviews,
    viewDefinitions,
    formType,
    mode
  );

  const definition =
    viewDefinition?.getElementsByTagName('definition')[0]?.textContent;
  const actualViewDefinition =
    typeof definition === 'string'
      ? viewDefinitions[definition]
      : viewDefinition;

  if (actualViewDefinition === undefined) return undefined;

  const newFormType = getParsedAttribute(viewDefinition, 'type');
  const modelName = parseJavaClassName(
    defined(
      getParsedAttribute(actualViewDefinition, 'class'),
      'Form definition does not contain a class attribute'
    )
  );
  const resolvedFormType =
    formType === 'formTable'
      ? 'formTable'
      : formTypes.find(
          (type) => type.toLowerCase() === newFormType?.toLowerCase()
        );
  if (resolvedFormType === undefined)
    console.warn(
      `Unknown form type ${
        newFormType ?? '(null)'
      }. Expected one of ${formatDisjunction(formTypes)}`
    );

  return {
    viewDefinition: actualViewDefinition,
    formType: resolvedFormType ?? 'form',
    mode: mode === 'search' ? mode : altView.mode,
    model: strictGetModel(
      modelName === 'ObjectAttachmentIFace' ? 'Attachment' : modelName
    ),
  };
}

const parseViewDefinitions = (
  viewDefinitions: ViewDefinition['viewdefs']
): IR<Element> =>
  Object.fromEntries(
    Object.entries(viewDefinitions).map(([name, xml]) => {
      const parsed = parseXml(xml);
      if (typeof parsed === 'string')
        error(`Failed parsing XML for view definition`, {
          error: parsed,
          xml,
        });
      return [
        name,
        defined(
          parsed.querySelector('viewdef') ?? undefined,
          `Unable to find a <viewdef> tag for a ${name} view definition`
        ),
      ];
    })
  );

function resolveAltView(
  rawAltViews: ViewDefinition['altviews'],
  viewDefinitions: IR<Element>,
  formType: FormType,
  mode: FormMode
): {
  readonly altView: ViewDefinition['altviews'][number];
  readonly viewDefinition: Element;
} {
  let altViews: RA<AltView> = Object.values(rawAltViews).filter(
    (altView) => altView.mode === mode
  );
  if (altViews.length === 0) altViews = Object.values(rawAltViews);

  let viewDefinition: Element | undefined = undefined;
  let altView = altViews.find((altView) => {
    viewDefinition = viewDefinitions[altView.viewdef];
    return (
      typeof viewDefinition === 'object' &&
      getParsedAttribute(viewDefinition, 'type')?.toLowerCase() ===
        formType.toLowerCase()
    );
  });
  if (altView === undefined || viewDefinition === undefined) {
    console.error('No altView for defaultType:', formType);
    altView = altViews[0];
    viewDefinition = viewDefinitions[altView.viewdef];
  }
  return { altView, viewDefinition };
}

export type ParsedFormDefinition = {
  // Define column sizes: either a number of pixels, or undefined for auto sizing
  readonly columns: RA<number | undefined>;
  // A two-dimensional grid of cells
  readonly rows: RA<RA<FormCellDefinition>>;
};

function parseFormTableDefinition(
  viewDefinition: Element,
  model: SpecifyModel
): ParsedFormDefinition {
  const { rows } = parseFormDefinition(viewDefinition, model);
  const labelsForCells = Object.fromEntries(
    filterArray(
      rows
        .flat()
        .map((cell) =>
          cell.type === 'Label' && typeof cell.labelForCellId === 'string'
            ? [cell.labelForCellId, cell]
            : undefined
        )
    )
  );
  const row = rows
    .flat()
    // FormTable consists of Fields and SubViews only
    .filter(({ type }) => type === 'Field' || type === 'SubView')
    .map<FormCellDefinition>((cell) => ({
      ...cell,
      // Center all fields in each column
      align: 'center' as const,
      // Make sure SubViews are rendered as buttons
      ...(cell.type === 'SubView' ? { isButton: true } : {}),
      // Set ariaLabel for all cells (would be used in formTable headers)
      ariaLabel:
        cell.ariaLabel ??
        (cell.type === 'Field' && cell.fieldDefinition.type === 'Checkbox'
          ? cell.fieldDefinition.label
          : undefined) ??
        labelsForCells[cell.id ?? '']?.text ??
        (cell.type === 'Field' || cell.type === 'SubView'
          ? model?.getField(cell.fieldNames?.join('.') ?? '')?.label ??
            (cell.fieldNames?.join('.') as LocalizedString)
          : undefined),
      // Remove labels from checkboxes (as labels would be in the table header)
      ...(cell.type === 'Field' && cell.fieldDefinition.type === 'Checkbox'
        ? { fieldDefinition: { ...cell.fieldDefinition, label: undefined } }
        : {}),
    }));

  return {
    columns: parseFormTableColumns(viewDefinition, row),
    rows: [row],
  };
}

function parseFormTableColumns(
  viewDefinition: Element,
  row: RA<FormCellDefinition>
): RA<number | undefined> {
  const columnCount = f.sum(row.map(({ colSpan }) => colSpan));
  const rawColumnDefinition = f.maybe(
    getColumnDefinition(viewDefinition, 'table'),
    processColumnDefinition
  );
  return [
    ...(rawColumnDefinition ?? []),
    ...Array.from({
      length: columnCount - (rawColumnDefinition ?? []).length,
    }).fill(undefined),
  ];
}

/**
 * Can't use querySelectorAll here because it is not supported in JSDom
 * See https://github.com/jsdom/jsdom/issues/2998
 */
export function parseFormDefinition(
  viewDefinition: Element,
  model: SpecifyModel
): ParsedFormDefinition {
  setLogContext({
    tableName: model.name,
  });
  return postProcessFormDef(
    processColumnDefinition(getColumnDefinitions(viewDefinition)),
    Array.from(
      Array.from(viewDefinition.children).find(
        ({ tagName }) => tagName === 'rows'
      )?.children ?? []
    )
      .filter(({ tagName }) => tagName === 'row')
      .map((row, index) => {
        setLogContext({ row: index + 1 });

        return Array.from(row.children)
          .filter(({ tagName }) => tagName === 'cell')
          .map((cell, index) => {
            setLogContext({ cell: index + 1 });

            return parseFormCell(model, cell);
          });
      }),
    model
  );
}

function getColumnDefinitions(viewDefinition: Element): string {
  const definition =
    getColumnDefinition(
      viewDefinition,
      getPref('form.definition.columnSource')
    ) ?? getColumnDefinition(viewDefinition, undefined);
  const resolved = definition ?? getParsedAttribute(viewDefinition, 'colDef');
  if (resolved === undefined)
    console.warn('Form definition does not contain column definition');
  return resolved ?? '';
}

const getColumnDefinition = (
  viewDefinition: Element,
  os: string | undefined
): string | undefined =>
  viewDefinition.querySelector(
    `columnDef${typeof os === 'string' ? `[os="${os}"]` : ''}`
  )?.textContent ?? undefined;

export const exportsForTests = {
  views,
  parseViewDefinitions,
  resolveAltView,
  parseFormTableDefinition,
  parseFormTableColumns,
  getColumnDefinitions,
  getColumnDefinition,
};<|MERGE_RESOLUTION|>--- conflicted
+++ resolved
@@ -12,7 +12,7 @@
 import { defined, filterArray } from '../../utils/types';
 import { getParsedAttribute } from '../../utils/utils';
 import { parseXml } from '../AppResources/codeMirrorLinters';
-import { formatList } from '../Atoms/Internationalization';
+import { formatDisjunction } from '../Atoms/Internationalization';
 import { parseJavaClassName } from '../DataModel/resource';
 import { strictGetModel } from '../DataModel/schema';
 import type { SpecifyModel } from '../DataModel/specifyModel';
@@ -26,12 +26,6 @@
 import { parseFormCell, processColumnDefinition } from './cells';
 import { postProcessFormDef } from './postProcessFormDef';
 import { webOnlyViews } from './webOnlyViews';
-<<<<<<< HEAD
-=======
-import { consoleLog, LogMessage, setLogContext } from '../Errors/interceptLogs';
-import { LocalizedString } from 'typesafe-i18n';
-import { formatDisjunction } from '../Atoms/Internationalization';
->>>>>>> c8d80ecc
 
 export type ViewDescription = ParsedFormDefinition & {
   readonly formType: FormType;
