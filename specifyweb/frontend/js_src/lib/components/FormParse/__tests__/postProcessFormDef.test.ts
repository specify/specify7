--- conflicted
+++ resolved
@@ -1,18 +1,9 @@
-<<<<<<< HEAD
 import {requireContext} from '../../../tests/helpers';
 import {theories} from '../../../tests/utils';
 import {schema} from '../../DataModel/schema';
 import type {CellTypes, FormCellDefinition} from '../cells';
 import {exportsForTests, postProcessFormDef} from '../postProcessFormDef';
-=======
-import { requireContext } from '../../../tests/helpers';
-import { theories } from '../../../tests/utils';
-import { ensure } from '../../../utils/types';
-import { schema } from '../../DataModel/schema';
-import type { CellTypes, FormCellDefinition } from '../cells';
-import { exportsForTests, postProcessFormDef } from '../postProcessFormDef';
-import { LocalizedString } from 'typesafe-i18n';
->>>>>>> 50b4f162
+import {LocalizedString} from 'typesafe-i18n';
 
 requireContext();
 
@@ -38,17 +29,10 @@
   labelForCellId: 'a',
   ariaLabel: undefined,
   type: 'Label',
-<<<<<<< HEAD
-  text: 'Text',
-  title: 'a',
+  text: 'Text' as LocalizedString,
+  title: 'a' as LocalizedString,
   fieldNames: ['catalogNumber'],
 } satisfies CellTypes['Label'] & FormCellDefinition;
-=======
-  text: 'Text' as LocalizedString,
-  title: 'a' as LocalizedString,
-  fieldName: 'catalogNumber',
-});
->>>>>>> 50b4f162
 const looseLabel = { ...labelCell, labelForCellId: undefined } as const;
 const divisionLabel = {
   ...labelCell,
@@ -286,27 +270,18 @@
       true,
       {
         a: {
-<<<<<<< HEAD
-          labelOverride: 'b',
-          fieldNames: ['field'],
-=======
           labelOverride: 'b' as LocalizedString,
-          fieldName: 'field',
->>>>>>> 50b4f162
+  fieldNames: ['field'],
           altLabel: undefined,
         },
       },
     ],
-<<<<<<< HEAD
-    out: { ...labelCell, fieldNames: ['field'], text: 'b', align: 'left' },
-=======
     out: {
       ...labelCell,
-      fieldName: 'field',
+      fieldNames: ['field'],
       text: 'b' as LocalizedString,
       align: 'left',
     },
->>>>>>> 50b4f162
   },
   'field alt text is used as a fallback': {
     in: [
@@ -315,13 +290,8 @@
       {
         a: {
           labelOverride: undefined,
-<<<<<<< HEAD
           fieldNames: undefined,
-          altLabel: 'b',
-=======
-          fieldName: undefined,
           altLabel: 'b' as LocalizedString,
->>>>>>> 50b4f162
         },
       },
     ],
