import {overrideAjax} from '../../../tests/ajax';
import {requireContext} from '../../../tests/helpers';
import {theories} from '../../../tests/utils';
import type {RA} from '../../../utils/types';
import {strictParseXml} from '../../AppResources/codeMirrorLinters';
import {schema} from '../../DataModel/schema';
import {getPref} from '../../InitialContext/remotePrefs';
import type {FormCellDefinition} from '../cells';
import type {ViewDefinition} from '../index';
import {
  exportsForTests,
  fetchView,
  ParsedFormDefinition,
  parseFormDefinition,
  parseViewDefinition,
  resolveViewDefinition,
} from '../index';
<<<<<<< HEAD
import {formatUrl} from '../../Router/queryString';
import {removeKey} from '../../../utils/utils';
import {Http} from '../../../utils/ajax/definitions';
import {spAppResourceView} from '../webOnlyViews';
=======
import { formatUrl } from '../../Router/queryString';
import { removeKey } from '../../../utils/utils';
import { Http } from '../../../utils/ajax/definitions';
import { spAppResourceView } from '../webOnlyViews';
import { LocalizedString } from 'typesafe-i18n';
>>>>>>> 50b4f162

const {
  views,
  parseViewDefinitions,
  resolveAltView,
  parseFormTableDefinition,
  parseFormTableColumns,
  getColumnDefinitions,
  getColumnDefinition,
} = exportsForTests;

requireContext();

const altViews = {
  'Preparation Table View': {
    name: 'Preparation Table View',
    viewdef: 'Preparation Table',
    mode: 'view',
  },
  'Preparation Table Edit': {
    name: 'Preparation Table Edit',
    viewdef: 'Preparation Table',
    mode: 'edit',
  },
  'Preparation View': {
    name: 'Preparation View',
    viewdef: 'Preparation',
    mode: 'view',
  },
  'Preparation Edit': {
    name: 'Preparation Edit',
    viewdef: 'Preparation',
    mode: 'edit',
    default: 'true',
  },
} as const satisfies ViewDefinition['altviews'];

const formView =
  strictParseXml(`<viewdef type="form" class="edu.ku.brc.specify.datamodel.CollectionObject">
    <columnDef os="table">1px,p:g,p:g</columnDef>
    <rows>
      <row>
        <cell type="label" labelFor="tt" label="test" />
      </row> 
      <row>
        <cell type="field" uiType="text" colSpan="4" align="right" id="tt" />
        <cell type="field" uiType="checkbox" label="2" colSpan="1" align="right" />
      </row> 
    </rows>
  </viewdef>`);

const formTableView = strictParseXml(`<viewdef type="formtable" />`);

const tinyFormView =
  strictParseXml(`<viewdef type="form" class="edu.ku.brc.specify.datamodel.CollectionObject">
  <columnDef>1px,p:g,p:g</columnDef>
  <rows>
    <row>
      <cell />
    </row> 
    <row>
      <cell />
      <cell colSpan="4" />
    </row> 
  </rows>
</viewdef>`);

const baseCell = {
  id: undefined,
  colSpan: 1,
  align: 'left',
  visible: true,
  ariaLabel: undefined,
} as const;

const parsedTinyView: ParsedFormDefinition = {
  columns: [1, undefined, undefined],
  rows: [
    [
      {
        ...baseCell,
        type: 'Unsupported',
        cellType: undefined,
      },
      {
        ...baseCell,
        colSpan: 2,
        visible: false,
        type: 'Blank',
      },
    ],
    [
      {
        ...baseCell,
        type: 'Unsupported',
        cellType: undefined,
      },
      {
        ...baseCell,
        colSpan: 2,
        type: 'Unsupported',
        cellType: undefined,
      },
    ],
  ],
};

const viewDefs = {
  Preparation: formView,
  'Preparation Table': formTableView,
};

const viewDefinition: ViewDefinition = {
  altviews: altViews,
  busrules: '',
  class: '',
  name: '',
  resourcelabels: 'true',
  viewdefs: {
    Preparation: formView.outerHTML,
  },
  viewsetLevel: '',
  viewsetName: '',
  viewsetSource: '',
  viewsetId: null,
};

describe('fetchView', () => {
  const viewDefinition = {} as unknown as ViewDefinition;

  const viewName = 'abc';
  overrideAjax(
    formatUrl('/context/view.json', { name: viewName }),
    JSON.stringify(viewDefinition)
  );
  test('caches fetched view', async () => {
    await expect(fetchView(viewName)).resolves.toEqual(viewDefinition);
    expect(views[viewName]).toEqual(viewDefinition);
  });

  const secondViewName = 'abc2';
  const secondViewDefinition = {} as unknown as ViewDefinition;
  test('retries cached view', async () => {
    views[secondViewName] = secondViewDefinition;
    await expect(fetchView(secondViewName)).resolves.toEqual(viewDefinition);
    expect(views[viewName]).toEqual(secondViewDefinition);
  });

  const notFoundViewName = 'abc3';
  overrideAjax(
    formatUrl('/context/view.json', { name: notFoundViewName }),
    viewDefinition,
    {
      responseCode: Http.NOT_FOUND,
    }
  );

  test('handles 404 errors gracefully', async () =>
    expect(fetchView(notFoundViewName)).resolves.toBeUndefined());

  const frontEndOnlyView = spAppResourceView;
  overrideAjax(
    formatUrl('/context/view.json', { name: frontEndOnlyView, quiet: '' }),
    viewDefinition,
    {
      responseCode: Http.NO_CONTENT,
    }
  );

  test('handles 204 response gracefully', async () =>
    expect(fetchView(frontEndOnlyView)).resolves.toBeUndefined());
});

test('parseViewDefinition', () => {
  const result = parseViewDefinition(
    {
      ...viewDefinition,
      viewdefs: {
        Preparation: tinyFormView.outerHTML,
      },
    },
    'form',
    'view'
  )!;
  expect(result).toBeDefined();
  expect(result.model?.name).toBe(schema.models.CollectionObject.name);
  expect(removeKey(result, 'model')).toEqual({
    ...parsedTinyView,
    mode: 'view',
    formType: 'form',
    viewSetId: undefined,
  });
});

test('resolveViewDefinition', () => {
  const result = resolveViewDefinition(viewDefinition, 'form', 'view')!;
  expect(result).toBeDefined();
  expect(result.viewDefinition.outerHTML).toBe(formView.outerHTML);
  expect(result.model.name).toBe(schema.models.CollectionObject.name);
  expect(result.formType).toBe('form');
  expect(result.mode).toBe('view');
});

test('parseViewDefinitions', () => {
  expect(
    parseViewDefinitions({
      a: `<viewdef />`,
    }).a.outerHTML
  ).toBe(`<viewdef/>`);
});

theories(resolveAltView, [
  {
    in: [altViews, viewDefs, 'form', 'view'],
    out: {
      altView: altViews['Preparation View'],
      viewDefinition: formView,
    },
  },
  {
    in: [altViews, viewDefs, 'formTable', 'edit'],
    out: {
      altView: altViews['Preparation Table Edit'],
      viewDefinition: formTableView,
    },
  },
]);

theories(parseFormTableDefinition, [
  {
    in: [formView, undefined],
    out: {
      columns: [1, undefined, undefined],
      rows: [
        [
          {
            ...baseCell,
            align: 'center',
            colSpan: 2,
            id: 'tt',
            type: 'Field',
            fieldDefinition: {
              type: 'Text',
              min: undefined,
              max: undefined,
              step: undefined,
              isReadOnly: false,
              defaultValue: undefined,
            },
            fieldNames: undefined,
            isRequired: false,
            ariaLabel: 'test' as LocalizedString,
          },
          {
            ...baseCell,
            align: 'center',
            colSpan: 1,
            type: 'Field',
            fieldDefinition: {
              type: 'Checkbox',
              label: undefined,
              printOnSave: false,
              defaultValue: false,
              isReadOnly: false,
            },
            fieldNames: undefined,
            isRequired: false,
            ariaLabel: '2' as LocalizedString,
          },
        ],
      ],
    },
  },
]);

const formTableColumns = [
  { colSpan: 1 },
  { colSpan: 2 },
] as unknown as RA<FormCellDefinition>;
theories(parseFormTableColumns, {
  'reads column definitions': {
    in: [
      strictParseXml(`<viewdef>
        <columnDef os="table">p:g,p:g,44px</columnDef>
      </viewdef>`),
      formTableColumns,
    ],
    out: [undefined, 44, undefined],
  },
  'handles case without column definitions': {
    in: [strictParseXml('<viewdef />'), formTableColumns],
    out: [undefined, undefined, undefined],
  },
});

theories(parseFormDefinition, [
  {
    in: [tinyFormView, undefined],
    out: parsedTinyView,
  },
]);

describe('getColumnDefinitions', () => {
  requireContext();
  test('can customize the column definition source', () =>
    expect(
      getColumnDefinitions(
        strictParseXml(
          `<viewdef>
            <columnDef os="abc">A</columnDef>
            <columnDef os="${getPref(
              'form.definition.columnSource'
            )}">B</columnDef>
          </viewdef>`
        )
      )
    ).toBe('B'));

  test('fall back to first definition available', () =>
    expect(
      getColumnDefinitions(
        strictParseXml(
          `<viewdef>
            <columnDef os="abc">A</columnDef>
            <columnDef os="abc2">B</columnDef>
          </viewdef>`
        )
      )
    ).toBe('A'));

  test('can specify column definition as an attribute', () =>
    expect(getColumnDefinitions(strictParseXml('<viewdef colDef="C" />'))).toBe(
      'C'
    ));
});

theories(getColumnDefinition, [
  {
    in: [
      strictParseXml(
        `<viewdef>
          <columnDef os="mac">B</columnDef>
          <columnDef os="lnx">A</columnDef>
        </viewdef>`
      ),
      'lnx',
    ],
    out: 'A',
  },
  {
    in: [
      strictParseXml(
        `<viewdef>
          <columnDef os="mac">B</columnDef>
          <columnDef os="lnx">A</columnDef>
        </viewdef>`
      ),
      undefined,
    ],
    out: 'B',
  },
]);<|MERGE_RESOLUTION|>--- conflicted
+++ resolved
@@ -15,18 +15,11 @@
   parseViewDefinition,
   resolveViewDefinition,
 } from '../index';
-<<<<<<< HEAD
 import {formatUrl} from '../../Router/queryString';
 import {removeKey} from '../../../utils/utils';
 import {Http} from '../../../utils/ajax/definitions';
 import {spAppResourceView} from '../webOnlyViews';
-=======
-import { formatUrl } from '../../Router/queryString';
-import { removeKey } from '../../../utils/utils';
-import { Http } from '../../../utils/ajax/definitions';
-import { spAppResourceView } from '../webOnlyViews';
-import { LocalizedString } from 'typesafe-i18n';
->>>>>>> 50b4f162
+import {LocalizedString} from 'typesafe-i18n';
 
 const {
   views,
