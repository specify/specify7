--- conflicted
+++ resolved
@@ -9,7 +9,7 @@
 import type { State } from 'typesafe-reducer';
 
 import { f } from '../../utils/functools';
-import type { IR, RA } from '../../utils/types';
+import type { IR, RA, ValueOf } from '../../utils/types';
 import { filterArray } from '../../utils/types';
 import {
   getAttribute,
@@ -18,13 +18,7 @@
 } from '../../utils/utils';
 import { getModel } from '../DataModel/schema';
 import type { SpecifyModel } from '../DataModel/specifyModel';
-<<<<<<< HEAD
-import { legacyLocalize } from '../InitialContext/legacyUiLocalization';
-import type {IR, RA, ValueOf} from '../../utils/types';
-import { filterArray } from '../../utils/types';
-=======
 import type { Tables } from '../DataModel/types';
->>>>>>> dab8c6a2
 import { getLogContext, setLogContext } from '../Errors/interceptLogs';
 import { legacyLocalize } from '../InitialContext/legacyUiLocalization';
 import { toLargeSortConfig } from '../Molecules/Sorting';
