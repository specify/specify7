--- conflicted
+++ resolved
@@ -11,11 +11,7 @@
 import { parseRelativeDate } from '../../utils/relativeDate';
 import type { RA } from '../../utils/types';
 import { getParsedAttribute } from '../../utils/utils';
-<<<<<<< HEAD
-import { formatList } from '../Atoms/Internationalization';
-=======
 import { formatDisjunction } from '../Atoms/Internationalization';
->>>>>>> 4cb5b149
 import type { LiteralField, Relationship } from '../DataModel/specifyField';
 import type { SpecifyModel } from '../DataModel/specifyModel';
 import type { Tables } from '../DataModel/types';
@@ -25,10 +21,7 @@
 import { paleoPluginTables } from '../FormPlugins/PaleoLocation';
 import type { PartialDatePrecision } from '../FormPlugins/PartialDateUi';
 import { hasTablePermission } from '../Permissions/helpers';
-<<<<<<< HEAD
 import { addContext } from '../Errors/logContext';
-=======
->>>>>>> 4cb5b149
 
 export type UiPlugins = {
   readonly LatLonUI: State<
