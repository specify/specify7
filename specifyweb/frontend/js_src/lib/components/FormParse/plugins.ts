/**
 * Parse cell XML with a plugin definition into a JSON structure
 *
 * Documentation - https://github.com/specify/specify7/wiki/Form-System#plugin
 * On any modifications, please check if documentation needs to be updated.
 */

import type { State } from 'typesafe-reducer';

import { f } from '../../utils/functools';
import { parseRelativeDate } from '../../utils/relativeDate';
import type { RA } from '../../utils/types';
import { getParsedAttribute } from '../../utils/utils';
import type { SpecifyModel } from '../DataModel/specifyModel';
import type { Tables } from '../DataModel/types';
import { error } from '../Errors/assert';
import { setLogContext } from '../Errors/interceptLogs';
import type { CoordinateType } from '../FormPlugins/LatLongUi';
import { coordinateType } from '../FormPlugins/LatLongUi';
import { paleoPluginTables } from '../FormPlugins/PaleoLocation';
import type { PartialDatePrecision } from '../FormPlugins/PartialDateUi';
<<<<<<< HEAD
import { getParsedAttribute } from '../../utils/utils';
import {ValueOf} from '../../utils/types';
=======
import { hasTablePermission } from '../Permissions/helpers';
import { LiteralField, Relationship } from '../DataModel/specifyField';
import { formatDisjunction } from '../Atoms/Internationalization';
>>>>>>> c8d80ecc

export type UiPlugins = {
  readonly LatLonUI: State<
    'LatLonUI',
    {
      readonly step: number | undefined;
      readonly latLongType: CoordinateType;
    }
  >;
  readonly PartialDateUI: State<
    'PartialDateUI',
    {
      readonly dateFields: RA<string>;
      readonly defaultValue: Date | undefined;
      readonly precisionField: string | undefined;
      readonly defaultPrecision: PartialDatePrecision;
      readonly canChangePrecision: boolean;
    }
  >;
  readonly CollectionRelOneToManyPlugin: State<
    'CollectionRelOneToManyPlugin',
    {
      readonly relationship: string;
      readonly formatting: string | undefined;
    }
  >;
  readonly ColRelTypePlugin: State<
    'ColRelTypePlugin',
    {
      readonly relationship: string;
      readonly formatting: string | undefined;
    }
  >;
  readonly LocalityGeoRef: State<'LocalityGeoRef'>;
  readonly WebLinkButton: State<
    'WebLinkButton',
    {
      readonly webLink: string | undefined;
      readonly icon: string;
    }
  >;
  readonly AttachmentPlugin: State<'AttachmentPlugin'>;
  readonly HostTaxonPlugin: State<
    'HostTaxonPlugin',
    {
      readonly relationship: string | undefined;
    }
  >;
  readonly LocalityGoogleEarth: State<'LocalityGoogleEarth'>;
  readonly PaleoMap: State<'PaleoMap'>;
  readonly WrongTable: State<
    'WrongTable',
    {
      readonly supportedTables: RA<keyof Tables>;
    }
  >;
  readonly Blank: State<'Blank'>;
  readonly Unsupported: State<
    'Unsupported',
    {
      readonly name: string | undefined;
    }
  >;
};

const processUiPlugin: {
  readonly [KEY in keyof UiPlugins]: (props: {
    readonly cell: Element;
    readonly getProperty: (name: string) => string | undefined;
    readonly defaultValue: string | undefined;
    readonly model: SpecifyModel;
    readonly fields: RA<LiteralField | Relationship> | undefined;
  }) => UiPlugins[KEY | 'Blank' | 'WrongTable'] & {
    readonly ignoreFieldName?: boolean;
  };
} = {
  LatLonUI({ getProperty, model }) {
    if (model.name !== 'Locality')
      return {
        type: 'WrongTable',
        supportedTables: ['Locality'],
      };
    const latLongType = getProperty('latLongType') ?? '';
    return {
      type: 'LatLonUI',
      step: f.parseFloat(getProperty('step')),
      latLongType:
        coordinateType.find(
          (type) => type.toLowerCase() === latLongType.toLowerCase()
        ) ?? 'Point',
      ignoreFieldName: true,
    };
  },
  PartialDateUI({ getProperty, defaultValue, model, fields }) {
    const defaultPrecision = getProperty('defaultPrecision')?.toLowerCase();
    const dateFields = model.getFields(getProperty('df') ?? '') ?? fields;
    if (dateFields === undefined) {
      console.error(
        "Can't display PartialDateUi because initialize.df is not set"
      );
      return { type: 'Blank' };
    }
    if (dateFields.at(-1)?.isRelationship === true) {
      console.error("Can't display PartialDateUi for a relationship field");
      return { type: 'Blank' };
    }

    return {
      type: 'PartialDateUI',
      defaultValue: f.maybe(
        defaultValue?.trim().toLowerCase(),
        parseRelativeDate
      ),
      dateFields: dateFields?.map(({ name }) => name),
      precisionField: getProperty('tp')?.toLowerCase(),
      defaultPrecision: f.includes(['year', 'month-year'], defaultPrecision)
        ? (defaultPrecision as 'month-year' | 'year')
        : 'full',
      canChangePrecision:
        getProperty('canChangePrecision')?.toLowerCase().trim() !== 'false',
      ignoreFieldName: false,
    };
  },
  CollectionRelOneToManyPlugin: ({ getProperty, cell, model }) => {
    const relationship = getProperty('relName');
    if (relationship === undefined) {
      console.error(
        "Can't display CollectionRelOneToManyPlugin because initialize.relname is not set"
      );
      return { type: 'Blank' };
    } else if (
      !hasTablePermission('CollectionRelationship', 'read') ||
      !hasTablePermission('CollectionRelType', 'read')
    )
      return { type: 'Blank' };
    else if (model.name === 'CollectionObject')
      return {
        type: 'CollectionRelOneToManyPlugin',
        relationship,
        formatting: getParsedAttribute(cell, 'formatting'),
        ignoreFieldName: true,
      };
    else return { type: 'WrongTable', supportedTables: ['CollectionObject'] };
  },
  // Collection one-to-one Relationship plugin
  ColRelTypePlugin: ({ getProperty, cell, model }) => {
    const relationship = getProperty('relName');
    if (relationship === undefined) {
      console.error(
        "Can't display CollectionRelOneToManyPlugin because initialize.relname is not set"
      );
      return { type: 'Blank' };
    } else if (
      !hasTablePermission('CollectionRelationship', 'read') ||
      !hasTablePermission('CollectionRelType', 'read')
    )
      return { type: 'Blank' };
    else if (model.name === 'CollectionObject')
      return {
        type: 'ColRelTypePlugin',
        relationship,
        formatting: getParsedAttribute(cell, 'formatting'),
        ignoreFieldName: true,
      };
    else return { type: 'WrongTable', supportedTables: ['CollectionObject'] };
  },
  LocalityGeoRef: ({ model }) =>
    model.name === 'Locality'
      ? { type: 'LocalityGeoRef', ignoreFieldName: true }
      : {
          type: 'WrongTable',
          supportedTables: ['Locality'],
        },
  WebLinkButton: ({ getProperty }) => ({
    type: 'WebLinkButton',
    webLink: getProperty('webLink'),
    icon: getProperty('icon') ?? 'WebLink',
    ignoreFieldName: false,
  }),
  AttachmentPlugin: () =>
    hasTablePermission('Attachment', 'read')
      ? { type: 'AttachmentPlugin', ignoreFieldName: true }
      : { type: 'Blank' },
  HostTaxonPlugin: ({ getProperty, model }) =>
    hasTablePermission('CollectionRelType', 'read')
      ? model.name === 'CollectingEventAttribute'
        ? {
            type: 'HostTaxonPlugin',
            relationship: getProperty('relName'),
            ignoreFieldName: true,
          }
        : {
            type: 'WrongTable',
            supportedTables: ['CollectingEventAttribute'],
          }
      : { type: 'Blank' },
  LocalityGoogleEarth: ({ model }) =>
    model.name === 'Locality'
      ? { type: 'LocalityGoogleEarth', ignoreFieldName: true }
      : {
          type: 'WrongTable',
          supportedTables: ['Locality'],
        },
  PaleoMap: ({ model }) =>
    f.includes(paleoPluginTables, model.name)
      ? { type: 'PaleoMap', ignoreFieldName: true }
      : {
          type: 'WrongTable',
          supportedTables: paleoPluginTables,
        },
  Unsupported: ({ getProperty }) => {
    console.error(`Unsupported plugin: ${getProperty('name') ?? '(null)'}`);
    return {
      type: 'Unsupported',
      name: getProperty('name'),
    };
  },
  WrongTable: () => error('WrongTable parser should not get called'),
  Blank: () => ({ type: 'Blank' }),
};

export type PluginDefinition = ValueOf<UiPlugins>;

export function parseUiPlugin({
  cell,
  getProperty,
  model,
  fields,
  ...rest
}: {
  readonly cell: Element;
  readonly getProperty: (name: string) => string | undefined;
  readonly defaultValue: string | undefined;
  readonly model: SpecifyModel;
  readonly fields: RA<LiteralField | Relationship> | undefined;
}): PluginDefinition {
  const pluginName = (getProperty('name') ?? '') as keyof UiPlugins;
  const uiCommand = processUiPlugin[pluginName] ?? processUiPlugin.Unsupported;

  setLogContext({ plugin: pluginName });
  const { ignoreFieldName, ...result } = uiCommand({
    cell,
    getProperty,
    model,
    fields,
    ...rest,
  });
  if (result.type === 'WrongTable')
    console.error(
      `Can't display ${pluginName} on ${model.name} form. Instead, try ` +
        `displaying it on the ${formatDisjunction(result.supportedTables)} form`
    );
  if (ignoreFieldName === true && fields !== undefined)
    console.warn(
      `Field name of ${fields
        .map(({ name }) => name)
        .join(
          '.'
        )} was provided to ${pluginName}, but it is not used by the plugin.\n` +
        `If you need it for a label, consider using an id instead`
    );

  setLogContext({ plugin: undefined });
  return result;
}<|MERGE_RESOLUTION|>--- conflicted
+++ resolved
@@ -9,7 +9,7 @@
 
 import { f } from '../../utils/functools';
 import { parseRelativeDate } from '../../utils/relativeDate';
-import type { RA } from '../../utils/types';
+import type { RA, ValueOf } from '../../utils/types';
 import { getParsedAttribute } from '../../utils/utils';
 import type { SpecifyModel } from '../DataModel/specifyModel';
 import type { Tables } from '../DataModel/types';
@@ -19,14 +19,9 @@
 import { coordinateType } from '../FormPlugins/LatLongUi';
 import { paleoPluginTables } from '../FormPlugins/PaleoLocation';
 import type { PartialDatePrecision } from '../FormPlugins/PartialDateUi';
-<<<<<<< HEAD
-import { getParsedAttribute } from '../../utils/utils';
-import {ValueOf} from '../../utils/types';
-=======
 import { hasTablePermission } from '../Permissions/helpers';
 import { LiteralField, Relationship } from '../DataModel/specifyField';
 import { formatDisjunction } from '../Atoms/Internationalization';
->>>>>>> c8d80ecc
 
 export type UiPlugins = {
   readonly LatLonUI: State<
