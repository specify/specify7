--- conflicted
+++ resolved
@@ -11,11 +11,8 @@
 import { parseRelativeDate } from '../../utils/relativeDate';
 import type { RA } from '../../utils/types';
 import { getParsedAttribute } from '../../utils/utils';
-<<<<<<< HEAD
-import { formatList } from '../Atoms/Internationalization';
+import { formatDisjunction } from '../Atoms/Internationalization';
 import type { LiteralField, Relationship } from '../DataModel/specifyField';
-=======
->>>>>>> c8d80ecc
 import type { SpecifyModel } from '../DataModel/specifyModel';
 import type { Tables } from '../DataModel/types';
 import { error } from '../Errors/assert';
@@ -25,11 +22,6 @@
 import { paleoPluginTables } from '../FormPlugins/PaleoLocation';
 import type { PartialDatePrecision } from '../FormPlugins/PartialDateUi';
 import { hasTablePermission } from '../Permissions/helpers';
-<<<<<<< HEAD
-=======
-import { LiteralField, Relationship } from '../DataModel/specifyField';
-import { formatDisjunction } from '../Atoms/Internationalization';
->>>>>>> c8d80ecc
 
 export type UiPlugins = {
   readonly LatLonUI: State<
