/**
 * Parse XML cell with a command definition into a JSON structure
 *
 * Documentation - https://github.com/specify/specify7/wiki/Form-System#command
 * On any modifications, please check if documentation needs to be updated.
 */

import type { LocalizedString } from 'typesafe-i18n';
import type { State } from 'typesafe-reducer';

import { f } from '../../utils/functools';
<<<<<<< HEAD
import type { IR, RA } from '../../utils/types';
import { formatDisjunction } from '../Atoms/Internationalization';
import type { SpecifyTable } from '../DataModel/specifyTable';
=======
import type { IR, RA, ValueOf } from '../../utils/types';
import { getParsedAttribute } from '../../utils/utils';
import { formatDisjunction } from '../Atoms/Internationalization';
import type { SpecifyModel } from '../DataModel/specifyModel';
>>>>>>> d0d280dc
import type { Tables } from '../DataModel/types';
import { error } from '../Errors/assert';
import { addContext } from '../Errors/logContext';
import { legacyLocalize } from '../InitialContext/legacyUiLocalization';
import { hasPermission, hasTablePermission } from '../Permissions/helpers';
<<<<<<< HEAD
import type { SimpleXmlNode } from '../Syncer/xmlToJson';
import { getParsedAttribute } from '../Syncer/xmlUtils';
=======
>>>>>>> d0d280dc

export type UiCommands = {
  readonly GenerateLabel: State<'GenerateLabel'>;
  readonly ShowLoans: State<'ShowLoans'>;
  readonly ReturnLoan: State<'ReturnLoan'>;
  readonly Unsupported: State<
    'Unsupported',
    { readonly name: string | undefined }
  >;
  readonly Blank: State<'Blank'>;
  readonly WrongTable: State<
    'WrongTable',
    {
      readonly supportedTables: RA<keyof Tables>;
    }
  >;
};

const processUiCommand: {
  readonly [KEY in keyof UiCommands]: (payload: {
    readonly name: string | undefined;
    readonly table: SpecifyTable;
  }) => UiCommands[KEY | 'Blank' | 'WrongTable'];
} = {
  GenerateLabel: () =>
    hasPermission('/report', 'execute')
      ? { type: 'GenerateLabel' }
      : { type: 'Blank' },
  ShowLoans: ({ table }) =>
    table.name === 'Preparation'
      ? { type: 'ShowLoans' }
      : { type: 'WrongTable', supportedTables: ['Preparation'] },
  ReturnLoan: ({ table }) =>
    !hasTablePermission('LoanPreparation', 'update') ||
    !hasTablePermission('LoanReturnPreparation', 'update')
      ? { type: 'Blank' }
      : table.name === 'Loan'
      ? { type: 'ReturnLoan' }
      : { type: 'WrongTable', supportedTables: ['Loan'] },
  Unsupported: ({ name }) => {
    console.error(`Unsupported command: ${name ?? '(null)'}`);
    return { type: 'Unsupported', name };
  },
  Blank: () => ({ type: 'Blank' }),
  WrongTable: () => error('This parser should not get called'),
};

const commandTranslation: IR<keyof UiCommands> = {
  generateLabelBtn: 'GenerateLabel',
  ShowLoansBtn: 'ShowLoans',
  ReturnLoan: 'ReturnLoan',
};

export type CommandDefinition = {
  readonly label: LocalizedString | undefined;
  readonly commandDefinition: ValueOf<UiCommands>;
};

export function parseUiCommand(
  cell: SimpleXmlNode,
  table: SpecifyTable
): CommandDefinition {
  const name = getParsedAttribute(cell, 'name');
  const label = getParsedAttribute(cell, 'label');
  const uiCommand =
    processUiCommand[commandTranslation[name ?? '']] ??
    processUiCommand[commandTranslation[label ?? '']] ??
    processUiCommand.Unsupported;

  addContext({ command: label ?? name });
  const definition = uiCommand({ name, table });
  if (definition.type === 'WrongTable')
    console.error(
      `Can't display ${label ?? name ?? 'plugin'} on ${
        table.name
      } form. Instead, try ` +
        `displaying it on the ${formatDisjunction(
          definition.supportedTables
        )} form`
    );

  return {
    commandDefinition: definition,
    label: f.maybe(label, legacyLocalize),
  };
}<|MERGE_RESOLUTION|>--- conflicted
+++ resolved
@@ -9,26 +9,16 @@
 import type { State } from 'typesafe-reducer';
 
 import { f } from '../../utils/functools';
-<<<<<<< HEAD
-import type { IR, RA } from '../../utils/types';
+import type { IR, RA, ValueOf } from '../../utils/types';
 import { formatDisjunction } from '../Atoms/Internationalization';
 import type { SpecifyTable } from '../DataModel/specifyTable';
-=======
-import type { IR, RA, ValueOf } from '../../utils/types';
-import { getParsedAttribute } from '../../utils/utils';
-import { formatDisjunction } from '../Atoms/Internationalization';
-import type { SpecifyModel } from '../DataModel/specifyModel';
->>>>>>> d0d280dc
 import type { Tables } from '../DataModel/types';
 import { error } from '../Errors/assert';
 import { addContext } from '../Errors/logContext';
 import { legacyLocalize } from '../InitialContext/legacyUiLocalization';
 import { hasPermission, hasTablePermission } from '../Permissions/helpers';
-<<<<<<< HEAD
 import type { SimpleXmlNode } from '../Syncer/xmlToJson';
 import { getParsedAttribute } from '../Syncer/xmlUtils';
-=======
->>>>>>> d0d280dc
 
 export type UiCommands = {
   readonly GenerateLabel: State<'GenerateLabel'>;
