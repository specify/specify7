--- conflicted
+++ resolved
@@ -21,12 +21,7 @@
   fetchStats,
   serializeConformation,
 } from '../treeviewutils';
-<<<<<<< HEAD
-import type { RA } from '../types';
-=======
-import type { IR, RA } from '../types';
-import { Autocomplete } from './autocomplete';
->>>>>>> 316b6661
+import type { RA } from '../types.js';
 import { Button, Container, DataEntry, H2 } from './basic';
 import { TableIcon } from './common';
 import { useAsyncState, useBooleanState, useId, useTitle } from './hooks';
@@ -157,82 +152,12 @@
           {treeDefinition.get('name')}
         </H2>
         <EditTreeDefinition treeDefinition={treeDefinition} />
-<<<<<<< HEAD
         <TreeViewSearch<SCHEMA>
           tableName={tableName}
           treeDefinitionItems={treeDefinitionItems}
           forwardRef={searchBoxRef}
           onFocusPath={setFocusPath}
         />
-=======
-        <div>
-          {/* A React component that is also a TypeScript generic */}
-          <Autocomplete<SerializedResource<SCHEMA>>
-            filterItems={false}
-            value={searchValue}
-            source={async (value) =>
-              fetchCollection(
-                table.name,
-                {
-                  limit: DEFAULT_FETCH_LIMIT,
-                  orderBy: 'name',
-                  domainFilter: true,
-                },
-                {
-                  name__iStartsWith: value,
-                }
-              ).then(({ records }) =>
-                records.map((node) => {
-                  const rankDefinition = treeDefinitionItems.find(
-                    ({ rankId }) => rankId === node.rankId
-                  );
-                  const rankName =
-                    rankDefinition?.title || rankDefinition?.name;
-                  return {
-                    label: node.fullName ?? node.name,
-                    subLabel: rankName,
-                    data: node as SerializedResource<SCHEMA>,
-                  };
-                })
-              )
-            }
-            onCleared={(): void => setSearchValue('')}
-            onChange={({ label, data }): void => {
-              setSearchValue(label as string);
-              ajax<
-                IR<{ readonly rankid: number; readonly id: number } | string>
-              >(
-                `/api/specify_tree/${tableName.toLowerCase()}/${data.id}/path/`,
-                {
-                  headers: { Accept: 'application/json' },
-                }
-              )
-                .then(({ data }) =>
-                  setFocusPath(
-                    Object.values(data)
-                      .filter(
-                        (
-                          node
-                        ): node is {
-                          readonly rankid: number;
-                          readonly id: number;
-                        } => typeof node === 'object'
-                      )
-                      .sort(sortFunction(({ rankid }) => rankid))
-                      .map(({ id }) => id)
-                  )
-                )
-                .catch(console.error);
-            }}
-            forwardRef={searchBoxRef}
-            inputProps={{
-              'aria-label': treeText('searchTreePlaceholder'),
-              placeholder: treeText('searchTreePlaceholder'),
-              title: treeText('searchTreePlaceholder'),
-            }}
-          />
-        </div>
->>>>>>> 316b6661
         <Button.Small
           onClick={handleToggleEditingRanks}
           aria-pressed={isEditingRanks}
