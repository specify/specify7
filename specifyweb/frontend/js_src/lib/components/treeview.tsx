--- conflicted
+++ resolved
@@ -25,7 +25,7 @@
 import type { RA } from '../types.js';
 import { Button, Container, DataEntry, H2 } from './basic';
 import { TableIcon } from './common';
-import { ErrorBoundary, softFail } from './errorboundary';
+import { ErrorBoundary } from './errorboundary';
 import { useMenuItem } from './header';
 import { useAsyncState, useBooleanState, useId, useTitle } from './hooks';
 import { supportsBackdropBlur } from './modaldialog';
@@ -46,14 +46,13 @@
 import { TreeViewSearch } from './treeviewsearch';
 
 const treeToPref = {
-  Geography: 'geography',
-  Taxon: 'taxon',
-  Storage: 'storage',
-  GeologicTimePeriod: 'geologicTimePeriod',
-  LithoStrat: 'lithoStrat',
-} as const;
-
-const defaultConformation: RA<never> = [];
+    Geography: 'geography',
+    Taxon: 'taxon',
+    Storage: 'storage',
+    GeologicTimePeriod: 'geologicTimePeriod',
+    LithoStrat: 'lithoStrat',
+  } as const,
+  defaultConformation: RA<never> = [];
 
 function TreeView<SCHEMA extends AnyTree>({
   tableName,
@@ -66,19 +65,17 @@
     SerializedResource<FilterTablesByEndsWith<'TreeDefItem'>>
   >;
 }): JSX.Element | null {
-  const table = schema.models[tableName] as SpecifyModel<AnyTree>;
-  const rankIds = treeDefinitionItems.map(({ rankId }) => rankId);
-  const [collapsedRanks, setCollapsedRanks] = useCachedState(
-    'tree',
-    `collapsedRanks${tableName}`
-  );
-
-  const [urlConformation, setUrlConformation] =
-    useSearchParameter('conformation');
-  const [conformation = defaultConformation, setConformation] = useCachedState(
-    'tree',
-    `conformations${tableName}`
-  );
+  const table = schema.models[tableName] as SpecifyModel<AnyTree>,
+    rankIds = treeDefinitionItems.map(({ rankId }) => rankId),
+    [collapsedRanks, setCollapsedRanks] = useCachedState(
+      'tree',
+      `collapsedRanks${tableName}`
+    ),
+    [urlConformation, setUrlConformation] = useSearchParameter('conformation'),
+    [conformation = defaultConformation, setConformation] = useCachedState(
+      'tree',
+      `conformations${tableName}`
+    );
 
   React.useEffect(
     () => setUrlConformation(serializeConformation(conformation)),
@@ -93,66 +90,52 @@
   useTitle(treeText('treeViewTitle', table.label));
 
   // Node sort order
-  const sortField = getPref(`${tableName as 'Geography'}.treeview_sort_field`);
-  const baseUrl = `/api/specify_tree/${tableName.toLowerCase()}/${
-    treeDefinition.id
-  }`;
-  const getRows = React.useCallback(
-    async (parentId: number | 'null') =>
-      fetchRows(`${baseUrl}/${parentId}/${sortField}`),
-    [baseUrl, sortField]
-  );
-
-  const statsThreshold = getPref(
-    `TreeEditor.Rank.Threshold.${tableName as 'Geography'}`
-  );
-  const getStats = React.useCallback(
-    async (nodeId: number | 'null', rankId: number): Promise<Stats> =>
-      rankId >= statsThreshold
-        ? fetchStats(`${baseUrl}/${nodeId}/stats/`)
-        : Promise.resolve({}),
-    [baseUrl, statsThreshold]
-  );
-
-  const [rows, setRows] = useAsyncState<RA<Row>>(
-    React.useCallback(async () => getRows('null'), [getRows]),
-    true
-  );
-
-  const id = useId('tree-view');
-
-  // FEATURE: synchronize focus path with the URL
-  const [focusPath = [], setFocusPath] = useCachedState(
-    'tree',
-    `focusPath${tableName}`
-  );
-  const [focusedRow, setFocusedRow] = React.useState<Row | undefined>(
-    undefined
-  );
-  const [actionRow, setActionRow] = React.useState<Row | undefined>(undefined);
-
-  const searchBoxRef = React.useRef<HTMLInputElement | null>(null);
-<<<<<<< HEAD
-  const toolbarButtonRef = React.useRef<HTMLAnchorElement | null>(null);
-  const [searchValue, setSearchValue] = React.useState<string>('');
-=======
-  const toolbarButtonRef = React.useRef<HTMLElement | null>(null);
->>>>>>> 8f7ae0a3
-
-  const [isEditingRanks, _, __, handleToggleEditingRanks] = useBooleanState();
-
-  const reduceTransparency = useReducedTransparency();
-  const highContrast = useHighContrast();
-  const [treeAccentColor] = usePref(
-    'treeEditor',
-    treeToPref[tableName],
-    'treeAccentColor'
-  );
-  const [synonymColor] = usePref(
-    'treeEditor',
-    treeToPref[tableName],
-    'synonymColor'
-  );
+  const sortField = getPref(`${tableName as 'Geography'}.treeview_sort_field`),
+    baseUrl = `/api/specify_tree/${tableName.toLowerCase()}/${
+      treeDefinition.id
+    }`,
+    getRows = React.useCallback(
+      async (parentId: number | 'null') =>
+        fetchRows(`${baseUrl}/${parentId}/${sortField}`),
+      [baseUrl, sortField]
+    ),
+    statsThreshold = getPref(
+      `TreeEditor.Rank.Threshold.${tableName as 'Geography'}`
+    ),
+    getStats = React.useCallback(
+      async (nodeId: number | 'null', rankId: number): Promise<Stats> =>
+        rankId >= statsThreshold
+          ? fetchStats(`${baseUrl}/${nodeId}/stats/`)
+          : Promise.resolve({}),
+      [baseUrl, statsThreshold]
+    ),
+    [rows, setRows] = useAsyncState<RA<Row>>(
+      React.useCallback(async () => getRows('null'), [getRows]),
+      true
+    ),
+    id = useId('tree-view'),
+    // FEATURE: synchronize focus path with the URL
+    [focusPath = [], setFocusPath] = useCachedState(
+      'tree',
+      `focusPath${tableName}`
+    ),
+    [focusedRow, setFocusedRow] = React.useState<Row | undefined>(undefined),
+    [actionRow, setActionRow] = React.useState<Row | undefined>(undefined),
+    searchBoxRef = React.useRef<HTMLInputElement | null>(null),
+    toolbarButtonRef = React.useRef<HTMLAnchorElement | null>(null),
+    [isEditingRanks, _, __, handleToggleEditingRanks] = useBooleanState(),
+    reduceTransparency = useReducedTransparency(),
+    highContrast = useHighContrast(),
+    [treeAccentColor] = usePref(
+      'treeEditor',
+      treeToPref[tableName],
+      'treeAccentColor'
+    ),
+    [synonymColor] = usePref(
+      'treeEditor',
+      treeToPref[tableName],
+      'synonymColor'
+    );
 
   return rows === undefined ? null : (
     <Container.Full>
@@ -162,82 +145,12 @@
           {treeDefinition.get('name')}
         </H2>
         <EditTreeDefinition treeDefinition={treeDefinition} />
-<<<<<<< HEAD
-        <div>
-          {/* A React component that is also a TypeScript generic */}
-          <Autocomplete<SerializedResource<SCHEMA>>
-            filterItems={false}
-            forwardRef={searchBoxRef}
-            inputProps={{
-              'aria-label': treeText('searchTreePlaceholder'),
-              placeholder: treeText('searchTreePlaceholder'),
-              title: treeText('searchTreePlaceholder'),
-            }}
-            source={async (value) =>
-              fetchCollection(
-                table.name,
-                {
-                  limit: DEFAULT_FETCH_LIMIT,
-                  orderBy: 'name',
-                  domainFilter: true,
-                },
-                {
-                  name__iStartsWith: value,
-                }
-              ).then(({ records }) =>
-                records.map((node) => {
-                  const rankDefinition = treeDefinitionItems.find(
-                    ({ rankId }) => rankId === node.rankId
-                  );
-                  const rankName =
-                    rankDefinition?.title || rankDefinition?.name;
-                  return {
-                    label: node.fullName ?? node.name,
-                    subLabel: rankName,
-                    data: node as SerializedResource<SCHEMA>,
-                  };
-                })
-              )
-            }
-            value={searchValue}
-            onChange={({ label, data }): void => {
-              setSearchValue(label as string);
-              ajax<
-                IR<string | { readonly rankid: number; readonly id: number }>
-              >(
-                `/api/specify_tree/${tableName.toLowerCase()}/${data.id}/path/`,
-                {
-                  headers: { Accept: 'application/json' },
-                }
-              )
-                .then(({ data }) =>
-                  setFocusPath(
-                    Object.values(data)
-                      .filter(
-                        (
-                          node
-                        ): node is {
-                          readonly rankid: number;
-                          readonly id: number;
-                        } => typeof node === 'object'
-                      )
-                      .sort(sortFunction(({ rankid }) => rankid))
-                      .map(({ id }) => id)
-                  )
-                )
-                .catch(softFail);
-            }}
-            onCleared={(): void => setSearchValue('')}
-          />
-        </div>
-=======
         <TreeViewSearch<SCHEMA>
+          forwardRef={searchBoxRef}
           tableName={tableName}
           treeDefinitionItems={treeDefinitionItems}
-          forwardRef={searchBoxRef}
           onFocusPath={setFocusPath}
         />
->>>>>>> 8f7ae0a3
         <Button.Small
           aria-pressed={isEditingRanks}
           onClick={handleToggleEditingRanks}
@@ -399,12 +312,12 @@
 }: {
   readonly rank: SerializedResource<FilterTablesByEndsWith<'TreeDefItem'>>;
 }): JSX.Element {
-  const [isOpen, handleOpen, handleClose] = useBooleanState();
-  const resource = React.useMemo(() => deserializeResource(rank), [rank]);
+  const [isOpen, handleOpen, handleClose] = useBooleanState(),
+    resource = React.useMemo(() => deserializeResource(rank), [rank]);
   return (
     <>
       <DataEntry.Edit onClick={handleOpen} />
-      {isOpen && (
+      {isOpen ? (
         <ResourceView
           canAddAnother={false}
           dialog="modal"
@@ -416,7 +329,7 @@
           onDeleted={undefined}
           onSaved={(): void => globalThis.location.reload()}
         />
-      )}
+      ) : null}
     </>
   );
 }
@@ -425,10 +338,9 @@
 
 export function TreeViewWrapper(): JSX.Element | null {
   useMenuItem('trees');
-  const { tableName = '' } = useParams();
-  const treeName = getModel(tableName)?.name;
-
-  const [treeDefinitions] = useAsyncState(fetchTreeRanks, true);
+  const { tableName = '' } = useParams(),
+    treeName = getModel(tableName)?.name,
+    [treeDefinitions] = useAsyncState(fetchTreeRanks, true);
   useErrorContext('treeDefinitions', treeDefinitions);
 
   const treeDefinition =
