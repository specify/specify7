<<<<<<< HEAD
import type Handsontable from 'handsontable';

import type { RA, WritableArray } from "../../utils/types";
import type { SerializedResource } from "../DataModel/helperTypes";
=======
import type { RA, WritableArray } from '../../utils/types';
import type { SerializedResource } from '../DataModel/helperTypes';
>>>>>>> 5a7a1c1e
import type {
  Attachment,
  Spdataset,
  SpDataSetAttachment,
  Tables,
} from '../DataModel/types';
import type { Dataset } from '../WbPlanView/Wrapped';
import { uploadFile } from '../Attachments/attachments';
import type { SerializedRecord } from '../DataModel/helperTypes';
import type { SpecifyResource } from '../DataModel/legacyTypes';
import { ajax } from '../../utils/ajax';
import {
  deserializeResource,
  serializeResource,
} from '../DataModel/serializers';
import { tables } from '../DataModel/tables';

export const ATTACHMENTS_COLUMN = '_UPLOADED_ATTACHMENTS';
export const BASE_TABLE_NAME = 'baseTable' as const;

type AttachmentTargetTable = keyof Tables | typeof BASE_TABLE_NAME;

type CellAttachment = {
  readonly id: number;
  readonly table: AttachmentTargetTable;
};

type CellAttachments = {
  readonly attachments: RA<CellAttachment>;
  readonly formatted: string;
};

export function attachmentsToCell(
  dataSetAttachments: RA<SerializedResource<SpDataSetAttachment>>,
  targetTable: AttachmentTargetTable
): string {
  const formattedAttachments: WritableArray<string> = [];
  const att: WritableArray<CellAttachment> = [];
  dataSetAttachments.forEach((dataSetAttachment) => {
    const attachment =
      dataSetAttachment.attachment as SerializedResource<Attachment>;
    att.push({
      id: dataSetAttachment.id,
      table: targetTable,
    } as CellAttachment);
    formattedAttachments.push(attachment.origFilename);
  });

  const data: CellAttachments = {
    attachments: att,
    formatted: formattedAttachments.join('; '),
  };
  return JSON.stringify(data);
}

export function getAttachmentsFromCell(
  cellData: string
): CellAttachments | undefined {
  if (cellData.length === 0) {
    return undefined;
  }
  const data = JSON.parse(cellData) as CellAttachments;
  if (data.attachments.length > 0) {
    return data;
  }
  return undefined;
}

export function usesAttachments(dataset: Dataset): boolean {
  return dataset.columns.includes(ATTACHMENTS_COLUMN);
}

export function getAttachmentsColumnIndex(dataset: Dataset): number {
  if (!usesAttachments(dataset)) {
    return -1;
  }
  return dataset.columns.indexOf(ATTACHMENTS_COLUMN);
}

/**
 * In contexts where the dataset is not known, this function can be modified to
 * accept an uploadPlan to determine where the attachments column is.
 * Right now this function doesn't do anything different.
 */
export function getAttachmentsColumnIndexFromHeaders(
  headers: RA<string>
): number {
  if (!headers.includes(ATTACHMENTS_COLUMN)) {
    return -1;
  }
  return headers.indexOf(ATTACHMENTS_COLUMN);
}

export function uploadFiles(
  files: RA<File>,
  handleProgress: (progress: (progress: number | undefined) => number) => void
): RA<Promise<SpecifyResource<Attachment>>> {
  return files.map(async (file) =>
    uploadFile(file)
      .then(async (attachment) =>
        attachment === undefined
          ? Promise.reject(`Upload failed for file ${file.name}`)
          : attachment
      )
      .finally(() =>
        handleProgress((progress) =>
          typeof progress === 'number' ? progress + 1 : 1
        )
      )
  );
}

export async function createDataSetAttachments(
  attachments: RA<SpecifyResource<Attachment>>,
  dataSet: SpecifyResource<Spdataset> | number
): Promise<RA<SpecifyResource<SpDataSetAttachment>>> {
  return Promise.all(
    attachments.map(
      (attachment) =>
        new tables.SpDataSetAttachment.Resource({
          attachment: attachment as never,
          spdataset: typeof dataSet === 'number' ? `/api/specify/spdataset/${dataSet}/` : dataSet.url(),
          ordinal: 0,
        })
    )
  );
}

export async function saveDataSetAttachments(
  dataSetAttachments: RA<SpecifyResource<SpDataSetAttachment>>
): Promise<RA<SpecifyResource<SpDataSetAttachment>>> {
  return ajax<RA<SerializedRecord<SpDataSetAttachment>>>(
    `/api/specify/bulk/${tables.SpDataSetAttachment.name.toLowerCase()}/`,
    {
      method: 'POST',
      headers: { Accept: 'application/json' },
      body: dataSetAttachments.map((dataSetAttachment) =>
        serializeResource(dataSetAttachment)
      ),
    }
  ).then(({ data }) =>
    data.map((resource) => deserializeResource(serializeResource(resource)))
  );
}<|MERGE_RESOLUTION|>--- conflicted
+++ resolved
@@ -1,12 +1,7 @@
-<<<<<<< HEAD
 import type Handsontable from 'handsontable';
 
 import type { RA, WritableArray } from "../../utils/types";
 import type { SerializedResource } from "../DataModel/helperTypes";
-=======
-import type { RA, WritableArray } from '../../utils/types';
-import type { SerializedResource } from '../DataModel/helperTypes';
->>>>>>> 5a7a1c1e
 import type {
   Attachment,
   Spdataset,
