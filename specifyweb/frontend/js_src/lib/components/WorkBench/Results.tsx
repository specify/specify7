/**
 * Workbench Upload results side bar with table counts
 *
 * @module
 */

import React from 'react';

import { commonText } from '../../localization/common';
import { wbText } from '../../localization/workbench';
import { f } from '../../utils/functools';
import type { RR } from '../../utils/types';
import { sortFunction } from '../../utils/utils';
import { H2, Ul } from '../Atoms';
import { Button } from '../Atoms/Button';
import { strictGetModel } from '../DataModel/schema';
import type { Tables } from '../DataModel/types';
import { TableIcon } from '../Molecules/TableIcon';
import { CreateRecordSetButton } from './RecordSet';
import { formatNumber } from '../Atoms/Internationalization';

<<<<<<< HEAD
function TableResults({
  tableName,
  recordCount,
}: {
  readonly tableName: keyof Tables;
  readonly recordCount: number;
}): JSX.Element {
  return (
    <li className="flex items-center gap-1">
      <TableIcon label={false} name={tableName} />
      <span>
        {commonText.colonLine({
          label: strictGetModel(tableName).label,
          value: formatNumber(recordCount),
        })}
      </span>
    </li>
  );
}

const a = { a: 'b' } as const;
const b = Object.keys(a);
console.log(b);

=======
>>>>>>> 2006983f
export function WbUploaded({
  recordCounts,
  dataSetId,
  dataSetName,
  isUploaded,
  onClose: handleClose,
}: {
  readonly recordCounts: RR<keyof Tables, number>;
  readonly dataSetId: number;
  readonly dataSetName: string;
  readonly isUploaded: boolean;
  readonly onClose: () => void;
}): JSX.Element {
  return (
    <div className="flex h-full w-60 flex-col gap-4">
      <div>
        <H2>
          {isUploaded
            ? wbText.uploadResults()
            : wbText.potentialUploadResults()}
        </H2>
        <p>
          {isUploaded
            ? wbText.wbUploadedDescription()
            : wbText.wbUploadedPotentialDescription()}
        </p>
      </div>
      <Ul className="flex flex-1 flex-col gap-2">
        {Object.entries(recordCounts)
          .sort(sortFunction(([_tableName, recordCount]) => recordCount, false))
          .map(([tableName, recordCount], index) => (
            <TableResults
              key={index}
              recordCount={recordCount}
              tableName={tableName}
            />
          ))}
      </Ul>
      <div className="flex flex-wrap gap-2">
        {isUploaded && (
          <CreateRecordSetButton
            dataSetId={dataSetId}
            dataSetName={dataSetName}
            small
            onClose={f.void}
          />
        )}
        <Button.Small className="flex-1" onClick={handleClose}>
          {commonText.close()}
        </Button.Small>
      </div>
    </div>
  );
}

function TableResults({
  tableName,
  recordCount,
}: {
  readonly tableName: keyof Tables;
  readonly recordCount: number;
}): JSX.Element {
  return (
    <li className="flex items-center gap-1">
      <TableIcon label={false} name={tableName} />
      <span>
        {commonText.colonLine({
          label: strictGetModel(tableName).label,
          value: formatNumber(recordCount),
        })}
      </span>
    </li>
  );
}<|MERGE_RESOLUTION|>--- conflicted
+++ resolved
@@ -19,33 +19,6 @@
 import { CreateRecordSetButton } from './RecordSet';
 import { formatNumber } from '../Atoms/Internationalization';
 
-<<<<<<< HEAD
-function TableResults({
-  tableName,
-  recordCount,
-}: {
-  readonly tableName: keyof Tables;
-  readonly recordCount: number;
-}): JSX.Element {
-  return (
-    <li className="flex items-center gap-1">
-      <TableIcon label={false} name={tableName} />
-      <span>
-        {commonText.colonLine({
-          label: strictGetModel(tableName).label,
-          value: formatNumber(recordCount),
-        })}
-      </span>
-    </li>
-  );
-}
-
-const a = { a: 'b' } as const;
-const b = Object.keys(a);
-console.log(b);
-
-=======
->>>>>>> 2006983f
 export function WbUploaded({
   recordCounts,
   dataSetId,
