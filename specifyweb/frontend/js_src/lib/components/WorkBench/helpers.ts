import { stringify } from 'csv-stringify/browser/esm';

import type { RA } from '../../utils/types';
import { downloadFile } from '../Molecules/FilePicker';
<<<<<<< HEAD
import { userPreferences } from '../Preferences/userPreferences';
import type { Dataset } from '../WbPlanView/Wrapped';
=======
>>>>>>> b63632a7

export const downloadDataSet = async (
  name: string,
  rows: RA<RA<string>>,
  columns: RA<string>,
  delimiter: string
) =>
  new Promise((resolve, reject) =>
    stringify(
      [columns, ...rows],
      {
        delimiter,
      },
      (error, output) => {
        if (error === undefined)
          resolve(
            downloadFile(name.endsWith('.csv') ? name : `${name}.tsv`, output)
          );
        else reject(error);
      }
    )
  );<|MERGE_RESOLUTION|>--- conflicted
+++ resolved
@@ -2,11 +2,6 @@
 
 import type { RA } from '../../utils/types';
 import { downloadFile } from '../Molecules/FilePicker';
-<<<<<<< HEAD
-import { userPreferences } from '../Preferences/userPreferences';
-import type { Dataset } from '../WbPlanView/Wrapped';
-=======
->>>>>>> b63632a7
 
 export const downloadDataSet = async (
   name: string,
