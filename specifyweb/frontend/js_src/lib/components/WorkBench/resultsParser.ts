--- conflicted
+++ resolved
@@ -165,13 +165,10 @@
   | ParseFailures
   | PropagatedFailure
   | Updated
-<<<<<<< HEAD
   | NoChange
   | Deleted
-  | MatchedAndChanged;
-=======
+  | MatchedAndChanged
   | Uploaded;
->>>>>>> 8f3891af
 
 // Records the specific result of attempting to upload a particular record
 type WbRecordResult = {
