/**
 * WB Upload results Typings
 *
 * @module
 */

import type { LocalizedString } from 'typesafe-i18n';
import type { State } from 'typesafe-reducer';

import { backEndText } from '../../localization/backEnd';
import type { IR, RA, RR } from '../../utils/types';
<<<<<<< HEAD
import { formatList } from '../Atoms/Internationalization';
=======
import {
  formatConjunction,
  formatDisjunction,
} from '../Atoms/Internationalization';
import { getField } from '../DataModel/helpers';
import { schema } from '../DataModel/schema';
>>>>>>> 4cb5b149
import type { Tables } from '../DataModel/types';

/*
 * If an UploadResult involves a tree record, this metadata indicates
 * where in the tree the record resides
 */
type TreeInfo = {
  // The tree rank a record relates to
  readonly rank: string;
  // The name of the tree node a record relates to
  readonly name: string;
};

/*
 * Records metadata about an UploadResult indicating the tables, data set
 * columns, and any tree information involved
 */
type ReportInfo = {
  // The name of the table a record relates to
  readonly tableName: keyof Tables;
  // The columns from the data set a record relates to
  readonly columns: RA<string>;
  readonly treeInfo: TreeInfo | null;
};

/*
 * Indicates that a value had to be added to a picklist during uploading
 * a record
 */
type PicklistAddition = {
  // The new picklistitem id
  readonly id: number;
  // The name of the picklist receiving the new item
  readonly name: string;
  // The value of the new item
  readonly value: string;
  // The data set column that produced the new item
  readonly caption: string;
};

// Indicates that a new row was added to the database
type Uploaded = State<
  'Uploaded',
  {
    // The database id of the added row
    readonly id: number;
    readonly picklistAdditions: RA<PicklistAddition>;
    readonly info: ReportInfo;
  }
>;

// Indicates that an existing record in the database was matched
type Matched = State<
  'Matched',
  {
    // The id of the matched database row
    readonly id: number;
    readonly info: ReportInfo;
  }
>;

// Indicates failure due to finding multiple matches to existing records
type MatchedMultiple = State<
  'MatchedMultiple',
  {
    // List of ids of the matching database records
    readonly ids: RA<number>;
    readonly info: ReportInfo;
  }
>;

/*
 * Indicates that no record was uploaded because all relevant columns in
 * the data set are empty
 */
type NullRecord = State<
  'NullRecord',
  {
    readonly info: ReportInfo;
  }
>;

// Indicates a record didn't upload due to a business rule violation
type FailedBusinessRule = State<
  'FailedBusinessRule',
  {
    // The error message generated by the business rule exception
    readonly message: string;
    readonly info: ReportInfo;
  }
>;

/*
 * Indicates failure due to inability to find an expected existing
 * matching record
 */
type NoMatch = State<
  'NoMatch',
  {
    readonly info: ReportInfo;
  }
>;

/*
 * Indicates one or more values were invalid, preventing a record
 * from uploading
 */
type ParseFailures = State<
  'ParseFailures',
  {
    readonly failures: readonly (readonly (readonly [string, string])[])[];
  }
>;

// Indicates failure due to a failure to upload a related record
type PropagatedFailure = State<'PropagatedFailure'>;

type RecordResultTypes =
  | FailedBusinessRule
  | Matched
  | MatchedMultiple
  | NoMatch
  | NullRecord
  | ParseFailures
  | PropagatedFailure
  | Uploaded;

// Records the specific result of attempting to upload a particular record
type RecordResult = {
  readonly [recordResultType in RecordResultTypes['type']]: Omit<
    Extract<RecordResultTypes, State<recordResultType>>,
    'type'
  >;
};

export type UploadResult = {
  readonly UploadResult: {
    readonly record_result: RecordResult;
    /*
     * Maps the names of -to-one relationships of the table to upload
     * results for each
     * 'parent' exists for tree nodes only
     */
    readonly toOne: RR<string | 'parent', UploadResult>;
    /*
     * Maps the names of -to-many relationships of the table to an
     * array of upload results for each
     */
    readonly toMany: IR<RA<UploadResult>>;
  };
};

/** Back-end sends a validation key. Front-end translates it */
export function resolveValidationMessage(
  key: string,
  payload: IR<unknown>
): LocalizedString {
  if (key === 'failedParsingBoolean')
    return backEndText.failedParsingBoolean({ value: payload.value as string });
  else if (key === 'failedParsingDecimal')
    return backEndText.failedParsingDecimal({ value: payload.value as string });
  else if (key === 'failedParsingFloat')
    return backEndText.failedParsingFloat({ value: payload.value as string });
  else if (key === 'failedParsingPickList')
    return backEndText.failedParsingPickList({
      value: `"${payload.value as string}"`,
    });
  else if (key === 'failedParsingAgentType')
    return backEndText.failedParsingAgentType({
      agentTypeField: getField(schema.models.Agent, 'agentType').label,
      badType: payload.badType as string,
      validTypes: formatDisjunction((payload.validTypes as RA<string>) ?? []),
    });
  else if (key === 'pickListValueTooLong')
    return backEndText.pickListValueTooLong({
      pickListTable: schema.models.PickList.label,
      pickList: payload.pickList as string,
      maxLength: payload.maxLength as number,
    });
  else if (key === 'valueTooLong')
    return backEndText.valueTooLong({
      maxLength: payload.maxLength as number,
    });
  else if (key === 'invalidYear')
    return backEndText.invalidYear({
      value: payload.value as string,
    });
  else if (key === 'badDateFormat')
    return backEndText.badDateFormat({
      value: payload.value as string,
      format: payload.format as string,
    });
  else if (key === 'coordinateBadFormat')
    return backEndText.coordinateBadFormat({
      value: payload.value as string,
    });
  else if (key === 'latitudeOutOfRange')
    return backEndText.latitudeOutOfRange({
      value: payload.value as string,
    });
  else if (key === 'longitudeOutOfRange')
    return backEndText.longitudeOutOfRange({
      value: payload.value as string,
    });
  else if (key === 'invalidPartialRecord')
    return backEndText.invalidPartialRecord({
      column: payload.column as string,
    });
  else if (key === 'fieldRequiredByUploadPlan')
    return backEndText.fieldRequiredByUploadPlan();
  else if (key === 'invalidTreeStructure')
    return backEndText.invalidTreeStructure();
  else if (key === 'missingRequiredTreeParent')
    return backEndText.missingRequiredTreeParent({
      names: formatConjunction((payload.names as RA<string>) ?? []),
    });
  // This can happen for data sets created before 7.8.2
  else
    return `${key}${
      Object.keys(payload).length === 0 ? '' : ` ${JSON.stringify(payload)}`
    }`;
}<|MERGE_RESOLUTION|>--- conflicted
+++ resolved
@@ -9,16 +9,12 @@
 
 import { backEndText } from '../../localization/backEnd';
 import type { IR, RA, RR } from '../../utils/types';
-<<<<<<< HEAD
-import { formatList } from '../Atoms/Internationalization';
-=======
 import {
   formatConjunction,
   formatDisjunction,
 } from '../Atoms/Internationalization';
 import { getField } from '../DataModel/helpers';
 import { schema } from '../DataModel/schema';
->>>>>>> 4cb5b149
 import type { Tables } from '../DataModel/types';
 
 /*
