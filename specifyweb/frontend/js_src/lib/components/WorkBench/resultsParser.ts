/**
 * WB Upload results Typings
 *
 * @module
 */

import type { LocalizedString } from 'typesafe-i18n';
import type { State } from 'typesafe-reducer';

import { backEndText } from '../../localization/backEnd';
<<<<<<< HEAD
import type { IR, RA, RR } from '../../utils/types';
import { formatList } from '../Atoms/Internationalization';
import type { Tables } from '../DataModel/types';
=======
import {
  formatConjunction,
  formatDisjunction,
} from '../Atoms/Internationalization';
import { LocalizedString } from 'typesafe-i18n';
import { getField } from '../DataModel/helpers';
import { schema } from '../DataModel/schema';
>>>>>>> c8d80ecc

/*
 * If an UploadResult involves a tree record, this metadata indicates
 * where in the tree the record resides
 */
type TreeInfo = {
  // The tree rank a record relates to
  readonly rank: string;
  // The name of the tree node a record relates to
  readonly name: string;
};

/*
 * Records metadata about an UploadResult indicating the tables, data set
 * columns, and any tree information involved
 */
type ReportInfo = {
  // The name of the table a record relates to
  readonly tableName: keyof Tables;
  // The columns from the data set a record relates to
  readonly columns: RA<string>;
  readonly treeInfo: TreeInfo | null;
};

/*
 * Indicates that a value had to be added to a picklist during uploading
 * a record
 */
type PicklistAddition = {
  // The new picklistitem id
  readonly id: number;
  // The name of the picklist receiving the new item
  readonly name: string;
  // The value of the new item
  readonly value: string;
  // The data set column that produced the new item
  readonly caption: string;
};

// Indicates that a new row was added to the database
type Uploaded = State<
  'Uploaded',
  {
    // The database id of the added row
    readonly id: number;
    readonly picklistAdditions: RA<PicklistAddition>;
    readonly info: ReportInfo;
  }
>;

// Indicates that an existing record in the database was matched
type Matched = State<
  'Matched',
  {
    // The id of the matched database row
    readonly id: number;
    readonly info: ReportInfo;
  }
>;

// Indicates failure due to finding multiple matches to existing records
type MatchedMultiple = State<
  'MatchedMultiple',
  {
    // List of ids of the matching database records
    readonly ids: RA<number>;
    readonly info: ReportInfo;
  }
>;

/*
 * Indicates that no record was uploaded because all relevant columns in
 * the data set are empty
 */
type NullRecord = State<
  'NullRecord',
  {
    readonly info: ReportInfo;
  }
>;

// Indicates a record didn't upload due to a business rule violation
type FailedBusinessRule = State<
  'FailedBusinessRule',
  {
    // The error message generated by the business rule exception
    readonly message: string;
    readonly info: ReportInfo;
  }
>;

/*
 * Indicates failure due to inability to find an expected existing
 * matching record
 */
type NoMatch = State<
  'NoMatch',
  {
    readonly info: ReportInfo;
  }
>;

/*
 * Indicates one or more values were invalid, preventing a record
 * from uploading
 */
type ParseFailures = State<
  'ParseFailures',
  {
    readonly failures: readonly (readonly (readonly [string, string])[])[];
  }
>;

// Indicates failure due to a failure to upload a related record
type PropagatedFailure = State<'PropagatedFailure'>;

type RecordResultTypes =
  | FailedBusinessRule
  | Matched
  | MatchedMultiple
  | NoMatch
  | NullRecord
  | ParseFailures
  | PropagatedFailure
  | Uploaded;

// Records the specific result of attempting to upload a particular record
type RecordResult = {
  readonly [recordResultType in RecordResultTypes['type']]: Omit<
    Extract<RecordResultTypes, State<recordResultType>>,
    'type'
  >;
};

export type UploadResult = {
  readonly UploadResult: {
    readonly record_result: RecordResult;
    /*
     * Maps the names of -to-one relationships of the table to upload
     * results for each
     * 'parent' exists for tree nodes only
     */
    readonly toOne: RR<string | 'parent', UploadResult>;
    /*
     * Maps the names of -to-many relationships of the table to an
     * array of upload results for each
     */
    readonly toMany: IR<RA<UploadResult>>;
  };
};

/** Back-end sends a validation key. Front-end translates it */
export function resolveValidationMessage(
  key: string,
  payload: IR<unknown>
): LocalizedString {
  if (key === 'failedParsingBoolean')
    return backEndText.failedParsingBoolean({ value: payload.value as string });
  else if (key === 'failedParsingDecimal')
    return backEndText.failedParsingDecimal({ value: payload.value as string });
  else if (key === 'failedParsingFloat')
    return backEndText.failedParsingFloat({ value: payload.value as string });
  else if (key === 'failedParsingPickList')
    return backEndText.failedParsingPickList({
      value: `"${payload.value as string}"`,
    });
  else if (key === 'failedParsingAgentType')
    return backEndText.failedParsingAgentType({
      agentTypeField: getField(schema.models.Agent, 'agentType').label,
      badType: payload.badType as string,
      validTypes: formatDisjunction((payload.validTypes as RA<string>) ?? []),
    });
  else if (key === 'pickListValueTooLong')
    return backEndText.pickListValueTooLong({
      pickListTable: schema.models.PickList.label,
      pickList: payload.pickList as string,
      maxLength: payload.maxLength as number,
    });
  else if (key === 'valueTooLong')
    return backEndText.valueTooLong({
      maxLength: payload.maxLength as number,
    });
  else if (key === 'invalidYear')
    return backEndText.invalidYear({
      value: payload.value as string,
    });
  else if (key === 'badDateFormat')
    return backEndText.badDateFormat({
      value: payload.value as string,
      format: payload.format as string,
    });
  else if (key === 'coordinateBadFormat')
    return backEndText.coordinateBadFormat({
      value: payload.value as string,
    });
  else if (key === 'latitudeOutOfRange')
    return backEndText.latitudeOutOfRange({
      value: payload.value as string,
    });
  else if (key === 'longitudeOutOfRange')
    return backEndText.longitudeOutOfRange({
      value: payload.value as string,
    });
  else if (key === 'invalidPartialRecord')
    return backEndText.invalidPartialRecord({
      column: payload.column as string,
    });
  else if (key === 'fieldRequiredByUploadPlan')
    return backEndText.fieldRequiredByUploadPlan();
  else if (key === 'invalidTreeStructure')
    return backEndText.invalidTreeStructure();
  else if (key === 'missingRequiredTreeParent')
    return backEndText.missingRequiredTreeParent({
      names: formatConjunction((payload.names as RA<string>) ?? []),
    });
  // This can happen for data sets created before 7.8.2
  else
    return `${key}${
      Object.keys(payload).length === 0 ? '' : ` ${JSON.stringify(payload)}`
    }`;
}<|MERGE_RESOLUTION|>--- conflicted
+++ resolved
@@ -8,19 +8,14 @@
 import type { State } from 'typesafe-reducer';
 
 import { backEndText } from '../../localization/backEnd';
-<<<<<<< HEAD
 import type { IR, RA, RR } from '../../utils/types';
-import { formatList } from '../Atoms/Internationalization';
-import type { Tables } from '../DataModel/types';
-=======
 import {
   formatConjunction,
   formatDisjunction,
 } from '../Atoms/Internationalization';
-import { LocalizedString } from 'typesafe-i18n';
 import { getField } from '../DataModel/helpers';
 import { schema } from '../DataModel/schema';
->>>>>>> c8d80ecc
+import type { Tables } from '../DataModel/types';
 
 /*
  * If an UploadResult involves a tree record, this metadata indicates
