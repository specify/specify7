import React from 'react';
import type { LocalizedString } from 'typesafe-i18n';

import { useAsyncState } from '../../hooks/useAsyncState';
import { useBooleanState } from '../../hooks/useBooleanState';
import { useId } from '../../hooks/useId';
import { commonText } from '../../localization/common';
import { StringToJsx } from '../../localization/utils';
import { wbText } from '../../localization/workbench';
import { Http } from '../../utils/ajax/definitions';
import { formData } from '../../utils/ajax/helpers';
import { ping } from '../../utils/ajax/ping';
import type { RA } from '../../utils/types';
import { overwriteReadOnly } from '../../utils/types';
import { Button } from '../Atoms/Button';
import { Form, Input, Label, Select } from '../Atoms/Form';
import { icons } from '../Atoms/Icons';
import { formatNumber } from '../Atoms/Internationalization';
import { Submit } from '../Atoms/Submit';
import { LoadingContext } from '../Core/Contexts';
import { Backbone } from '../DataModel/backbone';
import { fetchCollection } from '../DataModel/collection';
import { getField } from '../DataModel/helpers';
import type { SerializedResource } from '../DataModel/helperTypes';
import { schema } from '../DataModel/schema';
import type { SpecifyUser } from '../DataModel/types';
import { userInformation } from '../InitialContext/userInformation';
import { useTitle } from '../Molecules/AppTitle';
import { AutoGrowTextArea } from '../Molecules/AutoGrowTextArea';
import { DateElement } from '../Molecules/DateElement';
import { Dialog, dialogClassNames } from '../Molecules/Dialog';
import { FormattedResourceUrl } from '../Molecules/FormattedResource';
import { TableIcon } from '../Molecules/TableIcon';
import { hasPermission } from '../Permissions/helpers';
import { unsafeNavigate } from '../Router/Router';
import { getMaxDataSetLength, uniquifyDataSetName } from '../WbImport/helpers';
import type { Dataset } from '../WbPlanView/Wrapped';
import { AttachmentDataSet } from '../AttachmentsBulkImport/types';

const syncNameAndRemarks = (name: string, remarks: string, datasetId: number) =>
  ping(
    `/api/workbench/dataset/${datasetId}/`,
    {
      method: 'PUT',
      body: { name, remarks: remarks.trim() },
    },
    {
      expectedResponseCodes: [Http.NO_CONTENT],
    }
  ).then(() => ({ name, remarks: remarks.trim() }));

// FEATURE: allow exporting/importing the mapping
export function DataSetMeta({
  dataset,
  getRowCount = (): number => dataset.rows.length,
  datasetUrl,
  onSync: handleSync = syncNameAndRemarks,
  onClose: handleClose,
  onChange: handleChange,
  onDeleted: handleDeleted,
}: {
  readonly dataset: AttachmentDataSet | Dataset;
  readonly datasetUrl: string;
  readonly getRowCount?: () => number;
  readonly onClose: () => void;
  readonly onChange: ({
    name,
    remarks,
  }: {
    readonly name: LocalizedString;
    readonly remarks: LocalizedString;
  }) => void;
  readonly onDeleted: () => void;
  readonly onSync?: (
    name: string,
    remarks: string,
    id: number
  ) => Promise<{
    readonly name: LocalizedString;
    readonly remarks: LocalizedString;
  }>;
}): JSX.Element | null {
  const id = useId('data-set-meta');
  const [name, setName] = React.useState(dataset.name);
  const [remarks, setRemarks] = React.useState(dataset.remarks ?? '');

  const loading = React.useContext(LoadingContext);

  const [isDeleted, setIsDeleted] = React.useState(false);

  const [showDeleteConfirm, setShowDeleteConfirm] = React.useState(false);

  return isDeleted ? (
    <Dialog
      buttons={<Button.DialogClose>{commonText.close()}</Button.DialogClose>}
      header={wbText.dataSetDeleted()}
      onClose={handleDeleted}
    >
      {wbText.dataSetDeletedDescription()}
    </Dialog>
  ) : showDeleteConfirm ? (
    <Dialog
      buttons={
        <>
          {hasPermission('/workbench/dataset', 'delete') && (
            <Button.Danger
              onClick={() => {
                loading(
<<<<<<< HEAD
                  ping(
                    `${datasetUrl}${dataset.id}/`,
                    {
                      method: 'DELETE',
                    },
                    { expectedResponseCodes: [Http.NO_CONTENT, Http.NOT_FOUND] }
                  ).then(() => {
                    setIsDeleted(true);
                  })
=======
                  ping(`/api/workbench/dataset/${dataset.id}/`, {
                    method: 'DELETE',
                    errorMode: 'dismissible',
                    expectedErrors: [Http.NOT_FOUND],
                  }).then(() => setIsDeleted(true))
>>>>>>> 5ddf62fc
                );
              }}
            >
              {commonText.delete()}
            </Button.Danger>
          )}
          <span className="-ml-2 flex-1" />
          <Button.DialogClose>{commonText.cancel()}</Button.DialogClose>
        </>
      }
      className={{
        container: dialogClassNames.narrowContainer,
      }}
      header={wbText.deleteDataSet()}
      icon={<span className="text-blue-500"> {icons.table}</span>}
      onClose={handleClose}
    >
      {wbText.deleteDataSetDescription()}
    </Dialog>
  ) : (
    <Dialog
      buttons={
        <>
          {hasPermission('/workbench/dataset', 'delete') && (
            <Button.Danger
              onClick={() => {
                setShowDeleteConfirm(true);
              }}
            >
              {commonText.delete()}
            </Button.Danger>
          )}
          <span className="-ml-2 flex-1" />
          <Button.DialogClose>{commonText.close()}</Button.DialogClose>
          <Submit.Save form={id('form')}>{commonText.save()}</Submit.Save>
        </>
      }
      header={wbText.dataSetMeta()}
      icon={<span className="text-blue-500"> {icons.table}</span>}
      onClose={handleClose}
    >
      <Form
        id={id('form')}
        onSubmit={(): void =>
          loading(
            (name.trim() === dataset.name && remarks.trim() === dataset.remarks
<<<<<<< HEAD
              ? Promise.resolve({
                  name: dataset.name,
                  remarks: dataset.remarks,
                })
              : uniquifyDataSetName(name.trim(), dataset.id, datasetUrl).then(
                  (uniqueName) =>
                    handleSync(uniqueName, remarks.trim(), dataset.id)
=======
              ? Promise.resolve(dataset.name)
              : uniquifyDataSetName(name.trim(), dataset.id).then(
                  async (uniqueName) =>
                    ping(`/api/workbench/dataset/${dataset.id}/`, {
                      method: 'PUT',
                      body: { name: uniqueName, remarks: remarks.trim() },
                    }).then(() => {
                      // REFACTOR: replace this with a callback
                      overwriteReadOnly(dataset, 'name', uniqueName);
                      overwriteReadOnly(dataset, 'remarks', remarks.trim());
                      return uniqueName as LocalizedString;
                    })
>>>>>>> 5ddf62fc
                )
            ).then(handleChange)
          )
        }
      >
        <Label.Block>
          <b>{wbText.dataSetName()}</b>
          <Input.Text
            maxLength={getMaxDataSetLength()}
            required
            spellCheck
            value={name}
            onValueChange={(name): void => setName(name as LocalizedString)}
          />
        </Label.Block>
        <Label.Block>
          <b>{getField(schema.models.Workbench, 'remarks').label}:</b>
          <AutoGrowTextArea value={remarks} onValueChange={setRemarks} />
        </Label.Block>
        <div className="flex flex-col">
          <b>
            {
              getField(schema.models.WorkbenchTemplateMappingItem, 'metaData')
                .label
            }
          </b>
          <span>
            {commonText.colonLine({
              label: wbText.numberOfRows(),
              value: formatNumber(getRowCount()),
            })}
          </span>
          {'columns' in dataset && (
            <span>
              {commonText.colonLine({
                label: wbText.numberOfColumns(),
                value: formatNumber(dataset.columns.length),
              })}
            </span>
          )}
          <span>
            <StringToJsx
              components={{
                wrap: (
                  <i>
                    <DateElement date={dataset.timestampcreated} flipDates />
                  </i>
                ),
              }}
              string={commonText.jsxColonLine({
                label: getField(schema.models.Workbench, 'timestampCreated')
                  .label,
              })}
            />
          </span>
          <span>
            <StringToJsx
              components={{
                wrap: (
                  <i>
                    <DateElement date={dataset.timestampmodified} flipDates />
                  </i>
                ),
              }}
              string={commonText.jsxColonLine({
                label: getField(schema.models.Workbench, 'timestampModified')
                  .label,
              })}
            />
          </span>
          {'uploadresult' in dataset && (
            <span>
              <StringToJsx
                components={{
                  wrap: (
                    <i>
                      <DateElement
                        date={
                          dataset.uploadresult?.success === true
                            ? dataset.uploadresult?.timestamp
                            : undefined
                        }
                        fallback={commonText.no()}
                        flipDates
                      />
                    </i>
                  ),
                }}
                string={commonText.jsxColonLine({
                  label: commonText.uploaded(),
                })}
              />
            </span>
          )}
          <span>
            <StringToJsx
              components={{
                wrap: (
                  <i>
                    <FormattedResourceUrl
                      resourceUrl={dataset.createdbyagent}
                    />
                  </i>
                ),
              }}
              string={commonText.jsxColonLine({
                label: getField(schema.models.Workbench, 'createdByAgent')
                  .label,
              })}
            />
          </span>
          <span>
            <StringToJsx
              components={{
                wrap: (
                  <i>
                    {typeof dataset.modifiedbyagent === 'string' ? (
                      <FormattedResourceUrl
                        resourceUrl={dataset.modifiedbyagent}
                      />
                    ) : (
                      commonText.notApplicable()
                    )}
                  </i>
                ),
              }}
              string={commonText.jsxColonLine({
                label: getField(schema.models.Workbench, 'modifiedByAgent')
                  .label,
              })}
            />
          </span>
          <span>
            <StringToJsx
              components={{
                wrap: <i>{dataset.importedfilename || wbText.noFileName()}</i>,
              }}
              string={commonText.jsxColonLine({
                label: wbText.importedFileName(),
              })}
            />
          </span>
        </div>
      </Form>
    </Dialog>
  );
}

function DataSetName({
  dataset,
  getRowCount,
}: {
  readonly dataset: Dataset;
  readonly getRowCount: () => number;
}): JSX.Element {
  const [showMeta, handleOpen, handleClose] = useBooleanState();
  const [name, setName] = React.useState(dataset.name);

  useTitle(name);

  return (
    <>
      {' '}
      <h2 className="flex gap-1 overflow-y-auto">
        {dataset.uploadplan !== null && (
          <TableIcon label name={dataset.uploadplan.baseTableName} />
        )}
        {commonText.colonLine({
          label: wbText.dataSet(),
          value: name,
        })}
        {dataset.uploadresult?.success === true && (
          <span className="text-red-600">{wbText.dataSetUploadedLabel()}</span>
        )}
      </h2>
      <Button.Small onClick={handleOpen}>
        {getField(schema.models.WorkbenchTemplateMappingItem, 'metaData').label}
      </Button.Small>
      {showMeta && (
        <DataSetMeta
          dataset={dataset}
          datasetUrl="/api/workbench/dataset/"
          getRowCount={getRowCount}
          onChange={({ name, remarks }): void => {
            overwriteReadOnly(dataset, 'name', name);
            overwriteReadOnly(dataset, 'remarks', remarks.trim());
            handleClose();
            setName(name);
          }}
          onClose={handleClose}
          onDeleted={() => unsafeNavigate('/specify/', { replace: true })}
        />
      )}
    </>
  );
}

const fetchListOfUsers = async (): Promise<
  RA<SerializedResource<SpecifyUser>>
> =>
  fetchCollection('SpecifyUser', { limit: 500 }).then(({ records: users }) =>
    users.filter(({ id }) => id !== userInformation.id)
  );

function ChangeOwner({
  dataset,
  onClose: handleClose,
}: {
  readonly dataset: Dataset;
  readonly onClose: () => void;
}): JSX.Element | null {
  const [users] = useAsyncState<RA<SerializedResource<SpecifyUser>>>(
    fetchListOfUsers,
    true
  );

  const id = useId('change-data-set-owner');
  const [newOwner, setNewOwner] = React.useState<number | undefined>(undefined);
  const [isChanged, setIsChanged] = React.useState(false);
  const loading = React.useContext(LoadingContext);

  return users === undefined ? null : isChanged ? (
    <Dialog
      buttons={commonText.close()}
      header={wbText.dataSetOwnerChanged()}
      onClose={(): void => unsafeNavigate('/specify/', { replace: true })}
    >
      <p>{wbText.dataSetOwnerChanged()}</p>
    </Dialog>
  ) : (
    <Dialog
      buttons={
        <>
          <Button.DialogClose>{commonText.cancel()}</Button.DialogClose>
          <Submit.Blue disabled={newOwner === undefined} form={id('form')}>
            {wbText.changeOwner()}
          </Submit.Blue>
        </>
      }
      header={wbText.changeDataSetOwner()}
      onClose={handleClose}
    >
      <Form
        id={id('form')}
        onSubmit={(): void =>
          loading(
            ping(`/api/workbench/transfer/${dataset.id}/`, {
              method: 'POST',
              body: formData({
                specifyuserid: newOwner!,
              }),
            }).then(() => setIsChanged(true))
          )
        }
      >
        <Label.Block>
          <p>{wbText.changeDataSetOwnerDescription()}</p>
          <Select
            size={10}
            value={newOwner}
            onChange={({ target }): void =>
              setNewOwner(Number.parseInt(target.value))
            }
          >
            {users.map((user) => (
              <option key={user.id} value={user.id}>
                {user.name}
              </option>
            ))}
          </Select>
        </Label.Block>
      </Form>
    </Dialog>
  );
}

// A wrapper for DS Meta for embedding in the WB
export const DataSetNameView = Backbone.View.extend({
  __name__: 'DataSetNameView',
  render() {
    this.dataSetMeta = this.options.display(
      <DataSetName
        dataset={this.options.dataset}
        getRowCount={this.options.getRowCount}
      />,
      this.el.getElementsByClassName('wb-name-container')[0]
    );
    return this;
  },
  changeOwner() {
    const handleClose = (): void => void this.changeOwnerView();
    this.changeOwnerView = this.options.display(
      <ChangeOwner dataset={this.options.dataset} onClose={handleClose} />
    );
  },
  remove() {
    this.dataSetMeta();
    this.changeOwnerView?.();
    Backbone.View.prototype.remove.call(this);
  },
});<|MERGE_RESOLUTION|>--- conflicted
+++ resolved
@@ -38,16 +38,11 @@
 import { AttachmentDataSet } from '../AttachmentsBulkImport/types';
 
 const syncNameAndRemarks = (name: string, remarks: string, datasetId: number) =>
-  ping(
-    `/api/workbench/dataset/${datasetId}/`,
-    {
-      method: 'PUT',
-      body: { name, remarks: remarks.trim() },
-    },
-    {
-      expectedResponseCodes: [Http.NO_CONTENT],
-    }
-  ).then(() => ({ name, remarks: remarks.trim() }));
+  ping(`/api/workbench/dataset/${datasetId}/`, {
+    method: 'PUT',
+    body: { name, remarks: remarks.trim() },
+    expectedErrors: [Http.NO_CONTENT],
+  }).then(() => ({ name, remarks: remarks.trim() }));
 
 // FEATURE: allow exporting/importing the mapping
 export function DataSetMeta({
@@ -106,23 +101,13 @@
             <Button.Danger
               onClick={() => {
                 loading(
-<<<<<<< HEAD
-                  ping(
-                    `${datasetUrl}${dataset.id}/`,
-                    {
-                      method: 'DELETE',
-                    },
-                    { expectedResponseCodes: [Http.NO_CONTENT, Http.NOT_FOUND] }
-                  ).then(() => {
+                  ping(`${datasetUrl}${dataset.id}/`, {
+                    method: 'DELETE',
+                    errorMode: 'dismissible',
+                    expectedErrors: [Http.NOT_FOUND, Http.NO_CONTENT],
+                  }).then(() => {
                     setIsDeleted(true);
                   })
-=======
-                  ping(`/api/workbench/dataset/${dataset.id}/`, {
-                    method: 'DELETE',
-                    errorMode: 'dismissible',
-                    expectedErrors: [Http.NOT_FOUND],
-                  }).then(() => setIsDeleted(true))
->>>>>>> 5ddf62fc
                 );
               }}
             >
@@ -169,7 +154,6 @@
         onSubmit={(): void =>
           loading(
             (name.trim() === dataset.name && remarks.trim() === dataset.remarks
-<<<<<<< HEAD
               ? Promise.resolve({
                   name: dataset.name,
                   remarks: dataset.remarks,
@@ -177,20 +161,6 @@
               : uniquifyDataSetName(name.trim(), dataset.id, datasetUrl).then(
                   (uniqueName) =>
                     handleSync(uniqueName, remarks.trim(), dataset.id)
-=======
-              ? Promise.resolve(dataset.name)
-              : uniquifyDataSetName(name.trim(), dataset.id).then(
-                  async (uniqueName) =>
-                    ping(`/api/workbench/dataset/${dataset.id}/`, {
-                      method: 'PUT',
-                      body: { name: uniqueName, remarks: remarks.trim() },
-                    }).then(() => {
-                      // REFACTOR: replace this with a callback
-                      overwriteReadOnly(dataset, 'name', uniqueName);
-                      overwriteReadOnly(dataset, 'remarks', remarks.trim());
-                      return uniqueName as LocalizedString;
-                    })
->>>>>>> 5ddf62fc
                 )
             ).then(handleChange)
           )
