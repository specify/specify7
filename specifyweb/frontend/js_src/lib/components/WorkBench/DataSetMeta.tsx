import React from 'react';
import type { LocalizedString } from 'typesafe-i18n';

import { useAsyncState } from '../../hooks/useAsyncState';
import { useBooleanState } from '../../hooks/useBooleanState';
import { useId } from '../../hooks/useId';
import { commonText } from '../../localization/common';
import { StringToJsx } from '../../localization/utils';
import { wbText } from '../../localization/workbench';
import { Http } from '../../utils/ajax/definitions';
import { formData } from '../../utils/ajax/helpers';
import { ping } from '../../utils/ajax/ping';
import type { RA } from '../../utils/types';
import { overwriteReadOnly } from '../../utils/types';
import { uniquifyDataSetName } from '../../utils/uniquifyName';
import { Button } from '../Atoms/Button';
import { Form, Input, Label, Select } from '../Atoms/Form';
import { icons } from '../Atoms/Icons';
import { formatNumber } from '../Atoms/Internationalization';
import { Submit } from '../Atoms/Submit';
import { LoadingContext } from '../Core/Contexts';
<<<<<<< HEAD
import { createBackboneView } from '../Core/reactBackboneExtend';
=======
>>>>>>> c8d80ecc
import { Backbone } from '../DataModel/backbone';
import { fetchCollection } from '../DataModel/collection';
import { getField } from '../DataModel/helpers';
import type { SerializedResource } from '../DataModel/helperTypes';
import { schema } from '../DataModel/schema';
import type { SpecifyUser } from '../DataModel/types';
import { userInformation } from '../InitialContext/userInformation';
import { useTitle } from '../Molecules/AppTitle';
import { AutoGrowTextArea } from '../Molecules/AutoGrowTextArea';
import { DateElement } from '../Molecules/DateElement';
import { Dialog, dialogClassNames } from '../Molecules/Dialog';
<<<<<<< HEAD
import { FormattedResource } from '../Molecules/FormattedResource';
=======
import { FormattedResourceUrl } from '../Molecules/FormattedResource';
>>>>>>> c8d80ecc
import { TableIcon } from '../Molecules/TableIcon';
import { hasPermission } from '../Permissions/helpers';
import { unsafeNavigate } from '../Router/Router';
import { getMaxDataSetLength } from '../WbImport/helpers';
import type { Dataset } from '../WbPlanView/Wrapped';

// FEATURE: allow exporting/importing the mapping
export function DataSetMeta({
  dataset,
  getRowCount = (): number => dataset.rows.length,
  onClose: handleClose,
  onChange: handleChange,
  onDeleted: handleDeleted,
}: {
  readonly dataset: Dataset;
  readonly getRowCount?: () => number;
  readonly onClose: () => void;
  readonly onChange: (dataSetName: LocalizedString) => void;
  readonly onDeleted: () => void;
}): JSX.Element | null {
  const id = useId('data-set-meta');
  const [name, setName] = React.useState(dataset.name);
  const [remarks, setRemarks] = React.useState(dataset.remarks ?? '');

  const loading = React.useContext(LoadingContext);

  const [isDeleted, setIsDeleted] = React.useState(false);

  const [showDeleteConfirm, setShowDeleteConfirm] = React.useState(false);

  return isDeleted ? (
    <Dialog
      buttons={<Button.DialogClose>{commonText.close()}</Button.DialogClose>}
      header={wbText.dataSetDeleted()}
      onClose={handleDeleted}
    >
      {wbText.dataSetDeletedDescription()}
    </Dialog>
  ) : showDeleteConfirm ? (
    <Dialog
      buttons={
        <>
          {hasPermission('/workbench/dataset', 'delete') && (
            <Button.Red
              onClick={() => {
                loading(
                  ping(
                    `/api/workbench/dataset/${dataset.id}/`,
                    {
                      method: 'DELETE',
                    },
                    { expectedResponseCodes: [Http.NO_CONTENT, Http.NOT_FOUND] }
                  ).then(() => {
                    setIsDeleted(true);
                  })
                );
              }}
            >
              {commonText.delete()}
            </Button.Red>
          )}
          <span className="-ml-2 flex-1" />
          <Button.DialogClose>{commonText.cancel()}</Button.DialogClose>
        </>
      }
      className={{
        container: dialogClassNames.narrowContainer,
      }}
      header={wbText.deleteDataSet()}
      icon={<span className="text-blue-500"> {icons.table}</span>}
      onClose={handleClose}
    >
      {wbText.deleteDataSetDescription()}
    </Dialog>
  ) : (
    <Dialog
      buttons={
        <>
          {hasPermission('/workbench/dataset', 'delete') && (
            <Button.Red
              onClick={() => {
                setShowDeleteConfirm(true);
              }}
            >
              {commonText.delete()}
            </Button.Red>
          )}
          <span className="-ml-2 flex-1" />
          <Button.DialogClose>{commonText.close()}</Button.DialogClose>
          <Submit.Blue form={id('form')}>{commonText.save()}</Submit.Blue>
        </>
      }
      header={wbText.dataSetMeta()}
      icon={<span className="text-blue-500"> {icons.table}</span>}
      onClose={handleClose}
    >
      <Form
        id={id('form')}
        onSubmit={(): void =>
          loading(
            (name.trim() === dataset.name && remarks.trim() === dataset.remarks
              ? Promise.resolve(dataset.name)
              : uniquifyDataSetName(name.trim(), dataset.id).then(
                  async (uniqueName) =>
                    ping(
                      `/api/workbench/dataset/${dataset.id}/`,
                      {
                        method: 'PUT',
                        body: { name: uniqueName, remarks: remarks.trim() },
                      },
                      {
                        expectedResponseCodes: [Http.NO_CONTENT],
                      }
                    ).then(() => {
                      // REFACTOR: replace this with a callback
                      overwriteReadOnly(dataset, 'name', uniqueName);
                      overwriteReadOnly(dataset, 'remarks', remarks.trim());
                      return uniqueName as LocalizedString;
                    })
                )
            ).then(handleChange)
          )
        }
      >
        <Label.Block>
          <b>{wbText.dataSetName()}</b>
          <Input.Text
            maxLength={getMaxDataSetLength()}
            required
            spellCheck
            value={name}
            onValueChange={(name): void => setName(name as LocalizedString)}
          />
        </Label.Block>
        <Label.Block>
          <b>{getField(schema.models.Workbench, 'remarks').label}:</b>
          <AutoGrowTextArea value={remarks} onValueChange={setRemarks} />
        </Label.Block>
        <div className="flex flex-col">
          <b>
            {
              getField(schema.models.WorkbenchTemplateMappingItem, 'metaData')
                .label
            }
          </b>
          <span>
            {commonText.colonLine({
              label: wbText.numberOfRows(),
              value: formatNumber(getRowCount()),
            })}
          </span>
          <span>
            {commonText.colonLine({
              label: wbText.numberOfColumns(),
              value: formatNumber(dataset.columns.length),
            })}
          </span>
          <span>
            <StringToJsx
              components={{
                wrap: (
                  <i>
                    <DateElement date={dataset.timestampcreated} flipDates />
                  </i>
                ),
              }}
              string={commonText.jsxColonLine({
                label: getField(schema.models.Workbench, 'timestampCreated')
                  .label,
              })}
            />
          </span>
          <span>
            <StringToJsx
              components={{
                wrap: (
                  <i>
                    <DateElement date={dataset.timestampmodified} flipDates />
                  </i>
                ),
              }}
              string={commonText.jsxColonLine({
                label: getField(schema.models.Workbench, 'timestampModified')
                  .label,
              })}
            />
          </span>
          <span>
            <StringToJsx
              components={{
                wrap: (
                  <i>
                    <DateElement
                      date={
                        dataset.uploadresult?.success === true
                          ? dataset.uploadresult?.timestamp
                          : undefined
                      }
                      fallback={commonText.no()}
                      flipDates
                    />
                  </i>
                ),
              }}
              string={commonText.jsxColonLine({
                label: commonText.uploaded(),
              })}
            />
          </span>
          <span>
            <StringToJsx
              components={{
                wrap: (
                  <i>
                    <FormattedResourceUrl
                      resourceUrl={dataset.createdbyagent}
                    />
                  </i>
                ),
              }}
              string={commonText.jsxColonLine({
                label: getField(schema.models.Workbench, 'createdByAgent')
                  .label,
              })}
            />
          </span>
          <span>
            <StringToJsx
              components={{
                wrap: (
                  <i>
                    {typeof dataset.modifiedbyagent === 'string' ? (
                      <FormattedResourceUrl
                        resourceUrl={dataset.modifiedbyagent}
                      />
                    ) : (
                      commonText.notApplicable()
                    )}
                  </i>
                ),
              }}
              string={commonText.jsxColonLine({
                label: getField(schema.models.Workbench, 'modifiedByAgent')
                  .label,
              })}
            />
          </span>
          <span>
            <StringToJsx
              components={{
                wrap: <i>{dataset.importedfilename || wbText.noFileName()}</i>,
              }}
              string={commonText.jsxColonLine({
                label: wbText.importedFileName(),
              })}
            />
          </span>
        </div>
      </Form>
    </Dialog>
  );
}

function DataSetName({
  dataset,
  getRowCount,
}: {
  readonly dataset: Dataset;
  readonly getRowCount: () => number;
}): JSX.Element {
  const [showMeta, handleOpen, handleClose] = useBooleanState();
  const [name, setName] = React.useState(dataset.name);

  useTitle(name);

  return (
    <>
      {' '}
      <h2 className="flex gap-1 overflow-y-auto">
        {dataset.uploadplan !== null && (
          <TableIcon label name={dataset.uploadplan.baseTableName} />
        )}
        {commonText.colonLine({
          label: wbText.dataSet(),
          value: name,
        })}
        {dataset.uploadresult?.success === true && (
          <span className="text-red-600">{wbText.dataSetUploadedLabel()}</span>
        )}
      </h2>
      <Button.Small onClick={handleOpen}>
        {getField(schema.models.WorkbenchTemplateMappingItem, 'metaData').label}
      </Button.Small>
      {showMeta && (
        <DataSetMeta
          dataset={dataset}
          getRowCount={getRowCount}
          onChange={(name): void => {
            handleClose();
            setName(name);
          }}
          onClose={handleClose}
          onDeleted={() => unsafeNavigate('/specify/', { replace: true })}
        />
      )}
    </>
  );
}

const fetchListOfUsers = async (): Promise<
  RA<SerializedResource<SpecifyUser>>
> =>
  fetchCollection('SpecifyUser', { limit: 500 }).then(({ records: users }) =>
    users.filter(({ id }) => id !== userInformation.id)
  );

function ChangeOwner({
  dataset,
  onClose: handleClose,
}: {
  readonly dataset: Dataset;
  readonly onClose: () => void;
}): JSX.Element | null {
  const [users] = useAsyncState<RA<SerializedResource<SpecifyUser>>>(
    fetchListOfUsers,
    true
  );

  const id = useId('change-data-set-owner');
  const [newOwner, setNewOwner] = React.useState<number | undefined>(undefined);
  const [isChanged, setIsChanged] = React.useState(false);
  const loading = React.useContext(LoadingContext);

  return users === undefined ? null : isChanged ? (
    <Dialog
      buttons={commonText.close()}
      header={wbText.dataSetOwnerChanged()}
      onClose={(): void => unsafeNavigate('/specify/', { replace: true })}
    >
      <p>{wbText.dataSetOwnerChanged()}</p>
    </Dialog>
  ) : (
    <Dialog
      buttons={
        <>
          <Button.DialogClose>{commonText.cancel()}</Button.DialogClose>
          <Submit.Blue disabled={newOwner === undefined} form={id('form')}>
            {wbText.changeOwner()}
          </Submit.Blue>
        </>
      }
      header={wbText.changeDataSetOwner()}
      onClose={handleClose}
    >
      <Form
        id={id('form')}
        onSubmit={(): void =>
          loading(
            ping(
              `/api/workbench/transfer/${dataset.id}/`,
              {
                method: 'POST',
                body: formData({
                  specifyuserid: newOwner!,
                }),
              },
              { expectedResponseCodes: [Http.NO_CONTENT] }
            ).then(() => setIsChanged(true))
          )
        }
      >
        <Label.Block>
          <p>{wbText.changeDataSetOwnerDescription()}</p>
          <Select
            size={10}
            value={newOwner}
            onChange={({ target }): void =>
              setNewOwner(Number.parseInt(target.value))
            }
          >
            {users.map((user) => (
              <option key={user.id} value={user.id}>
                {user.name}
              </option>
            ))}
          </Select>
        </Label.Block>
      </Form>
    </Dialog>
  );
}

// A wrapper for DS Meta for embedding in the WB
export const DataSetNameView = Backbone.View.extend({
  __name__: 'DataSetNameView',
  render() {
    this.dataSetMeta = this.options.display(
      <DataSetName
        dataset={this.options.dataset}
        getRowCount={this.options.getRowCount}
      />,
      this.el.getElementsByClassName('wb-name-container')[0]
    );
    return this;
  },
  changeOwner() {
    const handleClose = (): void => void this.changeOwnerView();
    this.changeOwnerView = this.options.display(
      <ChangeOwner dataset={this.options.dataset} onClose={handleClose} />
    );
  },
  remove() {
    this.dataSetMeta();
    this.changeOwnerView?.();
    Backbone.View.prototype.remove.call(this);
  },
});<|MERGE_RESOLUTION|>--- conflicted
+++ resolved
@@ -19,10 +19,6 @@
 import { formatNumber } from '../Atoms/Internationalization';
 import { Submit } from '../Atoms/Submit';
 import { LoadingContext } from '../Core/Contexts';
-<<<<<<< HEAD
-import { createBackboneView } from '../Core/reactBackboneExtend';
-=======
->>>>>>> c8d80ecc
 import { Backbone } from '../DataModel/backbone';
 import { fetchCollection } from '../DataModel/collection';
 import { getField } from '../DataModel/helpers';
@@ -34,11 +30,7 @@
 import { AutoGrowTextArea } from '../Molecules/AutoGrowTextArea';
 import { DateElement } from '../Molecules/DateElement';
 import { Dialog, dialogClassNames } from '../Molecules/Dialog';
-<<<<<<< HEAD
-import { FormattedResource } from '../Molecules/FormattedResource';
-=======
 import { FormattedResourceUrl } from '../Molecules/FormattedResource';
->>>>>>> c8d80ecc
 import { TableIcon } from '../Molecules/TableIcon';
 import { hasPermission } from '../Permissions/helpers';
 import { unsafeNavigate } from '../Router/Router';
