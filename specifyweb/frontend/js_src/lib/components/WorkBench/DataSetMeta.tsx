import React from 'react';
import type { LocalizedString } from 'typesafe-i18n';

import { useAsyncState } from '../../hooks/useAsyncState';
import { useBooleanState } from '../../hooks/useBooleanState';
import { useId } from '../../hooks/useId';
import { commonText } from '../../localization/common';
import { StringToJsx } from '../../localization/utils';
import { wbText } from '../../localization/workbench';
import { Http } from '../../utils/ajax/definitions';
import { formData } from '../../utils/ajax/helpers';
import { ping } from '../../utils/ajax/ping';
import type { RA } from '../../utils/types';
import { overwriteReadOnly } from '../../utils/types';
import { uniquifyDataSetName } from '../../utils/uniquifyName';
import { Button } from '../Atoms/Button';
import { Form, Input, Label, Select } from '../Atoms/Form';
import { icons } from '../Atoms/Icons';
import { formatNumber } from '../Atoms/Internationalization';
import { Submit } from '../Atoms/Submit';
<<<<<<< HEAD
import { useId } from '../../hooks/useId';
import { useAsyncState } from '../../hooks/useAsyncState';
import { useBooleanState } from '../../hooks/useBooleanState';
import { SerializedResource } from '../DataModel/helperTypes';
import { TableIcon } from '../Molecules/TableIcon';
import { AutoGrowTextArea } from '../Molecules/AutoGrowTextArea';
import { useTitle } from '../Molecules/AppTitle';
import { Http } from '../../utils/ajax/definitions';
import { unsafeNavigate } from '../Router/Router';
import { LocalizedString } from 'typesafe-i18n';
import { schema } from '../DataModel/schema';
import { StringToJsx } from '../../localization/utils';
import { FormattedResourceUrl } from '../Molecules/FormattedResource';
=======
import { LoadingContext } from '../Core/Contexts';
import { Backbone } from '../DataModel/backbone';
import { fetchCollection } from '../DataModel/collection';
>>>>>>> 650e640b
import { getField } from '../DataModel/helpers';
import type { SerializedResource } from '../DataModel/helperTypes';
import { schema } from '../DataModel/schema';
import type { SpecifyUser } from '../DataModel/types';
import { userInformation } from '../InitialContext/userInformation';
import { useTitle } from '../Molecules/AppTitle';
import { AutoGrowTextArea } from '../Molecules/AutoGrowTextArea';
import { DateElement } from '../Molecules/DateElement';
import { Dialog, dialogClassNames } from '../Molecules/Dialog';
import { FormattedResourceUrl } from '../Molecules/FormattedResource';
import { TableIcon } from '../Molecules/TableIcon';
import { hasPermission } from '../Permissions/helpers';
import { unsafeNavigate } from '../Router/Router';
import { getMaxDataSetLength } from '../WbImport/helpers';
import type { Dataset } from '../WbPlanView/Wrapped';

// FEATURE: allow exporting/importing the mapping
export function DataSetMeta({
  dataset,
  getRowCount = (): number => dataset.rows.length,
  onClose: handleClose,
  onChange: handleChange,
  onDeleted: handleDeleted,
}: {
  readonly dataset: Dataset;
  readonly getRowCount?: () => number;
  readonly onClose: () => void;
  readonly onChange: (dataSetName: LocalizedString) => void;
  readonly onDeleted: () => void;
}): JSX.Element | null {
  const id = useId('data-set-meta');
  const [name, setName] = React.useState(dataset.name);
  const [remarks, setRemarks] = React.useState(dataset.remarks ?? '');

  const loading = React.useContext(LoadingContext);

  const [isDeleted, setIsDeleted] = React.useState(false);

  const [showDeleteConfirm, setShowDeleteConfirm] = React.useState(false);

  return isDeleted ? (
    <Dialog
      buttons={<Button.DialogClose>{commonText.close()}</Button.DialogClose>}
      header={wbText.dataSetDeleted()}
      onClose={handleDeleted}
    >
      {wbText.dataSetDeletedDescription()}
    </Dialog>
  ) : showDeleteConfirm ? (
    <Dialog
      buttons={
        <>
          {hasPermission('/workbench/dataset', 'delete') && (
            <Button.Red
              onClick={() => {
                loading(
                  ping(
                    `/api/workbench/dataset/${dataset.id}/`,
                    {
                      method: 'DELETE',
                    },
                    { expectedResponseCodes: [Http.NO_CONTENT, Http.NOT_FOUND] }
                  ).then(() => {
                    setIsDeleted(true);
                  })
                );
              }}
            >
              {commonText.delete()}
            </Button.Red>
          )}
          <span className="-ml-2 flex-1" />
          <Button.DialogClose>{commonText.cancel()}</Button.DialogClose>
        </>
      }
      className={{
        container: dialogClassNames.narrowContainer,
      }}
      header={wbText.deleteDataSet()}
      icon={<span className="text-blue-500"> {icons.table}</span>}
      onClose={handleClose}
    >
      {wbText.deleteDataSetDescription()}
    </Dialog>
  ) : (
    <Dialog
      buttons={
        <>
          {hasPermission('/workbench/dataset', 'delete') && (
            <Button.Red
              onClick={() => {
                setShowDeleteConfirm(true);
              }}
            >
              {commonText.delete()}
            </Button.Red>
          )}
          <span className="-ml-2 flex-1" />
          <Button.DialogClose>{commonText.close()}</Button.DialogClose>
          <Submit.Blue form={id('form')}>{commonText.save()}</Submit.Blue>
        </>
      }
      header={wbText.dataSetMeta()}
      icon={<span className="text-blue-500"> {icons.table}</span>}
      onClose={handleClose}
    >
      <Form
        id={id('form')}
        onSubmit={(): void =>
          loading(
            (name.trim() === dataset.name && remarks.trim() === dataset.remarks
              ? Promise.resolve(dataset.name)
              : uniquifyDataSetName(name.trim(), dataset.id).then(
                  async (uniqueName) =>
                    ping(
                      `/api/workbench/dataset/${dataset.id}/`,
                      {
                        method: 'PUT',
                        body: { name: uniqueName, remarks: remarks.trim() },
                      },
                      {
                        expectedResponseCodes: [Http.NO_CONTENT],
                      }
                    ).then(() => {
                      // REFACTOR: replace this with a callback
                      overwriteReadOnly(dataset, 'name', uniqueName);
                      overwriteReadOnly(dataset, 'remarks', remarks.trim());
                      return uniqueName as LocalizedString;
                    })
                )
            ).then(handleChange)
          )
        }
      >
        <Label.Block>
          <b>{wbText.dataSetName()}</b>
          <Input.Text
            maxLength={getMaxDataSetLength()}
            required
            spellCheck
            value={name}
            onValueChange={(name): void => setName(name as LocalizedString)}
          />
        </Label.Block>
        <Label.Block>
          <b>{getField(schema.models.Workbench, 'remarks').label}:</b>
          <AutoGrowTextArea value={remarks} onValueChange={setRemarks} />
        </Label.Block>
        <div className="flex flex-col">
          <b>
            {
              getField(schema.models.WorkbenchTemplateMappingItem, 'metaData')
                .label
            }
          </b>
          <span>
            {commonText.colonLine({
              label: wbText.numberOfRows(),
              value: formatNumber(getRowCount()),
            })}
          </span>
          <span>
            {commonText.colonLine({
              label: wbText.numberOfColumns(),
              value: formatNumber(dataset.columns.length),
            })}
          </span>
          <span>
            <StringToJsx
              components={{
                wrap: (
                  <i>
                    <DateElement date={dataset.timestampcreated} flipDates />
                  </i>
                ),
              }}
              string={commonText.jsxColonLine({
                label: getField(schema.models.Workbench, 'timestampCreated')
                  .label,
              })}
            />
          </span>
          <span>
            <StringToJsx
              components={{
                wrap: (
                  <i>
                    <DateElement date={dataset.timestampmodified} flipDates />
                  </i>
                ),
              }}
              string={commonText.jsxColonLine({
                label: getField(schema.models.Workbench, 'timestampModified')
                  .label,
              })}
            />
          </span>
          <span>
            <StringToJsx
              components={{
                wrap: (
                  <i>
                    <DateElement
                      date={
                        dataset.uploadresult?.success === true
                          ? dataset.uploadresult?.timestamp
                          : undefined
                      }
                      fallback={commonText.no()}
                      flipDates
                    />
                  </i>
                ),
              }}
              string={commonText.jsxColonLine({
                label: commonText.uploaded(),
              })}
            />
          </span>
          <span>
            <StringToJsx
              components={{
                wrap: (
                  <i>
                    <FormattedResourceUrl
                      resourceUrl={dataset.createdbyagent}
                    />
                  </i>
                ),
              }}
              string={commonText.jsxColonLine({
                label: getField(schema.models.Workbench, 'createdByAgent')
                  .label,
              })}
            />
          </span>
          <span>
            <StringToJsx
              components={{
                wrap: (
                  <i>
                    {typeof dataset.modifiedbyagent === 'string' ? (
                      <FormattedResourceUrl
                        resourceUrl={dataset.modifiedbyagent}
                      />
                    ) : (
                      commonText.notApplicable()
                    )}
                  </i>
                ),
              }}
              string={commonText.jsxColonLine({
                label: getField(schema.models.Workbench, 'modifiedByAgent')
                  .label,
              })}
            />
          </span>
          <span>
            <StringToJsx
              components={{
                wrap: <i>{dataset.importedfilename || wbText.noFileName()}</i>,
              }}
              string={commonText.jsxColonLine({
                label: wbText.importedFileName(),
              })}
            />
          </span>
        </div>
      </Form>
    </Dialog>
  );
}

function DataSetName({
  dataset,
  getRowCount,
}: {
  readonly dataset: Dataset;
  readonly getRowCount: () => number;
}): JSX.Element {
  const [showMeta, handleOpen, handleClose] = useBooleanState();
  const [name, setName] = React.useState(dataset.name);

  useTitle(name);

  return (
    <>
      {' '}
      <h2 className="flex gap-1 overflow-y-auto">
        {dataset.uploadplan !== null && (
          <TableIcon label name={dataset.uploadplan.baseTableName} />
        )}
        {commonText.colonLine({
          label: wbText.dataSet(),
          value: name,
        })}
        {dataset.uploadresult?.success === true && (
          <span className="text-red-600">{wbText.dataSetUploadedLabel()}</span>
        )}
      </h2>
      <Button.Small onClick={handleOpen}>
        {getField(schema.models.WorkbenchTemplateMappingItem, 'metaData').label}
      </Button.Small>
      {showMeta && (
        <DataSetMeta
          dataset={dataset}
          getRowCount={getRowCount}
          onChange={(name): void => {
            handleClose();
            setName(name);
          }}
          onClose={handleClose}
          onDeleted={() => unsafeNavigate('/specify/', { replace: true })}
        />
      )}
    </>
  );
}

const fetchListOfUsers = async (): Promise<
  RA<SerializedResource<SpecifyUser>>
> =>
  fetchCollection('SpecifyUser', { limit: 500 }).then(({ records: users }) =>
    users.filter(({ id }) => id !== userInformation.id)
  );

function ChangeOwner({
  dataset,
  onClose: handleClose,
}: {
  readonly dataset: Dataset;
  readonly onClose: () => void;
}): JSX.Element | null {
  const [users] = useAsyncState<RA<SerializedResource<SpecifyUser>>>(
    fetchListOfUsers,
    true
  );

  const id = useId('change-data-set-owner');
  const [newOwner, setNewOwner] = React.useState<number | undefined>(undefined);
  const [isChanged, setIsChanged] = React.useState(false);
  const loading = React.useContext(LoadingContext);

  return users === undefined ? null : isChanged ? (
    <Dialog
      buttons={commonText.close()}
      header={wbText.dataSetOwnerChanged()}
      onClose={(): void => unsafeNavigate('/specify/', { replace: true })}
    >
      <p>{wbText.dataSetOwnerChanged()}</p>
    </Dialog>
  ) : (
    <Dialog
      buttons={
        <>
          <Button.DialogClose>{commonText.cancel()}</Button.DialogClose>
          <Submit.Blue disabled={newOwner === undefined} form={id('form')}>
            {wbText.changeOwner()}
          </Submit.Blue>
        </>
      }
      header={wbText.changeDataSetOwner()}
      onClose={handleClose}
    >
      <Form
        id={id('form')}
        onSubmit={(): void =>
          loading(
            ping(
              `/api/workbench/transfer/${dataset.id}/`,
              {
                method: 'POST',
                body: formData({
                  specifyuserid: newOwner!,
                }),
              },
              { expectedResponseCodes: [Http.NO_CONTENT] }
            ).then(() => setIsChanged(true))
          )
        }
      >
        <Label.Block>
          <p>{wbText.changeDataSetOwnerDescription()}</p>
          <Select
            size={10}
            value={newOwner}
            onChange={({ target }): void =>
              setNewOwner(Number.parseInt(target.value))
            }
          >
            {users.map((user) => (
              <option key={user.id} value={user.id}>
                {user.name}
              </option>
            ))}
          </Select>
        </Label.Block>
      </Form>
    </Dialog>
  );
}

// A wrapper for DS Meta for embedding in the WB
export const DataSetNameView = Backbone.View.extend({
  __name__: 'DataSetNameView',
  render() {
    this.dataSetMeta = this.options.display(
      <DataSetName
        dataset={this.options.dataset}
        getRowCount={this.options.getRowCount}
      />,
      this.el.getElementsByClassName('wb-name-container')[0]
    );
    return this;
  },
  changeOwner() {
    const handleClose = (): void => void this.changeOwnerView();
    this.changeOwnerView = this.options.display(
      <ChangeOwner dataset={this.options.dataset} onClose={handleClose} />
    );
  },
  remove() {
    this.dataSetMeta();
    this.changeOwnerView?.();
    Backbone.View.prototype.remove.call(this);
  },
});<|MERGE_RESOLUTION|>--- conflicted
+++ resolved
@@ -3,55 +3,38 @@
 
 import { useAsyncState } from '../../hooks/useAsyncState';
 import { useBooleanState } from '../../hooks/useBooleanState';
+import { schema } from '../DataModel/schema';
+import { wbText } from '../../localization/workbench';
+import { SpecifyUser } from '../DataModel/types';
+import { ping } from '../../utils/ajax/ping';
+import { DateElement } from '../Molecules/DateElement';
+import { uniquifyDataSetName } from '../../utils/uniquifyName';
+import { useTitle } from '../Molecules/AppTitle';
+import { fetchCollection } from '../DataModel/collection';
+import { userInformation } from '../InitialContext/userInformation';
+import { AutoGrowTextArea } from '../Molecules/AutoGrowTextArea';
+import { commonText } from '../../localization/common';
+import { TableIcon } from '../Molecules/TableIcon';
+import { Dataset } from '../WbPlanView/Wrapped';
+import { StringToJsx } from '../../localization/utils';
+import { getField } from '../DataModel/helpers';
+import { icons } from '../Atoms/Icons';
+import { LoadingContext } from '../Core/Contexts';
+import { overwriteReadOnly, RA } from '../../utils/types';
+import { FormattedResourceUrl } from '../Molecules/FormattedResource';
+import { hasPermission } from '../Permissions/helpers';
+import { Dialog, dialogClassNames } from '../Molecules/Dialog';
+import { Form, Input, Label, Select } from '../Atoms/Form';
+import { unsafeNavigate } from '../Router/Router';
+import { formData } from '../../utils/ajax/helpers';
+import { SerializedResource } from '../DataModel/helperTypes';
+import { getMaxDataSetLength } from '../WbImport/helpers';
 import { useId } from '../../hooks/useId';
-import { commonText } from '../../localization/common';
-import { StringToJsx } from '../../localization/utils';
-import { wbText } from '../../localization/workbench';
+import { Button } from '../Atoms/Button';
 import { Http } from '../../utils/ajax/definitions';
-import { formData } from '../../utils/ajax/helpers';
-import { ping } from '../../utils/ajax/ping';
-import type { RA } from '../../utils/types';
-import { overwriteReadOnly } from '../../utils/types';
-import { uniquifyDataSetName } from '../../utils/uniquifyName';
-import { Button } from '../Atoms/Button';
-import { Form, Input, Label, Select } from '../Atoms/Form';
-import { icons } from '../Atoms/Icons';
+import { Submit } from '../Atoms/Submit';
 import { formatNumber } from '../Atoms/Internationalization';
-import { Submit } from '../Atoms/Submit';
-<<<<<<< HEAD
-import { useId } from '../../hooks/useId';
-import { useAsyncState } from '../../hooks/useAsyncState';
-import { useBooleanState } from '../../hooks/useBooleanState';
-import { SerializedResource } from '../DataModel/helperTypes';
-import { TableIcon } from '../Molecules/TableIcon';
-import { AutoGrowTextArea } from '../Molecules/AutoGrowTextArea';
-import { useTitle } from '../Molecules/AppTitle';
-import { Http } from '../../utils/ajax/definitions';
-import { unsafeNavigate } from '../Router/Router';
-import { LocalizedString } from 'typesafe-i18n';
-import { schema } from '../DataModel/schema';
-import { StringToJsx } from '../../localization/utils';
-import { FormattedResourceUrl } from '../Molecules/FormattedResource';
-=======
-import { LoadingContext } from '../Core/Contexts';
 import { Backbone } from '../DataModel/backbone';
-import { fetchCollection } from '../DataModel/collection';
->>>>>>> 650e640b
-import { getField } from '../DataModel/helpers';
-import type { SerializedResource } from '../DataModel/helperTypes';
-import { schema } from '../DataModel/schema';
-import type { SpecifyUser } from '../DataModel/types';
-import { userInformation } from '../InitialContext/userInformation';
-import { useTitle } from '../Molecules/AppTitle';
-import { AutoGrowTextArea } from '../Molecules/AutoGrowTextArea';
-import { DateElement } from '../Molecules/DateElement';
-import { Dialog, dialogClassNames } from '../Molecules/Dialog';
-import { FormattedResourceUrl } from '../Molecules/FormattedResource';
-import { TableIcon } from '../Molecules/TableIcon';
-import { hasPermission } from '../Permissions/helpers';
-import { unsafeNavigate } from '../Router/Router';
-import { getMaxDataSetLength } from '../WbImport/helpers';
-import type { Dataset } from '../WbPlanView/Wrapped';
 
 // FEATURE: allow exporting/importing the mapping
 export function DataSetMeta({
