--- conflicted
+++ resolved
@@ -30,20 +30,11 @@
   mappings: WbMapping | undefined
 ): void {
   if (mappings === undefined) return;
-<<<<<<< HEAD
-  const currentSettings = hot.getSettings().columns ?? [];
-  hot.updateSettings({
-    columns: (index) => ({
-      ...(typeof currentSettings === 'function'
-        ? currentSettings(index)
-        : (currentSettings[index] ?? {})),
-=======
   const existingColumns = hot.getSettings()
     .columns as readonly Handsontable.ColumnSettings[];
   hot.updateSettings({
     columns: (index) => ({
       ...existingColumns?.[index],
->>>>>>> 03a0d69f
       placeholder: mappings.defaultValues[index],
     }),
   });
