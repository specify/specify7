import React from 'react';
import ReactDOMServer from 'react-dom/server';

import { wbPlanText } from '../../localization/wbPlan';
import { icons } from '../Atoms/Icons';
import { TableIcon } from '../Molecules/TableIcon';
import { userPreferences } from '../Preferences/userPreferences';
import { ATTACHMENTS_COLUMN } from '../WbImportAttachments';
import type { Dataset } from '../WbPlanView/Wrapped';
import type { WbMapping } from './mapping';
<<<<<<< HEAD
import { ATTACHMENTS_COLUMN } from '../WbImportAttachments';
import { attachmentsText } from '../../localization/attachments';
=======
>>>>>>> 9bdfa2d4

const comments = { displayDelay: 100 };

const hiddenRows = {
  rows: [],
  indicators: false,
  // TODO: Typing possibly doesn't match for handsontable 12.1.0, fixed in 14
  copyPasteEnabled: false,
};

export function useHotProps({
  dataset,
  mappings,
  physicalColToMappingCol,
}: {
  readonly dataset: Dataset;
  readonly mappings: WbMapping | undefined;
  readonly physicalColToMappingCol: (physicalCol: number) => number | undefined;
}) {
  const [autoWrapCol] = userPreferences.use(
    'workBench',
    'editor',
    'autoWrapCol'
  );

  const [autoWrapRow] = userPreferences.use(
    'workBench',
    'editor',
    'autoWrapRow'
  );

  const columns = React.useMemo(
    () =>
      Array.from(
        // Last column is invisible and contains disambiguation metadata
        { length: dataset.columns.length + 1 },
        (_, physicalCol) => ({
          // Get data from nth column for nth column
          data: physicalCol,
<<<<<<< HEAD
          readOnly: [-1, undefined].includes(
            physicalColToMappingCol(physicalCol)
          )
=======
          readOnly:
            [-1, undefined].includes(physicalColToMappingCol(physicalCol)) ||
            dataset.columns[physicalCol] === ATTACHMENTS_COLUMN,
>>>>>>> 9bdfa2d4
        })
      ),
    [dataset.columns.length]
  );

  const [enterMovesPref] = userPreferences.use(
    'workBench',
    'editor',
    'enterMoveDirection'
  );
  const enterMoves =
    enterMovesPref === 'col' ? { col: 1, row: 0 } : { col: 0, row: 1 };

  const colHeaders = React.useCallback(
    (physicalCol: number) => {
      const columnName = dataset.columns[physicalCol] === ATTACHMENTS_COLUMN
        ? attachmentsText.attachments()
        : dataset.columns[physicalCol];
      const tableIconUrl = mappings?.mappedHeaders?.[physicalCol];
      const isMapped = tableIconUrl !== undefined;
      const mappingCol = physicalColToMappingCol(physicalCol);
      const tableName =
        (typeof mappingCol === 'number'
          ? mappings?.tableNames[mappingCol]
          : undefined) ?? tableIconUrl?.split('/').at(-1)?.split('.')[0];

      return ReactDOMServer.renderToString(
        <ColumnHeader
          columnName={columnName}
          isMapped={isMapped}
          tableName={tableName}
        />
      );
    },
    [mappings]
  );

  const [enterBeginsEditing] = userPreferences.use(
    'workBench',
    'editor',
    'enterBeginsEditing'
  );

  const hiddenColumns = React.useMemo(
    () => ({
      // Hide the disambiguation column
      columns: [dataset.columns.length],
      indicators: false,
      // TODO: Typing possibly doesn't match for handsontable 12.1.0, fixed in 14
      copyPasteEnabled: false,
    }),
    []
  );

  const [minSpareRows] = userPreferences.use(
    'workBench',
    'editor',
    'minSpareRows'
  );

  const [tabMovesPref] = userPreferences.use(
    'workBench',
    'editor',
    'tabMoveDirection'
  );
  const tabMoves =
    tabMovesPref === 'col' ? { col: 1, row: 0 } : { col: 0, row: 1 };

  const adjustedMinRows = dataset.isupdate ? 0 : minSpareRows;
  return {
    autoWrapCol,
    autoWrapRow,
    columns,
    enterMoves,
    colHeaders,
    enterBeginsEditing,
    hiddenRows,
    hiddenColumns,
    minSpareRows: adjustedMinRows,
    tabMoves,
    comments,
  };
}

function ColumnHeader({
  isMapped,
  columnName,
  tableName,
}: {
  readonly isMapped: boolean;
  readonly columnName: string;
  readonly tableName: string | undefined;
}): JSX.Element {
  return (
    <div className="flex items-center gap-1 pl-4">
      {isMapped && tableName !== undefined ? (
        <TableIcon label={false} name={tableName} />
      ) : (
        <span
          aria-label={wbPlanText.unmappedColumn()}
          className="text-red-600"
          title={wbPlanText.unmappedColumn()}
        >
          {icons.ban}
        </span>
      )}
      <span className="wb-header-name columnSorting">{columnName}</span>
    </div>
  );
}<|MERGE_RESOLUTION|>--- conflicted
+++ resolved
@@ -8,11 +8,6 @@
 import { ATTACHMENTS_COLUMN } from '../WbImportAttachments';
 import type { Dataset } from '../WbPlanView/Wrapped';
 import type { WbMapping } from './mapping';
-<<<<<<< HEAD
-import { ATTACHMENTS_COLUMN } from '../WbImportAttachments';
-import { attachmentsText } from '../../localization/attachments';
-=======
->>>>>>> 9bdfa2d4
 
 const comments = { displayDelay: 100 };
 
@@ -52,15 +47,9 @@
         (_, physicalCol) => ({
           // Get data from nth column for nth column
           data: physicalCol,
-<<<<<<< HEAD
           readOnly: [-1, undefined].includes(
             physicalColToMappingCol(physicalCol)
           )
-=======
-          readOnly:
-            [-1, undefined].includes(physicalColToMappingCol(physicalCol)) ||
-            dataset.columns[physicalCol] === ATTACHMENTS_COLUMN,
->>>>>>> 9bdfa2d4
         })
       ),
     [dataset.columns.length]
