import React from 'react';
import ReactDOMServer from 'react-dom/server';

import { attachmentsText } from '../../localization/attachments';
import { wbPlanText } from '../../localization/wbPlan';
import { icons } from '../Atoms/Icons';
import { ReadOnlyContext } from '../Core/Contexts';
import { getIcon } from '../InitialContext/icons';
import { TableIcon } from '../Molecules/TableIcon';
import { userPreferences } from '../Preferences/userPreferences';
import type { Dataset } from '../WbPlanView/Wrapped';
<<<<<<< HEAD
import { getAttachmentsColumnIndex } from '../WorkBench/attachmentHelpers';
=======
import { getAttachmentsColumn } from '../WorkBench/attachmentHelpers';
>>>>>>> c5a7765e
import type { WbMapping } from './mapping';

const comments = { displayDelay: 100 };

const hiddenRows = {
  rows: [],
  indicators: false,
  // TODO: Typing possibly doesn't match for handsontable 12.1.0, fixed in 14
  copyPasteEnabled: false,
};

export function useHotProps({
  dataset,
  mappings,
  physicalColToMappingCol,
}: {
  readonly dataset: Dataset;
  readonly mappings: WbMapping | undefined;
  readonly physicalColToMappingCol: (physicalCol: number) => number | undefined;
}) {
  const isReadOnly = React.useContext(ReadOnlyContext);
  const [autoWrapCol] = userPreferences.use(
    'workBench',
    'editor',
    'autoWrapCol'
  );

  const [autoWrapRow] = userPreferences.use(
    'workBench',
    'editor',
    'autoWrapRow'
  );

  const columns = React.useMemo(
    () =>
      Array.from(
        // Last column is invisible and contains disambiguation metadata
        { length: dataset.columns.length + 1 },
        (_, physicalCol) => ({
          // Get data from nth column for nth column
          data: physicalCol,
          readOnly:
            isReadOnly ||
            [-1, undefined].includes(physicalColToMappingCol(physicalCol)),
        })
      ),
    [dataset.columns.length, isReadOnly]
  );

  const [enterMovesPref] = userPreferences.use(
    'workBench',
    'editor',
    'enterMoveDirection'
  );
  const enterMoves =
    enterMovesPref === 'col' ? { col: 1, row: 0 } : { col: 0, row: 1 };

<<<<<<< HEAD
  const attachmentsColumnIndex = getAttachmentsColumnIndex(dataset);
=======
  const attachmentsColumnIndex = getAttachmentsColumn(dataset);
>>>>>>> c5a7765e

  const colHeaders = React.useCallback(
    (physicalCol: number) => {
      const isAttachmentsColumn = physicalCol === attachmentsColumnIndex;
      const columnName = isAttachmentsColumn
        ? attachmentsText.attachments()
        : dataset.columns[physicalCol];
      const tableIconUrl = isAttachmentsColumn
        ? getIcon('Attachment')
        : mappings?.mappedHeaders?.[physicalCol];
      const isMapped = tableIconUrl !== undefined;
      const mappingCol = physicalColToMappingCol(physicalCol);
      const tableName =
        (typeof mappingCol === 'number'
          ? mappings?.tableNames[mappingCol]
          : undefined) ?? tableIconUrl?.split('/').at(-1)?.split('.')[0];

      return ReactDOMServer.renderToString(
        <ColumnHeader
          columnName={columnName}
          isMapped={isMapped}
          tableName={tableName}
        />
      );
    },
    [mappings]
  );

  const [enterBeginsEditing] = userPreferences.use(
    'workBench',
    'editor',
    'enterBeginsEditing'
  );

  const hiddenColumns = React.useMemo(() => {
    return {
      // Hide the disambiguation column
      columns: [dataset.columns.length],
      indicators: false,
      // TODO: Typing possibly doesn't match for handsontable 12.1.0, fixed in 14
      copyPasteEnabled: false,
    };
  }, []);

  const [minSpareRows] = userPreferences.use(
    'workBench',
    'editor',
    'minSpareRows'
  );

  const [tabMovesPref] = userPreferences.use(
    'workBench',
    'editor',
    'tabMoveDirection'
  );
  const tabMoves =
    tabMovesPref === 'col' ? { col: 1, row: 0 } : { col: 0, row: 1 };

  const adjustedMinRows = dataset.isupdate ? 0 : minSpareRows;
  return {
    autoWrapCol,
    autoWrapRow,
    columns,
    enterMoves,
    colHeaders,
    enterBeginsEditing,
    hiddenRows,
    hiddenColumns,
    minSpareRows: adjustedMinRows,
    tabMoves,
    comments,
  };
}

function ColumnHeader({
  isMapped,
  columnName,
  tableName,
}: {
  readonly isMapped: boolean;
  readonly columnName: string;
  readonly tableName: string | undefined;
}): JSX.Element {
  return (
    <div className="flex items-center gap-1 pl-4">
      {isMapped && tableName !== undefined ? (
        <TableIcon label={false} name={tableName} />
      ) : (
        <span
          aria-label={wbPlanText.unmappedColumn()}
          className="text-red-600"
          title={wbPlanText.unmappedColumn()}
        >
          {icons.ban}
        </span>
      )}
      <span className="wb-header-name columnSorting">{columnName}</span>
    </div>
  );
}<|MERGE_RESOLUTION|>--- conflicted
+++ resolved
@@ -9,11 +9,7 @@
 import { TableIcon } from '../Molecules/TableIcon';
 import { userPreferences } from '../Preferences/userPreferences';
 import type { Dataset } from '../WbPlanView/Wrapped';
-<<<<<<< HEAD
-import { getAttachmentsColumnIndex } from '../WorkBench/attachmentHelpers';
-=======
 import { getAttachmentsColumn } from '../WorkBench/attachmentHelpers';
->>>>>>> c5a7765e
 import type { WbMapping } from './mapping';
 
 const comments = { displayDelay: 100 };
@@ -71,11 +67,7 @@
   const enterMoves =
     enterMovesPref === 'col' ? { col: 1, row: 0 } : { col: 0, row: 1 };
 
-<<<<<<< HEAD
-  const attachmentsColumnIndex = getAttachmentsColumnIndex(dataset);
-=======
   const attachmentsColumnIndex = getAttachmentsColumn(dataset);
->>>>>>> c5a7765e
 
   const colHeaders = React.useCallback(
     (physicalCol: number) => {
