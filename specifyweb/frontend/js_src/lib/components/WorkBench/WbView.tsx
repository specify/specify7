--- conflicted
+++ resolved
@@ -283,21 +283,14 @@
                 onClose={closeResults}
               />
             </aside>
-<<<<<<< HEAD
-          ) : showAttachments ? (
-=======
           ) : null}
           {useAttachments ? (
->>>>>>> c5a7765e
             <aside aria-live="polite">
               <WbAttachmentsPreview
                 dataset={dataset}
                 hot={hot}
-<<<<<<< HEAD
                 isUploaded={isUploaded}
-=======
                 showPanel={showAttachments}
->>>>>>> c5a7765e
                 onClose={toggleAttachments}
               />
             </aside>
