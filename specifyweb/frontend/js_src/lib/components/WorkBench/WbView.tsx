--- conflicted
+++ resolved
@@ -32,10 +32,7 @@
 import { ReadOnlyContext } from '../Core/Contexts';
 import { WbActions } from '../WbActions';
 import { useResults } from '../WbActions/useResults';
-<<<<<<< HEAD
-=======
 import { usesAttachments } from './attachmentHelpers';
->>>>>>> 4f7a46b2
 import type { Dataset } from '../WbPlanView/Wrapped';
 import { WbToolkit } from '../WbToolkit';
 import { WbUtilsComponent } from '../WbUtils';
