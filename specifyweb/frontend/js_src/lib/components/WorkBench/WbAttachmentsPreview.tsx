--- conflicted
+++ resolved
@@ -51,16 +51,7 @@
   saveDataSetAttachments,
   uploadFiles,
 } from '../WorkBench/attachmentHelpers';
-<<<<<<< HEAD
-import { FilePicker } from '../Molecules/FilePicker';
-import { Progress } from '../Atoms';
-import { loadingBar } from '../Molecules';
-import { raise } from '../Errors/Crash';
-import { f } from '../../utils/functools';
-import { PopupWindow } from '../Molecules/PopupWindow';
 import type { Workbench } from '../WorkBench/WbView';
-=======
->>>>>>> 6811df93
 
 const { formatCacheKey } = exportsForTests;
 
