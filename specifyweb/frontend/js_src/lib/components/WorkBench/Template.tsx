/**
 * Generate static template for the WbView using React
 * All logic and event listeners would be attached in WbView.js
 */

import React from 'react';
import ReactDOMServer from 'react-dom/server';
import { useNavigate, useParams } from 'react-router-dom';
import type { LocalizedString } from 'typesafe-i18n';

import { useUnloadProtect } from '../../hooks/navigation';
import { useAsyncState } from '../../hooks/useAsyncState';
import { useBooleanState } from '../../hooks/useBooleanState';
import { useErrorContext } from '../../hooks/useErrorContext';
import { commonText } from '../../localization/common';
import { localityText } from '../../localization/locality';
import { wbPlanText } from '../../localization/wbPlan';
import { wbText } from '../../localization/workbench';
import { ajax } from '../../utils/ajax';
import { f } from '../../utils/functools';
import type { GetSet, RA } from '../../utils/types';
import { replaceItem } from '../../utils/utils';
import { Button } from '../Atoms/Button';
import { className } from '../Atoms/className';
import { Input } from '../Atoms/Form';
import { Link } from '../Atoms/Link';
import { LoadingContext } from '../Core/Contexts';
<<<<<<< HEAD
import { useUnloadProtect } from '../../hooks/navigation';
import { NotFoundView } from '../Router/NotFoundView';
import type { Dataset } from '../WbPlanView/Wrapped';
import { useErrorContext } from '../../hooks/useErrorContext';
import { Button } from '../Atoms/Button';
import { Link } from '../Atoms/Link';
import { Input } from '../Atoms/Form';
import { className } from '../Atoms/className';
import { useAsyncState } from '../../hooks/useAsyncState';
import { Portal } from '../Molecules/Portal';
import { replaceItem } from '../../utils/utils';
import { useBooleanState } from '../../hooks/useBooleanState';
import { Dialog } from '../Molecules/Dialog';
import { LocalizedString } from 'typesafe-i18n';
import { wbPlanText } from '../../localization/wbPlan';
import { useMenuItem } from '../Header/useMenuItem';
=======
import { useMenuItem } from '../Header';
import { treeRanksPromise } from '../InitialContext/treeRanks';
import { Dialog } from '../Molecules/Dialog';
import { Portal } from '../Molecules/Portal';
import { hasPermission, hasTablePermission } from '../Permissions/helpers';
import { NotFoundView } from '../Router/NotFoundView';
import type { Dataset } from '../WbPlanView/Wrapped';
import { WBView } from './wbView';
>>>>>>> d16a33c1

function Navigation({
  name,
  label,
}: {
  readonly name: string;
  readonly label: LocalizedString;
}): JSX.Element {
  return (
    <span
      aria-atomic
      className="wb-navigation-section flex rounded"
      data-navigation-type={name}
    >
      <Button.Small
        className="wb-cell-navigation p-2 ring-0 brightness-80 hover:brightness-70"
        data-navigation-direction="previous"
        variant="bg-inherit text-gray-800 dark:text-gray-100"
        onClick={f.never}
      >
        {'<'}
      </Button.Small>
      <Button.Small
        className={`
          wb-navigation-text grid grid-cols-[auto_1fr_auto_1fr_auto] items-center
          ring-0 hover:brightness-70
          ${className.ariaHandled}
        `}
        title={wbText.clickToToggle()}
        variant="bg-inherit text-gray-800 dark:text-gray-100"
        onClick={f.never}
      >
        {label} (<span className="wb-navigation-position text-center">0</span>/
        <span className="wb-navigation-total">0</span>)
      </Button.Small>
      <Button.Small
        className="wb-cell-navigation p-2 ring-0 brightness-80 hover:brightness-70"
        data-navigation-direction="next"
        type="button"
        variant="bg-inherit text-gray-800 dark:text-gray-100"
        onClick={f.never}
      >
        {'>'}
      </Button.Small>
    </span>
  );
}

function WbView({
  isUploaded,
  isMapped,
  dataSetId,
}: {
  readonly isUploaded: boolean;
  readonly isMapped: boolean;
  readonly dataSetId: number;
}): JSX.Element {
  const canUpdate = hasPermission('/workbench/dataset', 'update');
  return (
    <>
      <div
        className="flex items-center justify-between gap-x-1 gap-y-2 whitespace-nowrap"
        role="toolbar"
      >
        <div className="wb-name-container contents" />
        <Button.Small
          aria-haspopup="grid"
          aria-pressed="false"
          className="wb-show-toolkit"
          onClick={f.never}
        >
          {commonText.tools()}
        </Button.Small>
        <span className="-ml-1 flex-1" />
        {/* This button is here for debugging only */}
        <Button.Small
          className={`
            wb-show-plan
            ${process.env.NODE_ENV === 'development' ? '' : 'hidden'}
          `}
          onClick={f.never}
        >
          [DEV] Show Plan
        </Button.Small>
        {canUpdate || isMapped ? (
          <Link.Small href={`/specify/workbench/plan/${dataSetId}/`}>
            {wbPlanText.dataMapper()}
          </Link.Small>
        ) : undefined}
        {!isUploaded && hasPermission('/workbench/dataset', 'validate') && (
          <Button.Small
            aria-haspopup="dialog"
            className="wb-validate"
            onClick={undefined}
          >
            {wbText.validate()}
          </Button.Small>
        )}
        <Button.Small
          aria-haspopup="tree"
          className="wb-show-upload-view"
          title={wbText.wbUploadedUnavailable()}
          onClick={undefined}
        >
          {commonText.results()}
        </Button.Small>
        {isUploaded ? (
          hasPermission('/workbench/dataset', 'unupload') && (
            <Button.Small
              aria-haspopup="dialog"
              className="wb-unupload"
              onClick={f.never}
            >
              {wbText.rollback()}
            </Button.Small>
          )
        ) : (
          <>
            {hasPermission('/workbench/dataset', 'upload') && (
              <Button.Small
                aria-haspopup="dialog"
                className="wb-upload"
                onClick={f.never}
              >
                {wbText.upload()}
              </Button.Small>
            )}
            {hasPermission('/workbench/dataset', 'update') && (
              <>
                <Button.Small
                  aria-haspopup="dialog"
                  className="wb-revert"
                  onClick={undefined}
                >
                  {wbText.revert()}
                </Button.Small>
                <Button.Small
                  aria-haspopup="dialog"
                  className="wb-save"
                  onClick={undefined}
                >
                  {commonText.save()}
                </Button.Small>
              </>
            )}
          </>
        )}
      </div>
      <div
        aria-label={commonText.tools()}
        className="wb-toolkit flex flex-wrap gap-x-1 gap-y-2"
        role="toolbar"
        style={{ display: 'none' }}
      >
        {hasPermission('/workbench/dataset', 'transfer') &&
        hasTablePermission('SpecifyUser', 'read') ? (
          <Button.Small
            aria-haspopup="dialog"
            className="wb-change-data-set-owner"
            onClick={f.never}
          >
            {wbText.changeOwner()}
          </Button.Small>
        ) : undefined}
        <Button.Small className="wb-export-data-set" onClick={f.never}>
          {commonText.export()}
        </Button.Small>
        <span className="-ml-1 flex-1" />
        {hasPermission('/workbench/dataset', 'update') && (
          <>
            <Button.Small
              aria-haspopup="dialog"
              className="wb-convert-coordinates"
              title={wbText.unavailableWithoutLocality()}
              onClick={undefined}
            >
              {wbText.convertCoordinates()}
            </Button.Small>
            <Button.Small
              aria-haspopup="dialog"
              className="wb-geolocate"
              title={wbText.unavailableWithoutLocality()}
              onClick={undefined}
            >
              {localityText.geoLocate()}
            </Button.Small>
          </>
        )}
        <Button.Small
          aria-haspopup="dialog"
          className="wb-leafletmap"
          title={wbText.unavailableWithoutLocality()}
          onClick={undefined}
        >
          {localityText.geoMap()}
        </Button.Small>
      </div>
      <div className="flex flex-1 gap-4 overflow-hidden">
        <section className="wb-spreadsheet flex-1 overflow-hidden overscroll-none" />
        <aside aria-live="polite" className="wb-uploaded-view-wrapper hidden" />
      </div>
      <div
        aria-label={wbText.navigation()}
        className="flex flex-wrap justify-end gap-x-1 gap-y-2"
        role="toolbar"
      >
        <span className="contents" role="search">
          <div className="flex">
            <Input.Generic
              aria-label={commonText.searchQuery()}
              autoComplete="on"
              className="wb-search-query"
              placeholder={commonText.search()}
              spellCheck
              title={commonText.searchQuery()}
              type="search"
            />
          </div>
          {!isUploaded && hasPermission('/workbench/dataset', 'update') ? (
            <div className="flex">
              <Input.Text
                aria-label={wbText.replacementValue()}
                autoComplete="on"
                className="wb-replace-value"
                placeholder={wbText.replace()}
                title={wbText.replacementValue()}
              />
            </div>
          ) : undefined}
          <span className="wb-advanced-search-wrapper" />
        </span>
        <Navigation label={wbText.searchResults()} name="searchResults" />
        {!isUploaded && hasPermission('/workbench/dataset', 'update') ? (
          <Navigation label={wbText.modifiedCells()} name="modifiedCells" />
        ) : undefined}
        <Navigation label={wbText.newCells()} name="newCells" />
        {!isUploaded && (
          <Navigation label={wbText.errorCells()} name="invalidCells" />
        )}
      </div>
    </>
  );
}

export const wbViewTemplate = (
  isUploaded: boolean,
  isMapped: boolean,
  dataSetId: number
): string =>
  ReactDOMServer.renderToStaticMarkup(
    <WbView dataSetId={dataSetId} isMapped={isMapped} isUploaded={isUploaded} />
  );

const fetchTreeRanks = async (): Promise<true> => treeRanksPromise.then(f.true);

export function WorkBench(): JSX.Element | null {
  useMenuItem('workBench');

  const [treeRanksLoaded = false] = useAsyncState(fetchTreeRanks, true);
  const { id } = useParams();
  const dataSetId = f.parseInt(id);

  const [container, setContainer] = React.useState<HTMLElement | null>(null);
  const [dataSet, setDataSet] = useDataSet(dataSetId);
  useErrorContext('dataSet', dataSet);
  const loading = React.useContext(LoadingContext);
  const [isDeleted, handleDeleted] = useBooleanState();
  const [isDeletedConfirmation, handleDeletedConfirmation] = useBooleanState();
  const portals = useWbView(
    dataSet,
    treeRanksLoaded,
    container,
    handleDeleted,
    handleDeletedConfirmation,
    () => loading(fetchDataSet(dataSet!.id).then(setDataSet))
  );

  const navigate = useNavigate();
  return dataSetId === undefined ? (
    <NotFoundView />
  ) : isDeleted ? (
    <>{wbText.dataSetDeletedOrNotFound()}</>
  ) : isDeletedConfirmation ? (
    <Dialog
      buttons={commonText.close()}
      header={wbText.dataSetDeleted()}
      onClose={(): void => navigate('/specify/', { replace: true })}
    >
      {wbText.dataSetDeletedDescription()}
    </Dialog>
  ) : (
    <>
      <div className="contents" ref={setContainer} />
      {portals.map((portal, index) =>
        portal === undefined ? undefined : (
          <Portal element={portal.element} key={index}>
            {portal.jsx}
          </Portal>
        )
      )}
    </>
  );
}

// BUG: intercept 403 (if dataset has been transferred to another user)
function useDataSet(
  dataSetId: number | undefined
): GetSet<Dataset | undefined> {
  return useAsyncState(
    React.useCallback(async () => fetchDataSet(dataSetId), [dataSetId]),
    true
  );
}

const fetchDataSet = async (
  dataSetId: number | undefined
): Promise<Dataset | undefined> =>
  typeof dataSetId === 'number'
    ? ajax<Dataset>(`/api/workbench/dataset/${dataSetId}/`, {
        headers: { Accept: 'application/json' },
      }).then(({ data }) => data)
    : undefined;

function useWbView(
  dataSet: Dataset | undefined,
  treeRanksLoaded: boolean,
  container: HTMLElement | null,
  handleDeleted: () => void,
  handleDeletedConfirmation: () => void,
  handleRefresh: () => void
): RA<
  | { readonly jsx: JSX.Element; readonly element: HTMLElement | undefined }
  | undefined
> {
  const [portals, setPortals] = React.useState<
    RA<
      | { readonly jsx: JSX.Element; readonly element: HTMLElement | undefined }
      | undefined
    >
  >([]);

  const mode = React.useRef<string | undefined>(undefined);
  const wasAborted = React.useRef<boolean>(false);

  const [hasUnloadProtect, setUnloadProtect] = React.useState<boolean>(false);
  useUnloadProtect(hasUnloadProtect, wbText.wbUnloadProtect());

  React.useEffect(() => {
    if (!treeRanksLoaded || container === null || dataSet === undefined)
      return undefined;
    const contained = document.createElement('section');
    contained.setAttribute('class', `wbs-form ${className.containerFull}`);
    container.append(contained);
    const view = new WBView({
      el: contained,
      dataset: dataSet,
      refreshInitiatedBy: mode.current,
      refreshInitiatorAborted: wasAborted.current,
      onSetUnloadProtect: setUnloadProtect,
      onDeleted: handleDeleted,
      onDeletedConfirmation: handleDeletedConfirmation,
      display(
        jsx: JSX.Element,
        element?: HTMLElement,
        destructor?: () => void
      ) {
        let index = 0;
        setPortals((portals) => {
          index = portals.length;
          return [...portals, { jsx, element }];
        });
        return () => {
          setPortals((portals) => replaceItem(portals, index, undefined));
          destructor?.();
        };
      },
    })
      .on('refresh', (newMode: string | undefined, newWasAborted = false) => {
        setUnloadProtect(false);
        mode.current = newMode;
        wasAborted.current = newWasAborted;
        handleRefresh();
      })
      .render();
    return () => view.remove();
  }, [treeRanksLoaded, container, dataSet]);

  return portals;
}<|MERGE_RESOLUTION|>--- conflicted
+++ resolved
@@ -25,25 +25,7 @@
 import { Input } from '../Atoms/Form';
 import { Link } from '../Atoms/Link';
 import { LoadingContext } from '../Core/Contexts';
-<<<<<<< HEAD
-import { useUnloadProtect } from '../../hooks/navigation';
-import { NotFoundView } from '../Router/NotFoundView';
-import type { Dataset } from '../WbPlanView/Wrapped';
-import { useErrorContext } from '../../hooks/useErrorContext';
-import { Button } from '../Atoms/Button';
-import { Link } from '../Atoms/Link';
-import { Input } from '../Atoms/Form';
-import { className } from '../Atoms/className';
-import { useAsyncState } from '../../hooks/useAsyncState';
-import { Portal } from '../Molecules/Portal';
-import { replaceItem } from '../../utils/utils';
-import { useBooleanState } from '../../hooks/useBooleanState';
-import { Dialog } from '../Molecules/Dialog';
-import { LocalizedString } from 'typesafe-i18n';
-import { wbPlanText } from '../../localization/wbPlan';
 import { useMenuItem } from '../Header/useMenuItem';
-=======
-import { useMenuItem } from '../Header';
 import { treeRanksPromise } from '../InitialContext/treeRanks';
 import { Dialog } from '../Molecules/Dialog';
 import { Portal } from '../Molecules/Portal';
@@ -51,7 +33,6 @@
 import { NotFoundView } from '../Router/NotFoundView';
 import type { Dataset } from '../WbPlanView/Wrapped';
 import { WBView } from './wbView';
->>>>>>> d16a33c1
 
 function Navigation({
   name,
