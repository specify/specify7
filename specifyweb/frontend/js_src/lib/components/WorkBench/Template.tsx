/**
 * Generate static template for the WbView using React
 * All logic and event listeners would be attached in WbView.js
 */

import React from 'react';
import ReactDOMServer from 'react-dom/server';
import { useNavigate, useParams } from 'react-router-dom';

import { ajax } from '../../utils/ajax';
import { f } from '../../utils/functools';
import { commonText } from '../../localization/common';
import { localityText } from '../../localization/locality';
import { wbText } from '../../localization/workbench';
import { hasPermission, hasTablePermission } from '../Permissions/helpers';
import { treeRanksPromise } from '../InitialContext/treeRanks';
import type { GetSet, RA } from '../../utils/types';
import { WBView } from './wbView';
import { LoadingContext } from '../Core/Contexts';
import { useMenuItem } from '../Header';
import { useUnloadProtect } from '../../hooks/navigation';
import { NotFoundView } from '../Router/NotFoundView';
import type { Dataset } from '../WbPlanView/Wrapped';
import { useErrorContext } from '../../hooks/useErrorContext';
import { Button } from '../Atoms/Button';
import { Link } from '../Atoms/Link';
import { Input } from '../Atoms/Form';
import { className } from '../Atoms/className';
import { useAsyncState } from '../../hooks/useAsyncState';
<<<<<<< HEAD
import { Portal } from '../Molecules/Portal';
import { replaceItem } from '../../utils/utils';
import { useBooleanState } from '../../hooks/useBooleanState';
import { Dialog } from '../Molecules/Dialog';
=======
import { legacyDialogs } from '../Molecules/LegacyDialog';
import { LocalizedString } from 'typesafe-i18n';
import { wbPlanText } from '../../localization/wbPlan';
>>>>>>> 2cd66bce

function Navigation({
  name,
  label,
}: {
  readonly name: string;
  readonly label: LocalizedString;
}): JSX.Element {
  return (
    <span
      aria-atomic
      className="wb-navigation-section flex rounded"
      data-navigation-type={name}
    >
      <Button.Small
        className="wb-cell-navigation p-2 ring-0 brightness-80 hover:brightness-70"
        data-navigation-direction="previous"
        variant="bg-inherit text-gray-800 dark:text-gray-100"
        onClick={f.never}
      >
        {'<'}
      </Button.Small>
      <Button.Small
        className={`
          wb-navigation-text aria-handled grid grid-cols-[auto_1fr_auto_1fr_auto] items-center
          ring-0 hover:brightness-70
        `}
        title={wbText.clickToToggle()}
        variant="bg-inherit text-gray-800 dark:text-gray-100"
        onClick={f.never}
      >
        {label} (<span className="wb-navigation-position text-center">0</span>/
        <span className="wb-navigation-total">0</span>)
      </Button.Small>
      <Button.Small
        className="wb-cell-navigation p-2 ring-0 brightness-80 hover:brightness-70"
        data-navigation-direction="next"
        type="button"
        variant="bg-inherit text-gray-800 dark:text-gray-100"
        onClick={f.never}
      >
        {'>'}
      </Button.Small>
    </span>
  );
}

function WbView({
  isUploaded,
  isMapped,
  dataSetId,
}: {
  readonly isUploaded: boolean;
  readonly isMapped: boolean;
  readonly dataSetId: number;
}): JSX.Element {
  const canUpdate = hasPermission('/workbench/dataset', 'update');
  return (
    <>
      <div
        className="flex items-center justify-between gap-x-1 gap-y-2 whitespace-nowrap"
        role="toolbar"
      >
        <div className="wb-name-container contents" />
        <Button.Small
          aria-haspopup="grid"
          aria-pressed="false"
          className="wb-show-toolkit"
          onClick={f.never}
        >
          {commonText.tools()}
        </Button.Small>
        <span className="-ml-1 flex-1" />
        {/* This button is here for debugging only */}
        <Button.Small
          className={`
            wb-show-plan
            ${process.env.NODE_ENV === 'development' ? '' : 'hidden'}
          `}
          onClick={f.never}
        >
          [DEV] Show Plan
        </Button.Small>
        {canUpdate || isMapped ? (
          <Link.Small href={`/specify/workbench/plan/${dataSetId}/`}>
            {wbPlanText.dataMapper()}
          </Link.Small>
        ) : undefined}
        {!isUploaded && hasPermission('/workbench/dataset', 'validate') && (
          <Button.Small
            aria-haspopup="dialog"
            className="wb-validate"
            onClick={undefined}
          >
            {wbText.validate()}
          </Button.Small>
        )}
        <Button.Small
          aria-haspopup="tree"
          className="wb-show-upload-view"
          title={wbText.wbUploadedUnavailable()}
          onClick={undefined}
        >
          {commonText.results()}
        </Button.Small>
        {isUploaded ? (
          hasPermission('/workbench/dataset', 'unupload') && (
            <Button.Small
              aria-haspopup="dialog"
              className="wb-unupload"
              onClick={f.never}
            >
              {wbText.rollback()}
            </Button.Small>
          )
        ) : (
          <>
            {hasPermission('/workbench/dataset', 'upload') && (
              <Button.Small
                aria-haspopup="dialog"
                className="wb-upload"
                onClick={f.never}
              >
                {wbText.upload()}
              </Button.Small>
            )}
            {hasPermission('/workbench/dataset', 'update') && (
              <>
                <Button.Small
                  aria-haspopup="dialog"
                  className="wb-revert"
                  onClick={undefined}
                >
                  {wbText.revert()}
                </Button.Small>
                <Button.Small
                  aria-haspopup="dialog"
                  className="wb-save"
                  onClick={undefined}
                >
                  {commonText.save()}
                </Button.Small>
              </>
            )}
          </>
        )}
      </div>
      <div
        aria-label={commonText.tools()}
        className="wb-toolkit flex flex-wrap gap-x-1 gap-y-2"
        role="toolbar"
        style={{ display: 'none' }}
      >
        {hasPermission('/workbench/dataset', 'transfer') &&
        hasTablePermission('SpecifyUser', 'read') ? (
          <Button.Small
            aria-haspopup="dialog"
            className="wb-change-data-set-owner"
            onClick={f.never}
          >
            {wbText.changeOwner()}
          </Button.Small>
        ) : undefined}
        <Button.Small className="wb-export-data-set" onClick={f.never}>
          {commonText.export()}
        </Button.Small>
        {hasPermission('/workbench/dataset', 'delete') && (
          <Button.Small
            aria-haspopup="dialog"
            className="wb-delete-data-set"
            onClick={f.never}
          >
            {commonText.delete()}
          </Button.Small>
        )}
        <span className="-ml-1 flex-1" />
        {hasPermission('/workbench/dataset', 'update') && (
          <>
            <Button.Small
              aria-haspopup="dialog"
              className="wb-convert-coordinates"
              onClick={undefined}
              title={wbText.unavailableWithoutLocality()}
            >
              {wbText.convertCoordinates()}
            </Button.Small>
            <Button.Small
              aria-haspopup="dialog"
              className="wb-geolocate"
              onClick={undefined}
              title={wbText.unavailableWithoutLocality()}
            >
              {localityText.geoLocate()}
            </Button.Small>
          </>
        )}
        <Button.Small
          aria-haspopup="dialog"
          className="wb-leafletmap"
          onClick={undefined}
          title={wbText.unavailableWithoutLocality()}
        >
          {localityText.geoMap()}
        </Button.Small>
      </div>
      <div className="flex flex-1 gap-4 overflow-hidden">
        <section className="wb-spreadsheet flex-1 overflow-hidden overscroll-none" />
        <aside aria-live="polite" className="wb-uploaded-view-wrapper hidden" />
      </div>
      <div
        aria-label={wbText.navigation()}
        className="flex flex-wrap justify-end gap-x-1 gap-y-2"
        role="toolbar"
      >
        <span className="contents" role="search">
          <div className="flex">
            <Input.Generic
              aria-label={commonText.searchQuery()}
              autoComplete="on"
              className="wb-search-query"
              placeholder={commonText.search()}
              spellCheck
              title={commonText.searchQuery()}
              type="search"
            />
          </div>
          {!isUploaded && hasPermission('/workbench/dataset', 'update') ? (
            <div className="flex">
              <Input.Text
                aria-label={wbText.replacementValue()}
                autoComplete="on"
                className="wb-replace-value"
                placeholder={wbText.replace()}
                title={wbText.replacementValue()}
              />
            </div>
          ) : undefined}
          <span className="wb-advanced-search-wrapper" />
        </span>
        <Navigation label={wbText.searchResults()} name="searchResults" />
        {!isUploaded && hasPermission('/workbench/dataset', 'update') ? (
          <Navigation label={wbText.modifiedCells()} name="modifiedCells" />
        ) : undefined}
        <Navigation label={wbText.newCells()} name="newCells" />
        {!isUploaded && (
          <Navigation label={wbText.errorCells()} name="invalidCells" />
        )}
      </div>
    </>
  );
}

export const wbViewTemplate = (
  isUploaded: boolean,
  isMapped: boolean,
  dataSetId: number
): string =>
  ReactDOMServer.renderToStaticMarkup(
    <WbView dataSetId={dataSetId} isUploaded={isUploaded} isMapped={isMapped} />
  );

const fetchTreeRanks = async (): Promise<true> => treeRanksPromise.then(f.true);

export function WorkBench(): JSX.Element | null {
  useMenuItem('workBench');

  const [treeRanksLoaded = false] = useAsyncState(fetchTreeRanks, true);
  const { id } = useParams();
  const dataSetId = f.parseInt(id);

  const [container, setContainer] = React.useState<HTMLElement | null>(null);
  const [dataSet, setDataSet] = useDataSet(dataSetId);
  useErrorContext('dataSet', dataSet);
  const loading = React.useContext(LoadingContext);
  const [isDeleted, handleDeleted] = useBooleanState();
  const [isDeletedConfirmation, handleDeletedConfirmation] = useBooleanState();
  const portals = useWbView(
    dataSet,
    treeRanksLoaded,
    container,
    handleDeleted,
    handleDeletedConfirmation,
    () => loading(fetchDataSet(dataSet!.id).then(setDataSet))
  );

  const navigate = useNavigate();
  return dataSetId === undefined ? (
    <NotFoundView />
  ) : isDeleted ? (
    <>{wbText('dataSetDeletedOrNotFound')}</>
  ) : isDeletedConfirmation ? (
    <Dialog
      header={wbText('dataSetDeletedDialogHeader')}
      onClose={(): void => navigate('/specify/', { replace: true })}
      buttons={commonText('close')}
    >
      {wbText('dataSetDeletedDialogText')}
    </Dialog>
  ) : (
    <>
      <div className="contents" ref={setContainer} />
      {portals.map((portal, index) =>
        portal === undefined ? undefined : (
          <Portal element={portal.element} key={index}>
            {portal.jsx}
          </Portal>
        )
      )}
    </>
  );
}

// BUG: intercept 403 (if dataset has been transferred to another user)
function useDataSet(
  dataSetId: number | undefined
): GetSet<Dataset | undefined> {
  return useAsyncState(
    React.useCallback(async () => fetchDataSet(dataSetId), [dataSetId]),
    true
  );
}

const fetchDataSet = async (
  dataSetId: number | undefined
): Promise<Dataset | undefined> =>
  typeof dataSetId === 'number'
    ? ajax<Dataset>(`/api/workbench/dataset/${dataSetId}/`, {
        headers: { Accept: 'application/json' },
      }).then(({ data }) => data)
    : undefined;

function useWbView(
  dataSet: Dataset | undefined,
  treeRanksLoaded: boolean,
  container: HTMLElement | null,
  handleDeleted: () => void,
  handleDeletedConfirmation: () => void,
  handleRefresh: () => void
): RA<
  | { readonly jsx: JSX.Element; readonly element: HTMLElement | undefined }
  | undefined
> {
  const [portals, setPortals] = React.useState<
    RA<
      | { readonly jsx: JSX.Element; readonly element: HTMLElement | undefined }
      | undefined
    >
  >([]);

  const mode = React.useRef<string | undefined>(undefined);
  const wasAborted = React.useRef<boolean>(false);

  const [hasUnloadProtect, setUnloadProtect] = React.useState<boolean>(false);
  useUnloadProtect(hasUnloadProtect, wbText.wbUnloadProtect());

  React.useEffect(() => {
    if (!treeRanksLoaded || container === null || dataSet === undefined)
      return undefined;
    const contained = document.createElement('section');
    contained.setAttribute('class', `wbs-form ${className.containerFull}`);
    container.appendChild(contained);
    const view = new WBView({
      el: contained,
      dataset: dataSet,
      refreshInitiatedBy: mode.current,
      refreshInitiatorAborted: wasAborted.current,
      onSetUnloadProtect: setUnloadProtect,
      onDeleted: handleDeleted,
      onDeletedConfirmation: handleDeletedConfirmation,
      display(
        jsx: JSX.Element,
        element?: HTMLElement,
        destructor?: () => void
      ) {
        let index = 0;
        setPortals((portals) => {
          index = portals.length;
          return [...portals, { jsx, element }];
        });
        return () => {
          setPortals((portals) => replaceItem(portals, index, undefined));
          destructor?.();
        };
      },
    })
      .on('refresh', (newMode: string | undefined, newWasAborted = false) => {
        setUnloadProtect(false);
        mode.current = newMode;
        wasAborted.current = newWasAborted;
        handleRefresh();
      })
      .render();
    return () => view.remove();
  }, [treeRanksLoaded, container, dataSet]);

  return portals;
}<|MERGE_RESOLUTION|>--- conflicted
+++ resolved
@@ -27,16 +27,12 @@
 import { Input } from '../Atoms/Form';
 import { className } from '../Atoms/className';
 import { useAsyncState } from '../../hooks/useAsyncState';
-<<<<<<< HEAD
 import { Portal } from '../Molecules/Portal';
 import { replaceItem } from '../../utils/utils';
 import { useBooleanState } from '../../hooks/useBooleanState';
 import { Dialog } from '../Molecules/Dialog';
-=======
-import { legacyDialogs } from '../Molecules/LegacyDialog';
 import { LocalizedString } from 'typesafe-i18n';
 import { wbPlanText } from '../../localization/wbPlan';
->>>>>>> 2cd66bce
 
 function Navigation({
   name,
@@ -326,14 +322,14 @@
   return dataSetId === undefined ? (
     <NotFoundView />
   ) : isDeleted ? (
-    <>{wbText('dataSetDeletedOrNotFound')}</>
+    <>{wbText.dataSetDeletedOrNotFound()}</>
   ) : isDeletedConfirmation ? (
     <Dialog
-      header={wbText('dataSetDeletedDialogHeader')}
+      header={wbText.dataSetDeleted()}
       onClose={(): void => navigate('/specify/', { replace: true })}
-      buttons={commonText('close')}
+      buttons={commonText.close()}
     >
-      {wbText('dataSetDeletedDialogText')}
+      {wbText.dataSetDeletedDescription()}
     </Dialog>
   ) : (
     <>
