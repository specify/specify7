/**
 * Workbench Utilities:
 * Search & Replace, GeoMap, GeoLocate, Coordinate Convertor
 *
 * @module
 *
 */

import $ from 'jquery';
import React from 'react';
import _ from 'underscore';

import { commonText } from '../../localization/common';
import { localityText } from '../../localization/locality';
import { wbText } from '../../localization/workbench';
import { f } from '../../utils/functools';
import { Lat, Long } from '../../utils/latLong';
import { filterArray } from '../../utils/types';
import { camelToKebab, clamp, sortFunction } from '../../utils/utils';
import { Ul } from '../Atoms';
import { Button } from '../Atoms/Button';
import { Input, Label } from '../Atoms/Form';
import { createBackboneView } from '../Core/reactBackboneExtend';
import { Backbone } from '../DataModel/backbone';
import { LeafletMap } from '../Leaflet/Map';
import {
  findLocalityColumnsInDataSet,
  getLocalitiesDataFromSpreadsheet,
} from '../Leaflet/wbLocalityDataExtractor';
<<<<<<< HEAD
import { showDialog } from '../Molecules/LegacyDialog';
import {
  getInitialSearchPreferences,
  WbAdvancedSearch,
} from './AdvancedSearch';

const wbSearchView = createBackboneView(WbAdvancedSearch);
const LeafletMapView = createBackboneView(LeafletMap);
=======
import {Backbone} from '../DataModel/backbone';
import {camelToKebab, clamp} from '../../utils/utils';
import {getInitialSearchPreferences, WbAdvancedSearch,} from './AdvancedSearch';
import {wbText} from '../../localization/workbench';
import {LeafletMap} from '../Leaflet/Map';
import {filterArray} from '../../utils/types';
import {getSelectedLocalities, WbGeoLocate} from './GeoLocate';
import {CoordinateConverter} from './CoordinateConverter';
import {getSelectedLast, getVisualHeaders} from './hotHelpers';
>>>>>>> 4cb5b149

// REFACTOR: rewrite to React
export const WBUtils = Backbone.View.extend({
  __name__: 'WbUtils',
  events: {
    'click .wb-cell-navigation': 'navigateCells',
    'click .wb-navigation-text': 'toggleCellTypes',
    'keydown .wb-search-query': 'searchCells',
    'keydown .wb-replace-value': 'replaceCells',
    'click .wb-show-toolkit': 'toggleToolkit',
    'click .wb-geolocate': 'showGeoLocate',
    'click .wb-leafletmap': 'showLeafletMap',
    'click .wb-convert-coordinates': 'showCoordinateConversion',
  },
  initialize({ wbview }) {
    this.wbview = wbview;

    this.localityColumns = [];
    this.searchQuery = undefined;
    this.rawSearchQuery = undefined;
    this.searchPreferences = getInitialSearchPreferences();
    this.geoLocateDialog = undefined;
    this.geoMapDialog = undefined;
    this.searchCells = _.debounce(
      this.searchCells,
      Math.ceil(clamp(10, this.wbview.data.length / 20, 200)),
      false
    );
  },
  render() {
    let initialNavigationDirection =
      this.searchPreferences.navigation.direction;
    this.advancedSearch = this.wbview.options.display(
      <WbAdvancedSearch
        initialSearchPreferences={this.searchPreferences}
        onChange={(newSearchPreferences) => {
          this.searchPreferences = newSearchPreferences;
          if (
            this.searchPreferences.navigation.direction !==
            initialNavigationDirection
          ) {
            this.wbview.flushIndexedCellData = true;
            initialNavigationDirection =
              this.searchPreferences.navigation.direction;
          }
          if (this.searchPreferences.search.liveUpdate)
            this.searchCells({
              key: 'SettingsChange',
            });
        }}
      />,
      this.el.getElementsByClassName('wb-advanced-search-wrapper')[0]
    );

    return this;
  },
  remove() {
    this.advancedSearch();
    Backbone.View.prototype.remove.call(this);
  },

  cellIsType(metaArray, type) {
    switch (type) {
      case 'invalidCells': {
        return this.wbview.getCellMetaFromArray(metaArray, 'issues').length > 0;
      }
      case 'newCells': {
        return this.wbview.getCellMetaFromArray(metaArray, 'isNew');
      }
      case 'modifiedCells': {
        return this.wbview.getCellMetaFromArray(metaArray, 'isModified');
      }
      case 'searchResults': {
        return this.wbview.getCellMetaFromArray(metaArray, 'isSearchResult');
      }
      default: {
        return false;
      }
    }
  },
  navigateCells(
    event,
    // If true and current cell is of correct type, don't navigate away
    matchCurrentCell = false,
    /*
     * Overwrite what is considered to be a current cell
     * Setting to [0,0] and matchCurrentCell=true allows navigation to the first
     * cell of type (used on hitting "Enter" in the Search Box)
     */
    currentCell = undefined
  ) {
    const button = event.target;
    /*
     * Can get data-* via button.dataset, but this way is better as can find
     * usages this way easily (the button.dataset converts keys to camelCase)
     */
    const direction = button.getAttribute('data-navigation-direction');
    const buttonParent = button.parentElement;
    const type = buttonParent.getAttribute('data-navigation-type');
    const currentPositionElement = buttonParent.getElementsByClassName(
      'wb-navigation-position'
    )[0];
    const totalCountElement = buttonParent.getElementsByClassName(
      'wb-navigation-total'
    )[0];
    const totalCount = Number.parseInt(totalCountElement.textContent);

    const cellMetaObject = this.wbview.getCellMetaObject();

    /*
     * The cellMetaObject is transposed if navigation direction is "Column
     * first".
     * In that case, the meaning of visualRow and visualCol is swapped.
     * resolveIndex exists to resolve the canonical visualRow/visualCol
     */
    const resolveIndex = (visualRow, visualCol, first) =>
      (this.searchPreferences.navigation.direction === 'rowFirst') === first
        ? visualRow
        : visualCol;

    const [currentRow, currentCol] =
      currentCell ?? getSelectedLast(this.wbview.hot);

    const [currentTransposedRow, currentTransposedCol] = [
      resolveIndex(currentRow, currentCol, true),
      resolveIndex(currentRow, currentCol, false),
    ];

    const compareRows =
      direction === 'next'
        ? (visualRow) => visualRow >= currentTransposedRow
        : (visualRow) => visualRow <= currentTransposedRow;

    const compareCols =
      direction === 'next'
        ? matchCurrentCell
          ? (visualCol) => visualCol >= currentTransposedCol
          : (visualCol) => visualCol > currentTransposedCol
        : matchCurrentCell
        ? (visualCol) => visualCol <= currentTransposedCol
        : (visualCol) => visualCol < currentTransposedCol;

    let matchedCell;
    let cellIsTypeCount = 0;

    const orderIt =
      direction === 'next'
        ? (array) => array
        : (array) => Array.from(array).reverse();

    orderIt(Object.entries(cellMetaObject)).find(
      ([visualRowString, metaRow]) =>
        metaRow &&
        orderIt(Object.entries(metaRow)).find(
          ([visualColString, metaArray]) => {
            /*
             * This is 10 times faster then Number.parseInt because of a slow
             * Babel polyfill
             */
            const visualRow = visualRowString | 0;
            const visualCol = visualColString | 0;

            const cellTypeMatches = this.cellIsType(metaArray, type);
            cellIsTypeCount += cellTypeMatches;

            const isWithinBounds =
              compareRows(visualRow) &&
              (visualRow !== currentTransposedRow || compareCols(visualCol));

            const matches = cellTypeMatches && isWithinBounds;
            if (matches)
              matchedCell = {
                visualRow: resolveIndex(visualRow, visualCol, true),
                visualCol: resolveIndex(visualRow, visualCol, false),
              };
            return matches;
          }
        )
    );

    let cellRelativePosition;
    if (matchedCell === undefined) cellRelativePosition = 0;
    else if (direction === 'next') cellRelativePosition = cellIsTypeCount;
    else cellRelativePosition = totalCount - cellIsTypeCount + 1;

    const boundaryCell = direction === 'next' ? totalCount : 1;

    const initialCellRelativePosition = Number.parseInt(
      currentPositionElement.textContent || '0'
    );
    if (
      cellRelativePosition !== 0 ||
      initialCellRelativePosition !== boundaryCell ||
      totalCount === 0
    )
      currentPositionElement.textContent = cellRelativePosition;

    if (matchedCell === undefined) return false;

    this.wbview.hot.selectCell(matchedCell.visualRow, matchedCell.visualCol);

    // Turn on the respective cell type if it was hidden
    this.toggleCellTypes(event, 'remove');

    return [matchedCell.visualRow, matchedCell.visualCol];
  },
  toggleCellTypes(event, action = 'toggle') {
    let navigationType;
    let buttonContainer;
    if (typeof event === 'string') {
      navigationType = event;
      buttonContainer = this.el.querySelector(
        `.wb-navigation-section[data-navigation-type="${navigationType}"]`
      );
    } else {
      const button = event.target;
      buttonContainer = button.closest('.wb-navigation-section');
      navigationType = buttonContainer.getAttribute('data-navigation-type');
    }
    const groupName = camelToKebab(navigationType);
    const cssClassName = `wb-hide-${groupName}`;
    this.el.classList[action](cssClassName);
    const newState = this.el.classList.contains(cssClassName);
    const indicator =
      buttonContainer.getElementsByClassName('wb-navigation-text')[0];
    indicator.setAttribute('aria-pressed', newState ? 'true' : 'false');
    indicator.classList[newState ? 'add' : 'remove']('brightness-50');
    return newState;
  },
  parseSearchQuery() {
    const searchQueryElement =
      this.el.getElementsByClassName('wb-search-query')[0];

    this.rawSearchQuery = searchQueryElement.value;

    this.searchQuery = this.searchPreferences.search.useRegex
      ? this.rawSearchQuery
      : this.rawSearchQuery.trim();

    if (this.searchQuery === '') {
      this.searchQuery = undefined;
      return;
    }

    if (this.searchPreferences.search.useRegex)
      try {
        if (this.searchPreferences.search.fullMatch) {
          if (this.searchQuery[0] !== '^')
            this.searchQuery = `^${this.searchQuery}`;
          if (this.searchQuery.slice(-1) !== '$')
            this.searchQuery = `${this.searchQuery}$`;
        }
        this.searchQuery = new RegExp(
          this.searchQuery,
          this.searchPreferences.search.caseSensitive ? '' : 'i'
        );
      } catch (error) {
        searchQueryElement.setCustomValidity(error.message);
        searchQueryElement.reportValidity();
        this.searchQuery = undefined;
        return;
      }
    else if (!this.searchPreferences.search.caseSensitive)
      this.searchQuery = this.searchQuery.toLowerCase();

    searchQueryElement.setCustomValidity('');

    return this.searchQuery;
  },
  async searchCells(event) {
    const searchQueryElement =
      this.el.getElementsByClassName('wb-search-query')[0];

    /*
     * Don't rerun search on live search if search query did not change
     * (e.x, if Ctrl/Cmd+A is clicked in the search box)
     */
    if (
      searchQueryElement.value === this.rawSearchQuery &&
      !['SettingsChange', 'Enter'].includes(event.key)
    )
      return;

    // Don't handle onKeyDown event if live search is disabled
    if (event.key !== 'Enter' && !this.searchPreferences.search.liveUpdate)
      return;

    const navigationContainer = this.el.querySelector(
      '.wb-navigation-section[data-navigation-type="searchResults"]'
    );
    const navigationTotalElement = navigationContainer.getElementsByClassName(
      'wb-navigation-total'
    )[0];

    if (this.parseSearchQuery() === undefined) {
      navigationTotalElement.textContent = '0';
      this.toggleCellTypes('searchResults', 'add');
      return;
    }
    this.toggleCellTypes('searchResults', 'remove');

    const navigationButton =
      navigationContainer.getElementsByClassName('wb-cell-navigation');

    let resultsCount = 0;
    const data = this.wbview.dataset.rows;
    const firstVisibleRow =
      this.wbview.getHotPlugin('autoRowSize').getFirstVisibleRow() - 3;
    const lastVisibleRow =
      this.wbview.getHotPlugin('autoRowSize').getLastVisibleRow() + 3;
    const firstVisibleColumn =
      this.wbview.getHotPlugin('autoColumnSize').getFirstVisibleColumn() - 3;
    const lastVisibleColumn =
      this.wbview.getHotPlugin('autoColumnSize').getLastVisibleColumn() + 3;

    for (let visualRow = 0; visualRow < this.wbview.data.length; visualRow++) {
      const physicalRow = this.wbview.hot.toPhysicalRow(visualRow);
      for (
        let visualCol = 0;
        visualCol < this.wbview.dataset.columns.length;
        visualCol++
      ) {
        const physicalCol = this.wbview.hot.toPhysicalColumn(visualCol);
        const isSearchResult = this.searchFunction(
          (data[physicalRow][physicalCol] ||
            this.wbview.mappings?.defaultValues[physicalCol]) ??
            ''
        );

        let cell = undefined;
        let render = false;

        /*
         * Calling this.wbview.hot.getCell only if cell is within the render
         * bounds.
         * While hot.getCell is supposed to check for this too, doing it this
         * way makes search about 25% faster
         */
        if (
          firstVisibleRow <= visualRow &&
          lastVisibleRow >= visualRow &&
          firstVisibleColumn <= visualCol &&
          lastVisibleColumn >= visualCol
        ) {
          cell = this.wbview.hot.getCell(visualRow, visualCol);
          render = Boolean(cell);
        }

        this.wbview[render ? 'updateCellMeta' : 'setCellMeta'](
          physicalRow,
          physicalCol,
          'isSearchResult',
          isSearchResult,
          {
            cell,
            visualRow,
            visualCol,
          }
        );
        if (isSearchResult) resultsCount += 1;
      }
    }

    navigationTotalElement.textContent = resultsCount.toString();

    // Navigate to the first search result when hitting Enter
    if (event.key === 'Enter')
      this.navigateCells(
        { target: navigationButton[1] },
        event.key === 'Enter',
        event.key === 'Enter' ? [0, 0] : undefined
      );
  },
  replaceCells(event) {
    if (event.key !== 'Enter') return;

    const button = event.target;
    const buttonContainer = button.parentElement;
    const replacementValueElement =
      buttonContainer.getElementsByClassName('wb-replace-value')[0];
    const replacementValue = this.searchPreferences.search.useRegex
      ? replacementValueElement.value
      : replacementValueElement.value.trim();

    const getNewCellValue = this.searchPreferences.search.fullMatch
      ? () => replacementValue
      : (cellValue) =>
          this.searchPreferences.search.useRegex
            ? cellValue.replaceAll(
                new RegExp(this.searchQuery, 'g'),
                replacementValue
              )
            : cellValue.split(this.searchQuery).join(replacementValue);

    if (this.searchPreferences.replace.replaceMode === 'replaceAll') {
      const modifications = [];
      Object.entries(this.wbview.cellMeta).forEach(([physicalRow, metaRow]) =>
        Object.entries(metaRow).forEach(([physicalCol, metaArray]) => {
          if (!this.wbview.getCellMetaFromArray(metaArray, 'isSearchResult'))
            return;
          const visualRow = this.wbview.hot.toVisualRow(physicalRow | 0);
          const visualCol = this.wbview.hot.toVisualColumn(physicalCol | 0);
          const cellValue =
            this.wbview.hot.getDataAtCell(visualRow, visualCol) || '';
          // Don't replace cells with default values
          if (cellValue === '') return;
          modifications.push([
            visualRow,
            visualCol,
            getNewCellValue(cellValue),
          ]);
        })
      );
      this.wbview.hot.setDataAtCell(modifications);
    } else {
      const nextCellOfType = () =>
        this.navigateCells(
          {
            target: document.querySelector(
              `.wb-navigation-section[data-navigation-type="searchResults"]
            .wb-cell-navigation[data-navigation-direction="next"]`
            ),
          },
          false
        );
      const [currentRow, currentCol] = getSelectedLast(this.wbview.hot);
      const physicalRow = this.wbview.hot.toPhysicalRow(currentRow);
      const physicalCol = this.wbview.hot.toPhysicalColumn(currentCol);
      let nextCell;
      nextCell = this.cellIsType(
        this.wbview.cellMeta[physicalRow]?.[physicalCol],
        'searchResults'
      )
        ? [currentRow, currentCol]
        : nextCellOfType();

      if (!Array.isArray(nextCell)) return;

      this.wbview.hot.setDataAtCell(
        ...nextCell,
        getNewCellValue(this.wbview.hot.getDataAtCell(...nextCell))
      );

      nextCellOfType();
    }
  },
  searchFunction(initialCellValue = '') {
    let cellValue = initialCellValue;

    if (this.searchQuery === undefined) return false;

    if (!this.searchPreferences.search.caseSensitive)
      cellValue = cellValue.toLowerCase();

    if (this.searchPreferences.search.useRegex)
      return cellValue.search(this.searchQuery) !== -1;

    return this.searchPreferences.search.fullMatch
      ? cellValue === this.searchQuery
      : cellValue.includes(this.searchQuery);
  },
  toggleToolkit(event) {
    const toolkit = this.el.getElementsByClassName('wb-toolkit')[0];
    event.target.setAttribute('aria-pressed', toolkit.style.display === 'none');
    toolkit.style.display = toolkit.style.display === 'none' ? '' : 'none';
    this.wbview.handleResize();
  },
  // Fill cells with a value
  fillCells({ startRow, endRow, col, value }) {
    this.wbview.hot.setDataAtCell(
      Array.from({ length: endRow - startRow }, (_, index) => [
        startRow + index + 1,
        col,
        value,
      ])
    );
  },
  fillDown(props) {
    this.fillCells({
      ...props,
      value: this.wbview.hot.getDataAtCell(props.startRow, props.col),
    });
  },
  fillUp(props) {
    this.fillCells({
      ...props,
      startRow: props.startRow - 1,
      value: this.wbview.hot.getDataAtCell(props.endRow, props.col),
    });
  },
  // Context menu item definitions (common for fillUp and fillDown)
  fillCellsContextMenuItem(name, handlerFunction, isDisabled) {
    return {
      name,
      disabled: () =>
        isDisabled() ||
        (this.wbview.hot
          .getSelected()
          ?.every((selection) => selection[0] === selection[2]) ??
          false),
      callback: (_, selections) =>
        selections.forEach((selection) =>
          Array.from(
            new Array(selection.end.col + 1 - selection.start.col).keys()
          ).forEach((index) =>
            handlerFunction.bind(this)({
              startRow: selection.start.row,
              endRow: selection.end.row,
              col: selection.start.col + index,
            })
          )
        ) || this.wbview.hot.deselectCell(),
    };
  },
  findLocalityColumns() {
    this.localityColumns = this.wbview.mappings
      ? findLocalityColumnsInDataSet(
          this.wbview.mappings.baseTable.name,
          this.wbview.mappings.lines
        )
      : [];

    const leafletButton = this.el.getElementsByClassName('wb-leafletmap')[0];
    // These buttons only exist if user has data set update permission
    const geoLocaleButton = this.el.getElementsByClassName('wb-geolocate')[0];
    const coordinateConverterButton = this.el.getElementsByClassName(
      'wb-convert-coordinates'
    )[0];

    if (this.localityColumns.length > 0) {
      leafletButton.disabled = false;
      if (this.wbview.isUploaded)
        filterArray([geoLocaleButton, coordinateConverterButton]).map(
          (button) =>
            button.setAttribute('title', wbText.unavailableWhenUploaded())
        );
      else {
        if (typeof geoLocaleButton === 'object')
          geoLocaleButton.disabled = false;
        if (typeof coordinateConverterButton === 'object')
          coordinateConverterButton.disabled = false;
      }
    }
  },

  showGeoLocate(event) {
    // Don't allow opening more than one window)
    if (this.geoLocateDialog !== undefined) {
      this.geoLocateDialog();
      return;
    }

<<<<<<< HEAD
    event.target.setAttribute('aria-pressed', true);

    const selection = this.getSelectedLocalities(true);

    if (selection === undefined) return;

    const getGeoLocateQueryURL = (localityIndex) =>
      this.getGeoLocateQueryURL(selection.parseLocalityIndex(localityIndex));

    const handleDelete = () => {
      globalThis.removeEventListener('message', handleGeolocateResult, false);
      event.target.setAttribute('aria-pressed', false);
      this.geoLocateDialog.remove();
      this.geoLocateDialog = undefined;
    };

    const content = $('<div>');
    this.geoLocateDialog = showDialog({
      header: localityText.geoLocate(),
      content,
      buttons: commonText.close(),
      onClose: handleDelete,
    });

    const updateGeolocate = (localityIndex) =>
      content.html(`<iframe class="w-[914px] h-[627px]"
        title="${localityText.geoLocate()}"
        src="${getGeoLocateQueryURL(localityIndex)}"
      ></iframe>`);

    const updateSelectedRow = (localityIndex) =>
      this.wbview.hot.selectRows(
        selection.parseLocalityIndex(localityIndex).visualRow
      );

    const updateButtons = (localityIndex) =>
      this.geoLocateDialog.updateProps({
        buttons: (
          <>
            <Button.DialogClose>{commonText.close()}</Button.DialogClose>
            <Button.Blue
              disabled={selection.isFirst(localityIndex)}
              onClick={() => updateGeoLocate(localityIndex - 1)}
            >
              {commonText.previous()}
            </Button.Blue>
            <Button.Blue
              disabled={selection.isLast(localityIndex)}
              onClick={() => updateGeoLocate(localityIndex + 1)}
            >
              {commonText.next()}
            </Button.Blue>
          </>
        ),
      });

    function updateGeoLocate(newLocalityIndex) {
      selection.localityIndex = newLocalityIndex;
      updateGeolocate(newLocalityIndex);
      updateSelectedRow(newLocalityIndex);
      updateButtons(newLocalityIndex);
    }

    updateGeoLocate(selection.localityIndex);

    const visualHeaders = this.getVisualHeaders();
    const handleGeolocateResult = (event) => {
      /*
       * This may happen if the message was sent by someone other than GeoLocate,
       * (i.e, a React DevTools plugin)
       */
      if (typeof event.data !== 'string') return;
      const dataColumns = event.data?.split('|') ?? [];
      if (dataColumns.length !== 4 || event.data === '|||') return;

      const { visualRow, localityColumns } = selection.parseLocalityIndex(
        selection.localityIndex
      );

      this.wbview.hot.setDataAtCell(
        [
          'locality.latitude1',
          'locality.longitude1',
          'locality.latlongaccuracy',
        ]
          .map((fieldName, index) => [
            visualRow,
            visualHeaders.indexOf(localityColumns[fieldName]),
            dataColumns[index],
          ])
          .filter(([, visualCol]) => visualCol !== -1)
      );

      if (selection.length === 1) handleDelete();
    };
=======
    this.geoLocateDialog = this.wbview.options.display(
      <WbGeoLocate
        hot={this.wbview.hot}
        columns={this.wbview.dataset.columns}
        localityColumns={this.localityColumns}
        onClose={() => this.geoLocateDialog()}
      />,
      undefined,
      () => {
        event.target.setAttribute('aria-pressed', false);
        this.geoLocateDialog = undefined;
      }
    );
>>>>>>> 4cb5b149

    event.target.setAttribute('aria-pressed', true);
  },
  showLeafletMap(event) {
    if (this.geoMapDialog !== undefined) {
      this.geoMapDialog();
      return;
    }
    event.target.setAttribute('aria-pressed', true);

    const selection = getSelectedLocalities(
      this.wbview.hot,
      this.wbview.dataset.columns,
      this.localityColumns,
      false
    );

    if (selection === undefined) return;

    const localityPoints = getLocalitiesDataFromSpreadsheet(
      this.localityColumns,
      selection.visualRows.map((visualRow) =>
        this.wbview.hot.getDataAtRow(visualRow)
      ),
      getVisualHeaders(this.wbview.hot, this.wbview.dataset.columns),
      selection.visualRows
    );

    this.geoMapDialog = this.wbview.options.display(
      <LeafletMap
        localityPoints={localityPoints}
        onMarkerClick={(localityPoint) => {
          const rowNumber = localityPoints[localityPoint].rowNumber.value;
          if (typeof rowNumber !== 'number')
            throw new Error('rowNumber must be a number');
          const [_currentRow, currentCol] = getSelectedLast(this.wbview.hot);
          this.wbview.hot.scrollViewportTo(rowNumber, currentCol);
          // Select entire row
          this.wbview.hot.selectRows(rowNumber);
        }}
        onClose={() => this.geoMapDialog()}
        modal={false}
      />,
      undefined,
      ()=>{
        this.geoMapDialog = undefined;
        event.target.setAttribute('aria-pressed', false);
      }
    );
  },
  showCoordinateConversion() {
    if (this.wbview.coordinateConverterView !== undefined) return;

    const buttons = [
      'wb-leafletmap',
      'wb-geolocate',
      'wb-convert-coordinates',
      'wb-replace-value',
    ]
      .map((className) => this.el.getElementsByClassName(className)[0])
      .map((button) => [button, button.disabled]);
    const originalReadOnlyState = this.wbview.isReadOnly;
    this.wbview.hot.updateSettings({
      readOnly: true,
    });
    this.el.classList.add('wb-focus-coordinates');

<<<<<<< HEAD
    let numberOfChanges = 0;

    const cleanUp = () => {
      buttons.map(([button, isDisabled]) => (button.disabled = isDisabled));
      this.wbview.hot.updateSettings({
        readOnly: originalReadOnlyState,
      });
      this.wbview.isReadOnly = originalReadOnlyState;
      this.el.classList.remove('wb-focus-coordinates');
    };

    const handleClose = () => {
      this.wbview.coordinateConverterView.remove();
      this.wbview.coordinateConverterView = undefined;
      cleanUp();
    };

    const options = [
      {
        optionName: 'DD.DDDD (32.7619)',
        conversionFunctionName: 'toDegs',
        showCardinalDirection: false,
      },
      {
        optionName: 'DD MMMM (32. 45.714)',
        conversionFunctionName: 'toDegsMins',
        showCardinalDirection: false,
      },
      {
        optionName: 'DD MM SS.SS (32 45 42.84)',
        conversionFunctionName: 'toDegsMinsSecs',
        showCardinalDirection: false,
      },
      {
        optionName: 'DD.DDDD N/S/E/W (32.7619 N)',
        conversionFunctionName: 'toDegs',
        showCardinalDirection: true,
      },
      {
        optionName: 'DD MM.MM N/S/E/W (32 45.714 N)',
        conversionFunctionName: 'toDegsMins',
        showCardinalDirection: true,
      },
      {
        optionName: 'DD MM SS.SS N/S/E/W (32 45 42.84 N)',
        conversionFunctionName: 'toDegsMinsSecs',
        showCardinalDirection: true,
      },
    ];

    const revertChanges = () => {
      this.wbview.hot.batch(() =>
        Array.from({ length: numberOfChanges }).forEach(() =>
          this.wbview.hot.undo()
        )
      );
      handleClose();
    };
    // FEATURE: remember these two options
    let includeSymbols = false;
    let applyToAll = true;

    let conversionFunctionName = undefined;
    let showCardinalDirection = false;
    const handleChange = () => {
      const includeSymbolsFunction = includeSymbols
        ? (coordinate) => coordinate
        : (coordinate) => coordinate.replaceAll(/[^\s\w\-.]/g, '');
      const lastChar = (value) => value.at(-1);
      const removeLastChar = (value) => value.slice(0, -1);
      const endsWith = (value, charset) => charset.includes(lastChar(value));
      const stripCardinalDirections = (finalValue) =>
        showCardinalDirection
          ? finalValue
          : endsWith(finalValue, 'SW')
          ? `-${removeLastChar(finalValue)}`
          : endsWith(finalValue, 'NE')
          ? removeLastChar(finalValue)
          : finalValue;

      const selectedCells = getSelectedCells();
      const changes = originalState
        .map(([visualRow, visualCol, originalValue]) => {
          let value = originalValue;
          if (
            originalValue !== null &&
            (applyToAll || selectedCells[visualRow]?.has(visualCol))
          ) {
            const columnRole =
              this.wbview.mappings.coordinateColumns[toPhysicalCol[visualCol]];
            const coordinate = (columnRole === 'Lat' ? Lat : Long).parse(
              originalValue
            );
            if (typeof coordinate === 'object')
              value = includeSymbolsFunction(
                stripCardinalDirections(
                  coordinate[conversionFunctionName]().format()
                )
              ).trim();
          }
          return [visualRow, visualCol, value];
        })
        .filter(([visualRow, visualCol, value]) => {
          const physicalRow = this.wbview.hot.toPhysicalRow(visualRow);
          const physicalCol = toPhysicalCol[visualCol];
          return value !== this.wbview.data[physicalRow][physicalCol];
=======
    this.wbview.coordinateConverterView = this.wbview.options.display(
      <CoordinateConverter
        hot={this.wbview.hot}
        data={this.wbview.data}
        columns={this.wbview.dataset.columns}
        coordinateColumns={this.wbview.mappings.coordinateColumns}
        onClose={() => this.wbview.coordinateConverterView()}
      />,
      undefined,
      () => {
        this.wbview.coordinateConverterView = undefined;
        buttons.map(([button, isDisabled]) => (button.disabled = isDisabled));
        this.wbview.hot.updateSettings({
          readOnly: originalReadOnlyState,
>>>>>>> 4cb5b149
        });
        this.wbview.isReadOnly = originalReadOnlyState;
        this.el.classList.remove('wb-focus-coordinates');
      }
    );
  },
});<|MERGE_RESOLUTION|>--- conflicted
+++ resolved
@@ -7,36 +7,12 @@
  */
 
 import $ from 'jquery';
+import _ from 'underscore';
 import React from 'react';
-import _ from 'underscore';
-
-import { commonText } from '../../localization/common';
-import { localityText } from '../../localization/locality';
-import { wbText } from '../../localization/workbench';
-import { f } from '../../utils/functools';
-import { Lat, Long } from '../../utils/latLong';
-import { filterArray } from '../../utils/types';
-import { camelToKebab, clamp, sortFunction } from '../../utils/utils';
-import { Ul } from '../Atoms';
-import { Button } from '../Atoms/Button';
-import { Input, Label } from '../Atoms/Form';
-import { createBackboneView } from '../Core/reactBackboneExtend';
-import { Backbone } from '../DataModel/backbone';
-import { LeafletMap } from '../Leaflet/Map';
 import {
   findLocalityColumnsInDataSet,
   getLocalitiesDataFromSpreadsheet,
 } from '../Leaflet/wbLocalityDataExtractor';
-<<<<<<< HEAD
-import { showDialog } from '../Molecules/LegacyDialog';
-import {
-  getInitialSearchPreferences,
-  WbAdvancedSearch,
-} from './AdvancedSearch';
-
-const wbSearchView = createBackboneView(WbAdvancedSearch);
-const LeafletMapView = createBackboneView(LeafletMap);
-=======
 import {Backbone} from '../DataModel/backbone';
 import {camelToKebab, clamp} from '../../utils/utils';
 import {getInitialSearchPreferences, WbAdvancedSearch,} from './AdvancedSearch';
@@ -46,7 +22,6 @@
 import {getSelectedLocalities, WbGeoLocate} from './GeoLocate';
 import {CoordinateConverter} from './CoordinateConverter';
 import {getSelectedLast, getVisualHeaders} from './hotHelpers';
->>>>>>> 4cb5b149
 
 // REFACTOR: rewrite to React
 export const WBUtils = Backbone.View.extend({
@@ -110,21 +85,16 @@
 
   cellIsType(metaArray, type) {
     switch (type) {
-      case 'invalidCells': {
+      case 'invalidCells':
         return this.wbview.getCellMetaFromArray(metaArray, 'issues').length > 0;
-      }
-      case 'newCells': {
+      case 'newCells':
         return this.wbview.getCellMetaFromArray(metaArray, 'isNew');
-      }
-      case 'modifiedCells': {
+      case 'modifiedCells':
         return this.wbview.getCellMetaFromArray(metaArray, 'isModified');
-      }
-      case 'searchResults': {
+      case 'searchResults':
         return this.wbview.getCellMetaFromArray(metaArray, 'isSearchResult');
-      }
-      default: {
+      default:
         return false;
-      }
     }
   },
   navigateCells(
@@ -593,109 +563,12 @@
   },
 
   showGeoLocate(event) {
-    // Don't allow opening more than one window)
+    // don't allow opening more than one window)
     if (this.geoLocateDialog !== undefined) {
       this.geoLocateDialog();
       return;
     }
 
-<<<<<<< HEAD
-    event.target.setAttribute('aria-pressed', true);
-
-    const selection = this.getSelectedLocalities(true);
-
-    if (selection === undefined) return;
-
-    const getGeoLocateQueryURL = (localityIndex) =>
-      this.getGeoLocateQueryURL(selection.parseLocalityIndex(localityIndex));
-
-    const handleDelete = () => {
-      globalThis.removeEventListener('message', handleGeolocateResult, false);
-      event.target.setAttribute('aria-pressed', false);
-      this.geoLocateDialog.remove();
-      this.geoLocateDialog = undefined;
-    };
-
-    const content = $('<div>');
-    this.geoLocateDialog = showDialog({
-      header: localityText.geoLocate(),
-      content,
-      buttons: commonText.close(),
-      onClose: handleDelete,
-    });
-
-    const updateGeolocate = (localityIndex) =>
-      content.html(`<iframe class="w-[914px] h-[627px]"
-        title="${localityText.geoLocate()}"
-        src="${getGeoLocateQueryURL(localityIndex)}"
-      ></iframe>`);
-
-    const updateSelectedRow = (localityIndex) =>
-      this.wbview.hot.selectRows(
-        selection.parseLocalityIndex(localityIndex).visualRow
-      );
-
-    const updateButtons = (localityIndex) =>
-      this.geoLocateDialog.updateProps({
-        buttons: (
-          <>
-            <Button.DialogClose>{commonText.close()}</Button.DialogClose>
-            <Button.Blue
-              disabled={selection.isFirst(localityIndex)}
-              onClick={() => updateGeoLocate(localityIndex - 1)}
-            >
-              {commonText.previous()}
-            </Button.Blue>
-            <Button.Blue
-              disabled={selection.isLast(localityIndex)}
-              onClick={() => updateGeoLocate(localityIndex + 1)}
-            >
-              {commonText.next()}
-            </Button.Blue>
-          </>
-        ),
-      });
-
-    function updateGeoLocate(newLocalityIndex) {
-      selection.localityIndex = newLocalityIndex;
-      updateGeolocate(newLocalityIndex);
-      updateSelectedRow(newLocalityIndex);
-      updateButtons(newLocalityIndex);
-    }
-
-    updateGeoLocate(selection.localityIndex);
-
-    const visualHeaders = this.getVisualHeaders();
-    const handleGeolocateResult = (event) => {
-      /*
-       * This may happen if the message was sent by someone other than GeoLocate,
-       * (i.e, a React DevTools plugin)
-       */
-      if (typeof event.data !== 'string') return;
-      const dataColumns = event.data?.split('|') ?? [];
-      if (dataColumns.length !== 4 || event.data === '|||') return;
-
-      const { visualRow, localityColumns } = selection.parseLocalityIndex(
-        selection.localityIndex
-      );
-
-      this.wbview.hot.setDataAtCell(
-        [
-          'locality.latitude1',
-          'locality.longitude1',
-          'locality.latlongaccuracy',
-        ]
-          .map((fieldName, index) => [
-            visualRow,
-            visualHeaders.indexOf(localityColumns[fieldName]),
-            dataColumns[index],
-          ])
-          .filter(([, visualCol]) => visualCol !== -1)
-      );
-
-      if (selection.length === 1) handleDelete();
-    };
-=======
     this.geoLocateDialog = this.wbview.options.display(
       <WbGeoLocate
         hot={this.wbview.hot}
@@ -709,7 +582,6 @@
         this.geoLocateDialog = undefined;
       }
     );
->>>>>>> 4cb5b149
 
     event.target.setAttribute('aria-pressed', true);
   },
@@ -777,114 +649,6 @@
     });
     this.el.classList.add('wb-focus-coordinates');
 
-<<<<<<< HEAD
-    let numberOfChanges = 0;
-
-    const cleanUp = () => {
-      buttons.map(([button, isDisabled]) => (button.disabled = isDisabled));
-      this.wbview.hot.updateSettings({
-        readOnly: originalReadOnlyState,
-      });
-      this.wbview.isReadOnly = originalReadOnlyState;
-      this.el.classList.remove('wb-focus-coordinates');
-    };
-
-    const handleClose = () => {
-      this.wbview.coordinateConverterView.remove();
-      this.wbview.coordinateConverterView = undefined;
-      cleanUp();
-    };
-
-    const options = [
-      {
-        optionName: 'DD.DDDD (32.7619)',
-        conversionFunctionName: 'toDegs',
-        showCardinalDirection: false,
-      },
-      {
-        optionName: 'DD MMMM (32. 45.714)',
-        conversionFunctionName: 'toDegsMins',
-        showCardinalDirection: false,
-      },
-      {
-        optionName: 'DD MM SS.SS (32 45 42.84)',
-        conversionFunctionName: 'toDegsMinsSecs',
-        showCardinalDirection: false,
-      },
-      {
-        optionName: 'DD.DDDD N/S/E/W (32.7619 N)',
-        conversionFunctionName: 'toDegs',
-        showCardinalDirection: true,
-      },
-      {
-        optionName: 'DD MM.MM N/S/E/W (32 45.714 N)',
-        conversionFunctionName: 'toDegsMins',
-        showCardinalDirection: true,
-      },
-      {
-        optionName: 'DD MM SS.SS N/S/E/W (32 45 42.84 N)',
-        conversionFunctionName: 'toDegsMinsSecs',
-        showCardinalDirection: true,
-      },
-    ];
-
-    const revertChanges = () => {
-      this.wbview.hot.batch(() =>
-        Array.from({ length: numberOfChanges }).forEach(() =>
-          this.wbview.hot.undo()
-        )
-      );
-      handleClose();
-    };
-    // FEATURE: remember these two options
-    let includeSymbols = false;
-    let applyToAll = true;
-
-    let conversionFunctionName = undefined;
-    let showCardinalDirection = false;
-    const handleChange = () => {
-      const includeSymbolsFunction = includeSymbols
-        ? (coordinate) => coordinate
-        : (coordinate) => coordinate.replaceAll(/[^\s\w\-.]/g, '');
-      const lastChar = (value) => value.at(-1);
-      const removeLastChar = (value) => value.slice(0, -1);
-      const endsWith = (value, charset) => charset.includes(lastChar(value));
-      const stripCardinalDirections = (finalValue) =>
-        showCardinalDirection
-          ? finalValue
-          : endsWith(finalValue, 'SW')
-          ? `-${removeLastChar(finalValue)}`
-          : endsWith(finalValue, 'NE')
-          ? removeLastChar(finalValue)
-          : finalValue;
-
-      const selectedCells = getSelectedCells();
-      const changes = originalState
-        .map(([visualRow, visualCol, originalValue]) => {
-          let value = originalValue;
-          if (
-            originalValue !== null &&
-            (applyToAll || selectedCells[visualRow]?.has(visualCol))
-          ) {
-            const columnRole =
-              this.wbview.mappings.coordinateColumns[toPhysicalCol[visualCol]];
-            const coordinate = (columnRole === 'Lat' ? Lat : Long).parse(
-              originalValue
-            );
-            if (typeof coordinate === 'object')
-              value = includeSymbolsFunction(
-                stripCardinalDirections(
-                  coordinate[conversionFunctionName]().format()
-                )
-              ).trim();
-          }
-          return [visualRow, visualCol, value];
-        })
-        .filter(([visualRow, visualCol, value]) => {
-          const physicalRow = this.wbview.hot.toPhysicalRow(visualRow);
-          const physicalCol = toPhysicalCol[visualCol];
-          return value !== this.wbview.data[physicalRow][physicalCol];
-=======
     this.wbview.coordinateConverterView = this.wbview.options.display(
       <CoordinateConverter
         hot={this.wbview.hot}
@@ -899,7 +663,6 @@
         buttons.map(([button, isDisabled]) => (button.disabled = isDisabled));
         this.wbview.hot.updateSettings({
           readOnly: originalReadOnlyState,
->>>>>>> 4cb5b149
         });
         this.wbview.isReadOnly = originalReadOnlyState;
         this.el.classList.remove('wb-focus-coordinates');
