--- conflicted
+++ resolved
@@ -15,46 +15,41 @@
 import Handsontable from 'handsontable';
 import $ from 'jquery';
 import React from 'react';
-
-import {backEndText} from '../../localization/backEnd';
-import {commonText} from '../../localization/common';
-import {whitespaceSensitive} from '../../localization/utils';
-import {LANGUAGE} from '../../localization/utils/config';
-import {wbPlanText} from '../../localization/wbPlan';
-import {wbText} from '../../localization/workbench';
-import {ajax} from '../../utils/ajax';
-import {Http} from '../../utils/ajax/definitions';
-import {ping} from '../../utils/ajax/ping';
-import {getCache, setCache} from '../../utils/cache';
-import {f} from '../../utils/functools';
-import {filterArray} from '../../utils/types';
-import {capitalize, clamp, mappedFind, throttle} from '../../utils/utils';
-import {oneRem} from '../Atoms';
-import {Button} from '../Atoms/Button';
-import {iconClassName, legacyNonJsxIcons} from '../Atoms/Icons';
-import {Link} from '../Atoms/Link';
-import {legacyLoadingContext} from '../Core/Contexts';
-import {Backbone} from '../DataModel/backbone';
-import {serializeResource} from '../DataModel/helpers';
-import {getModel, schema, strictGetModel} from '../DataModel/schema';
-import {crash, raise} from '../Errors/Crash';
-import {getIcon, unknownIcon} from '../InitialContext/icons';
-import {strictGetTreeDefinitionItems} from '../InitialContext/treeRanks';
-import {loadingBar} from '../Molecules';
-import {Dialog} from '../Molecules/Dialog';
+import _ from 'underscore';
+
+import { backEndText } from '../../localization/backEnd';
+import { commonText } from '../../localization/common';
+import { whitespaceSensitive } from '../../localization/utils';
+import { LANGUAGE } from '../../localization/utils/config';
+import { wbPlanText } from '../../localization/wbPlan';
+import { wbText } from '../../localization/workbench';
+import { ajax } from '../../utils/ajax';
+import { Http } from '../../utils/ajax/definitions';
+import { ping } from '../../utils/ajax/ping';
+import { getCache, setCache } from '../../utils/cache';
+import { f } from '../../utils/functools';
+import { filterArray } from '../../utils/types';
+import { capitalize, clamp, mappedFind, throttle } from '../../utils/utils'
+import { oneRem } from '../Atoms';
+import { Button } from '../Atoms/Button';
+import { iconClassName, legacyNonJsxIcons } from '../Atoms/Icons';
+import { Link } from '../Atoms/Link';
+import { legacyLoadingContext } from '../Core/Contexts';
+import { Backbone } from '../DataModel/backbone';
+import { serializeResource } from '../DataModel/helpers';
+import { getModel, schema, strictGetModel } from '../DataModel/schema';
+import { crash, raise } from '../Errors/Crash';
+import { getIcon, unknownIcon } from '../InitialContext/icons';
+import { strictGetTreeDefinitionItems } from '../InitialContext/treeRanks';
+import { loadingBar } from '../Molecules';
+import { Dialog } from '../Molecules/Dialog';
 import {
   hasPermission,
   hasTablePermission,
   hasTreeAccess,
 } from '../Permissions/helpers';
-<<<<<<< HEAD
-import {fetchPickList} from '../PickLists/fetch';
-import {getUserPref} from '../UserPreferences/helpers';
-import {pathStartsWith} from '../WbPlanView/helpers';
-=======
 import { fetchPickList } from '../PickLists/fetch';
 import { pathStartsWith } from '../WbPlanView/helpers';
->>>>>>> 393538b0
 import {
   formatToManyIndex,
   formatTreeRank,
@@ -62,22 +57,6 @@
   mappingPathToString,
   valueIsTreeRank,
 } from '../WbPlanView/mappingHelpers';
-<<<<<<< HEAD
-import {getTableFromMappingPath} from '../WbPlanView/navigator';
-import {parseUploadPlan} from '../WbPlanView/uploadPlanParser';
-import {RollbackConfirmation} from './Components';
-import {DataSetNameView} from './DataSetMeta';
-import {DevShowPlan} from './DevShowPlan';
-import {DisambiguationDialog} from './Disambiguation';
-import {downloadDataSet} from './helpers';
-import {getSelectedLast, getSelectedRegions} from './hotHelpers';
-import {CreateRecordSetButton} from './RecordSet';
-import {WbUploaded} from './Results';
-import {resolveValidationMessage} from './resultsParser';
-import {WbStatus} from './Status';
-import {wbViewTemplate} from './Template';
-import {WBUtils} from './wbUtils';
-=======
 
 import { userPreferences } from '../Preferences/userPreferences';
 import { getTableFromMappingPath } from '../WbPlanView/navigator';
@@ -94,7 +73,6 @@
 import { WbStatus } from './Status';
 import { wbViewTemplate } from './Template';
 import { WBUtils } from './wbUtils';
->>>>>>> 393538b0
 
 const metaKeys = [
   'isNew',
