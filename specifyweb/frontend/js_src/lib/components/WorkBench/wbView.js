--- conflicted
+++ resolved
@@ -61,19 +61,16 @@
 import {loadingBar} from '../Molecules';
 import {Http} from '../../utils/ajax/definitions';
 import {downloadDataSet} from './helpers';
-<<<<<<< HEAD
 import {CreateRecordSetButton} from './RecordSet';
 import {WbUploaded} from './Results';
-import {getSelectedLast} from './hotHelpers';
+import {getSelectedLast, getSelectedRegions} from './hotHelpers';
 import {DevShowPlan} from './DevShowPlan';
 import {RollbackConfirmation} from './Components';
 import {DisambiguationDialog} from './Disambiguation';
-=======
 import {LANGUAGE} from '../../localization/utils/config';
 import {resolveValidationMessage} from './resultsParser';
 import {backEndText} from '../../localization/backEnd';
 import {wbPlanText} from '../../localization/wbPlan';
->>>>>>> 2cd66bce
 
 const metaKeys = [
   'isNew',
@@ -260,47 +257,26 @@
               !(this.mappings?.lines.length > 0) &&
               hasPermission('/workbench/dataset', 'update')
             ) {
-<<<<<<< HEAD
               const dialog = this.options.display(
                 <Dialog
-                  header={wbText('noUploadPlanDialogHeader')}
+                  header={wbPlanText.noUploadPlan()}
                   onClose={() => dialog()}
                   buttons={
                     <>
                       <Button.DialogClose>
-                        {commonText('close')}
+                        {commonText.close()}
                       </Button.DialogClose>
                       <Link.Blue
                         href={`/specify/workbench/plan/${this.dataset.id}/`}
                       >
-                        {commonText('create')}
+                        {commonText.create()}
                       </Link.Blue>
                     </>
                   }
                 >
-                  {wbText('noUploadPlanDialogText')}
+                  {wbPlanText.noUploadPlanDescription()}
                 </Dialog>
               );
-
-=======
-              const dialog = showDialog({
-                header: wbPlanText.noUploadPlan(),
-                onClose: () => dialog.remove(),
-                buttons: (
-                  <>
-                    <Button.DialogClose>
-                      {commonText.close()}
-                    </Button.DialogClose>
-                    <Link.Blue
-                      href={`/specify/workbench/plan/${this.dataset.id}/`}
-                    >
-                      {commonText.create()}
-                    </Link.Blue>
-                  </>
-                ),
-                content: wbPlanText.noUploadPlanDescription(),
-              });
->>>>>>> 2cd66bce
               this.$('.wb-validate, .wb-data-check')
                 .prop('disabled', true)
                 .prop('title', whitespaceSensitive(wbText.wbValidateUnavailable()));
@@ -480,7 +456,7 @@
                     isCommand: false,
                     renderer: (_hot, wrapper) => {
                       const { endRow: visualRow, endCol: visualCol } =
-                        this.wbutils.getSelectedRegions().slice(-1)[0];
+                        getSelectedRegions(this.hot).slice(-1)[0];
                       const physicalRow = this.hot.toPhysicalRow(visualRow);
                       const physicalCol = this.hot.toPhysicalColumn(visualCol);
 
@@ -557,7 +533,7 @@
                       )
                         return true;
                       // Or if called on the last row
-                      const selectedRegions = this.wbutils.getSelectedRegions();
+                      const selectedRegions = getSelectedRegions(this.hot);
                       return (
                         selectedRegions.length === 1 &&
                         selectedRegions[0].startRow === this.data.length - 1 &&
@@ -1574,13 +1550,12 @@
       : Promise.resolve()
     ).then(() => {
       if (resources.length === 0) {
-<<<<<<< HEAD
         const dialog = this.options.display(
           <Dialog
-            header={wbText('noDisambiguationResultsDialogHeader')}
-            buttons={commonText('close')}
+            header={wbText.noDisambiguationResults()}
+            buttons={commonText.close()}
             onClose={() => dialog()}
-          >{wbText('noDisambiguationResultsDialogText')}</Dialog>
+          >{wbText.noDisambiguationResultsDescription()}</Dialog>
         );
         return;
       }
@@ -1591,102 +1566,6 @@
        * This is because we don't know all matches until validation is done
        */
       /*
-=======
-        const dialog = showDialog({
-          header: wbText.noDisambiguationResults(),
-          content: wbText.noDisambiguationResultsDescription(),
-          buttons: commonText.close(),
-          onClose: () => dialog.remove(),
-        });
-        return;
-      }
-
-      const content = $('<div class="contents">');
-      resources.forEach((resource) => {
-        const row = $(
-          `<div class="py-1 flex items-center gap-2">
-            <label class="contents">
-              <input
-                type="radio"
-                class="da-option"
-                name="disambiguate" value="${resource.id}"
-              >
-              <span class="label">${resource.id}</span>
-            <label/>
-          ${
-            hasTablePermission(model.name, 'read')
-              ? `<a
-            href="${resource.viewUrl()}"
-            target="_blank"
-            title="${commonText.view()}"
-            aria-label="${commonText.view()}"
-          >
-            <span
-              title="${commonText.opensInNewTab()}"
-              aria-label="${commonText.opensInNewTab()}"
-            >${legacyNonJsxIcons.link}</span>
-          </a>`
-              : ''
-          }
-        </div>`
-        ).appendTo(content);
-        if (
-          typeof model.getField('rankid') === 'object' &&
-          hasTablePermission(model.name, 'read')
-        )
-          resource
-            .rget('parent.fullname')
-            .then((parentName) =>
-              row
-                .find('.label')
-                .text(`${resource.get('fullname')} (in ${parentName})`)
-            );
-        else
-          format(resource, undefined, true).then((formatted) =>
-            row.find('.label').text(formatted)
-          );
-      });
-
-      const dialog = showDialog({
-        header: wbText.disambiguateMatches(),
-        onClose: () => {
-          dialog.remove();
-          globalThis.clearInterval(interval);
-        },
-        content,
-        buttons: (
-          <>
-            <Button.DialogClose>{commonText.close()}</Button.DialogClose>
-            <Button.Blue
-              onClick={() => {
-                const selected = $('input.da-option:checked', content).val();
-                if (selected != null) {
-                  doDA(selected);
-                  dialog.remove();
-                  globalThis.clearInterval(interval);
-                }
-              }}
-            >
-              {commonText.apply()}
-            </Button.Blue>
-            <Button.Blue
-              id="applyAllButton"
-              onClick={() => {
-                const selected = $('input.da-option:checked', content).val();
-                if (selected != null) {
-                  doAll(selected);
-                  dialog.remove();
-                  globalThis.clearInterval(interval);
-                }
-              }}
-            >
-              {commonText.applyAll()}
-            </Button.Blue>
-          </>
-        ),
-      });
-
->>>>>>> 2cd66bce
       let applyAllAvailable = true;
       const applyAllButton = content.find('#applyAllButton');
 
@@ -1754,24 +1633,15 @@
     }
 
     if (this.liveValidationStack.length > 0) {
-<<<<<<< HEAD
       const dialog = this.options.display(
         <Dialog
-          header={commonText('results')}
+          header={commonText.results()}
           onClose={() => dialog()}
-          buttons={commonText('close')}
+          buttons={commonText.close()}
         >
-          {wbText('unavailableWhileValidating')}
+          {wbText.unavailableWhileValidating()}
         </Dialog>
       );
-=======
-      const dialog = showDialog({
-        header: commonText.results(),
-        content: wbText.unavailableWhileValidating(),
-        onClose: () => dialog.remove(),
-        buttons: commonText.close(),
-      });
->>>>>>> 2cd66bce
       return;
     }
 
@@ -1923,7 +1793,6 @@
   },
   // For debugging only
   showPlan() {
-<<<<<<< HEAD
     const dialog = this.options.display(
       <DevShowPlan
         dataSetId={this.dataset.id}
@@ -1936,42 +1805,6 @@
         onDeleted={this.options.onDeleted}
       />
     );
-=======
-    const dataset = this.dataset;
-    const planJson = JSON.stringify(dataset.uploadplan, null, 4);
-    const textarea = $('<textarea cols="120" rows="50">').text(planJson)[0];
-    const dialog = showDialog({
-      header: wbPlanText.dataMapper(),
-      content: textarea,
-      onClose: () => dialog.remove(),
-      buttons: (
-        <>
-          <Button.DialogClose>{commonText.close()}</Button.DialogClose>
-          <Button.Green
-            onClick={() => {
-              dataset.uploadplan =
-                textarea.value.length === 0 ? null : JSON.parse(textarea.value);
-              ping(
-                `/api/workbench/dataset/${dataset.id}/`,
-                {
-                  method: 'PUT',
-                  body: { uploadplan: dataset.uploadplan },
-                },
-                { expectedResponseCodes: [Http.NO_CONTENT, Http.NOT_FOUND] }
-              )
-                .then(this.checkDeletedFail.bind(this))
-                .then(() => {
-                  this.trigger('refresh');
-                  dialog.remove();
-                });
-            }}
-          >
-            {commonText.save()}
-          </Button.Green>
-        </>
-      ),
-    });
->>>>>>> 2cd66bce
   },
   changeOwner() {
     this.datasetmeta.changeOwner();
@@ -1980,7 +1813,6 @@
   // Actions
   // aka Rollback
   unupload() {
-<<<<<<< HEAD
     const dialog = this.options.display(
       <RollbackConfirmation
         dataSetId={this.dataset.id}
@@ -1988,31 +1820,6 @@
         onRollback={() => this.openStatus('unupload')}
       />
     );
-=======
-    const dialog = showDialog({
-      header: wbText.beginRollback(),
-      content: wbText.beginRollbackDescription(),
-      className: {
-        container: dialogClassNames.narrowContainer,
-      },
-      onClose: () => dialog.remove(),
-      buttons: (
-        <>
-          <Button.DialogClose>{commonText.cancel()}</Button.DialogClose>
-          <Button.Red
-            onClick={() => {
-              ping(`/api/workbench/unupload/${this.dataset.id}/`, {
-                method: 'POST',
-              }).then(() => this.openStatus('unupload'));
-              dialog.remove();
-            }}
-          >
-            {wbText.rollback()}
-          </Button.Red>
-        </>
-      ),
-    });
->>>>>>> 2cd66bce
   },
   // BUG: disable the button if there is nothing to upload
   upload(event) {
@@ -2021,81 +1828,45 @@
       : 'validate';
     if (this.mappings?.lines.length > 0) {
       if (mode === 'upload') {
-<<<<<<< HEAD
         const dialog = this.options.display(
           <Dialog
-            header={wbText('startUploadDialogHeader')}
+            header={wbText.startUpload()}
             onClose={() => dialog()}
             buttons={
               <>
-                <Button.DialogClose>{commonText('cancel')}</Button.DialogClose>
+                <Button.DialogClose>{commonText.cancel()}</Button.DialogClose>
                 <Button.Blue
                   onClick={() => {
                     this.startUpload(mode);
                     dialog();
                   }}
                 >
-                  {wbText('upload')}
+                  {wbText.upload()}
                 </Button.Blue>
               </>
             }
           >
-            {wbText('startUploadDialogText')}
+            {wbText.startUploadDescription()}
           </Dialog>
         );
       } else this.startUpload(mode);
     } else {
       const dialog = this.options.display(
         <Dialog
-          header={wbText('noUploadPlanDialogHeader')}
+          header={wbPlanText.noUploadPlan()}
           onClose={() => dialog()}
           buttons={
             <>
-              <Button.DialogClose>{commonText('close')}</Button.DialogClose>
+              <Button.DialogClose>{commonText.close()}</Button.DialogClose>
               <Link.Blue href={`/specify/workbench/plan/${this.dataset.id}/`}>
-                {commonText('create')}
+                {commonText.create()}
               </Link.Blue>
             </>
           }
         >
-          {wbText('noUploadPlanDialogText')}
+          {wbPlanText.noUploadPlanDescription()}
         </Dialog>
       );
-=======
-        const dialog = showDialog({
-          header: wbText.startUpload(),
-          content: wbText.startUploadDescription(),
-          onClose: () => dialog.remove(),
-          buttons: (
-            <>
-              <Button.DialogClose>{commonText.cancel()}</Button.DialogClose>
-              <Button.Blue
-                onClick={() => {
-                  this.startUpload(mode);
-                  dialog.remove();
-                }}
-              >
-                {wbText.upload()}
-              </Button.Blue>
-            </>
-          ),
-        });
-      } else this.startUpload(mode);
-    } else {
-      const dialog = showDialog({
-        header: wbPlanText.noUploadPlan(),
-        content: wbPlanText.noUploadPlanDescription(),
-        onClose: () => dialog.remove(),
-        buttons: (
-          <>
-            <Button.DialogClose>{commonText.close()}</Button.DialogClose>
-            <Link.Blue href={`/specify/workbench/plan/${this.dataset.id}/`}>
-              {commonText.create()}
-            </Link.Blue>
-          </>
-        ),
-      });
->>>>>>> 2cd66bce
     }
   },
   startUpload(mode) {
@@ -2148,14 +1919,13 @@
     );
   },
   delete() {
-<<<<<<< HEAD
     const dialog = this.options.display(
       <Dialog
-        header={wbText('deleteDataSetDialogHeader')}
+        header={wbText.deleteDataSet()}
         onClose={() => dialog()}
         buttons={
           <>
-            <Button.DialogClose>{commonText('cancel')}</Button.DialogClose>
+            <Button.DialogClose>{commonText.cancel()}</Button.DialogClose>
             <Button.Red
               onClick={() => {
                 ping(
@@ -2171,97 +1941,35 @@
                 );
               }}
             >
-              {commonText('delete')}
+              {commonText.delete()}
             </Button.Red>
           </>
         }
       >
-        {wbText('deleteDataSetDialogText')}
+        {wbText.deleteDataSetDescription()}
       </Dialog>
     );
-=======
-    const dialog = showDialog({
-      header: wbText.deleteDataSet(),
-      content: wbText.deleteDataSetDescription(),
-      onClose: () => dialog.remove(),
-      buttons: (
-        <>
-          <Button.DialogClose>{commonText.cancel()}</Button.DialogClose>
-          <Button.Red
-            onClick={() => {
-              ping(
-                `/api/workbench/dataset/${this.dataset.id}/`,
-                {
-                  method: 'DELETE',
-                },
-                { expectedResponseCodes: [Http.NO_CONTENT, Http.NOT_FOUND] }
-              ).then((status) => {
-                this.$el.empty();
-                dialog.remove();
-
-                if (!this.checkDeletedFail(status)) {
-                  const dialog = showDialog({
-                    header: wbText.dataSetDeleted(),
-                    content: wbText.dataSetDeletedDescription(),
-                    buttons: (
-                      <Link.Blue
-                        href="/specify/"
-                        // BUG: this should do navigation with replace:true
-                        onClick={() => {
-                          dialog.remove();
-                        }}
-                      >
-                        {commonText.close()}
-                      </Link.Blue>
-                    ),
-                  });
-                }
-              });
-            }}
-          >
-            {commonText.delete()}
-          </Button.Red>
-        </>
-      ),
-    });
->>>>>>> 2cd66bce
   },
   export() {
     downloadDataSet(this.dataset).catch(crash);
   },
   revertChanges() {
-<<<<<<< HEAD
     const dialog = this.options.display(
       <Dialog
-        header={wbText('revertChangesDialogHeader')}
+        header={wbText.revertChanges()}
         onClose={() => dialog()}
         buttons={
           <>
-            <Button.DialogClose>{commonText('cancel')}</Button.DialogClose>
+            <Button.DialogClose>{commonText.cancel()}</Button.DialogClose>
             <Button.Red onClick={() => this.trigger('refresh')}>
-              {wbText('revert')}
+              {wbText.revert()}
             </Button.Red>
           </>
         }
       >
-        {wbText('revertChangesDialogText')}
+        {wbText.revertChangesDescription()}
       </Dialog>
     );
-=======
-    const dialog = showDialog({
-      header: wbText.revertChanges(),
-      content: wbText.revertChangesDescription(),
-      onClose: () => dialog.remove(),
-      buttons: (
-        <>
-          <Button.DialogClose>{commonText.cancel()}</Button.DialogClose>
-          <Button.Red onClick={() => this.trigger('refresh')}>
-            {wbText.revert()}
-          </Button.Red>
-        </>
-      ),
-    });
->>>>>>> 2cd66bce
   },
   saveClicked() {
     this.save();
@@ -2273,24 +1981,15 @@
     this.updateValidationButton();
 
     // Show saving progress bar
-<<<<<<< HEAD
     const dialog = this.options.display(
       <Dialog
-        header={wbText('savingDialogTitle')}
+        header={wbText.saving()}
         onClose={() => dialog()}
         buttons={undefined}
       >
         {loadingBar}
       </Dialog>
     );
-=======
-    const dialog = showDialog({
-      header: wbText.saving(),
-      onClose: () => dialog.remove(),
-      content: loadingBar,
-      buttons: undefined,
-    });
->>>>>>> 2cd66bce
 
     // Send data
     return ping(
@@ -2627,12 +2326,7 @@
   },
   // Check if AJAX failed because Data Set was deleted
   checkDeletedFail(statusCode) {
-<<<<<<< HEAD
     if (statusCode === Http.NOT_FOUND) this.options.onDeleted();
-=======
-    if (statusCode === Http.NOT_FOUND)
-      this.$el.empty().append(wbText.dataSetDeletedOrNotFound());
->>>>>>> 2cd66bce
     return statusCode === Http.NOT_FOUND;
   },
   // Check if AJAX failed because Data Set was modified by other session
@@ -2769,7 +2463,6 @@
       },
     };
 
-<<<<<<< HEAD
     const dialog = this.options.display(
       <Dialog
         header={messages[this.refreshInitiatedBy].header}
@@ -2785,21 +2478,13 @@
                 small={false}
               />
             ) : undefined}
-            <Button.DialogClose>{commonText('close')}</Button.DialogClose>
+            <Button.DialogClose>{commonText.close()}</Button.DialogClose>
           </>
         }
       >
         {messages[this.refreshInitiatedBy].message}
       </Dialog>
     );
-=======
-    const dialog = showDialog({
-      header: messages[this.refreshInitiatedBy].header,
-      content: messages[this.refreshInitiatedBy].message,
-      onClose: () => dialog.remove(),
-      buttons: commonText.close(),
-    });
->>>>>>> 2cd66bce
 
     this.refreshInitiatedBy = undefined;
     this.refreshInitiatorAborted = false;
@@ -2807,44 +2492,25 @@
   operationAbortedMessage() {
     if (!this.refreshInitiatedBy || !this.refreshInitiatorAborted) return;
 
-<<<<<<< HEAD
     const dialog = this.options.display(
       <Dialog
         header={
           this.refreshInitiatedBy === 'validate'
-            ? wbText('validationCanceledDialogHeader')
-            : this.refreshInitiatedBy === 'unupload'
-            ? wbText('rollbackCanceledDialogHeader')
-            : wbText('uploadCanceledDialogHeader')
-        }
-        onClose={() => dialog()}
-        buttons={commonText('close')}
-      >
-        {this.refreshInitiatedBy === 'validate'
-          ? wbText('validationCanceledDialogText')
-          : this.refreshInitiatedBy === 'unupload'
-          ? wbText('rollbackCanceledDialogText')
-          : wbText('uploadCanceledDialogText')}
-      </Dialog>
-    );
-=======
-    const dialog = showDialog({
-      header:
-        this.refreshInitiatedBy === 'validate'
           ? wbText.validationCanceled()
           : this.refreshInitiatedBy === 'unupload'
           ? wbText.rollbackCanceled()
-          : wbText.uploadCanceled(),
-      content:
-        this.refreshInitiatedBy === 'validate'
+          : wbText.uploadCanceled()
+        }
+        onClose={() => dialog()}
+        buttons={commonText.close()}
+      >
+        {this.refreshInitiatedBy === 'validate'
           ? wbText.validationCanceledDescription()
           : this.refreshInitiatedBy === 'unupload'
           ? wbText.rollbackCanceledDescription()
-          : wbText.uploadCanceledDescription(),
-      onClose: () => dialog.remove(),
-      buttons: commonText.close(),
-    });
->>>>>>> 2cd66bce
+          : wbText.uploadCanceledDescription()}
+      </Dialog>
+    );
     this.refreshInitiatedBy = undefined;
     this.refreshInitiatorAborted = false;
   },
