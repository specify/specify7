--- conflicted
+++ resolved
@@ -30,10 +30,7 @@
 import { f } from '../../utils/functools';
 import { filterArray } from '../../utils/types';
 import { capitalize, clamp, mappedFind } from '../../utils/utils';
-<<<<<<< HEAD
-=======
 import { oneRem } from '../Atoms';
->>>>>>> e86f6da5
 import { Button } from '../Atoms/Button';
 import { iconClassName, legacyNonJsxIcons } from '../Atoms/Icons';
 import { Link } from '../Atoms/Link';
@@ -1616,32 +1613,6 @@
             this.startValidateRow(physicalRow);
           }}
           onSelectedAll={(selected) => {
-<<<<<<< HEAD
-            // Loop backwards so the live validation will go from top to bottom
-            for (
-              let visualRow = this.data.length - 1;
-              visualRow >= 0;
-              visualRow--
-            ) {
-              const physicalRow = this.hot.toPhysicalRow(visualRow);
-              if (
-                !this.uploadResults.ambiguousMatches[physicalRow]?.find(
-                  ({ key, mappingPath }) =>
-                    key === matches.key &&
-                    typeof this.getDisambiguation(physicalRow)[
-                      mappingPathToString(mappingPath)
-                    ] !== 'number'
-                )
-              )
-                continue;
-              this.setDisambiguation(
-                physicalRow,
-                matches.mappingPath,
-                selected.id
-              );
-              this.startValidateRow(physicalRow);
-            }
-=======
             /*
              * BUG: this is critical path. optimize. it's too slow right now.
              *   Profiler says that most problem is in this.setDisambiguation
@@ -1674,7 +1645,6 @@
                 this.startValidateRow(physicalRow);
               }
             });
->>>>>>> e86f6da5
           }}
         />
       );
@@ -2156,16 +2126,10 @@
   resolveValidationColumns(initialColumns, inferColumnsCallback = undefined) {
     // See https://github.com/specify/specify7/issues/810
     let columns = initialColumns.filter(Boolean);
-<<<<<<< HEAD
-    if (typeof inferColumnsCallback === 'function' && columns.length === 0)
-      columns = inferColumnsCallback();
-    if (columns.length === 0) columns = this.dataset.columns;
-=======
     if (typeof inferColumnsCallback === 'function') {
       if (columns.length === 0) columns = inferColumnsCallback();
       if (columns.length === 0) columns = this.dataset.columns;
     }
->>>>>>> e86f6da5
     // Convert to physicalCol and filter out unknown columns
     return columns
       .map((column) => this.dataset.columns.indexOf(column))
