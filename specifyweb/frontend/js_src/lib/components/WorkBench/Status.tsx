/**
 * Reports Data Set status using a modal dialog (uploading, validating, rolling
 * back, failure, success)
 */

import React from 'react';

import { ajax } from '../../utils/ajax';
import { error } from '../Errors/assert';
import { commonText } from '../../localization/common';
import { wbText } from '../../localization/workbench';
import { Progress } from '../Atoms';
import { Dialog, dialogClassNames } from '../Molecules/Dialog';
import type { Dataset, Status } from '../WbPlanView/Wrapped';
import { Button } from '../Atoms/Button';
import { Label } from '../Atoms/Form';
import { softFail } from '../Errors/Crash';
import { useTitle } from '../Molecules/AppTitle';
import { Http } from '../../utils/ajax/definitions';

// How often to query back-end
const REFRESH_RATE = 2000;

export function WbStatus({
  dataset,
  onFinished: handleFinished,
}: {
  readonly dataset: Dataset;
  readonly onFinished: (wasAborted: boolean) => void;
}): JSX.Element {
  if (!dataset.uploaderstatus)
    throw new Error('Initial Wb Status object is not defined');

  const [status, setStatus] = React.useState<Status>(dataset.uploaderstatus);
  const [aborted, setAborted] = React.useState<boolean | 'failed' | 'pending'>(
    false
  );

  React.useEffect(() => {
    let destructorCalled = false;
    const fetchStatus = (): void =>
      void ajax<Status | null>(`/api/workbench/status/${dataset.id}/`, {
        // eslint-disable-next-line @typescript-eslint/naming-convention
        headers: { Accept: 'application/json' },
      })
        .then(({ data: status }) => {
          if (destructorCalled) return undefined;
          if (status === null)
            handleFinished(aborted === 'pending' || aborted === true);
          else {
            setStatus(status);
            globalThis.setTimeout(fetchStatus, REFRESH_RATE);
          }
          return undefined;
        })
        .catch(softFail);
    fetchStatus();
    return (): void => {
      destructorCalled = true;
    };
  }, [aborted, dataset.id]);

  const title = {
    validating: wbText.wbStatusValidation(),
    uploading: wbText.wbStatusUpload(),
    unuploading: wbText.wbStatusUnupload(),
  }[status.uploaderstatus.operation];

  // FEATURE: display upload progress in the title if tab is not focused
  useTitle(title);

  const mappedOperation = {
    validating: wbText.validation(),
    uploading: wbText.upload(),
    unuploading: wbText.rollback(),
  }[status.uploaderstatus.operation];

<<<<<<< HEAD
  const standardizedOperation = {
    validating: wbText('validating'),
    uploading: wbText('uploading'),
    unuploading: wbText('rollingBack'),
=======
  const standartalizedOperation = {
    validating: wbText.validating(),
    uploading: wbText.uploading(),
    unuploading: wbText.rollingBack(),
>>>>>>> 2cd66bce
  }[status.uploaderstatus.operation];

  if (aborted === 'failed')
    return (
      <Dialog
        buttons={commonText.close()}
        header={title}
        onClose={(): void => setAborted(false)}
      >
        {wbText.wbStatusAbortFailed({ operationName: mappedOperation })}
      </Dialog>
    );

  let message;
  const current =
    typeof status?.taskinfo === 'object' ? status.taskinfo.current : 0;
  const total =
    typeof status?.taskinfo === 'object' ? status.taskinfo?.total : 1;

  if (aborted === 'pending') message = wbText.aborting();
  else if (status.taskstatus === 'PENDING')
    message = (
      <>
        {wbText.wbStatusPendingDescription({ operationName: mappedOperation })}
        <br />
        <br />
        {wbText.wbStatusPendingSecondDescription({
          operationName: mappedOperation,
        })}
      </>
    );
  else if (status.taskstatus === 'PROGRESS') {
    if (current === total)
      message =
        status.uploaderstatus.operation === 'uploading'
          ? wbText.updatingTrees()
          : wbText.wbStatusOperationNoProgress({
              operationName: mappedOperation,
            });
    else
<<<<<<< HEAD
      message = wbText(
        'wbStatusOperationProgress',
        standardizedOperation,
=======
      message = wbText.wbStatusOperationProgress({
        operationName: standartalizedOperation,
>>>>>>> 2cd66bce
        current,
        total,
      });
  }
  // FAILED
  else
    message = (
      <>
        {wbText.wbStatusError({ operationName: mappedOperation })}
        <pre>{JSON.stringify(status, null, 2)}</pre>
      </>
    );

  return (
    <Dialog
      buttons={
        aborted === false ? (
          <Button.Red
            onClick={(): void => {
              setAborted('pending');
              ajax<'not running' | 'ok'>(
                `/api/workbench/abort/${dataset.id}/`,
                { method: 'POST', headers: { Accept: 'application/json' } },
                {
                  expectedResponseCodes: [Http.UNAVAILABLE, Http.OK],
                  strict: false,
                }
              )
                .then(({ data, status }) =>
                  status === Http.OK && ['ok', 'not running'].includes(data)
                    ? setAborted(true)
                    : error('Invalid response')
                )
                .catch(() => setAborted('failed'));
            }}
          >
            {wbText.stop()}
          </Button.Red>
        ) : undefined
      }
      className={{
        container: dialogClassNames.narrowContainer,
      }}
      header={title}
      onClose={undefined}
    >
      <Label.Block aria-atomic aria-live="polite">
        {message}
        {status.taskstatus === 'PROGRESS' && (
          <Progress max={total} value={current} />
        )}
      </Label.Block>
    </Dialog>
  );
}<|MERGE_RESOLUTION|>--- conflicted
+++ resolved
@@ -75,17 +75,10 @@
     unuploading: wbText.rollback(),
   }[status.uploaderstatus.operation];
 
-<<<<<<< HEAD
   const standardizedOperation = {
-    validating: wbText('validating'),
-    uploading: wbText('uploading'),
-    unuploading: wbText('rollingBack'),
-=======
-  const standartalizedOperation = {
     validating: wbText.validating(),
     uploading: wbText.uploading(),
     unuploading: wbText.rollingBack(),
->>>>>>> 2cd66bce
   }[status.uploaderstatus.operation];
 
   if (aborted === 'failed')
@@ -126,14 +119,8 @@
               operationName: mappedOperation,
             });
     else
-<<<<<<< HEAD
-      message = wbText(
-        'wbStatusOperationProgress',
-        standardizedOperation,
-=======
       message = wbText.wbStatusOperationProgress({
-        operationName: standartalizedOperation,
->>>>>>> 2cd66bce
+        operationName: standardizedOperation,
         current,
         total,
       });
