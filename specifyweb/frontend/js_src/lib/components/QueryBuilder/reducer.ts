/**
 * Actions reducer for the Query Builder
 */

import type { Action, State } from 'typesafe-reducer';
import { generateReducer } from 'typesafe-reducer';

import type { RA } from '../../utils/types';
import { moveItem, replaceItem } from '../../utils/utils';
import type { SerializedResource } from '../DataModel/helperTypes';
import type { SpecifyResource } from '../DataModel/legacyTypes';
import type { SpecifyTable } from '../DataModel/specifyTable';
import type { SpQuery, Tables } from '../DataModel/types';
import {
  mappingPathIsComplete,
  mutateMappingPath,
} from '../WbPlanView/helpers';
import type { MappingPath } from '../WbPlanView/Mapper';
import { emptyMapping } from '../WbPlanView/mappingHelpers';
import type { QueryField } from './helpers';
import { parseQueryFields } from './helpers';

export type MainState = State<
  'MainState',
  {
    readonly fields: RA<QueryField>;
    readonly mappingView: MappingPath;
    readonly openedElement: {
      readonly line: number;
      readonly index: number | undefined;
    };
    /*
     * This is incremented each time the query is run
     * It is used to trigger React.useEffect and React.useCallback hooks
     */
    readonly queryRunCount: number;
    readonly baseTableName: keyof Tables;
  }
>;

export const getInitialState = ({
  query,
<<<<<<< HEAD
  queryResource,
  table,
=======
  model,
>>>>>>> b63632a7
  autoRun,
}: {
  readonly query: SerializedResource<SpQuery>;
  readonly queryResource: SpecifyResource<SpQuery>;
  readonly table: SpecifyTable;
  readonly autoRun: boolean;
}): MainState => ({
  type: 'MainState',
  fields: parseQueryFields(query.fields ?? []),
<<<<<<< HEAD
  showMappingView: getCache('queryBuilder', 'showMappingView') ?? true,
  mappingView: [emptyMapping],
=======
  mappingView: ['0'],
>>>>>>> b63632a7
  queryRunCount: autoRun ? 1 : 0,
  openedElement: { line: 1, index: undefined },
  /*
   * This value never changes. It is part of the state to be accessible by
   * the reducer
   */
  baseTableName: table.name,
});

type Actions =
  | Action<
      'ChangeFieldAction',
      { readonly line: number; readonly field: QueryField }
    >
  | Action<
      'ChangeOpenedElementAction',
      { readonly line: number; readonly index: number | undefined }
    >
  | Action<
      'ChangeSelectElementValueAction',
      {
        readonly line: number | 'mappingView';
        readonly index: number;
        readonly newValue: string;
        readonly isRelationship: boolean;
        readonly parentTableName: keyof Tables | undefined;
        readonly newTableName: keyof Tables | undefined;
        readonly currentTableName: keyof Tables | undefined;
      }
    >
  | Action<
      'LineMoveAction',
      { readonly line: number; readonly direction: 'down' | 'up' }
    >
  | Action<'ChangeFieldsAction', { readonly fields: RA<QueryField> }>
  | Action<'FocusLineAction', { readonly line: number }>
  | Action<'ResetStateAction', { readonly state: MainState }>
  | Action<'RunQueryAction'>
  | Action<'SavedQueryAction'>;

export const reducer = generateReducer<MainState, Actions>({
  ResetStateAction: ({ action: { state } }) => state,
  RunQueryAction: ({ state }) => ({
    ...state,
    queryRunCount: state.queryRunCount + 1,
  }),
  ChangeOpenedElementAction: ({ action, state }) => ({
    ...state,
    openedElement: {
      line: action.line,
      index: action.index,
    },
  }),
  FocusLineAction: ({ action, state }) =>
    state.openedElement.line === action.line
      ? state
      : {
          ...state,
          mappingView: mappingPathIsComplete(
            state.fields[action.line].mappingPath
          )
            ? state.fields[action.line].mappingPath
            : state.mappingView,
          openedElement: {
            line: action.line,
            index: undefined,
          },
        },
  LineMoveAction: ({ state, action }) => ({
    ...state,
    openedElement: {
      line: action.direction === 'up' ? action.line - 1 : action.line + 1,
      index: undefined,
    },
<<<<<<< HEAD
    saveRequired: true,
    fields: moveItem(state.fields, action.line, action.direction),
  }),
  ToggleMappingViewAction: ({ action, state }) => ({
    ...state,
    showMappingView: setCache(
      'queryBuilder',
      'showMappingView',
      action.isVisible
    ),
=======
    fields: moveItem(state.fields, action.line, action.direction),
>>>>>>> b63632a7
  }),
  ChangeFieldsAction: ({ action, state }) => ({
    ...state,
    fields: action.fields,
  }),
  ChangeFieldAction: ({ action, state }) => ({
    ...state,
    fields: replaceItem(state.fields, action.line, action.field),
  }),
  ChangeSelectElementValueAction: ({ state, action: { line, ...action } }) => {
    const newMappingPath = mutateMappingPath({
      ...action,
      mappingPath:
        line === 'mappingView'
          ? state.mappingView
          : state.fields[line].mappingPath,
      ignoreToMany: true,
    });

    if (line === 'mappingView')
      return {
        ...state,
        mappingView: newMappingPath,
      };

    return {
      ...state,
      fields: replaceItem(state.fields, line, {
        ...state.fields[line],
        mappingPath: newMappingPath,
        dataObjFormatter:
          mappingPathIsComplete(newMappingPath) &&
          action.currentTableName === action.newTableName
            ? undefined
            : state.fields[line].dataObjFormatter,
      }),
      autoMapperSuggestions: undefined,
    };
  },
  SavedQueryAction: ({ state }) => ({ ...state }),
});<|MERGE_RESOLUTION|>--- conflicted
+++ resolved
@@ -16,7 +16,6 @@
   mutateMappingPath,
 } from '../WbPlanView/helpers';
 import type { MappingPath } from '../WbPlanView/Mapper';
-import { emptyMapping } from '../WbPlanView/mappingHelpers';
 import type { QueryField } from './helpers';
 import { parseQueryFields } from './helpers';
 
@@ -40,12 +39,7 @@
 
 export const getInitialState = ({
   query,
-<<<<<<< HEAD
-  queryResource,
   table,
-=======
-  model,
->>>>>>> b63632a7
   autoRun,
 }: {
   readonly query: SerializedResource<SpQuery>;
@@ -55,12 +49,7 @@
 }): MainState => ({
   type: 'MainState',
   fields: parseQueryFields(query.fields ?? []),
-<<<<<<< HEAD
-  showMappingView: getCache('queryBuilder', 'showMappingView') ?? true,
-  mappingView: [emptyMapping],
-=======
   mappingView: ['0'],
->>>>>>> b63632a7
   queryRunCount: autoRun ? 1 : 0,
   openedElement: { line: 1, index: undefined },
   /*
@@ -135,20 +124,8 @@
       line: action.direction === 'up' ? action.line - 1 : action.line + 1,
       index: undefined,
     },
-<<<<<<< HEAD
     saveRequired: true,
     fields: moveItem(state.fields, action.line, action.direction),
-  }),
-  ToggleMappingViewAction: ({ action, state }) => ({
-    ...state,
-    showMappingView: setCache(
-      'queryBuilder',
-      'showMappingView',
-      action.isVisible
-    ),
-=======
-    fields: moveItem(state.fields, action.line, action.direction),
->>>>>>> b63632a7
   }),
   ChangeFieldsAction: ({ action, state }) => ({
     ...state,
