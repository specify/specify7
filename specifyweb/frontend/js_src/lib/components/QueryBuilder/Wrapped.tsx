--- conflicted
+++ resolved
@@ -16,21 +16,13 @@
 import { Button } from '../Atoms/Button';
 import { Form } from '../Atoms/Form';
 import { icons } from '../Atoms/Icons';
-<<<<<<< HEAD
 import { ReadOnlyContext } from '../Core/Contexts';
+import type { SerializedResource } from '../DataModel/helperTypes';
 import type { SpecifyResource } from '../DataModel/legacyTypes';
 import { getTableById } from '../DataModel/tables';
-import type { RecordSet, SpQuery } from '../DataModel/types';
+import type { RecordSet, SpQuery, SpQueryField } from '../DataModel/types';
 import { useMenuItem } from '../Header/MenuContext';
 import { isTreeTable, treeRanksPromise } from '../InitialContext/treeRanks';
-=======
-import type { SerializedResource } from '../DataModel/helperTypes';
-import type { SpecifyResource } from '../DataModel/legacyTypes';
-import { getModelById } from '../DataModel/schema';
-import type { RecordSet, SpQuery, SpQueryField } from '../DataModel/types';
-import { useMenuItem } from '../Header/useMenuItem';
-import { isTreeModel, treeRanksPromise } from '../InitialContext/treeRanks';
->>>>>>> dbb15abb
 import { useTitle } from '../Molecules/AppTitle';
 import { hasPermission, hasToolPermission } from '../Permissions/helpers';
 import { userPreferences } from '../Preferences/userPreferences';
@@ -96,27 +88,11 @@
   readonly isEmbedded?: boolean;
   readonly autoRun?: boolean;
   readonly onSelected?: (selected: RA<number>) => void;
-<<<<<<< HEAD
-}): JSX.Element {
-=======
-  readonly onChange?: ({
-    fields,
-    isDistinct,
-  }: {
+  readonly onChange?: (props: {
     readonly fields: RA<SerializedResource<SpQueryField>>;
     readonly isDistinct: boolean | null;
   }) => void;
-}): JSX.Element | null {
-  useMenuItem('queries');
-  const isReadOnly =
-    !hasPermission('/querybuilder/query', 'execute') &&
-    !hasToolPermission(
-      'queryBuilder',
-      queryResource.isNew() ? 'create' : 'update'
-    );
-  const [treeRanksLoaded = false] = useAsyncState(fetchTreeRanks, true);
-
->>>>>>> dbb15abb
+}): JSX.Element {
   const [query, setQuery] = useResource(queryResource);
   useErrorContext('query', query);
 
@@ -131,6 +107,7 @@
       }),
     [queryResource, table, autoRun]
   );
+
   const [state, dispatch] = React.useReducer(reducer, pendingState);
   React.useEffect(() => {
     dispatch({
@@ -138,13 +115,14 @@
       state: buildInitialState(),
     });
   }, [buildInitialState]);
+  useErrorContext('state', state);
+
   React.useEffect(() => {
     handleChange?.({
       fields: unParseQueryFields(state.baseTableName, state.fields),
       isDistinct: query.selectDistinct,
     });
   }, [state, query.selectDistinct]);
-  useErrorContext('state', state);
 
   /**
    * If tried to save a query, enforce the field length limit for the
@@ -227,9 +205,17 @@
     globalThis.setTimeout(() => dispatch({ type: 'RunQueryAction' }), 0);
   }
 
-  const isReadOnly =
-    React.useContext(ReadOnlyContext) ||
-    !hasPermission('/querybuilder/query', 'execute');
+  /*
+   * Require only one of these permissions as query builder could be useful with
+   * just one of these
+   */
+  const hasAccess =
+    hasPermission('/querybuilder/query', 'execute') ||
+    hasToolPermission(
+      'queryBuilder',
+      queryResource.isNew() ? 'create' : 'update'
+    );
+  const isReadOnly = React.useContext(ReadOnlyContext) || hasAccess;
   const getMappedFieldsBind = getMappedFields.bind(undefined, state.fields);
   const mapButtonEnabled =
     !isReadOnly &&
@@ -580,155 +566,8 @@
               }}
             />
           )}
-<<<<<<< HEAD
         </Form>
       </Container.Full>
     </ReadOnlyContext.Provider>
   );
-=======
-          <QueryFields
-            baseTableName={state.baseTableName}
-            enforceLengthLimit={triedToSave}
-            fields={state.fields}
-            getMappedFields={getMappedFieldsBind}
-            openedElement={state.openedElement}
-            showHiddenFields={showHiddenFields}
-            onChangeField={
-              isReadOnly
-                ? undefined
-                : (line, field): void =>
-                    dispatch({
-                      type: 'ChangeFieldAction',
-                      line,
-                      field,
-                    })
-            }
-            onChangeFields={
-              isReadOnly
-                ? undefined
-                : (fields): void =>
-                    dispatch({
-                      type: 'ChangeFieldsAction',
-                      fields,
-                    })
-            }
-            onClose={(): void =>
-              dispatch({
-                type: 'ChangeOpenedElementAction',
-                line: state.openedElement.line,
-                index: undefined,
-              })
-            }
-            onLineFocus={
-              isReadOnly
-                ? undefined
-                : (line): void =>
-                    state.openedElement.line === line
-                      ? undefined
-                      : dispatch({
-                          type: 'FocusLineAction',
-                          line,
-                        })
-            }
-            onLineMove={
-              isReadOnly
-                ? undefined
-                : (line, direction): void =>
-                    dispatch({
-                      type: 'LineMoveAction',
-                      line,
-                      direction,
-                    })
-            }
-            onMappingChange={
-              isReadOnly
-                ? undefined
-                : (line, payload): void =>
-                    dispatch({
-                      type: 'ChangeSelectElementValueAction',
-                      line,
-                      ...payload,
-                    })
-            }
-            onOpen={(line, index): void =>
-              dispatch({
-                type: 'ChangeOpenedElementAction',
-                line,
-                index,
-              })
-            }
-            onOpenMap={setMapFieldIndex}
-            onRemoveField={
-              isReadOnly
-                ? undefined
-                : (line): void =>
-                    dispatch({
-                      type: 'ChangeFieldsAction',
-                      fields: state.fields.filter((_, index) => index !== line),
-                    })
-            }
-          />
-          <QueryToolbar
-            isDistinct={query.selectDistinct ?? false}
-            isEmpty={isEmpty}
-            modelName={model.name}
-            showHiddenFields={showHiddenFields}
-            onRunCountOnly={(): void => runQuery('count')}
-            onSubmitClick={(): void =>
-              form?.checkValidity() === false ? runQuery('regular') : undefined
-            }
-            onToggleDistinct={(): void =>
-              setQuery({
-                ...query,
-                selectDistinct: !(query.selectDistinct ?? false),
-              })
-            }
-            onToggleHidden={setShowHiddenFields}
-          />
-        </div>
-        {hasPermission('/querybuilder/query', 'execute') && (
-          <QueryResultsWrapper
-            baseTableName={state.baseTableName}
-            createRecordSet={
-              !isReadOnly &&
-              hasPermission('/querybuilder/query', 'create_recordset') ? (
-                <MakeRecordSetButton
-                  baseTableName={state.baseTableName}
-                  fields={state.fields}
-                  getQueryFieldRecords={getQueryFieldRecords}
-                  queryResource={queryResource}
-                />
-              ) : undefined
-            }
-            extraButtons={
-              query.countOnly ? undefined : (
-                <QueryExportButtons
-                  baseTableName={state.baseTableName}
-                  fields={state.fields}
-                  getQueryFieldRecords={getQueryFieldRecords}
-                  queryResource={queryResource}
-                  recordSetId={recordSet?.id}
-                />
-              )
-            }
-            fields={state.fields}
-            forceCollection={forceCollection}
-            model={model}
-            queryResource={queryResource}
-            queryRunCount={state.queryRunCount}
-            recordSetId={recordSet?.id}
-            onSelected={handleSelected}
-            onSortChange={(fields): void => {
-              dispatch({
-                type: 'ChangeFieldsAction',
-                fields,
-              });
-              runQuery('regular', fields);
-            }}
-          />
-        )}
-      </Form>
-    </Container.Full>
-  ) : null;
->>>>>>> dbb15abb
 }