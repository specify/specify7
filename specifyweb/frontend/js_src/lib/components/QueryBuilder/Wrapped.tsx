--- conflicted
+++ resolved
@@ -19,23 +19,16 @@
 import type { SpecifyResource } from '../DataModel/legacyTypes';
 import { getModelById } from '../DataModel/schema';
 import type { RecordSet, SpQuery } from '../DataModel/types';
-<<<<<<< HEAD
-=======
-import { useMenuItem } from '../Header/useMenuItem';
->>>>>>> 4cb5b149
+import { useMenuItem } from '../Header/MenuContext';
 import { isTreeModel, treeRanksPromise } from '../InitialContext/treeRanks';
 import { useTitle } from '../Molecules/AppTitle';
 import { hasPermission } from '../Permissions/helpers';
 import { usePref } from '../UserPreferences/usePref';
-<<<<<<< HEAD
 import {
   emptyMapping,
   getMappedFields,
   mappingPathIsComplete,
 } from '../WbPlanView/helpers';
-=======
-import { getMappedFields, mappingPathIsComplete } from '../WbPlanView/helpers';
->>>>>>> 4cb5b149
 import { getMappingLineProps } from '../WbPlanView/LineComponents';
 import { MappingView } from '../WbPlanView/MapperComponents';
 import {
@@ -54,10 +47,6 @@
 import { getInitialState, reducer } from './reducer';
 import { QueryResultsWrapper } from './ResultsWrapper';
 import { QueryToolbar } from './Toolbar';
-<<<<<<< HEAD
-import { useMenuItem } from '../Header/MenuContext';
-=======
->>>>>>> 4cb5b149
 
 const fetchTreeRanks = async (): Promise<true> => treeRanksPromise.then(f.true);
 
