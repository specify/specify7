import React from 'react';

import { useUnloadProtect } from '../../hooks/navigation';
import { useResource } from '../../hooks/resource';
import { useAsyncState } from '../../hooks/useAsyncState';
import { useBooleanState } from '../../hooks/useBooleanState';
import { useCachedState } from '../../hooks/useCachedState';
import { useErrorContext } from '../../hooks/useErrorContext';
import { commonText } from '../../localization/common';
import { queryText } from '../../localization/query';
import { f } from '../../utils/functools';
import type { RA } from '../../utils/types';
import { filterArray } from '../../utils/types';
import { throttle } from '../../utils/utils';
import { Container } from '../Atoms';
import { Button } from '../Atoms/Button';
import { Form } from '../Atoms/Form';
import { icons } from '../Atoms/Icons';
import type { SerializedResource } from '../DataModel/helperTypes';
import type { SpecifyResource } from '../DataModel/legacyTypes';
import { getModelById } from '../DataModel/schema';
import type { RecordSet, SpQuery, SpQueryField } from '../DataModel/types';
import { useMenuItem } from '../Header/useMenuItem';
import { isTreeModel, treeRanksPromise } from '../InitialContext/treeRanks';
import { useTitle } from '../Molecules/AppTitle';
import { hasPermission, hasToolPermission } from '../Permissions/helpers';
import { userPreferences } from '../Preferences/userPreferences';
import { QueryBuilderSkeleton } from '../SkeletonLoaders/QueryBuilder';
import { getMappedFields, mappingPathIsComplete } from '../WbPlanView/helpers';
import { getMappingLineProps } from '../WbPlanView/LineComponents';
import { MappingView } from '../WbPlanView/MapperComponents';
import {
  anyTreeRank,
  formattedEntry,
  formatTreeRank,
  valueIsTreeRank,
} from '../WbPlanView/mappingHelpers';
import { getMappingLineData } from '../WbPlanView/navigator';
import { CheckReadAccess } from './CheckReadAccess';
import { MakeRecordSetButton } from './Components';
import { IsQueryBasicContext, useQueryViewPref } from './Context';
import { QueryExportButtons } from './Export';
import { QueryFields } from './Fields';
import { QueryFromMap } from './FromMap';
import { QueryHeader } from './Header';
import { mutateLineData, smoothScroll, unParseQueryFields } from './helpers';
import { getInitialState, reducer } from './reducer';
import type { QueryResultRow } from './Results';
import { QueryResultsWrapper } from './ResultsWrapper';
import { QueryToolbar } from './Toolbar';

const fetchTreeRanks = async (): Promise<true> => treeRanksPromise.then(f.true);

// Use this state while real state is being resolved
const pendingState = {
  type: 'MainState',
  fields: [],
  showMappingView: true,
  mappingView: ['0'],
  queryRunCount: 0,
  openedElement: { line: 1, index: undefined },
  baseTableName: 'CollectionObject',
} as const;

// REFACTOR: split this component
export function QueryBuilder({
  query: queryResource,
  recordSet,
  forceCollection,
  isEmbedded = false,
  autoRun = false,
  // If present, this callback is called when query results are selected
  onSelected: handleSelected,
  onChange: handleChange,
}: {
  readonly query: SpecifyResource<SpQuery>;
  readonly recordSet?: SpecifyResource<RecordSet>;
  readonly forceCollection: number | undefined;
  readonly isEmbedded?: boolean;
  readonly autoRun?: boolean;
  readonly onSelected?: (selected: RA<number>) => void;
  readonly onChange?: ({
    fields,
    isDistinct,
  }: {
    readonly fields: RA<SerializedResource<SpQueryField>>;
    readonly isDistinct: boolean | null;
  }) => void;
}): JSX.Element | null {
  useMenuItem('queries');
  const isReadOnly =
    !hasPermission('/querybuilder/query', 'execute') &&
    !hasToolPermission(
      'queryBuilder',
      queryResource.isNew() ? 'create' : 'update'
    );
  const [treeRanksLoaded = false] = useAsyncState(fetchTreeRanks, false);

  const [query, setQuery] = useResource(queryResource);
  useErrorContext('query', query);

  const [selectedRows, setSelectedRows] = React.useState<ReadonlySet<number>>(
    new Set()
  );

  const model = getModelById(query.contextTableId);
  const buildInitialState = React.useCallback(
    () =>
      getInitialState({
        query,
        queryResource,
        model,
        autoRun,
      }),
    [queryResource, model, autoRun]
  );

  const [showMappingView = true, _] = useCachedState(
    'queryBuilder',
    'showMappingView'
  );

  const [state, dispatch] = React.useReducer(reducer, pendingState);

  const initialFields = React.useRef<string>('');

  const [saveRequired, setSaveRequired] = React.useState(false);

  React.useEffect(() => {
    const initialState = buildInitialState();
    dispatch({
      type: 'ResetStateAction',
      state: initialState,
    });
    initialFields.current = JSON.stringify(initialState.fields);
  }, [buildInitialState]);

  const checkForChanges = React.useMemo(
    () =>
      throttle(
        () =>
          setSaveRequired(
            state !== pendingState &&
              initialFields.current !== JSON.stringify(state.fields)
          ),
        200
      ),
    [initialFields.current, state.fields]
  );

  React.useEffect(checkForChanges, [state.fields]);

  React.useEffect(() => {
    handleChange?.({
      fields: unParseQueryFields(state.baseTableName, state.fields),
      isDistinct: query.selectDistinct,
    });
  }, [state, query.selectDistinct]);
  useErrorContext('state', state);

  /**
   * If tried to save a query, enforce the field length limit for the
   * startValue field.
   * Until query is saved, that limit does not matter as ephemeral query
   * does not care about field length limits.
   * This allows for executing a query with a long value for the "IN" filter.
   */
  const [triedToSave, handleTriedToSave] = useBooleanState();

  const [showHiddenFields = false, setShowHiddenFields] = useCachedState(
    'queryBuilder',
    'showHiddenFields'
  );

  const promptToSave = saveRequired && !isEmbedded;

  const unsetUnloadProtect = useUnloadProtect(
    promptToSave,
    queryText.queryUnloadProtect()
  );

  const handleAddField = (mappingPath = state.mappingView): void =>
    dispatch({
      type: 'ChangeFieldsAction',
      fields: [
        ...state.fields,
        {
          id: Math.max(-1, ...state.fields.map(({ id }) => id)) + 1,
          mappingPath,
          sortType: undefined,
          filters: [
            {
              type: 'any',
              startValue: '',
              isNot: false,
            },
          ],
          isDisplay: true,
        },
      ],
    });

  /*
   * That function does not need to be called most of the time if query
   * fields haven't changed yet. This avoids triggering needless save blocker
   */
  const getQueryFieldRecords = saveRequired
    ? (
        fields: typeof state.fields = state.fields
      ): ReturnType<typeof unParseQueryFields> =>
        unParseQueryFields(state.baseTableName, fields)
    : undefined;

  /*
   * REFACTOR: simplify this (move "executed query" state into this component
   *    and get rid of queryRunCount)
   */
  function runQuery(
    mode: 'count' | 'regular',
    fields: typeof state.fields = state.fields
  ): void {
    if (!hasPermission('/querybuilder/query', 'execute')) return;

    setQuery({
      ...query,
      fields: getQueryFieldRecords?.(fields) ?? query.fields,
      countOnly: mode === 'count',
    });
    /*
     * Wait for new query to propagate before re running it
     * TEST: check if this still works after updating to React 18
     */
    globalThis.setTimeout(() => dispatch({ type: 'RunQueryAction' }), 0);
  }

  const getMappedFieldsBind = getMappedFields.bind(undefined, state.fields);
  const mapButtonEnabled =
    !isReadOnly &&
    mappingPathIsComplete(state.mappingView) &&
    !getMappedFieldsBind(state.mappingView.slice(0, -1)).includes(
      state.mappingView.at(-1)!
    );

  // Scroll down to query results when pressed the "Query" button
  const [form, setForm] = React.useState<HTMLFormElement | null>(null);
  React.useEffect(
    () =>
      state.queryRunCount !== 0 && form !== null
        ? smoothScroll(form, form.scrollHeight)
        : undefined,
    [state.queryRunCount, form]
  );

  useTitle(query.name);

  const [isQueryRunPending, handleQueryRunPending, handleNoQueryRunPending] =
    useBooleanState();
  React.useEffect(() => {
    if (!isQueryRunPending) return;
    handleNoQueryRunPending();
    runQuery('regular');
    // Only reRun when isQueryRunPending is true, not when runQuery changes
    // eslint-disable-next-line react-hooks/exhaustive-deps
  }, [isQueryRunPending, handleNoQueryRunPending]);

  const [isScrolledTop, handleScrollTop, handleScrolledDown] =
    useBooleanState(true);

  const [mapFieldIndex, setMapFieldIndex] = React.useState<number | undefined>(
    undefined
  );

  const [stickyScrolling] = userPreferences.use(
    'queryBuilder',
    'behavior',
    'stickyScrolling'
  );
  const resultsShown = state.queryRunCount !== 0;

  const [isBasic] = useQueryViewPref(query.id);

  const resultsRef = React.useRef<RA<QueryResultRow | undefined> | undefined>(
    undefined
  );

  return treeRanksLoaded ? (
    <IsQueryBasicContext.Provider value={isBasic}>
      <Container.Full
        className={`overflow-hidden ${isEmbedded ? 'py-0' : ''}`}
        onClick={
          state.openedElement.index === undefined
            ? undefined
            : (event): void =>
                (event.target as HTMLElement).closest(
                  '.custom-select-closed-list'
                ) === null &&
                (event.target as HTMLElement).closest(
                  '.custom-select-options-list'
                ) === null
                  ? dispatch({
                      type: 'ChangeOpenedElementAction',
                      line: state.openedElement.line,
                      index: undefined,
                    })
                  : undefined
        }
      >
        {typeof mapFieldIndex === 'number' && (
          <QueryFromMap
            fields={state.fields}
            lineNumber={mapFieldIndex}
            onChange={(fields): void =>
              dispatch({ type: 'ChangeFieldsAction', fields })
            }
            onClose={(): void => setMapFieldIndex(undefined)}
          />
        )}
        {/*
         * FEATURE: For embedded queries, add a button to open query in new tab
         *   See https://github.com/specify/specify7/issues/3000
         */}
<<<<<<< HEAD
        {!isEmbedded && (
          <QueryHeader
            form={form}
            getQueryFieldRecords={getQueryFieldRecords}
            isReadOnly={isReadOnly}
            isScrolledTop={isScrolledTop}
            query={query}
            queryResource={queryResource}
            recordSet={recordSet}
            saveRequired={saveRequired}
            state={state}
            unsetUnloadProtect={unsetUnloadProtect}
            onSaved={(): void => {
              setSaveRequired(false);
              initialFields.current = JSON.stringify(state.fields);
              dispatch({ type: 'SavedQueryAction' });
            }}
            onTriedToSave={handleTriedToSave}
          />
        )}
=======
        <QueryHeader
          form={form}
          getQueryFieldRecords={getQueryFieldRecords}
          isEmbedded={isEmbedded}
          isReadOnly={isReadOnly}
          isScrolledTop={isScrolledTop}
          query={query}
          queryResource={queryResource}
          recordSet={recordSet}
          saveRequired={saveRequired}
          state={state}
          unsetUnloadProtect={unsetUnloadProtect}
          onSaved={(): void => dispatch({ type: 'SavedQueryAction' })}
          onTriedToSave={handleTriedToSave}
        />
>>>>>>> 10ac4eda
        <CheckReadAccess query={query} />
        <Form
          className={`
          -mx-4 grid h-full gap-4 overflow-y-auto px-4
          ${stickyScrolling ? 'snap-y snap-proximity' : ''}
          ${resultsShown ? 'sm:grid-rows-[100%_100%]' : 'grid-rows-[100%]'}
        `}
          forwardRef={setForm}
          onScroll={(): void =>
            /*
             * Dividing by 4 results in button appearing only once user scrolled
             * 50% past the first half of the page
             */
            form === null || form.scrollTop < form.scrollHeight / 4
              ? handleScrollTop()
              : handleScrolledDown()
          }
          onSubmit={(): void => {
            /*
             * If a filter for a query field was changed, and the <input> is
             * still focused, the new value is not yet in global state.
             * The value would be in global state after onBlur on <input>.
             * If user hits "Enter", the form submission event is fired before
             * onBlur (at least in Chrome and Firefox), and the query is run
             * with the stale query field filter. This does not happen if query
             * is run by pressing the "Query" button as that triggers onBlur
             *
             * The workaround is to check if input field is focused before
             * submitting the query, and if it is, trigger blur, wait for
             * global state to get updated and only then re run the query.
             *
             * See more: https://github.com/specify/specify7/issues/1647
             */
            const focusedInput =
              document.activeElement?.tagName === 'INPUT'
                ? (document.activeElement as HTMLInputElement)
                : undefined;
            if (
              typeof focusedInput === 'object' &&
              focusedInput.type !== 'submit'
            ) {
              // Trigger onBlur handler that parses the filter field value
              focusedInput.blur();
              // Return focus back to the field
              focusedInput.focus();
              // ReRun the query after React propagates the change
              handleQueryRunPending();
            } else runQuery('regular');
          }}
        >
          <div className="flex snap-start flex-col gap-4 overflow-y-auto">
            {showMappingView && (
              <MappingView
                mappingElementProps={getMappingLineProps({
                  mappingLineData: mutateLineData(
                    getMappingLineData({
                      baseTableName: state.baseTableName,
                      mappingPath: state.mappingView,
                      showHiddenFields,
                      generateFieldData: 'all',
                      scope: 'queryBuilder',
                      getMappedFields: getMappedFieldsBind,
                    })
                  ),
                  customSelectType: 'OPENED_LIST',
                  onChange({ isDoubleClick, ...rest }) {
                    if (isDoubleClick && mapButtonEnabled) handleAddField();
                    else if (
                      isDoubleClick &&
                      rest.isRelationship &&
                      !isReadOnly
                    ) {
                      const newMappingPath = filterArray([
                        ...state.mappingView.slice(0, -1),
                        typeof rest.newTableName === 'string' &&
                        isTreeModel(rest.newTableName) &&
                        !valueIsTreeRank(state.mappingView.at(-2))
                          ? formatTreeRank(anyTreeRank)
                          : undefined,
                        formattedEntry,
                      ]);
                      if (
                        !getMappedFieldsBind(
                          newMappingPath.slice(0, -1)
                        ).includes(newMappingPath.at(-1)!)
                      )
                        handleAddField(newMappingPath);
                    } else
                      dispatch({
                        type: 'ChangeSelectElementValueAction',
                        line: 'mappingView',
                        ...rest,
                      });
                  },
                })}
              >
                {isReadOnly ? undefined : (
                  <Button.Small
                    aria-label={commonText.add()}
                    className="justify-center p-2"
                    disabled={!mapButtonEnabled}
                    title={queryText.newButtonDescription()}
                    onClick={f.zero(handleAddField)}
                  >
                    {icons.plus}
                  </Button.Small>
                )}
              </MappingView>
            )}
            <QueryFields
              baseTableName={state.baseTableName}
              enforceLengthLimit={triedToSave}
              fields={state.fields}
              getMappedFields={getMappedFieldsBind}
              openedElement={state.openedElement}
              showHiddenFields={showHiddenFields}
              onChangeField={
                isReadOnly
                  ? undefined
                  : (line, field): void =>
                      dispatch({
                        type: 'ChangeFieldAction',
                        line,
                        field,
                      })
              }
              onChangeFields={
                isReadOnly
                  ? undefined
                  : (fields): void =>
                      dispatch({
                        type: 'ChangeFieldsAction',
                        fields,
                      })
              }
              onClose={(): void =>
                dispatch({
                  type: 'ChangeOpenedElementAction',
                  line: state.openedElement.line,
                  index: undefined,
                })
              }
              onLineFocus={
                isReadOnly
                  ? undefined
                  : (line): void =>
                      state.openedElement.line === line
                        ? undefined
                        : dispatch({
                            type: 'FocusLineAction',
                            line,
                          })
              }
              onLineMove={
                isReadOnly
                  ? undefined
                  : (line, direction): void =>
                      dispatch({
                        type: 'LineMoveAction',
                        line,
                        direction,
                      })
              }
              onMappingChange={
                isReadOnly
                  ? undefined
                  : (line, payload): void =>
                      dispatch({
                        type: 'ChangeSelectElementValueAction',
                        line,
                        ...payload,
                      })
              }
              onOpen={(line, index): void =>
                dispatch({
                  type: 'ChangeOpenedElementAction',
                  line,
                  index,
                })
              }
              onOpenMap={setMapFieldIndex}
              onRemoveField={
                isReadOnly
                  ? undefined
                  : (line): void =>
                      dispatch({
                        type: 'ChangeFieldsAction',
                        fields: state.fields.filter(
                          (_, index) => index !== line
                        ),
                      })
              }
            />
            <QueryToolbar
              isDistinct={query.selectDistinct ?? false}
              modelName={model.name}
              showHiddenFields={showHiddenFields}
              onRunCountOnly={(): void => runQuery('count')}
              onSubmitClick={(): void =>
                form?.checkValidity() === false
                  ? runQuery('regular')
                  : undefined
              }
              onToggleDistinct={(): void =>
                setQuery({
                  ...query,
                  selectDistinct: !(query.selectDistinct ?? false),
                })
              }
              onToggleHidden={setShowHiddenFields}
            />
          </div>
          {hasPermission('/querybuilder/query', 'execute') && (
            <QueryResultsWrapper
              baseTableName={state.baseTableName}
              createRecordSet={
                !isReadOnly &&
                hasPermission('/querybuilder/query', 'create_recordset') ? (
                  <MakeRecordSetButton
                    baseTableName={state.baseTableName}
                    fields={state.fields}
                    getQueryFieldRecords={getQueryFieldRecords}
                    queryResource={queryResource}
                  />
                ) : undefined
              }
              exportButtons={
                query.countOnly ? undefined : (
                  <QueryExportButtons
                    baseTableName={state.baseTableName}
                    fields={state.fields}
                    getQueryFieldRecords={getQueryFieldRecords}
                    queryResource={queryResource}
                    recordSetId={recordSet?.id}
                    results={resultsRef}
                    selectedRows={selectedRows}
                  />
                )
              }
              fields={state.fields}
              forceCollection={forceCollection}
              model={model}
              queryResource={queryResource}
              queryRunCount={state.queryRunCount}
              recordSetId={recordSet?.id}
              resultsRef={resultsRef}
              selectedRows={[selectedRows, setSelectedRows]}
              onReRun={(): void =>
                dispatch({
                  type: 'RunQueryAction',
                })
              }
              onSelected={handleSelected}
              onSortChange={(fields): void => {
                dispatch({
                  type: 'ChangeFieldsAction',
                  fields,
                });
                runQuery('regular', fields);
              }}
            />
          )}
        </Form>
      </Container.Full>
    </IsQueryBasicContext.Provider>
  ) : (
    <QueryBuilderSkeleton />
  );
}<|MERGE_RESOLUTION|>--- conflicted
+++ resolved
@@ -319,28 +319,6 @@
          * FEATURE: For embedded queries, add a button to open query in new tab
          *   See https://github.com/specify/specify7/issues/3000
          */}
-<<<<<<< HEAD
-        {!isEmbedded && (
-          <QueryHeader
-            form={form}
-            getQueryFieldRecords={getQueryFieldRecords}
-            isReadOnly={isReadOnly}
-            isScrolledTop={isScrolledTop}
-            query={query}
-            queryResource={queryResource}
-            recordSet={recordSet}
-            saveRequired={saveRequired}
-            state={state}
-            unsetUnloadProtect={unsetUnloadProtect}
-            onSaved={(): void => {
-              setSaveRequired(false);
-              initialFields.current = JSON.stringify(state.fields);
-              dispatch({ type: 'SavedQueryAction' });
-            }}
-            onTriedToSave={handleTriedToSave}
-          />
-        )}
-=======
         <QueryHeader
           form={form}
           getQueryFieldRecords={getQueryFieldRecords}
@@ -353,10 +331,13 @@
           saveRequired={saveRequired}
           state={state}
           unsetUnloadProtect={unsetUnloadProtect}
-          onSaved={(): void => dispatch({ type: 'SavedQueryAction' })}
+          onSaved={(): void => {
+            setSaveRequired(false);
+            initialFields.current = JSON.stringify(state.fields);
+            dispatch({ type: 'SavedQueryAction' });
+          }}
           onTriedToSave={handleTriedToSave}
         />
->>>>>>> 10ac4eda
         <CheckReadAccess query={query} />
         <Form
           className={`
