import React from 'react';
import { useNavigate } from 'react-router-dom';

import { useSearchParameter } from '../../hooks/navigation';
import { useCachedState } from '../../hooks/useCachedState';
import { commonText } from '../../localization/common';
import { queryText } from '../../localization/query';
import { wbPlanText } from '../../localization/wbPlan';
import { f } from '../../utils/functools';
import type { RA } from '../../utils/types';
import { localized } from '../../utils/types';
import { Button } from '../Atoms/Button';
import { Link } from '../Atoms/Link';
import { ReadOnlyContext } from '../Core/Contexts';
import type { SerializedResource } from '../DataModel/helperTypes';
import type { SpecifyResource } from '../DataModel/legacyTypes';
import { getTableById, strictGetTable, tables } from '../DataModel/tables';
import type {
  RecordSet,
  SpQuery,
  SpQueryField,
  Tables,
} from '../DataModel/types';
import { recordSetView } from '../FormParse/webOnlyViews';
import { ResourceView } from '../Forms/ResourceView';
import { userInformation } from '../InitialContext/userInformation';
import { loadingBar } from '../Molecules';
import { Dialog } from '../Molecules/Dialog';
import { TableIcon } from '../Molecules/TableIcon';
import { formatUrl } from '../Router/queryString';
import { ButtonWithConfirmation } from '../WbPlanView/Components';
import { mappingPathIsComplete } from '../WbPlanView/helpers';
import type { QueryField } from './helpers';
import { QuerySaveDialog } from './Save';

export function SaveQueryButtons({
  fields,
  saveRequired,
  isValid,
  queryResource,
  unsetUnloadProtect,
  getQueryFieldRecords,
  onSaved: handleSaved,
  onTriedToSave: handleTriedToSave,
}: {
  readonly fields: RA<QueryField>;
  readonly saveRequired: boolean;
  readonly isValid: () => boolean;
  readonly queryResource: SpecifyResource<SpQuery>;
  readonly unsetUnloadProtect: () => void;
  readonly getQueryFieldRecords:
    | (() => RA<SerializedResource<SpQueryField>>)
    | undefined;
  readonly onSaved: () => void;
  readonly onTriedToSave: () => boolean;
}): JSX.Element {
  const [recordSetId] = useSearchParameter('recordsetid');

  const [showDialog, setShowDialog] = React.useState<'save' | 'saveAs' | false>(
    false
  );
  const showConfirmation = (): boolean =>
    fields.some(({ mappingPath }) => !mappingPathIsComplete(mappingPath));

  function handleSave(newState: typeof showDialog): void {
    if (
      typeof getQueryFieldRecords === 'function' &&
      (newState === 'save' || newState === 'saveAs')
    ) {
      queryResource.set('fields', getQueryFieldRecords());
    }
    setShowDialog(newState);
  }

  const navigate = useNavigate();
  const isReadOnly = React.useContext(ReadOnlyContext);

  return (
    <>
      {typeof showDialog === 'string' && (
        <QuerySaveDialog
          isSaveAs={showDialog === 'saveAs'}
          query={queryResource}
          onClose={(): void => setShowDialog(false)}
          onSaved={(queryId: number): void => {
            handleSaved();
            setShowDialog(false);
            unsetUnloadProtect();
            navigate(
              formatUrl(
                `/specify/query/${queryId}/`,
                recordSetId === undefined ? {} : { recordSetId }
              ),
              {
                replace: true,
              }
            );
          }}
        />
      )}
      {isReadOnly ||
      queryResource.get('specifyUser') !==
        userInformation.resource_uri ? undefined : (
        <QueryButton
          disabled={!saveRequired || fields.length === 0}
          showConfirmation={showConfirmation}
          onClick={(): void =>
            handleTriedToSave() && isValid() ? handleSave('save') : undefined
          }
        >
          {queryText.saveQuery()}
        </QueryButton>
      )}
      {isReadOnly || queryResource.isNew() ? undefined : (
        <QueryButton
          disabled={fields.length === 0}
          showConfirmation={showConfirmation}
          onClick={(): void =>
            handleTriedToSave() && isValid() ? handleSave('saveAs') : undefined
          }
        >
          {queryText.saveAs()}
        </QueryButton>
      )}
    </>
  );
}

export function ToggleMappingViewButton({
  fields,
}: {
  readonly fields: RA<QueryField>;
}): JSX.Element {
  const [showMappingView = true, setShowMappingView] = useCachedState(
    'queryBuilder',
    'showMappingView'
  );

  return (
    <Button.Small
      disabled={fields.length === 0 && showMappingView}
      onClick={() => setShowMappingView(!showMappingView)}
    >
      {showMappingView
        ? wbPlanText.hideFieldMapper()
        : wbPlanText.showFieldMapper()}
    </Button.Small>
  );
}

export function QueryButton({
  disabled,
  children,
  onClick: handleClick,
  showConfirmation,
}: {
  readonly disabled: boolean;
  readonly children: string;
  readonly onClick: () => void;
  readonly showConfirmation: () => boolean;
}): JSX.Element {
  return (
    <ButtonWithConfirmation
      dialogButtons={(confirm): JSX.Element => (
        <>
          <Button.Warning onClick={confirm}>
            {commonText.remove()}
          </Button.Warning>
          <Button.DialogClose>{commonText.cancel()}</Button.DialogClose>
        </>
      )}
      dialogHeader={queryText.queryDeleteIncomplete()}
      dialogMessage={queryText.queryDeleteIncompleteDescription()}
      disabled={disabled}
      showConfirmation={showConfirmation}
      onConfirm={handleClick}
    >
      {children}
    </ButtonWithConfirmation>
  );
}

/**
 * Create a Record Set from all query results.
 * See also `CreateRecordSet`
 */
export function MakeRecordSetButton({
  baseTableName,
  queryResource,
  fields,
  getQueryFieldRecords,
}: {
  readonly baseTableName: keyof Tables;
  readonly queryResource: SpecifyResource<SpQuery>;
  readonly fields: RA<QueryField>;
  readonly getQueryFieldRecords:
    | (() => RA<SerializedResource<SpQueryField>>)
    | undefined;
}): JSX.Element {
  const [state, setState] = React.useState<
    'editing' | 'saved' | 'saving' | undefined
  >(undefined);

  const [recordSet, setRecordSet] = React.useState<
    SpecifyResource<RecordSet> | undefined
  >(undefined);

  return (
    <>
      <QueryButton
        disabled={fields.length === 0}
        showConfirmation={(): boolean =>
          fields.some(({ mappingPath }) => !mappingPathIsComplete(mappingPath))
        }
        onClick={(): void => {
          setState('editing');
          if (typeof getQueryFieldRecords === 'function')
            queryResource.set('fields', getQueryFieldRecords());
<<<<<<< HEAD

          const recordSet = new tables.RecordSet.Resource();
=======
          const recordSet = new schema.models.RecordSet.Resource();
>>>>>>> b63632a7

          if (!queryResource.isNew())
            recordSet.set('name', queryResource.get('name'));

          recordSet.set('dbTableId', strictGetTable(baseTableName).tableId);
          // @ts-expect-error Adding a non-datamodel field
          recordSet.set('fromQuery', queryResource.toJSON());
          // @ts-expect-error Overwriting the resource back-end URL
          recordSet.url = '/stored_query/make_recordset/';
          setRecordSet(recordSet);
        }}
      >
        {queryText.createRecordSet({
          recordSetTable: tables.RecordSet.label,
        })}
      </QueryButton>
      {state === 'editing' || state === 'saving' ? (
        <>
          {typeof recordSet === 'object' && (
            <ResourceView
              dialog="modal"
              isDependent={false}
              isSubForm={false}
              resource={recordSet}
              viewName={recordSetView}
              onAdd={undefined}
              onClose={(): void => setState(undefined)}
              onDeleted={f.never}
              onSaved={(): void => setState('saved')}
              onSaving={(): void => setState('saving')}
            />
          )}
          {state === 'saving' && recordSetFromQueryLoading()}
        </>
      ) : undefined}
      {state === 'saved' && typeof recordSet === 'object' ? (
        <RecordSetCreated
          recordSet={recordSet}
          onClose={(): void => setState(undefined)}
        />
      ) : undefined}
    </>
  );
}

export const recordSetFromQueryLoading = f.store(() => (
  <Dialog
    buttons={undefined}
    header={queryText.recordSetToQuery({
      recordSetTable: tables.RecordSet.label,
    })}
    onClose={undefined}
  >
    {queryText.recordSetToQueryDescription({
      recordSetTable: tables.RecordSet.label,
    })}
    {loadingBar}
  </Dialog>
));

export function RecordSetCreated({
  recordSet,
  onClose: handleClose,
}: {
  readonly recordSet: SpecifyResource<RecordSet>;
  readonly onClose: () => void;
}): JSX.Element {
  return (
    <Dialog
      buttons={<Button.DialogClose>{commonText.close()}</Button.DialogClose>}
      header={queryText.recordSetCreated({
        recordSetTable: tables.RecordSet.label,
      })}
      onClose={handleClose}
    >
      <Link.Default href={`/specify/record-set/${recordSet.id}/`}>
        <TableIcon label name={getTableById(recordSet.get('dbTableId')).name} />
        {localized(recordSet.get('name'))}
      </Link.Default>
    </Dialog>
  );
}<|MERGE_RESOLUTION|>--- conflicted
+++ resolved
@@ -216,12 +216,8 @@
           setState('editing');
           if (typeof getQueryFieldRecords === 'function')
             queryResource.set('fields', getQueryFieldRecords());
-<<<<<<< HEAD
 
           const recordSet = new tables.RecordSet.Resource();
-=======
-          const recordSet = new schema.models.RecordSet.Resource();
->>>>>>> b63632a7
 
           if (!queryResource.isNew())
             recordSet.set('name', queryResource.get('name'));
