import { parserFromType } from '../../utils/parser/definitions';
import { parseValue } from '../../utils/parser/parse';
import { today } from '../../utils/relativeDate';
import type { RA } from '../../utils/types';
import { defined, filterArray } from '../../utils/types';
import { group, KEY, removeKey, sortFunction, VALUE } from '../../utils/utils';
import type { SerializedResource } from '../DataModel/helperTypes';
import type { SpecifyResource } from '../DataModel/legacyTypes';
import { serializeResource } from '../DataModel/serializers';
import { getTable, tables } from '../DataModel/tables';
import type { SpQuery, SpQueryField, Tables } from '../DataModel/types';
import { error } from '../Errors/assert';
import { queryMappingLocalityColumns } from '../Leaflet/config';
import { uniqueMappingPaths } from '../Leaflet/wbLocalityDataExtractor';
import { hasTablePermission } from '../Permissions/helpers';
import { getTransitionDuration } from '../Preferences/Hooks';
import { mappingPathIsComplete } from '../WbPlanView/helpers';
import type { MappingPath } from '../WbPlanView/Mapper';
import {
  formattedEntry,
  mappingPathToString,
  splitJoinedMappingPath,
  valueIsToManyIndex,
} from '../WbPlanView/mappingHelpers';
import type { QueryFieldFilter } from './FieldFilter';
import { queryFieldFilters } from './FieldFilter';
import { QueryFieldSpec } from './fieldSpec';
import { currentUserValue } from './SpecifyUserAutoComplete';

export type SortTypes = 'ascending' | 'descending' | undefined;
export const sortTypes: RA<SortTypes> = [undefined, 'ascending', 'descending'];
export const flippedSortTypes = {
  none: 0,
  ascending: 1,
  descending: 2,
} as const;

export type QueryField = {
  /*
   * ID is used only as a React [key] prop in order to optimize rendering when
   * query lines move
   */
  readonly id: number;
  readonly mappingPath: MappingPath;
  readonly sortType: SortTypes;
  readonly isDisplay: boolean;
  readonly dataObjFormatter: string | undefined;
  readonly filters: RA<{
    readonly type: QueryFieldFilter;
    readonly startValue: string;
    readonly isNot: boolean;
  }>;
};

/** Convert SpQueryField to internal QueryField representation */
export function parseQueryFields(
  queryFields: RA<SerializedResource<SpQueryField>>
): RA<QueryField> {
  return group(
    Array.from(queryFields)
      .sort(sortFunction(({ position }) => position))
      .map(({ isNot, isDisplay, ...field }, index) => {
        const fieldSpec = QueryFieldSpec.fromStringId(
          field.stringId,
          field.isRelFld ?? false
        );

        /*
         * SpQueryField.startValue containing fullDate may be in different formats
         * See https://github.com/specify/specify7/issues/1348
         */
        const startValue =
          typeof field.startValue === 'string' &&
          fieldSpec.datePart === 'fullDate' &&
          !field.startValue.includes(today)
            ? field.startValue
                .split(',')
                .map((value) =>
                  parseValue(
                    parserFromType('java.sql.Timestamp'),
                    undefined,
                    value
                  )
                )
                .map((parsed) =>
                  parsed?.isValid
                    ? (parsed.parsed as string)
                    : field.startValue ?? ''
                )
                .join(',')
            : field.startValue;

        const mappingPath = fieldSpec.toMappingPath();
        return [
          mappingPathToString(mappingPath),
          {
            id: index,
            mappingPath,
            sortType: sortTypes[field.sortType],
            dataObjFormatter: field.formatName ?? undefined,
            filter: {
              type: defined(
                Object.entries(queryFieldFilters).find(
                  ([_, { id }]) => id === field.operStart
                ),
                `Unknown SpQueryField.operStart value: ${field.operStart}`
              )[KEY],
              isNot,
              startValue,
            },
            isDisplay,
          },
        ] as const;
      })
  ).map(([_mappingPath, groupedFields]) => ({
    ...removeKey(groupedFields[0], 'filter'),
    filters: groupedFields.map(({ filter }) => filter),
  }));
}

/**
 * Values for query fields with this ID are returned from the back-end, but
 * not shown in the results. This is used if field was added to a query
 * automatically to power some feature (i.e, GeoMap)
 */
const PHANTOM_FIELD_ID = -1;

export const queryFieldIsPhantom = (field: QueryField) =>
  field.id === PHANTOM_FIELD_ID;

export const queryFieldsToFieldSpecs = (
  baseTableName: keyof Tables,
  fields: RA<QueryField>
): RA<readonly [QueryField, QueryFieldSpec]> =>
  fields
    .filter(({ mappingPath }) => mappingPathIsComplete(mappingPath))
    .map((field) => {
      const fieldSpec = QueryFieldSpec.fromPath(
        baseTableName,
        field.mappingPath
      );
      if (field.id === PHANTOM_FIELD_ID) fieldSpec.isPhantom = true;
      return [field, fieldSpec];
    });

const auditLogMappingPaths = [
  ['recordId'],
  ['tableNum'],
  ['fields', 'fieldName'],
  ['fields', 'oldValue'],
  ['fields', 'newValue'],
];

/**
 * Add invisible fields to query if missing (fields that are required to format
 * audit log results or plot query results)
 */
export const augmentQueryFields = (
  baseTableName: keyof Tables,
  fields: RA<QueryField>,
  isDistinct: boolean
): RA<QueryField> =>
  isDistinct
    ? fields
    : baseTableName === 'SpAuditLog'
    ? addQueryFields(fields, auditLogMappingPaths, true)
    : addLocalityFields(baseTableName, fields);

/**
 * It is expected by QueryResultsWrapper that this function does not change
 * field specs of existing fields, and does not change the indexes of fields
 * that are already in the query
 */
const addQueryFields = (
  fields: RA<QueryField>,
  fieldsToAdd: RA<MappingPath>,
  makeVisible: boolean
): RA<QueryField> => [
  ...fields.map((field) => {
    const path = mappingPathToString(
      field.mappingPath.filter((part) => !valueIsToManyIndex(part))
    );
    const isPhantom =
      !field.isDisplay &&
      fieldsToAdd.some(
        (mappingPath) => path === mappingPathToString(mappingPath)
      );
    return {
      ...field,
      id: isPhantom && !makeVisible ? PHANTOM_FIELD_ID : field.id,
      // Force display the field
      isDisplay: field.isDisplay || isPhantom,
    };
  }),
  // Add missing fields
  ...fieldsToAdd
    .filter((mappingPath) =>
      fields.every(
        (field) =>
          mappingPathToString(
            field.mappingPath.filter((part) => !valueIsToManyIndex(part))
          ) !== mappingPathToString(mappingPath)
      )
    )
    .map(
      (mappingPath) =>
        ({
          id: makeVisible ? 0 : PHANTOM_FIELD_ID,
          mappingPath,
          sortType: undefined,
          isDisplay: true,
          parser: undefined,
          dataObjFormatter: undefined,
          filters: [
            {
              type: 'any',
              startValue: '',
              isNot: false,
            },
          ],
        } as const)
    ),
];

/**
 * Add any missing locality fields required for mapping
 */
function addLocalityFields(
  baseTableName: keyof Tables,
  fields: RA<QueryField>
): RA<QueryField> {
  const fieldSpecs = fields.map((field) =>
    QueryFieldSpec.fromPath(baseTableName, field.mappingPath)
  );
  const localityIndexes = fieldSpecs.map((spec) =>
    spec.joinPath.findIndex(
      (part) => part.isRelationship && part.relatedTable.name === 'Locality'
    )
  );
  const rawLocalityPaths: RA<MappingPath> = [
    ...(baseTableName === 'Locality' ? [[]] : []),
    ...filterArray(
      localityIndexes.map((localityIndex, fieldIndex) =>
        localityIndex === -1
          ? undefined
          : fieldSpecs[fieldIndex].joinPath
              .slice(0, localityIndex + 1)
              .map(({ name }) => name)
      )
    ),
  ];
  const localityPaths = uniqueMappingPaths(rawLocalityPaths);

  const localityFieldNames = queryMappingLocalityColumns
    .map(splitJoinedMappingPath)
    .map((parts) =>
      parts.length === 2
        ? parts[1]
        : error('Only direct locality fields are supported')
    )
    .map((fieldName) => tables.Locality.strictGetField(fieldName).name);

  return addQueryFields(
    fields,
    localityPaths.flatMap((path) =>
      localityFieldNames.map((fieldName) => [...path, fieldName])
    ),
    false
  );
}

/**
 * If query has no fields, add formatted field on base table
 */
export const addFormattedField = (fields: RA<QueryField>): RA<QueryField> =>
  fields.length === 0
    ? [
        {
          id: 0,
          mappingPath: [formattedEntry],
          sortType: undefined,
          isDisplay: true,
<<<<<<< HEAD
          dataObjFormatter: undefined,
=======
>>>>>>> b63632a7
          filters: [
            {
              type: 'any',
              startValue: '',
              isNot: false,
            },
          ],
        },
      ]
    : fields;

/** Convert internal QueryField representation to SpQueryFields */
export const unParseQueryFields = (
  baseTableName: keyof Tables,
  fields: RA<QueryField>
): RA<SerializedResource<SpQueryField>> =>
  queryFieldsToFieldSpecs(baseTableName, fields).flatMap(
    ([field, fieldSpec], index) => {
      const commonData = {
        ...fieldSpec.toSpQueryAttributes(),
        formatName: field.dataObjFormatter,
        sortType: sortTypes.indexOf(field.sortType),
        position: index,
        isDisplay: field.isDisplay,
      };

      const hasFilters = field.filters.some(({ type }) => type !== 'any');
      return field.filters
        .filter((filter, index) =>
          // Filter out duplicate or redundant "any"
          hasFilters ? filter.type !== 'any' : index === 0
        )
        .map(
          ({ type, startValue, isNot }, index) =>
            ({
              ...commonData,
              operStart: defined(
                // Back-end treats "equal" with blank startValue as "any"
                Object.entries(queryFieldFilters).find(
                  ([name]) => name === type
                ),
                `Unknown query field filter type: ${type}`
              )[VALUE].id,
              startValue,
              isNot,
              /*
               * Prevent OR conditions from returning separate column in the
               * results
               */
              isDisplay: commonData.isDisplay && index === 0,
              // REFACTOR: add missing nullable fields here
            } as unknown as SerializedResource<SpQueryField>)
        );
    }
  );

export function hasLocalityColumns(fields: RA<QueryField>): boolean {
  const fieldNames = new Set(
    fields
      .filter(({ isDisplay }) => isDisplay)
      .map(({ mappingPath }) => mappingPath.at(-1))
  );
  return fieldNames.has('latitude1') && fieldNames.has('longitude1');
}

export function smoothScroll(element: HTMLElement, top: number): void {
  if (typeof element.scrollTo === 'function')
    element.scrollTo({
      top,
      behavior: getTransitionDuration() === 0 ? 'auto' : 'smooth',
    });
  else element.scrollTop = element.scrollHeight;
}

const containsOr = (
  fieldSpecMapped: RA<readonly [QueryField, QueryFieldSpec]>
): boolean => fieldSpecMapped.some(([field]) => field.filters.length > 1);

const containsSpecifyUsername = (
  baseTableName: keyof Tables,
  fieldSpecMapped: RA<readonly [QueryField, QueryFieldSpec]>
): boolean =>
  fieldSpecMapped.some(([field]) => {
    const includesUserValue = field.filters.some(({ startValue }) =>
      startValue.includes(currentUserValue)
    );
    const terminatingField = tables[baseTableName].getField(
      mappingPathToString(field.mappingPath)
    );
    const endsWithSpecifyUser =
      terminatingField?.isRelationship === false &&
      terminatingField.name === 'name' &&
      terminatingField.table.name === 'SpecifyUser';
    return endsWithSpecifyUser && includesUserValue;
  });

const containsRelativeDate = (
  fieldSpecMapped: RA<readonly [QueryField, QueryFieldSpec]>
): boolean =>
  fieldSpecMapped.some(
    ([field, fieldSpec]) =>
      field.filters.some(({ startValue }) => startValue.includes(today)) &&
      fieldSpec.datePart === 'fullDate'
  );

// If contains modern fields/functionality set isFavourite to false, to not appear directly in 6
export function isModern(query: SpecifyResource<SpQuery>): boolean {
  const serializedQuery = serializeResource(query);
  const baseTableName = getTable(serializedQuery.contextName)?.name;
  if (baseTableName === undefined) return false;
  const fields = serializedQuery.fields;

  const fieldSpecsMapped = queryFieldsToFieldSpecs(
    baseTableName,
    parseQueryFields(fields)
  );

  return (
    containsOr(fieldSpecsMapped) ||
    containsSpecifyUsername(baseTableName, fieldSpecsMapped) ||
    containsRelativeDate(fieldSpecsMapped)
  );
}

export function getNoAccessTables(
  queryFields: RA<SerializedResource<SpQueryField>>
): RA<keyof Tables> {
  const tableNames = queryFields.flatMap((field) => {
    const fieldSpec = QueryFieldSpec.fromStringId(
      field.stringId,
      field.isRelFld ?? false
    );
    return filterArray(
      fieldSpec.joinPath.flatMap((field) => [
        field.model.name,
        field.isRelationship ? field.relatedModel.name : undefined,
      ])
    );
  });

  const withoutDuplicates = new Set(tableNames);

  return Array.from(withoutDuplicates).filter(
    (name) => !hasTablePermission(name, 'read')
  );
}<|MERGE_RESOLUTION|>--- conflicted
+++ resolved
@@ -280,10 +280,7 @@
           mappingPath: [formattedEntry],
           sortType: undefined,
           isDisplay: true,
-<<<<<<< HEAD
           dataObjFormatter: undefined,
-=======
->>>>>>> b63632a7
           filters: [
             {
               type: 'any',
