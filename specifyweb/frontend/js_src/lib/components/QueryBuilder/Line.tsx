--- conflicted
+++ resolved
@@ -361,8 +361,8 @@
                           title={queryText.or()}
                           variant={
                             field.filters.length > 1
-                              ? className.blueButton
-                              : className.lightGrayButton
+                              ? className.infoButton
+                              : className.secondaryLightButton
                           }
                           onClick={(): void =>
                             handleFilterChange(field.filters.length, {
@@ -392,17 +392,8 @@
                         aria-label={commonText.remove()}
                         className="print:hidden"
                         disabled={handleChange === undefined}
-<<<<<<< HEAD
                         title={commonText.remove()}
-                        variant={className.redButton}
-=======
-                        title={queryText.or()}
-                        variant={
-                          field.filters.length > 1
-                            ? className.infoButton
-                            : className.secondaryLightButton
-                        }
->>>>>>> 70dd82a5
+                        variant={className.dangerButton}
                         onClick={(): void =>
                           handleFilterChange(index, undefined)
                         }
@@ -415,14 +406,13 @@
                     <Button.Small
                       aria-label={queryText.negate()}
                       aria-pressed={field.filters[index].isNot}
-                      className={`${className.ariaHandled}`}
+                      className={className.ariaHandled}
                       disabled={handleChange === undefined}
-<<<<<<< HEAD
                       title={queryText.negate()}
                       variant={
                         field.filters[index].isNot
-                          ? className.redButton
-                          : className.lightGrayButton
+                          ? className.dangerButton
+                          : className.secondaryLightButton
                       }
                       onClick={(): void =>
                         handleFilterChange(index, {
@@ -430,15 +420,9 @@
                           isNot: !field.filters[index].isNot,
                         })
                       }
-=======
-                      title={commonText.remove()}
-                      variant={className.dangerButton}
-                      onClick={(): void => handleFilterChange(index, undefined)}
->>>>>>> 70dd82a5
                     >
                       {icons.ban}
                     </Button.Small>
-<<<<<<< HEAD
                   )}
                   <div className="contents w-full">
                     <Select
@@ -467,57 +451,6 @@
                               typeof fieldMeta.parser?.value === 'string'
                             ? fieldMeta.parser.value
                             : filter.startValue;
-=======
-                  </>
-                )}
-                {field.filters[index].type !== 'any' && (
-                  <Button.Small
-                    aria-label={queryText.negate()}
-                    aria-pressed={field.filters[index].isNot}
-                    className={className.ariaHandled}
-                    disabled={handleChange === undefined}
-                    title={queryText.negate()}
-                    variant={
-                      field.filters[index].isNot
-                        ? className.dangerButton
-                        : className.secondaryLightButton
-                    }
-                    onClick={(): void =>
-                      handleFilterChange(index, {
-                        ...field.filters[index],
-                        isNot: !field.filters[index].isNot,
-                      })
-                    }
-                  >
-                    {icons.ban}
-                  </Button.Small>
-                )}
-                <div>
-                  <Select
-                    aria-label={
-                      queryFieldFilters[field.filters[index].type]
-                        .description ?? commonText.filter()
-                    }
-                    className={customSelectElementBackground}
-                    disabled={handleChange === undefined}
-                    title={
-                      queryFieldFilters[field.filters[index].type]
-                        .description ?? commonText.filter()
-                    }
-                    value={filter.type}
-                    onChange={({ target }): void => {
-                      const newFilter = (target as HTMLSelectElement)
-                        .value as QueryFieldFilter;
-                      const startValue =
-                        queryFieldFilters[newFilter].component === undefined
-                          ? ''
-                          : filter.type === 'any' &&
-                            filtersWithDefaultValue.has(newFilter) &&
-                            filter.startValue === '' &&
-                            typeof fieldMeta.parser?.value === 'string'
-                          ? fieldMeta.parser.value
-                          : filter.startValue;
->>>>>>> 70dd82a5
 
                         /*
                          * When going from "in" to another filter type, throw away
@@ -580,7 +513,6 @@
           <span className={`${isBasic ? 'col-span-1' : 'contents'}`} />
         )}
       </div>
-<<<<<<< HEAD
       <QueryLineTools
         field={field}
         fieldMeta={fieldMeta}
@@ -590,83 +522,6 @@
         onMoveUp={handleMoveUp}
         onOpenMap={handleOpenMap}
       />
-=======
-      <div className="contents print:hidden">
-        {fieldMeta.canOpenMap && typeof handleOpenMap === 'function' ? (
-          <Button.Small
-            aria-label={localityText.openMap()}
-            title={localityText.openMap()}
-            variant={className.infoButton}
-            onClick={handleOpenMap}
-          >
-            {icons.locationMarker}
-          </Button.Small>
-        ) : undefined}
-        <Button.Small
-          aria-label={queryText.showButtonDescription()}
-          aria-pressed={field.isDisplay}
-          className={`${className.ariaHandled} ${
-            isFieldComplete ? '' : 'invisible'
-          }`}
-          title={queryText.showButtonDescription()}
-          variant={
-            field.isDisplay
-              ? className.successButton
-              : className.secondaryLightButton
-          }
-          onClick={handleChange?.bind(undefined, {
-            ...field,
-            isDisplay: !field.isDisplay,
-          })}
-        >
-          {icons.check}
-        </Button.Small>
-        <Button.Small
-          aria-label={
-            field.sortType === 'ascending'
-              ? queryText.ascendingSort()
-              : field.sortType === 'descending'
-              ? queryText.descendingSort()
-              : queryText.sort()
-          }
-          className={isFieldComplete ? undefined : 'invisible'}
-          title={
-            field.sortType === 'ascending'
-              ? queryText.ascendingSort()
-              : field.sortType === 'descending'
-              ? queryText.descendingSort()
-              : queryText.sort()
-          }
-          onClick={handleChange?.bind(undefined, {
-            ...field,
-            sortType:
-              sortTypes[
-                (sortTypes.indexOf(field.sortType) + 1) % sortTypes.length
-              ],
-          })}
-        >
-          {field.sortType === 'ascending'
-            ? icons.arrowCircleUp
-            : field.sortType === 'descending'
-            ? icons.arrowCircleDown
-            : icons.circle}
-        </Button.Small>
-        <Button.Small
-          aria-label={queryText.moveUp()}
-          title={queryText.moveUp()}
-          onClick={handleMoveUp}
-        >
-          {icons.chevronUp}
-        </Button.Small>
-        <Button.Small
-          aria-label={queryText.moveDown()}
-          title={queryText.moveDown()}
-          onClick={handleMoveDown}
-        >
-          {icons.chevronDown}
-        </Button.Small>
-      </div>
->>>>>>> 70dd82a5
     </div>
   );
 }