import React from 'react';

import { commonText } from '../../localization/common';
import type { Parser } from '../../utils/parser/definitions';
import { resolveParser } from '../../utils/parser/definitions';
import type { RA } from '../../utils/types';
import { filterArray } from '../../utils/types';
import { replaceItem } from '../../utils/utils';
import { Button } from '../Atoms/Button';
import { className } from '../Atoms/className';
import { icons } from '../Atoms/Icons';
import { schema } from '../DataModel/schema';
import { getTable } from '../DataModel/tables';
import type { Tables } from '../DataModel/types';
import { join } from '../Molecules';
import { TableIcon } from '../Molecules/TableIcon';
import { mappingPathIsComplete } from '../WbPlanView/helpers';
import {
  getMappingLineProps,
  MappingElement,
  mappingElementDivider,
} from '../WbPlanView/LineComponents';
import type { MappingPath } from '../WbPlanView/Mapper';
import {
  formattedEntry,
  parsePartialField,
  valueIsPartialField,
} from '../WbPlanView/mappingHelpers';
import { generateMappingPathPreview } from '../WbPlanView/mappingPreview';
import {
  getMappingLineData,
  getTableFromMappingPath,
} from '../WbPlanView/navigator';
import { navigatorSpecs } from '../WbPlanView/navigatorSpecs';
import { IsQueryBasicContext } from './Context';
import type { QueryFieldType } from './FieldFilterSpec';
import type { DatePart } from './fieldSpec';
import { QueryFieldSpec } from './fieldSpec';
import { QueryFieldRecordFormatter } from './Formatter';
import type { QueryField } from './helpers';
import { QueryLineFilters } from './QueryLineFilters';
import { QueryLineTools } from './QueryLineTools';
import { useQueryFieldFilterSpecs } from './useQueryFieldFilterSpecs';

// REFACTOR: split this component into smaller components
export function QueryLine({
  isLast,
  baseTableName,
  field,
  fieldHash,
  enforceLengthLimit = false,
  isFocused,
  openedElement,
  showHiddenFields,
  fieldName,
  getMappedFields,
  onChange: handleChange,
  onMappingChange: handleMappingChange,
  onRemove: handleRemove,
  onOpen: handleOpen,
  onClose: handleClose,
  onLineFocus: handleLineFocus,
  onMoveUp: handleMoveUp,
  onMoveDown: handleMoveDown,
  onOpenMap: handleOpenMap,
}: {
  readonly isLast: boolean;
  readonly baseTableName: keyof Tables;
  readonly field: QueryField;
  readonly fieldHash: string;
  readonly enforceLengthLimit?: boolean;
  readonly isFocused: boolean;
  readonly openedElement: number | undefined;
  readonly showHiddenFields: boolean;
  readonly fieldName: string;
  readonly getMappedFields: (mappingPathFilter: MappingPath) => RA<string>;
  readonly onChange: ((newField: QueryField) => void) | undefined;
  readonly onMappingChange:
    | ((payload: {
        readonly index: number;
        readonly newValue: string;
        readonly isRelationship: boolean;
        readonly parentTableName: keyof Tables | undefined;
        readonly currentTableName: keyof Tables | undefined;
        readonly newTableName: keyof Tables | undefined;
        readonly isDoubleClick: boolean;
      }) => void)
    | undefined;
  readonly onRemove?: () => void;
  readonly onOpen: ((index: number) => void) | undefined;
  readonly onClose: (() => void) | undefined;
  readonly onLineFocus: (target: 'current' | 'next' | 'previous') => void;
  readonly onMoveUp: (() => void) | undefined;
  readonly onMoveDown: (() => void) | undefined;
  readonly onOpenMap: (() => void) | undefined;
}): JSX.Element {
  const lineRef = React.useRef<HTMLDivElement>(null);
  const queryFieldFilterSpecs = useQueryFieldFilterSpecs();

  React.useLayoutEffect(() => {
    if (isFocused && lineRef.current?.contains(document.activeElement) !== true)
      lineRef.current?.focus();
  }, [isFocused]);

  const [fieldMeta, setFieldMeta] = React.useState<QueryLineFieldMeta>({
    fieldType: undefined,
    parser: undefined,
    canOpenMap: false,
    tableName: undefined,
  });

  React.useEffect(
    () => {
      const isFormatted =
        field.mappingPath.at(-1)?.startsWith(schema.fieldPartSeparator) ??
        false;
      const mappingPath = isFormatted
        ? field.mappingPath.slice(0, -1)
        : field.mappingPath;
      const partialField = mappingPath.at(-1) ?? '';
      const [fieldName, datePart] = valueIsPartialField(partialField)
        ? parsePartialField<DatePart>(partialField)
        : [partialField, undefined];
      const isMapped = mappingPathIsComplete(field.mappingPath);
      const tableName = isMapped
        ? getTableFromMappingPath(baseTableName, field.mappingPath)
        : undefined;
      const dataModelField = isFormatted
        ? undefined
        : getTable(tableName ?? '')?.getField(fieldName);

      let fieldType: QueryFieldType | undefined = undefined;
      let parser: Parser | undefined = undefined;
      const hasParser =
        typeof dataModelField === 'object' &&
        !dataModelField.isRelationship &&
        isMapped;
      let canOpenMap = false;
      if (hasParser) {
        parser = {
          ...resolveParser(dataModelField, { datePart }),
          required: false,
        };
        // Remove autoNumbering wildCard from default values
        if (dataModelField.getUiFormatter()?.defaultValue === parser.value)
          parser = { ...parser, value: undefined };

        fieldType =
          tableName === 'CollectionObject' &&
          dataModelField.name === 'catalogNumber'
            ? 'id'
            : tableName === 'Component' &&
                dataModelField.name === 'catalogNumber'
              ? 'id'
              : tableName === 'CollectionObject' &&
                  dataModelField.name === 'age'
                ? 'age'
                : (parser.type ?? 'text');

        canOpenMap = fieldName === 'latitude1' || fieldName === 'longitude1';

        // special case for age field with ageRange filter and negative number validation
  if (fieldType === 'age' && field.filters.some((filter) => filter.type === 'ageRange')) {
          parser = { 
            ...parser, 
            type: 'number', 
            validators: [
              ...(parser.validators ?? []),
              (value: number | string): string | undefined => {
                const num = typeof value === "number" ? value : parseFloat(value);
                return num < 0 ? "Age cannot be negative" : undefined;
              }
            ]
          };
        }
        
      } else if (isMapped)
        fieldType =
          isFormatted && mappingPath.at(-1) === `${schema.referenceSymbol}1`
            ? 'aggregator'
            : 'formatter';

<<<<<<< HEAD
=======
// Special case for age field with ageRange filter
  if (fieldType === 'age' && field.filters.some((filter ) => filter.type === 'ageRange')) {
  parser = { type: 'number', min: 0, step: 1, required: false, value:undefined, };
}
>>>>>>> 349e683c
      const updatedFilters = hasParser
        ? field.filters.map((filter) => {
            const resetFilter =
              fieldType === undefined ||
              /*
               * We want to include all supported types for the filter, not
               * just visible ones
               */
              !Object.keys(
                queryFieldFilterSpecs[filter.type].types ?? {}
              ).includes(fieldType);
            return resetFilter
              ? ({
                  type: 'any',
                  isNot: false,
                  isStrict: false,
                  startValue: '',
                } as const)
              : filter.type === 'any' && filter.isNot
                ? {
                    ...filter,
                    isNot: false,
                    isStrict: false,
                  }
                : filter;
          })
        : [];
      const anyFilter =
        updatedFilters.length -
        1 -
        Array.from(updatedFilters)
          .reverse()
          .findIndex(({ type }) => type === 'any');
      // Make sure there is only one "any" filter at one time
      const newFilters = updatedFilters.filter(
        ({ type }, index) => type !== 'any' || index === anyFilter
      );

      setFieldMeta({ parser, fieldType, canOpenMap, tableName });

      if (
        newFilters.length !== updatedFilters.length ||
        (field.filters.length === newFilters.length &&
          field.filters.some((filter, index) => filter !== newFilters[index]))
      )
        handleChange?.({
          ...field,
          filters: newFilters,
        });
    },
    // Since handleChange changes at each render, fieldHash is used instead
    // eslint-disable-next-line react-hooks/exhaustive-deps
    [baseTableName, field, fieldHash, enforceLengthLimit]
  );

  const lineData = getMappingLineData({
    baseTableName,
    mappingPath: field.mappingPath,
    showHiddenFields,
    generateFieldData: 'all',
    spec: navigatorSpecs.queryBuilder,
    getMappedFields,
  });

  const mappingLineProps = getMappingLineProps({
    mappingLineData: lineData,
    customSelectType: 'CLOSED_LIST',
    onChange: handleMappingChange,
    onOpen: handleOpen,
    onClose: handleClose,
    openSelectElement: openedElement,
  });

  const handleFilterChange = (
    index: number,
    filter: QueryField['filters'][number] | undefined
  ): void =>
    handleChange?.({
      ...field,
      filters: filterArray(replaceItem(field.filters, index, filter)),
    });

  const isFieldComplete = mappingPathIsComplete(field.mappingPath);

  const hasAny = field.filters.some(({ type }) => type === 'any');

  const fieldSpec = React.useMemo(
    () =>
      mappingPathIsComplete(field.mappingPath)
        ? QueryFieldSpec.fromPath(baseTableName, field.mappingPath)
        : undefined,
    [baseTableName, field.mappingPath]
  );

  const rowTableName = React.useMemo(
    () =>
      fieldSpec === undefined
        ? fieldName
        : generateMappingPathPreview(
            fieldSpec.baseTable.name,
            fieldSpec.toMappingPath()
          ),
    [fieldSpec]
  );

  const isBasic = React.useContext(IsQueryBasicContext);

  return (
    <>
      <div
        aria-current={isFocused ? 'location' : undefined}
        className={`
        flex flex-1 gap-2 border-t border-t-gray-500 bg-[color:var(--form-foreground)] py-2
        ${isBasic ? 'contents' : ''}
      `}
      >
        {typeof handleRemove === 'function' && (
          <Button.Small
            aria-label={commonText.remove()}
            className={`
            ${isBasic ? 'h-full' : ''} print:hidden
          `}
            title={commonText.remove()}
            variant={className.dangerButton}
            onClick={handleRemove}
          >
            {icons.trash}
          </Button.Small>
        )}
        {/* eslint-disable-next-line jsx-a11y/no-noninteractive-element-interactions */}
        <div
          className={`
          flex flex-1 flex-wrap gap-2 overflow-auto sm:overflow-visible print:gap-1
          ${field.filters.length > 1 ? 'items-baseline' : 'items-center'}
          ${isFocused ? 'rounded bg-gray-300 dark:bg-neutral-700' : ''}
          ${isBasic ? 'contents' : ''}
        `}
          ref={lineRef}
          role="list"
          tabIndex={0}
          // Same key bindings as in WbPlanView
          onClick={(): void => handleLineFocus('current')}
          onKeyDown={({ target, key }): void => {
            if ((target as HTMLElement).closest('input, select') !== null)
              return;
            if (typeof openedElement === 'number') {
              if (key === 'ArrowLeft')
                if (openedElement > 0) handleOpen?.(openedElement - 1);
                else handleClose?.();
              else if (key === 'ArrowRight')
                if (openedElement + 1 < mappingLineProps.length)
                  handleOpen?.(openedElement + 1);
                else handleClose?.();

              return;
            }

            if (key === 'ArrowLeft') handleOpen?.(mappingLineProps.length - 1);
            else if (key === 'ArrowRight' || key === 'Enter') handleOpen?.(0);
            else if (key === 'ArrowUp') handleLineFocus('previous');
            else if (key === 'ArrowDown') handleLineFocus('next');
          }}
        >
          <div
            className={`flex flex-wrap items-center gap-2 px-2 
              ${
                isFocused && isBasic
                  ? 'rounded bg-gray-300 dark:bg-neutral-700'
                  : ''
              }
              ${isBasic ? 'pb-1 pt-1' : ''}
            `}
          >
            {isBasic ? (
              <div className="flex contents items-center gap-2">
                <TableIcon
                  className="h-7 w-7"
                  label
                  name={
                    mappingLineProps.at(-1)?.tableName ?? baseTableName ?? ''
                  }
                />
                <p>
                  {rowTableName}{' '}
                  {field.mappingPath.at(-1) === formattedEntry
                    ? mappingLineProps.at(-1)?.fieldsData[formattedEntry]
                        ?.optionLabel
                    : ''}
                </p>
              </div>
            ) : (
              join(
                mappingLineProps.map((mappingDetails) => (
                  <div>
                    <MappingElement {...mappingDetails} role="listitem" />
                  </div>
                )),
                mappingElementDivider
              )
            )}
            {(fieldMeta.fieldType === 'formatter' ||
              fieldMeta.fieldType === 'aggregator') &&
            typeof fieldMeta.tableName === 'string' &&
            hasAny ? (
              // REFACTOR: move this to the field.filters map
              <QueryFieldRecordFormatter
                formatter={
                  field.filters.find(({ type }) => type === 'any')?.fieldFormat
                }
                tableName={fieldMeta.tableName}
                type={fieldMeta.fieldType}
                onChange={
                  handleChange === undefined
                    ? undefined
                    : (dataObjectFormatter): void => {
                        const filterIndex = field.filters.findIndex(
                          ({ type }) => type === 'any'
                        );
                        handleFilterChange(filterIndex, {
                          ...field.filters[filterIndex],
                          fieldFormat: dataObjectFormatter,
                        });
                      }
                }
              />
            ) : undefined}
          </div>
          <QueryLineFilters
            baseTableName={baseTableName}
            enforceLengthLimit={enforceLengthLimit}
            fieldFilters={field.filters}
            fieldMeta={fieldMeta}
            hasAny={hasAny}
            isBasic={isBasic}
            isFieldComplete={isFieldComplete}
            mappingPath={field.mappingPath}
            queryFieldFilterSpecs={queryFieldFilterSpecs}
            onFilterChange={handleFilterChange}
            onQueryFieldChange={handleChange}
          />
        </div>
        <QueryLineTools
          field={field}
          fieldMeta={fieldMeta}
          isFieldComplete={isFieldComplete}
          onChange={handleChange}
          onMoveDown={handleMoveDown}
          onMoveUp={handleMoveUp}
          onOpenMap={handleOpenMap}
        />
      </div>
      {isBasic && !isLast ? (
        <div className="col-span-full h-px bg-gray-400" />
      ) : null}
    </>
  );
}

export type QueryLineFieldMeta = {
  readonly fieldType: QueryFieldType | undefined;
  readonly parser: Parser | undefined;
  readonly canOpenMap: boolean;
  readonly tableName: keyof Tables | undefined;
};<|MERGE_RESOLUTION|>--- conflicted
+++ resolved
@@ -173,20 +173,13 @@
             ]
           };
         }
-        
+
       } else if (isMapped)
         fieldType =
           isFormatted && mappingPath.at(-1) === `${schema.referenceSymbol}1`
             ? 'aggregator'
             : 'formatter';
 
-<<<<<<< HEAD
-=======
-// Special case for age field with ageRange filter
-  if (fieldType === 'age' && field.filters.some((filter ) => filter.type === 'ageRange')) {
-  parser = { type: 'number', min: 0, step: 1, required: false, value:undefined, };
-}
->>>>>>> 349e683c
       const updatedFilters = hasParser
         ? field.filters.map((filter) => {
             const resetFilter =
