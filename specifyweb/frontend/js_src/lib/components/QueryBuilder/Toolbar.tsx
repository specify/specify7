--- conflicted
+++ resolved
@@ -13,36 +13,26 @@
   showHiddenFields,
   tableName,
   isDistinct,
-<<<<<<< HEAD
+  isSeries,
+  showSeries,
   searchSynonymy,
   onToggleHidden: handleToggleHidden,
   onToggleDistinct: handleToggleDistinct,
+  onToggleSeries: handleToggleSeries,
   onToggleSearchSynonymy: handleToggleSearchSynonymy,
-=======
-  isSeries,
-  showSeries,
-  onToggleHidden: handleToggleHidden,
-  onToggleDistinct: handleToggleDistinct,
-  onToggleSeries: handleToggleSeries,
->>>>>>> b6a6a7b7
   onRunCountOnly: handleRunCountOnly,
   onSubmitClick: handleSubmitClick,
 }: {
   readonly showHiddenFields: boolean;
   readonly tableName: keyof Tables;
   readonly isDistinct: boolean;
-<<<<<<< HEAD
+  readonly isSeries: boolean;
+  readonly showSeries: boolean;
   readonly searchSynonymy: boolean;
   readonly onToggleHidden: (value: boolean) => void;
   readonly onToggleDistinct: () => void;
+  readonly onToggleSeries: () => void;
   readonly onToggleSearchSynonymy: () => void;
-=======
-  readonly isSeries: boolean;
-  readonly showSeries: boolean;
-  readonly onToggleHidden: (value: boolean) => void;
-  readonly onToggleDistinct: () => void;
-  readonly onToggleSeries: () => void;
->>>>>>> b6a6a7b7
   readonly onRunCountOnly: () => void;
   readonly onSubmitClick: () => void;
 }): JSX.Element {
