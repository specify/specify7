import React from 'react';

import { queryText } from '../../localization/query';
import { wbPlanText } from '../../localization/wbPlan';
import { Button } from '../Atoms/Button';
import { Input, Label } from '../Atoms/Form';
import { Submit } from '../Atoms/Submit';
import type { Tables } from '../DataModel/types';
import { isTreeModel } from '../InitialContext/treeRanks';
import { hasPermission } from '../Permissions/helpers';

export function QueryToolbar({
  showHiddenFields,
  modelName,
  isDistinct,
  onToggleHidden: handleToggleHidden,
  onToggleDistinct: handleToggleDistinct,
  onRunCountOnly: handleRunCountOnly,
  onSubmitClick: handleSubmitClick,
}: {
  readonly showHiddenFields: boolean;
  readonly modelName: keyof Tables;
  readonly isDistinct: boolean;
  readonly onToggleHidden: (value: boolean) => void;
  readonly onToggleDistinct: () => void;
  readonly onRunCountOnly: () => void;
  readonly onSubmitClick: () => void;
}): JSX.Element {
  return (
    <div className="flex flex-wrap gap-2" role="toolbar">
      <Label.Inline>
        <Input.Checkbox
          checked={showHiddenFields}
          onValueChange={handleToggleHidden}
        />
        {wbPlanText.revealHiddenFormFields()}
      </Label.Inline>
      <span className="-ml-2 flex-1" />
      {hasPermission('/querybuilder/query', 'execute') && (
        <>
          {/*
           * Query Distinct for trees is disabled because of
           * https://github.com/specify/specify7/pull/1019#issuecomment-973525594
           */}
          {!isTreeModel(modelName) && (
            <Label.Inline>
              <Input.Checkbox
                checked={isDistinct}
                onChange={handleToggleDistinct}
              />
              {queryText.distinct()}
            </Label.Inline>
          )}
<<<<<<< HEAD
          <Button.Small onClick={handleRunCountOnly}>
            {queryText('countOnly')}
          </Button.Small>
          <Submit.Small onClick={handleSubmitClick}>
            {commonText('query')}
=======
          <Button.Small disabled={isEmpty} onClick={handleRunCountOnly}>
            {queryText.countOnly()}
          </Button.Small>
          <Submit.Small disabled={isEmpty} onClick={handleSubmitClick}>
            {queryText.query()}
>>>>>>> 2cd66bce
          </Submit.Small>
        </>
      )}
    </div>
  );
}<|MERGE_RESOLUTION|>--- conflicted
+++ resolved
@@ -51,19 +51,11 @@
               {queryText.distinct()}
             </Label.Inline>
           )}
-<<<<<<< HEAD
           <Button.Small onClick={handleRunCountOnly}>
-            {queryText('countOnly')}
+            {queryText.countOnly()}
           </Button.Small>
           <Submit.Small onClick={handleSubmitClick}>
-            {commonText('query')}
-=======
-          <Button.Small disabled={isEmpty} onClick={handleRunCountOnly}>
-            {queryText.countOnly()}
-          </Button.Small>
-          <Submit.Small disabled={isEmpty} onClick={handleSubmitClick}>
             {queryText.query()}
->>>>>>> 2cd66bce
           </Submit.Small>
         </>
       )}
