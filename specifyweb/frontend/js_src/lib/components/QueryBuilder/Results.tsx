import React from 'react';
import type { LocalizedString } from 'typesafe-i18n';
import type { State } from 'typesafe-reducer';

import { useAsyncState } from '../../hooks/useAsyncState';
import { useInfiniteScroll } from '../../hooks/useInfiniteScroll';
import { useTriggerState } from '../../hooks/useTriggerState';
import { commonText } from '../../localization/common';
import { interactionsText } from '../../localization/interactions';
import { queryText } from '../../localization/query';
import { f } from '../../utils/functools';
import type { R, RA } from '../../utils/types';
import { removeItem, removeKey } from '../../utils/utils';
import { Container, H3 } from '../Atoms';
import { Button } from '../Atoms/Button';
import { deserializeResource, serializeResource } from '../DataModel/helpers';
import type { SpecifyResource } from '../DataModel/legacyTypes';
import { createResource } from '../DataModel/resource';
import { schema, strictGetModel } from '../DataModel/schema';
import type { SpecifyModel } from '../DataModel/specifyModel';
import type { RecordSet, SpQuery, Tables } from '../DataModel/types';
<<<<<<< HEAD
import { raise, softFail } from '../Errors/Crash';
=======
import { fail, softFail } from '../Errors/Crash';
>>>>>>> 8acc8412
import { recordSetView } from '../FormParse/webOnlyViews';
import { ResourceView } from '../Forms/ResourceView';
import { treeRanksPromise } from '../InitialContext/treeRanks';
import { loadingGif } from '../Molecules';
import { SortIndicator } from '../Molecules/Sorting';
import { TableIcon } from '../Molecules/TableIcon';
import { hasToolPermission } from '../Permissions/helpers';
import { fetchPickList } from '../PickLists/fetch';
import { generateMappingPathPreview } from '../WbPlanView/mappingPreview';
import { RecordSetCreated, recordSetFromQueryLoading } from './Components';
import type { QueryFieldSpec } from './fieldSpec';
import type { QueryField } from './helpers';
import { sortTypes } from './helpers';
import { QueryResultsTable } from './ResultsTable';
import { QueryToForms } from './ToForms';
import { QueryToMap } from './ToMap';

export type QueryResultRow = RA<number | string | null>;

export function QueryResults({
  model,
  label = commonText.results(),
  hasIdField,
  queryResource,
  fetchSize,
  fetchResults,
  totalCount: initialTotalCount,
  fieldSpecs,
  initialData,
  sortConfig,
  onSelected: handleSelected,
  onSortChange: handleSortChange,
  createRecordSet,
  extraButtons,
  tableClassName = '',
}: {
  readonly model: SpecifyModel;
  readonly label?: LocalizedString;
  readonly hasIdField: boolean;
  readonly queryResource: SpecifyResource<SpQuery> | undefined;
  /**
   * A hint for how many records a fetch can return at maximum. This is used to
   * optimize fetch performance when using "Browse in forms" and going
   * backwards in the list from the end.
   */
  readonly fetchSize: number;
  readonly fetchResults:
    | ((offset: number) => Promise<RA<QueryResultRow>>)
    | undefined;
  readonly totalCount: number | undefined;
  readonly fieldSpecs: RA<QueryFieldSpec>;
  // This is undefined when running query in countOnly mode
  readonly initialData: RA<QueryResultRow> | undefined;
  readonly sortConfig?: RA<QueryField['sortType']>;
  readonly onSelected?: (selected: RA<number>) => void;
  readonly onSortChange?: (
    fieldSpec: QueryFieldSpec,
    direction: 'ascending' | 'descending' | undefined
  ) => void;
  readonly createRecordSet: JSX.Element | undefined;
  readonly extraButtons: JSX.Element | undefined;
  readonly tableClassName?: string;
}): JSX.Element {
  /*
   * Warning:
   * "results" can be a sparse array. Using sparse array to allow
   * efficiently retrieving the last query result in a query that returns
   * hundreds of thousands of results.
   */
  const [results, setResults] = useTriggerState<
    RA<QueryResultRow | undefined> | undefined
  >(initialData);
  const visibleFieldSpecs = fieldSpecs.filter(({ isPhantom }) => !isPhantom);
  const resultsRef = React.useRef(results);

  const [pickListsLoaded = false] = useAsyncState(
    React.useCallback(
      async () =>
        // Fetch all pick lists so that they are accessible synchronously later
        Promise.all(
          fieldSpecs.map((fieldSpec) =>
            typeof fieldSpec.parser.pickListName === 'string'
              ? fetchPickList(fieldSpec.parser.pickListName)
              : undefined
          )
        ).then(f.true),
      [fieldSpecs]
    ),
    /*
     * Loading screen is disabled because it was interrupting auto-scroll to
     * query results in query builder.
     * See https://github.com/specify/specify7/issues/1354
     */
    false
  );

  const [treeRanksLoaded = false] = useAsyncState(fetchTreeRanks, false);

  const [totalCount, setTotalCount] = useTriggerState(initialTotalCount);

  // Ids of selected records
  const [selectedRows, setSelectedRows] = React.useState<ReadonlySet<number>>(
    new Set()
  );
  const lastSelectedRow = React.useRef<number | undefined>(undefined);
  // Unselect all rows when query is reRun
  React.useEffect(() => setSelectedRows(new Set()), [fieldSpecs]);

  // Queue for fetching
  const fetchersRef = React.useRef<R<Promise<RA<QueryResultRow> | void>>>({});

  const handleFetchMore = React.useCallback(
    async (index?: number): Promise<RA<QueryResultRow> | void> => {
      const currentResults = resultsRef.current;
      const canFetch = Array.isArray(currentResults);
      if (!canFetch || fetchResults === undefined) return undefined;
      const alreadyFetched =
        currentResults.length === totalCount &&
        !currentResults.includes(undefined);
      if (alreadyFetched) return undefined;

      /*
       * REFACTOR: make this smarter
       *   when going to the last record, fetch 40 before the last
       *   when somewhere in the middle, adjust the fetch region to get the
       *   most unhatched records fetched
       */
      const naiveFetchIndex = index ?? currentResults.length;
      if (currentResults[naiveFetchIndex] !== undefined) return undefined;
      const fetchIndex =
        /* If navigating backwards, fetch the previous 40 records */
        typeof index === 'number' &&
        typeof currentResults[index + 1] === 'object' &&
        currentResults[index - 1] === undefined &&
        index > fetchSize
          ? naiveFetchIndex - fetchSize + 1
          : naiveFetchIndex;

      // Prevent concurrent fetching in different places
      fetchersRef.current[fetchIndex] ??= fetchResults(fetchIndex)
        .then((newResults) => {
          if (
            process.env.NODE_ENV === 'development' &&
            newResults.length > fetchSize
          )
            softFail(
              new Error(
                `Returned ${newResults.length} results, when expected at most ${fetchSize}`
              )
            );

          // Results might have changed while fetching
          const newCurrentResults = resultsRef.current ?? currentResults;

          // Not using Array.from() so as not to expand the sparse array
          const combinedResults = newCurrentResults.slice();
          /*
           * This extends the sparse array to fit new results. Without this,
           * splice won't place the results in the correct place.
           */
          combinedResults[fetchIndex] =
            combinedResults[fetchIndex] ?? undefined;
          combinedResults.splice(fetchIndex, newResults.length, ...newResults);

          setResults(combinedResults);
          resultsRef.current = combinedResults;
          fetchersRef.current = removeKey(
            fetchersRef.current,
            fetchIndex.toString()
          );

          if (typeof index === 'number' && index >= combinedResults.length)
            return handleFetchMore(index);
          return newResults;
        })
        .catch(raise);

      return fetchersRef.current[fetchIndex];
    },
    [fetchResults, fetchSize, setResults, totalCount]
  );

  const showResults =
    Array.isArray(results) &&
    fieldSpecs.length > 0 &&
    pickListsLoaded &&
    treeRanksLoaded;
  const canFetchMore =
    !Array.isArray(results) ||
    totalCount === undefined ||
    results.length < totalCount;

  const scrollerRef = React.useRef<HTMLDivElement | null>(null);
  const { isFetching, handleScroll } = useInfiniteScroll(
    canFetchMore ? handleFetchMore : undefined,
    scrollerRef
  );

  const undefinedResult = results?.indexOf(undefined);
  const loadedResults = (
    undefinedResult === -1 ? results : results?.slice(0, undefinedResult)
  ) as RA<QueryResultRow> | undefined;

  return (
    <Container.Base className="w-full bg-[color:var(--form-background)]">
      <div className="flex items-center items-stretch gap-2">
        <H3>{`${label}: (${
          selectedRows.size === 0
            ? totalCount ?? commonText.loading()
            : `${selectedRows.size}/${totalCount ?? commonText.loading()}`
        })`}</H3>
        {selectedRows.size > 0 && (
          <Button.Small onClick={(): void => setSelectedRows(new Set())}>
            {interactionsText.deselectAll()}
          </Button.Small>
        )}
        <div className="-ml-2 flex-1" />
        {extraButtons}
        {hasIdField &&
        Array.isArray(results) &&
        Array.isArray(loadedResults) &&
        results.length > 0 &&
        typeof fetchResults === 'function' ? (
          <>
            {hasToolPermission('recordSets', 'create') ? (
              selectedRows.size > 0 ? (
                <CreateRecordSet
                  /*
                   * This is needed so that IDs are in the same order as they
                   * are in query results (selectedRows set may be out of order
                   * if records were selected out of order)
                   */
                  baseTableName={fieldSpecs[0].baseTable.name}
                  getIds={(): RA<number> =>
                    loadedResults
                      .filter((result) =>
                        selectedRows.has(result[queryIdField] as number)
                      )
                      .map((result) => result[queryIdField] as number)
                  }
                  queryResource={queryResource}
                />
              ) : (
                createRecordSet
              )
            ) : undefined}
            <QueryToMap
              fieldSpecs={fieldSpecs}
              model={model}
              results={loadedResults}
              selectedRows={selectedRows}
              totalCount={totalCount}
              onFetchMore={
                canFetchMore && !isFetching ? handleFetchMore : undefined
              }
            />
            <QueryToForms
              model={model}
              results={results}
              selectedRows={selectedRows}
              totalCount={totalCount}
              onDelete={(index): void => {
                // Don't allow deleting while query results are being fetched
                if (Object.keys(fetchersRef.current).length > 0) return;
                setTotalCount(totalCount! - 1);
                const newResults = removeItem(results, index);
                setResults(newResults);
                resultsRef.current = newResults;
                setSelectedRows(
                  new Set(
                    Array.from(selectedRows).filter(
                      (id) => id !== loadedResults[index][queryIdField]
                    )
                  )
                );
              }}
              onFetchMore={isFetching ? undefined : handleFetchMore}
            />
          </>
        ) : undefined}
      </div>
      <div
        // REFACTOR: turn this into a reusable table component
        className={`
          grid-table auto-rows-min overflow-auto rounded
          ${tableClassName}
          ${showResults ? 'border-b border-gray-500' : ''}
          ${
            hasIdField
              ? 'grid-cols-[min-content_min-content_repeat(var(--columns),auto)]'
              : 'grid-cols-[repeat(var(--columns),auto)]'
          }
       `}
        ref={scrollerRef}
        role="table"
        style={
          {
            '--columns': visibleFieldSpecs.length,
          } as React.CSSProperties
        }
        onScroll={showResults && !canFetchMore ? undefined : handleScroll}
      >
        {showResults && (
          <div role="rowgroup">
            <div role="row">
              {hasIdField && (
                <>
                  <TableHeaderCell
                    fieldSpec={undefined}
                    sortConfig={undefined}
                    onSortChange={undefined}
                  />
                  <TableHeaderCell
                    fieldSpec={undefined}
                    sortConfig={undefined}
                    onSortChange={undefined}
                  />
                </>
              )}
              {fieldSpecs.map((fieldSpec, index) =>
                fieldSpec.isPhantom ? undefined : (
                  <TableHeaderCell
                    fieldSpec={fieldSpec}
                    key={index}
                    sortConfig={sortConfig?.[index]}
                    onSortChange={
                      typeof handleSortChange === 'function'
                        ? (sortType): void =>
                            handleSortChange?.(fieldSpec, sortType)
                        : undefined
                    }
                  />
                )
              )}
            </div>
          </div>
        )}
        <div role="rowgroup">
          {showResults &&
          Array.isArray(loadedResults) &&
          Array.isArray(initialData) ? (
            <QueryResultsTable
              fieldSpecs={fieldSpecs}
              hasIdField={hasIdField}
              model={model}
              results={loadedResults}
              selectedRows={selectedRows}
              onSelected={(rowIndex, isSelected, isShiftClick): void => {
                /*
                 * If shift/ctrl/cmd key was held during click, toggle all rows
                 * between the current one, and the last selected one
                 */
                const ids = (
                  isShiftClick && typeof lastSelectedRow.current === 'number'
                    ? Array.from(
                        {
                          length:
                            Math.abs(lastSelectedRow.current - rowIndex) + 1,
                        },
                        (_, index) =>
                          Math.min(lastSelectedRow.current!, rowIndex) + index
                      )
                    : [rowIndex]
                ).map(
                  (rowIndex) => loadedResults[rowIndex][queryIdField] as number
                );
                const newSelectedRows = [
                  ...Array.from(selectedRows).filter(
                    (id) => isSelected || !ids.includes(id)
                  ),
                  ...(isSelected ? ids : []),
                ];
                setSelectedRows(new Set(newSelectedRows));
                handleSelected?.(newSelectedRows);

                lastSelectedRow.current = rowIndex;
              }}
            />
          ) : undefined}
          {isFetching || (!showResults && Array.isArray(results)) ? (
            <div className="col-span-full" role="cell">
              {loadingGif}
            </div>
          ) : undefined}
        </div>
      </div>
    </Container.Base>
  );
}

function TableHeaderCell({
  fieldSpec,
  sortConfig,
  onSortChange: handleSortChange,
}: {
  readonly fieldSpec: QueryFieldSpec | undefined;
  readonly sortConfig: QueryField['sortType'];
  readonly onSortChange?: (sortType: QueryField['sortType']) => void;
}): JSX.Element {
  // tableName refers to the table the filed is from, not the base table name of the query
  const tableName = fieldSpec?.table?.name;

  const content =
    typeof fieldSpec === 'object' ? (
      <>
        {tableName && <TableIcon label name={tableName} />}
        {generateMappingPathPreview(
          fieldSpec.baseTable.name,
          fieldSpec.toMappingPath()
        )}
      </>
    ) : undefined;
  return (
    <div
      className="sticky w-full min-w-max border-b border-gray-500
        bg-brand-100 p-1 [inset-block-start:_0] [z-index:2] dark:bg-brand-500"
      role={typeof content === 'object' ? `columnheader` : 'cell'}
    >
      {typeof handleSortChange === 'function' ? (
        <Button.LikeLink
          onClick={(): void =>
            handleSortChange?.(
              sortTypes[(sortTypes.indexOf(sortConfig) + 1) % sortTypes.length]
            )
          }
        >
          {content}
          {typeof sortConfig === 'string' && (
            <SortIndicator
              fieldName="field"
              sortConfig={{
                sortField: 'field',
                ascending: sortConfig === 'ascending',
              }}
            />
          )}
        </Button.LikeLink>
      ) : (
        content
      )}
    </div>
  );
}

/**
 * Create a record set frm selected records.
 * See also `MakeRecordSetButton`
 */
function CreateRecordSet({
  getIds,
  baseTableName,
  queryResource,
}: {
  readonly getIds: () => RA<number>;
  readonly baseTableName: keyof Tables;
  readonly queryResource: SpecifyResource<SpQuery> | undefined;
}): JSX.Element {
  const [state, setState] = React.useState<
    | State<'Editing', { readonly recordSet: SpecifyResource<RecordSet> }>
    | State<'Main'>
    | State<'Saved', { readonly recordSet: SpecifyResource<RecordSet> }>
    | State<'Saving'>
  >({ type: 'Main' });

  return (
    <>
      <Button.Small
        aria-haspopup="dialog"
        onClick={(): void => {
          const recordSet = new schema.models.RecordSet.Resource();
          if (queryResource !== undefined && !queryResource.isNew())
            recordSet.set('name', queryResource.get('name'));
          setState({
            type: 'Editing',
            recordSet,
          });
        }}
      >
        {queryText.createRecordSet()}
      </Button.Small>
      {state.type === 'Editing' && (
        <ResourceView
          dialog="modal"
          isDependent={false}
          isSubForm={false}
          mode="edit"
          resource={state.recordSet}
          viewName={recordSetView}
          onAdd={undefined}
          onClose={(): void => setState({ type: 'Main' })}
          onDeleted={f.never}
          onSaved={f.never}
          onSaving={(): false => {
            setState({ type: 'Saving' });
            createResource('RecordSet', {
              ...serializeResource(state.recordSet),
              version: 1,
              type: 0,
              dbTableId: strictGetModel(baseTableName).tableId,
              /*
               * Back-end has an exception for RecordSet table allowing passing
               * inline data for record set items.
               * Need to make IDs unique as query may return results with
               * duplicate IDs (when displaying a -to-many relationship)
               */
              // @ts-expect-error
              recordSetItems: f.unique(getIds()).map((id) => ({
                recordId: id,
              })),
            })
              .then((recordSet) =>
                setState({
                  type: 'Saved',
                  recordSet: deserializeResource(recordSet),
                })
              )
              .catch((error) => {
                setState({ type: 'Main' });
                raise(error);
              });
            return false;
          }}
        />
      )}
      {state.type === 'Saving' && recordSetFromQueryLoading}
      {state.type === 'Saved' && (
        <RecordSetCreated
          recordSet={state.recordSet}
          onClose={(): void => setState({ type: 'Main' })}
        />
      )}
    </>
  );
}

const fetchTreeRanks = async (): Promise<true> => treeRanksPromise.then(f.true);

/** Record ID column index in Query Results when not in distinct mode */
export const queryIdField = 0;<|MERGE_RESOLUTION|>--- conflicted
+++ resolved
@@ -19,11 +19,7 @@
 import { schema, strictGetModel } from '../DataModel/schema';
 import type { SpecifyModel } from '../DataModel/specifyModel';
 import type { RecordSet, SpQuery, Tables } from '../DataModel/types';
-<<<<<<< HEAD
 import { raise, softFail } from '../Errors/Crash';
-=======
-import { fail, softFail } from '../Errors/Crash';
->>>>>>> 8acc8412
 import { recordSetView } from '../FormParse/webOnlyViews';
 import { ResourceView } from '../Forms/ResourceView';
 import { treeRanksPromise } from '../InitialContext/treeRanks';
