--- conflicted
+++ resolved
@@ -9,13 +9,8 @@
 import { interactionsText } from '../../localization/interactions';
 import { queryText } from '../../localization/query';
 import { f } from '../../utils/functools';
-<<<<<<< HEAD
-import type { R, RA } from '../../utils/types';
+import type { GetOrSet, R, RA } from '../../utils/types';
 import { removeKey } from '../../utils/utils';
-=======
-import type { GetOrSet, GetSet, IR, R, RA } from '../../utils/types';
-import { removeItem, removeKey } from '../../utils/utils';
->>>>>>> 634cb890
 import { Container, H3 } from '../Atoms';
 import { Button } from '../Atoms/Button';
 import type { SpecifyResource } from '../DataModel/legacyTypes';
@@ -53,30 +48,8 @@
 
 export type QueryResultRow = RA<number | string | null>;
 
-<<<<<<< HEAD
-export function QueryResults({
-  table,
-  label = commonText.results(),
-  hasIdField,
-  queryResource,
-  fetchSize,
-  fetchResults,
-  totalCount: initialTotalCount,
-  fieldSpecs,
-  initialData,
-  sortConfig,
-  onSelected: handleSelected,
-  onSortChange: handleSortChange,
-  onReRun: handleReRun,
-  createRecordSet,
-  extraButtons,
-  tableClassName = '',
-}: {
+type Props = {
   readonly table: SpecifyTable;
-=======
-type Props = {
-  readonly model: SpecifyModel;
->>>>>>> 634cb890
   readonly label?: LocalizedString;
   readonly hasIdField: boolean;
   readonly queryResource: SpecifyResource<SpQuery> | undefined;
@@ -90,9 +63,9 @@
     | ((offset: number) => Promise<RA<QueryResultRow>>)
     | undefined;
   readonly totalCount: number | undefined;
+  readonly fieldSpecs: RA<QueryFieldSpec>;
   readonly displayedFields: RA<QueryField>;
   readonly allFields: RA<QueryField>;
-  readonly fieldSpecs: RA<QueryFieldSpec>;
   // This is undefined when running query in countOnly mode
   readonly initialData: RA<QueryResultRow> | undefined;
   readonly sortConfig?: RA<QueryField['sortType']>;
@@ -109,7 +82,7 @@
 
 export function QueryResults(props: Props): JSX.Element {
   const {
-    model,
+    table,
     label = commonText.results(),
     hasIdField,
     queryResource,
@@ -120,19 +93,20 @@
     sortConfig,
     onSelected: handleSelected,
     onSortChange: handleSortChange,
+    onReRun: handleReRun,
     createRecordSet,
     extraButtons,
     tableClassName = '',
   } = props;
-  const visibleFieldSpecs = fieldSpecs.filter(({ isPhantom }) => !isPhantom);
 
   const {
     results: [results, setResults],
-    fetchersRef,
     onFetchMore: handleFetchMore,
     totalCount: [totalCount, setTotalCount],
     canFetchMore,
   } = useFetchQueryResults(props);
+
+  const visibleFieldSpecs = fieldSpecs.filter(({ isPhantom }) => !isPhantom);
 
   const [pickListsLoaded = false] = useAsyncState(
     React.useCallback(
@@ -188,24 +162,22 @@
    */
   const handleDelete = React.useCallback(
     (recordId: number): void => {
-      let removeCount = 0;
       setResults((results) => {
-        if (!Array.isArray(results) || totalCount === undefined) return;
+        if (!Array.isArray(results) || totalCount === undefined) return results;
         const newResults = results.filter(
           (result) => result?.[queryIdField] !== recordId
         );
-        removeCount = results.length - newResults.length;
-        resultsRef.current = newResults;
+        const removeCount = results.length - newResults.length;
+        if (removeCount === 0) return results;
+        setTotalCount((totalCount) =>
+          totalCount === undefined ? undefined : totalCount - removeCount
+        );
+        setSelectedRows(
+          (selectedRows) =>
+            new Set(Array.from(selectedRows).filter((id) => id !== recordId))
+        );
         return newResults;
       });
-      if (removeCount === 0) return;
-      setTotalCount((totalCount) =>
-        totalCount === undefined ? undefined : totalCount - removeCount
-      );
-      setSelectedRows(
-        (selectedRows) =>
-          new Set(Array.from(selectedRows).filter((id) => id !== recordId))
-      );
     },
     [setResults, setTotalCount, totalCount]
   );
@@ -284,24 +256,7 @@
               selectedRows={selectedRows}
               table={table}
               totalCount={totalCount}
-<<<<<<< HEAD
               onDelete={handleDelete}
-=======
-              onDelete={(index): void => {
-                // Don't allow deleting while query results are being fetched
-                if (Object.keys(fetchersRef.current).length > 0) return;
-                setTotalCount(totalCount! - 1);
-                const newResults = removeItem(results, index);
-                setResults(newResults);
-                setSelectedRows(
-                  new Set(
-                    Array.from(selectedRows).filter(
-                      (id) => id !== loadedResults[index][queryIdField]
-                    )
-                  )
-                );
-              }}
->>>>>>> 634cb890
               onFetchMore={isFetching ? undefined : handleFetchMore}
             />
           </>
@@ -427,10 +382,7 @@
   totalCount: initialTotalCount,
   fetchSize,
 }: Pick<Props, 'fetchResults' | 'fetchSize' | 'initialData' | 'totalCount'>): {
-  readonly results: GetSet<RA<QueryResultRow | undefined> | undefined>;
-  readonly fetchersRef: {
-    readonly current: IR<Promise<RA<QueryResultRow> | void>>;
-  };
+  readonly results: GetOrSet<RA<QueryResultRow | undefined> | undefined>;
   readonly onFetchMore: (index?: number) => Promise<RA<QueryResultRow> | void>;
   readonly totalCount: GetOrSet<number | undefined>;
   readonly canFetchMore: boolean;
@@ -446,10 +398,14 @@
   >(initialData);
   const [results, setResults] = getSetResults;
   const resultsRef = React.useRef(results);
-  const handleSetResults = React.useCallback(
-    (results: RA<QueryResultRow | undefined> | undefined) => {
-      setResults(results);
-      resultsRef.current = results;
+  const handleSetResults: GetOrSet<
+    RA<QueryResultRow | undefined> | undefined
+  >[1] = React.useCallback(
+    (results) => {
+      const resolved =
+        typeof results === 'function' ? results(resultsRef.current) : results;
+      setResults(resolved);
+      resultsRef.current = resolved;
     },
     [setResults]
   );
@@ -513,8 +469,7 @@
            * This extends the sparse array to fit new results. Without this,
            * splice won't place the results in the correct place.
            */
-          combinedResults[fetchIndex] =
-            combinedResults[fetchIndex] ?? undefined;
+          combinedResults[fetchIndex] ??= undefined;
           combinedResults.splice(fetchIndex, newResults.length, ...newResults);
 
           handleSetResults(combinedResults);
@@ -535,7 +490,6 @@
   );
 
   return {
-    fetchersRef,
     results: [results, handleSetResults],
     onFetchMore: handleFetchMore,
     totalCount: getSetTotalCount,
