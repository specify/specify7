--- conflicted
+++ resolved
@@ -6,31 +6,15 @@
 import { commonText } from '../../localization/common';
 import { interactionsText } from '../../localization/interactions';
 import { f } from '../../utils/functools';
-<<<<<<< HEAD
-import { type GetOrSet, type GetSet, type R, type RA } from '../../utils/types';
-import { removeKey } from '../../utils/utils';
+import {
+  type GetSet,
+  type RA
+} from '../../utils/types';
 import { Container, H3 } from '../Atoms';
 import { Button } from '../Atoms/Button';
 import type { SpecifyResource } from '../DataModel/legacyTypes';
-import { createResource } from '../DataModel/resource';
-import {
-  deserializeResource,
-  serializeResource,
-} from '../DataModel/serializers';
 import type { SpecifyTable } from '../DataModel/specifyTable';
-import { strictGetTable, tables } from '../DataModel/tables';
-import type { RecordSet, SpQuery, Tables } from '../DataModel/types';
-import { raise, softFail } from '../Errors/Crash';
-import { recordSetView } from '../FormParse/webOnlyViews';
-import { ResourceView } from '../Forms/ResourceView';
-=======
-import { type GetSet, type RA } from '../../utils/types';
-import { Container, H3 } from '../Atoms';
-import { Button } from '../Atoms/Button';
-import type { SpecifyResource } from '../DataModel/legacyTypes';
-import type { SpecifyModel } from '../DataModel/specifyModel';
 import type { SpQuery } from '../DataModel/types';
->>>>>>> 807f04d8
 import { treeRanksPromise } from '../InitialContext/treeRanks';
 import { RecordMergingLink } from '../Merging';
 import { loadingGif } from '../Molecules';
@@ -55,13 +39,9 @@
 
 export type QueryResultRow = RA<number | string | null>;
 
-<<<<<<< HEAD
-type Props = {
+
+export type QueryResultsProps = {
   readonly table: SpecifyTable;
-=======
-export type QueryResultsProps = {
-  readonly model: SpecifyModel;
->>>>>>> 807f04d8
   readonly label?: LocalizedString;
   readonly hasIdField: boolean;
   readonly queryResource: SpecifyResource<SpQuery> | undefined;
@@ -225,15 +205,10 @@
           </Button.Small>
         )}
         <div className="-ml-2 flex-1" />
-<<<<<<< HEAD
-        {displayedFields.length > 0 && visibleFieldSpecs.length > 0
-          ? extraButtons
-=======
         {displayedFields.length > 0 &&
         visibleFieldSpecs.length > 0 &&
         totalCount !== 0
-          ? exportButtons
->>>>>>> 807f04d8
+          ? extraButtons
           : null}
         {hasIdField &&
         Array.isArray(results) &&
@@ -410,134 +385,6 @@
   );
 }
 
-<<<<<<< HEAD
-export function useFetchQueryResults({
-  initialData,
-  fetchResults,
-  totalCount: initialTotalCount,
-  fetchSize,
-}: Pick<Props, 'fetchResults' | 'fetchSize' | 'initialData' | 'totalCount'>): {
-  readonly results: GetOrSet<RA<QueryResultRow | undefined> | undefined>;
-  readonly onFetchMore: (index?: number) => Promise<RA<QueryResultRow> | void>;
-  readonly totalCount: GetOrSet<number | undefined>;
-  readonly canFetchMore: boolean;
-} {
-  /*
-   * Warning:
-   * "results" can be a sparse array. Using sparse array to allow
-   * efficiently retrieving the last query result in a query that returns
-   * hundreds of thousands of results.
-   */
-  const getSetResults = useTriggerState<
-    RA<QueryResultRow | undefined> | undefined
-  >(initialData);
-  const [results, setResults] = getSetResults;
-  const resultsRef = React.useRef(results);
-  const handleSetResults: GetOrSet<
-    RA<QueryResultRow | undefined> | undefined
-  >[1] = React.useCallback(
-    (results) => {
-      const resolved =
-        typeof results === 'function' ? results(resultsRef.current) : results;
-      setResults(resolved);
-      resultsRef.current = resolved;
-    },
-    [setResults]
-  );
-
-  // Queue for fetching
-  const fetchersRef = React.useRef<R<Promise<RA<QueryResultRow> | void>>>({});
-
-  const getSetTotalCount = useTriggerState(initialTotalCount);
-  const [totalCount] = getSetTotalCount;
-  const canFetchMore =
-    !Array.isArray(results) ||
-    totalCount === undefined ||
-    results.length < totalCount;
-
-  const handleFetchMore = React.useCallback(
-    async (index?: number): Promise<RA<QueryResultRow> | void> => {
-      const currentResults = resultsRef.current;
-      const canFetch = Array.isArray(currentResults);
-
-      if (!canFetch || fetchResults === undefined) return undefined;
-
-      const alreadyFetched =
-        currentResults.length === totalCount &&
-        !currentResults.includes(undefined);
-      if (alreadyFetched) return undefined;
-
-      /*
-       * REFACTOR: make this smarter
-       *   when going to the last record, fetch 40 before the last
-       *   when somewhere in the middle, adjust the fetch region to get the
-       *   most unhatched records fetched
-       */
-      const naiveFetchIndex = index ?? currentResults.length;
-      if (currentResults[naiveFetchIndex] !== undefined) return undefined;
-
-      const fetchIndex =
-        /* If navigating backwards, fetch the previous 40 records */
-        typeof index === 'number' &&
-        typeof currentResults[index + 1] === 'object' &&
-        currentResults[index - 1] === undefined &&
-        index > fetchSize
-          ? naiveFetchIndex - fetchSize + 1
-          : naiveFetchIndex;
-
-      // Prevent concurrent fetching in different places
-      fetchersRef.current[fetchIndex] ??= fetchResults(fetchIndex)
-        .then(async (newResults) => {
-          if (
-            process.env.NODE_ENV === 'development' &&
-            newResults.length > fetchSize
-          )
-            softFail(
-              new Error(
-                `Returned ${newResults.length} results, when expected at most ${fetchSize}`
-              )
-            );
-
-          // Results might have changed while fetching
-          const newCurrentResults = resultsRef.current ?? currentResults;
-
-          // Not using Array.from() so as not to expand the sparse array
-          const combinedResults = newCurrentResults.slice();
-          /*
-           * This extends the sparse array to fit new results. Without this,
-           * splice won't place the results in the correct place.
-           */
-          combinedResults[fetchIndex] ??= undefined;
-          combinedResults.splice(fetchIndex, newResults.length, ...newResults);
-
-          handleSetResults(combinedResults);
-
-          fetchersRef.current = removeKey(
-            fetchersRef.current,
-            fetchIndex.toString()
-          );
-
-          if (typeof index === 'number' && index >= combinedResults.length)
-            return handleFetchMore(index);
-          return newResults;
-        })
-        .catch(raise);
-
-      return fetchersRef.current[fetchIndex];
-    },
-    [fetchResults, fetchSize, setResults, totalCount]
-  );
-
-  return {
-    results: [results, handleSetResults],
-    onFetchMore: handleFetchMore,
-    totalCount: getSetTotalCount,
-    canFetchMore,
-  };
-}
-
-=======
->>>>>>> 807f04d8
 function TableHeaderCell({
   fieldSpec,
   sortConfig,
@@ -593,101 +440,6 @@
   );
 }
 
-<<<<<<< HEAD
-/**
- * Create a record set frm selected records.
- * See also `MakeRecordSetButton`
- */
-function CreateRecordSet({
-  getIds,
-  baseTableName,
-  queryResource,
-}: {
-  readonly getIds: () => RA<number>;
-  readonly baseTableName: keyof Tables;
-  readonly queryResource: SpecifyResource<SpQuery> | undefined;
-}): JSX.Element {
-  const [state, setState] = React.useState<
-    | State<'Editing', { readonly recordSet: SpecifyResource<RecordSet> }>
-    | State<'Main'>
-    | State<'Saved', { readonly recordSet: SpecifyResource<RecordSet> }>
-    | State<'Saving'>
-  >({ type: 'Main' });
-
-  return (
-    <>
-      <Button.Small
-        aria-haspopup="dialog"
-        onClick={(): void => {
-          const recordSet = new tables.RecordSet.Resource();
-          if (queryResource !== undefined && !queryResource.isNew())
-            recordSet.set('name', queryResource.get('name'));
-          setState({
-            type: 'Editing',
-            recordSet,
-          });
-        }}
-      >
-        {queryText.createRecordSet({
-          recordSetTable: tables.RecordSet.label,
-        })}
-      </Button.Small>
-      {state.type === 'Editing' && (
-        <ResourceView
-          dialog="modal"
-          isDependent={false}
-          isSubForm={false}
-          resource={state.recordSet}
-          viewName={recordSetView}
-          onAdd={undefined}
-          onClose={(): void => setState({ type: 'Main' })}
-          onDeleted={f.never}
-          onSaved={f.never}
-          onSaving={(): false => {
-            setState({ type: 'Saving' });
-            createResource('RecordSet', {
-              ...serializeResource(state.recordSet),
-              version: 1,
-              type: 0,
-              dbTableId: strictGetTable(baseTableName).tableId,
-              /*
-               * Back-end has an exception for RecordSet table allowing passing
-               * inline data for record set items.
-               * Need to make IDs unique as query may return results with
-               * duplicate IDs (when displaying a -to-many relationship)
-               */
-              // @ts-expect-error
-              recordSetItems: f.unique(getIds()).map((id) => ({
-                recordId: id,
-              })),
-            })
-              .then((recordSet) =>
-                setState({
-                  type: 'Saved',
-                  recordSet: deserializeResource(recordSet),
-                })
-              )
-              .catch((error) => {
-                setState({ type: 'Main' });
-                raise(error);
-              });
-            return false;
-          }}
-        />
-      )}
-      {state.type === 'Saving' && recordSetFromQueryLoading()}
-      {state.type === 'Saved' && (
-        <RecordSetCreated
-          recordSet={state.recordSet}
-          onClose={(): void => setState({ type: 'Main' })}
-        />
-      )}
-    </>
-  );
-}
-
-=======
->>>>>>> 807f04d8
 const fetchTreeRanks = async (): Promise<true> => treeRanksPromise.then(f.true);
 
 /** Record ID column index in Query Results when not in distinct mode */
