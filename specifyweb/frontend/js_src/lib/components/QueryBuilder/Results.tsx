import React from 'react';
import type { LocalizedString } from 'typesafe-i18n';
import type { State } from 'typesafe-reducer';

import { useAsyncState } from '../../hooks/useAsyncState';
import { useInfiniteScroll } from '../../hooks/useInfiniteScroll';
import { useTriggerState } from '../../hooks/useTriggerState';
import { commonText } from '../../localization/common';
import { interactionsText } from '../../localization/interactions';
import { queryText } from '../../localization/query';
import { f } from '../../utils/functools';
import {
  type GetOrSet,
  type GetSet,
  type IR,
  type R,
  type RA,
  filterArray,
} from '../../utils/types';
import { removeKey } from '../../utils/utils';
import { Container, H3 } from '../Atoms';
import { Button } from '../Atoms/Button';
import { deserializeResource, serializeResource } from '../DataModel/helpers';
import type { SpecifyResource } from '../DataModel/legacyTypes';
import { createResource } from '../DataModel/resource';
import { schema, strictGetModel } from '../DataModel/schema';
import type { SpecifyModel } from '../DataModel/specifyModel';
import type { RecordSet, SpQuery, Tables } from '../DataModel/types';
import { raise, softFail } from '../Errors/Crash';
import { recordSetView } from '../FormParse/webOnlyViews';
import { ResourceView } from '../Forms/ResourceView';
import { treeRanksPromise } from '../InitialContext/treeRanks';
import { RecordMergingLink } from '../Merging';
import { loadingGif } from '../Molecules';
import { SortIndicator } from '../Molecules/Sorting';
import { TableIcon } from '../Molecules/TableIcon';
import {
  hasPermission,
  hasTablePermission,
  hasToolPermission,
} from '../Permissions/helpers';
import { fetchPickList } from '../PickLists/fetch';
import { generateMappingPathPreview } from '../WbPlanView/mappingPreview';
import { RecordSetCreated, recordSetFromQueryLoading } from './Components';
import type { QueryFieldSpec } from './fieldSpec';
import type { QueryField } from './helpers';
import { sortTypes } from './helpers';
import { QueryResultsTable } from './ResultsTable';
import { QueryToForms } from './ToForms';
import { QueryToMap } from './ToMap';

export type QueryResultRow = RA<number | string | null>;

type Props = {
  readonly model: SpecifyModel;
  readonly label?: LocalizedString;
  readonly hasIdField: boolean;
  readonly queryResource: SpecifyResource<SpQuery> | undefined;
  /**
   * A hint for how many records a fetch can return at maximum. This is used to
   * optimize fetch performance when using "Browse in forms" and going
   * backwards in the list from the end.
   */
  readonly fetchSize: number;
  readonly fetchResults:
    | ((offset: number) => Promise<RA<QueryResultRow>>)
    | undefined;
  readonly totalCount: number | undefined;
  readonly displayedFields: RA<QueryField>;
  readonly allFields: RA<QueryField>;
  readonly fieldSpecs: RA<QueryFieldSpec>;
  // This is undefined when running query in countOnly mode
  readonly initialData: RA<QueryResultRow> | undefined;
  readonly sortConfig?: RA<QueryField['sortType']>;
  readonly onSelected?: (selected: RA<number>) => void;
  readonly onSortChange?: (
    fieldSpec: QueryFieldSpec,
    direction: 'ascending' | 'descending' | undefined
  ) => void;
  readonly onReRun: () => void;
  readonly createRecordSet: JSX.Element | undefined;
  readonly extraButtons: JSX.Element | undefined;
  readonly tableClassName?: string;
  readonly selectedRows: GetSet<ReadonlySet<number>>;
  readonly resultsRef?: React.MutableRefObject<
    RA<QueryResultRow | undefined> | undefined
  >;
};

export function QueryResults(props: Props): JSX.Element {
  const {
    model,
    label = commonText.results(),
    hasIdField,
    queryResource,
    fetchResults,
    fieldSpecs,
    allFields,
    initialData,
    sortConfig,
    onSelected: handleSelected,
    onSortChange: handleSortChange,
    onReRun: handleReRun,
    createRecordSet,
    extraButtons,
    tableClassName = '',
    selectedRows: [selectedRows, setSelectedRows],
    resultsRef,
  } = props;
  const visibleFieldSpecs = fieldSpecs.filter(({ isPhantom }) => !isPhantom);

  const {
    results: [results, setResults],
    onFetchMore: handleFetchMore,
    totalCount: [totalCount, setTotalCount],
    canFetchMore,
  } = useFetchQueryResults(props);

  if (resultsRef !== undefined) resultsRef.current = results;

  const [pickListsLoaded = false] = useAsyncState(
    React.useCallback(
      async () =>
        // Fetch all pick lists so that they are accessible synchronously later
        Promise.all(
          fieldSpecs.map(async (fieldSpec) =>
            typeof fieldSpec.parser.pickListName === 'string'
              ? fetchPickList(fieldSpec.parser.pickListName)
              : undefined
          )
        ).then(f.true),
      [fieldSpecs]
    ),
    /*
     * Loading screen is disabled because it was interrupting auto-scroll to
     * query results in query builder.
     * See https://github.com/specify/specify7/issues/1354
     */
    false
  );

  const [treeRanksLoaded = false] = useAsyncState(fetchTreeRanks, false);

  const lastSelectedRow = React.useRef<number | undefined>(undefined);
  // Unselect all rows when query is reRun
  React.useEffect(() => setSelectedRows(new Set()), [fieldSpecs]);

  const showResults =
    Array.isArray(results) &&
    fieldSpecs.length > 0 &&
    pickListsLoaded &&
    treeRanksLoaded;

  const scrollerRef = React.useRef<HTMLDivElement | null>(null);
  const { isFetching, handleScroll } = useInfiniteScroll(
    canFetchMore ? handleFetchMore : undefined,
    scrollerRef
  );

  const undefinedResult = results?.indexOf(undefined);
  const loadedResults = (
    undefinedResult === -1 ? results : results?.slice(0, undefinedResult)
  ) as RA<QueryResultRow> | undefined;

  // TEST: try deleting while records are being fetched
  /**
   * Note: this may be called with a recordId that is not part of query results
   */
  const handleDelete = React.useCallback(
    (recordId: number): void => {
      let removeCount = 0;
      function newResults(results: RA<QueryResultRow | undefined> | undefined) {
        if (!Array.isArray(results) || totalCount === undefined) return;
        const newResults = results.filter(
          (result) => result?.[queryIdField] !== recordId
        );
        removeCount = results.length - newResults.length;
        if (resultsRef !== undefined) resultsRef.current = newResults;
        return newResults;
      }
      setResults(newResults(results));
      if (removeCount === 0) return;
      setTotalCount((totalCount) =>
        totalCount === undefined ? undefined : totalCount - removeCount
      );
      const newSelectedRows = (selectedRows: ReadonlySet<number>) =>
        new Set(Array.from(selectedRows).filter((id) => id !== recordId));
      setSelectedRows(newSelectedRows(selectedRows));
    },
    [setResults, setTotalCount, totalCount]
  );

  return (
    <Container.Base className="w-full bg-[color:var(--form-background)]">
      <div className="flex items-center items-stretch gap-2">
        <H3>{`${label}: (${
          selectedRows.size === 0
            ? totalCount ?? commonText.loading()
            : `${selectedRows.size}/${totalCount ?? commonText.loading()}`
        })`}</H3>
        {selectedRows.size > 0 && (
          <Button.Small onClick={(): void => setSelectedRows(new Set())}>
            {interactionsText.deselectAll()}
          </Button.Small>
        )}
        <div className="-ml-2 flex-1" />
        {extraButtons}
        {hasIdField &&
        Array.isArray(results) &&
        Array.isArray(loadedResults) &&
        results.length > 0 &&
        typeof fetchResults === 'function' ? (
          <>
            {hasPermission('/record/replace', 'update') &&
              hasTablePermission(model.name, 'update') && (
                <RecordMergingLink
                  selectedRows={selectedRows}
                  table={model}
                  onDeleted={handleDelete}
                  onMerged={handleReRun}
                />
              )}
            {hasToolPermission('recordSets', 'create') ? (
              selectedRows.size > 0 ? (
                <CreateRecordSet
                  /*
                   * This is needed so that IDs are in the same order as they
                   * are in query results (selectedRows set may be out of order
                   * if records were selected out of order)
                   */
                  baseTableName={fieldSpecs[0].baseTable.name}
                  getIds={(): RA<number> =>
                    loadedResults
                      .filter((result) =>
                        selectedRows.has(result[queryIdField] as number)
                      )
                      .map((result) => result[queryIdField] as number)
                  }
                  queryResource={queryResource}
                />
              ) : (
                createRecordSet
              )
            ) : undefined}
            <QueryToMap
              fields={allFields}
              fieldSpecs={fieldSpecs}
              model={model}
              results={loadedResults}
              selectedRows={selectedRows}
              totalCount={totalCount}
              onFetchMore={
                canFetchMore && !isFetching ? handleFetchMore : undefined
              }
            />
            <QueryToForms
              model={model}
              results={results}
              selectedRows={selectedRows}
              totalCount={totalCount}
              onDelete={handleDelete}
              onFetchMore={isFetching ? undefined : handleFetchMore}
            />
          </>
        ) : undefined}
      </div>
      <div
        // REFACTOR: turn this into a reusable table component
        className={`
          grid-table auto-rows-min overflow-auto rounded
          ${tableClassName}
          ${showResults ? 'border-b border-gray-500' : ''}
          ${
            hasIdField
              ? 'grid-cols-[min-content_min-content_repeat(var(--columns),auto)]'
              : 'grid-cols-[repeat(var(--columns),auto)]'
          }
       `}
        ref={scrollerRef}
        role="table"
        style={
          {
            '--columns': visibleFieldSpecs.length,
          } as React.CSSProperties
        }
        onScroll={showResults && !canFetchMore ? undefined : handleScroll}
      >
        {showResults && (
          <div role="rowgroup">
            <div role="row">
              {hasIdField && (
                <>
                  <TableHeaderCell
                    fieldSpec={undefined}
                    sortConfig={undefined}
                    onSortChange={undefined}
                  />
                  <TableHeaderCell
                    fieldSpec={undefined}
                    sortConfig={undefined}
                    onSortChange={undefined}
                  />
                </>
              )}
              {fieldSpecs.map((fieldSpec, index) =>
                fieldSpec.isPhantom ? undefined : (
                  <TableHeaderCell
                    fieldSpec={fieldSpec}
                    key={index}
                    sortConfig={sortConfig?.[index]}
                    onSortChange={
                      typeof handleSortChange === 'function'
                        ? (sortType): void =>
                            handleSortChange?.(fieldSpec, sortType)
                        : undefined
                    }
                  />
                )
              )}
            </div>
          </div>
        )}
        <div role="rowgroup">
          {showResults &&
          Array.isArray(loadedResults) &&
          Array.isArray(initialData) ? (
            <QueryResultsTable
              fieldSpecs={fieldSpecs}
              hasIdField={hasIdField}
              model={model}
              results={loadedResults}
              selectedRows={selectedRows}
              onSelected={(rowIndex, isSelected, isShiftClick): void => {
                /*
                 * If shift/ctrl/cmd key was held during click, toggle all rows
                 * between the current one, and the last selected one
                 */
                const ids = (
                  isShiftClick && typeof lastSelectedRow.current === 'number'
                    ? Array.from(
                        {
                          length:
                            Math.abs(lastSelectedRow.current - rowIndex) + 1,
                        },
                        (_, index) =>
                          Math.min(lastSelectedRow.current!, rowIndex) + index
                      )
                    : [rowIndex]
                ).map(
                  (rowIndex) => loadedResults[rowIndex][queryIdField] as number
                );
                const newSelectedRows = [
                  ...Array.from(selectedRows).filter(
                    (id) => isSelected || !ids.includes(id)
                  ),
                  ...(isSelected ? ids : []),
                ];
                setSelectedRows(new Set(newSelectedRows));
                handleSelected?.(newSelectedRows);

                lastSelectedRow.current = rowIndex;
              }}
            />
          ) : undefined}
          {isFetching || (!showResults && Array.isArray(results)) ? (
            <div className="col-span-full" role="cell">
              {loadingGif}
            </div>
          ) : undefined}
        </div>
      </div>
    </Container.Base>
  );
}

export function useFetchQueryResults({
  initialData,
  fetchResults,
  totalCount: initialTotalCount,
  fetchSize,
}: Pick<Props, 'fetchResults' | 'fetchSize' | 'initialData' | 'totalCount'>): {
  readonly results: GetSet<RA<QueryResultRow | undefined> | undefined>;
  readonly fetchersRef: {
    readonly current: IR<Promise<RA<QueryResultRow> | void>>;
  };
  readonly onFetchMore: (index?: number) => Promise<RA<QueryResultRow> | void>;
  readonly totalCount: GetOrSet<number | undefined>;
  readonly canFetchMore: boolean;
} {
  /*
   * Warning:
   * "results" can be a sparse array. Using sparse array to allow
   * efficiently retrieving the last query result in a query that returns
   * hundreds of thousands of results.
   */
  const getSetResults = useTriggerState<
    RA<QueryResultRow | undefined> | undefined
  >(initialData);
  const [results, setResults] = getSetResults;
  const resultsRef = React.useRef(results);
  const handleSetResults = React.useCallback(
    (results: RA<QueryResultRow | undefined> | undefined) => {
<<<<<<< HEAD
      const filteredResults =
        results === undefined ? undefined : filterArray(results);
=======
      const filteredResults = f.maybe(results, filterArray);
>>>>>>> dcfe7fac
      setResults(filteredResults);
      resultsRef.current = results;
    },
    [setResults]
  );

  // Queue for fetching
  const fetchersRef = React.useRef<R<Promise<RA<QueryResultRow> | void>>>({});

  const getSetTotalCount = useTriggerState(initialTotalCount);
  const [totalCount] = getSetTotalCount;
  const canFetchMore =
    !Array.isArray(results) ||
    totalCount === undefined ||
    results.length < totalCount;

  const handleFetchMore = React.useCallback(
    async (index?: number): Promise<RA<QueryResultRow> | void> => {
      const currentResults = resultsRef.current;
      const canFetch = Array.isArray(currentResults);

      if (!canFetch || fetchResults === undefined) return undefined;

      const alreadyFetched =
        currentResults.length === totalCount &&
        !currentResults.includes(undefined);
      if (alreadyFetched) return undefined;

      /*
       * REFACTOR: make this smarter
       *   when going to the last record, fetch 40 before the last
       *   when somewhere in the middle, adjust the fetch region to get the
       *   most unhatched records fetched
       */
      const naiveFetchIndex = index ?? currentResults.length;
      if (currentResults[naiveFetchIndex] !== undefined) return undefined;

      const fetchIndex =
        /* If navigating backwards, fetch the previous 40 records */
        typeof index === 'number' &&
        typeof currentResults[index + 1] === 'object' &&
        currentResults[index - 1] === undefined &&
        index > fetchSize
          ? naiveFetchIndex - fetchSize + 1
          : naiveFetchIndex;

      // Prevent concurrent fetching in different places
      fetchersRef.current[fetchIndex] ??= fetchResults(fetchIndex)
        .then(async (newResults) => {
          if (
            process.env.NODE_ENV === 'development' &&
            newResults.length > fetchSize
          )
            softFail(
              new Error(
                `Returned ${newResults.length} results, when expected at most ${fetchSize}`
              )
            );

          // Results might have changed while fetching
          const newCurrentResults = resultsRef.current ?? currentResults;

          // Not using Array.from() so as not to expand the sparse array
          const combinedResults = newCurrentResults.slice();
          /*
           * This extends the sparse array to fit new results. Without this,
           * splice won't place the results in the correct place.
           */
          combinedResults[fetchIndex] =
            combinedResults[fetchIndex] ?? undefined;
          combinedResults.splice(fetchIndex, newResults.length, ...newResults);

          handleSetResults(combinedResults);

          fetchersRef.current = removeKey(
            fetchersRef.current,
            fetchIndex.toString()
          );

          if (typeof index === 'number' && index >= combinedResults.length)
            return handleFetchMore(index);
          return newResults;
        })
        .catch(raise);

      return fetchersRef.current[fetchIndex];
    },
    [fetchResults, fetchSize, setResults, totalCount]
  );

  return {
    fetchersRef,
    results: [results, handleSetResults],
    onFetchMore: handleFetchMore,
    totalCount: getSetTotalCount,
    canFetchMore,
  };
}

function TableHeaderCell({
  fieldSpec,
  sortConfig,
  onSortChange: handleSortChange,
}: {
  readonly fieldSpec: QueryFieldSpec | undefined;
  readonly sortConfig: QueryField['sortType'];
  readonly onSortChange?: (sortType: QueryField['sortType']) => void;
}): JSX.Element {
  // TableName refers to the table the filed is from, not the base table name of the query
  const tableName = fieldSpec?.table?.name;

  const content =
    typeof fieldSpec === 'object' ? (
      <>
        {tableName && <TableIcon label name={tableName} />}
        {generateMappingPathPreview(
          fieldSpec.baseTable.name,
          fieldSpec.toMappingPath()
        )}
      </>
    ) : undefined;

  return (
    <div
      className="sticky z-[2] w-full min-w-max border-b
        border-gray-500 bg-brand-100 p-1 [inset-block-start:_0] dark:bg-brand-500"
      role={typeof content === 'object' ? `columnheader` : 'cell'}
    >
      {typeof handleSortChange === 'function' ? (
        <Button.LikeLink
          onClick={(): void =>
            handleSortChange?.(
              sortTypes[(sortTypes.indexOf(sortConfig) + 1) % sortTypes.length]
            )
          }
        >
          {content}
          {typeof sortConfig === 'string' && (
            <SortIndicator
              fieldName="field"
              sortConfig={{
                sortField: 'field',
                ascending: sortConfig === 'ascending',
              }}
            />
          )}
        </Button.LikeLink>
      ) : (
        content
      )}
    </div>
  );
}

/**
 * Create a record set frm selected records.
 * See also `MakeRecordSetButton`
 */
function CreateRecordSet({
  getIds,
  baseTableName,
  queryResource,
}: {
  readonly getIds: () => RA<number>;
  readonly baseTableName: keyof Tables;
  readonly queryResource: SpecifyResource<SpQuery> | undefined;
}): JSX.Element {
  const [state, setState] = React.useState<
    | State<'Editing', { readonly recordSet: SpecifyResource<RecordSet> }>
    | State<'Main'>
    | State<'Saved', { readonly recordSet: SpecifyResource<RecordSet> }>
    | State<'Saving'>
  >({ type: 'Main' });

  return (
    <>
      <Button.Small
        aria-haspopup="dialog"
        onClick={(): void => {
          const recordSet = new schema.models.RecordSet.Resource();
          if (queryResource !== undefined && !queryResource.isNew())
            recordSet.set('name', queryResource.get('name'));
          setState({
            type: 'Editing',
            recordSet,
          });
        }}
      >
        {queryText.createRecordSet({
          recordSetTable: schema.models.RecordSet.label,
        })}
      </Button.Small>
      {state.type === 'Editing' && (
        <ResourceView
          dialog="modal"
          isDependent={false}
          isSubForm={false}
          mode="edit"
          resource={state.recordSet}
          viewName={recordSetView}
          onAdd={undefined}
          onClose={(): void => setState({ type: 'Main' })}
          onDeleted={f.never}
          onSaved={f.never}
          onSaving={(): false => {
            setState({ type: 'Saving' });
            createResource('RecordSet', {
              ...serializeResource(state.recordSet),
              version: 1,
              type: 0,
              dbTableId: strictGetModel(baseTableName).tableId,
              /*
               * Back-end has an exception for RecordSet table allowing passing
               * inline data for record set items.
               * Need to make IDs unique as query may return results with
               * duplicate IDs (when displaying a -to-many relationship)
               */
              // @ts-expect-error
              recordSetItems: f.unique(getIds()).map((id) => ({
                recordId: id,
              })),
            })
              .then((recordSet) =>
                setState({
                  type: 'Saved',
                  recordSet: deserializeResource(recordSet),
                })
              )
              .catch((error) => {
                setState({ type: 'Main' });
                raise(error);
              });
            return false;
          }}
        />
      )}
      {state.type === 'Saving' && recordSetFromQueryLoading()}
      {state.type === 'Saved' && (
        <RecordSetCreated
          recordSet={state.recordSet}
          onClose={(): void => setState({ type: 'Main' })}
        />
      )}
    </>
  );
}

const fetchTreeRanks = async (): Promise<true> => treeRanksPromise.then(f.true);

/** Record ID column index in Query Results when not in distinct mode */
export const queryIdField = 0;<|MERGE_RESOLUTION|>--- conflicted
+++ resolved
@@ -400,12 +400,7 @@
   const resultsRef = React.useRef(results);
   const handleSetResults = React.useCallback(
     (results: RA<QueryResultRow | undefined> | undefined) => {
-<<<<<<< HEAD
-      const filteredResults =
-        results === undefined ? undefined : filterArray(results);
-=======
       const filteredResults = f.maybe(results, filterArray);
->>>>>>> dcfe7fac
       setResults(filteredResults);
       resultsRef.current = results;
     },
