--- conflicted
+++ resolved
@@ -10,19 +10,12 @@
 import { queryText } from '../../localization/query';
 import { f } from '../../utils/functools';
 import {
-<<<<<<< HEAD
-  filterArray,
-=======
->>>>>>> 038b7e52
   type GetOrSet,
   type GetSet,
   type IR,
   type R,
   type RA,
-<<<<<<< HEAD
-=======
   filterArray,
->>>>>>> 038b7e52
 } from '../../utils/types';
 import { removeKey } from '../../utils/utils';
 import { Container, H3 } from '../Atoms';
@@ -408,12 +401,7 @@
   const resultsRef = React.useRef(results);
   const handleSetResults = React.useCallback(
     (results: RA<QueryResultRow | undefined> | undefined) => {
-<<<<<<< HEAD
-      const filteredResults =
-        results !== undefined ? filterArray(results) : undefined;
-=======
       const filteredResults = f.maybe(results, filterArray);
->>>>>>> 038b7e52
       setResults(filteredResults);
       resultsRef.current = results;
     },
