import React from 'react';
import type { LocalizedString } from 'typesafe-i18n';
import type { State } from 'typesafe-reducer';

import { useAsyncState } from '../../hooks/useAsyncState';
import { useInfiniteScroll } from '../../hooks/useInfiniteScroll';
import { useTriggerState } from '../../hooks/useTriggerState';
import { commonText } from '../../localization/common';
import { interactionsText } from '../../localization/interactions';
import { queryText } from '../../localization/query';
import { f } from '../../utils/functools';
import type { R, RA } from '../../utils/types';
import { removeKey } from '../../utils/utils';
import { Container, H3 } from '../Atoms';
import { Button } from '../Atoms/Button';
import { deserializeResource, serializeResource } from '../DataModel/helpers';
import type { SpecifyResource } from '../DataModel/legacyTypes';
import { createResource } from '../DataModel/resource';
import { schema, strictGetModel } from '../DataModel/schema';
import type { SpecifyModel } from '../DataModel/specifyModel';
import type { RecordSet, SpQuery, Tables } from '../DataModel/types';
import { raise, softFail } from '../Errors/Crash';
import { recordSetView } from '../FormParse/webOnlyViews';
import { ResourceView } from '../Forms/ResourceView';
import { treeRanksPromise } from '../InitialContext/treeRanks';
import { loadingGif } from '../Molecules';
import { SortIndicator } from '../Molecules/Sorting';
import { TableIcon } from '../Molecules/TableIcon';
import {
  hasPermission,
  hasTablePermission,
  hasToolPermission,
} from '../Permissions/helpers';
import { fetchPickList } from '../PickLists/fetch';
import { generateMappingPathPreview } from '../WbPlanView/mappingPreview';
import { RecordSetCreated, recordSetFromQueryLoading } from './Components';
import type { QueryFieldSpec } from './fieldSpec';
import type { QueryField } from './helpers';
import { sortTypes } from './helpers';
import { QueryResultsTable } from './ResultsTable';
import { QueryToForms } from './ToForms';
import { QueryToMap } from './ToMap';
<<<<<<< HEAD
import { RecordMergingLink } from '../Merging';
import { interactionsText } from '../../localization/interactions';
import { LocalizedString } from 'typesafe-i18n';
=======
>>>>>>> dab8c6a2

export type QueryResultRow = RA<number | string | null>;

export function QueryResults({
  model,
  label = commonText.results(),
  hasIdField,
  queryResource,
  fetchSize,
  fetchResults,
  totalCount: initialTotalCount,
  fieldSpecs,
  initialData,
  sortConfig,
  onSelected: handleSelected,
  onSortChange: handleSortChange,
  onReRun: handleReRun,
  createRecordSet,
  extraButtons,
  tableClassName = '',
}: {
  readonly model: SpecifyModel;
  readonly label?: LocalizedString;
  readonly hasIdField: boolean;
  readonly queryResource: SpecifyResource<SpQuery> | undefined;
  /**
   * A hint for how many records a fetch can return at maximum. This is used to
   * optimize fetch performance when using "Browse in forms" and going
   * backwards in the list from the end.
   */
  readonly fetchSize: number;
  readonly fetchResults:
    | ((offset: number) => Promise<RA<QueryResultRow>>)
    | undefined;
  readonly totalCount: number | undefined;
  readonly fieldSpecs: RA<QueryFieldSpec>;
  // This is undefined when running query in countOnly mode
  readonly initialData: RA<QueryResultRow> | undefined;
  readonly sortConfig?: RA<QueryField['sortType']>;
  readonly onSelected?: (selected: RA<number>) => void;
  readonly onSortChange?: (
    fieldSpec: QueryFieldSpec,
    direction: 'ascending' | 'descending' | undefined
  ) => void;
  readonly onReRun: () => void;
  readonly createRecordSet: JSX.Element | undefined;
  readonly extraButtons: JSX.Element | undefined;
  readonly tableClassName?: string;
}): JSX.Element {
  /*
   * Warning:
   * "results" can be a sparse array. Using sparse array to allow
   * efficiently retrieving the last query result in a query that returns
   * hundreds of thousands of results.
   */
  const [results, setResults] = useTriggerState<
    RA<QueryResultRow | undefined> | undefined
  >(initialData);
  const visibleFieldSpecs = fieldSpecs.filter(({ isPhantom }) => !isPhantom);
  const resultsRef = React.useRef(results);

  const [pickListsLoaded = false] = useAsyncState(
    React.useCallback(
      async () =>
        // Fetch all pick lists so that they are accessible synchronously later
        Promise.all(
          fieldSpecs.map((fieldSpec) =>
            typeof fieldSpec.parser.pickListName === 'string'
              ? fetchPickList(fieldSpec.parser.pickListName)
              : undefined
          )
        ).then(f.true),
      [fieldSpecs]
    ),
    /*
     * Loading screen is disabled because it was interrupting auto-scroll to
     * query results in query builder.
     * See https://github.com/specify/specify7/issues/1354
     */
    false
  );

  const [treeRanksLoaded = false] = useAsyncState(fetchTreeRanks, false);

  const [totalCount, setTotalCount] = useTriggerState(initialTotalCount);

  // Ids of selected records
  const [selectedRows, setSelectedRows] = React.useState<ReadonlySet<number>>(
    new Set()
  );
  const lastSelectedRow = React.useRef<number | undefined>(undefined);
  // Unselect all rows when query is reRun
  React.useEffect(() => setSelectedRows(new Set()), [fieldSpecs]);

  // Queue for fetching
  const fetchersRef = React.useRef<R<Promise<RA<QueryResultRow> | void>>>({});

  const handleFetchMore = React.useCallback(
    async (index?: number): Promise<RA<QueryResultRow> | void> => {
      const currentResults = resultsRef.current;
      const canFetch = Array.isArray(currentResults);
      if (!canFetch || fetchResults === undefined) return undefined;
      const alreadyFetched =
        currentResults.length === totalCount &&
        !currentResults.includes(undefined);
      if (alreadyFetched) return undefined;

      /*
       * REFACTOR: make this smarter
       *   when going to the last record, fetch 40 before the last
       *   when somewhere in the middle, adjust the fetch region to get the
       *   most unhatched records fetched
       */
      const naiveFetchIndex = index ?? currentResults.length;
      if (currentResults[naiveFetchIndex] !== undefined) return undefined;
      const fetchIndex =
        /* If navigating backwards, fetch the previous 40 records */
        typeof index === 'number' &&
        typeof currentResults[index + 1] === 'object' &&
        currentResults[index - 1] === undefined &&
        index > fetchSize
          ? naiveFetchIndex - fetchSize + 1
          : naiveFetchIndex;

      // Prevent concurrent fetching in different places
      fetchersRef.current[fetchIndex] ??= fetchResults(fetchIndex)
        .then((newResults) => {
          if (
            process.env.NODE_ENV === 'development' &&
            newResults.length > fetchSize
          )
            softFail(
              new Error(
                `Returned ${newResults.length} results, when expected at most ${fetchSize}`
              )
            );

          // Results might have changed while fetching
          const newCurrentResults = resultsRef.current ?? currentResults;

          // Not using Array.from() so as not to expand the sparse array
          const combinedResults = newCurrentResults.slice();
          /*
           * This extends the sparse array to fit new results. Without this,
           * splice won't place the results in the correct place.
           */
          combinedResults[fetchIndex] =
            combinedResults[fetchIndex] ?? undefined;
          combinedResults.splice(fetchIndex, newResults.length, ...newResults);

          setResults(combinedResults);
          resultsRef.current = combinedResults;
          fetchersRef.current = removeKey(
            fetchersRef.current,
            fetchIndex.toString()
          );

          if (typeof index === 'number' && index >= combinedResults.length)
            return handleFetchMore(index);
          return newResults;
        })
        .catch(raise);

      return fetchersRef.current[fetchIndex];
    },
    [fetchResults, fetchSize, setResults, totalCount]
  );

  const showResults =
    Array.isArray(results) &&
    fieldSpecs.length > 0 &&
    pickListsLoaded &&
    treeRanksLoaded;
  const canFetchMore =
    !Array.isArray(results) ||
    totalCount === undefined ||
    results.length < totalCount;

  const scrollerRef = React.useRef<HTMLDivElement | null>(null);
  const { isFetching, handleScroll } = useInfiniteScroll(
    canFetchMore ? handleFetchMore : undefined,
    scrollerRef
  );

  const undefinedResult = results?.indexOf(undefined);
  const loadedResults = (
    undefinedResult === -1 ? results : results?.slice(0, undefinedResult)
  ) as RA<QueryResultRow> | undefined;

  // TEST: try deleting while records are being fetched
  /**
   * Note: this may be called with a recordId that is not part of query results
   */
  const handleDelete = React.useCallback(
    (recordId: number): void => {
      let removeCount = 0;
      setResults((results) => {
        if (!Array.isArray(results) || totalCount === undefined) return;
        const newResults = results.filter(
          (result) => result?.[queryIdField] !== recordId
        );
        removeCount = results.length - newResults.length;
        resultsRef.current = newResults;
        return newResults;
      });
      if (removeCount === 0) return;
      setTotalCount((totalCount) =>
        totalCount === undefined ? undefined : totalCount - removeCount
      );
      setSelectedRows(
        (selectedRows) =>
          new Set(Array.from(selectedRows).filter((id) => id !== recordId))
      );
    },
    [setResults, setTotalCount, totalCount]
  );

  return (
    <Container.Base className="w-full bg-[color:var(--form-background)]">
      <div className="flex items-center items-stretch gap-2">
        <H3>{`${label}: (${
          selectedRows.size === 0
            ? totalCount ?? commonText.loading()
            : `${selectedRows.size}/${totalCount ?? commonText.loading()}`
        })`}</H3>
        {selectedRows.size > 0 && (
          <Button.Small onClick={(): void => setSelectedRows(new Set())}>
            {interactionsText.deselectAll()}
          </Button.Small>
        )}
        <div className="-ml-2 flex-1" />
        {extraButtons}
        {hasIdField &&
        Array.isArray(results) &&
        Array.isArray(loadedResults) &&
        results.length > 0 &&
        typeof fetchResults === 'function' ? (
          <>
            {hasPermission('/record/replace', 'update') &&
              hasTablePermission(model.name, 'update') && (
                <RecordMergingLink
                  table={model}
                  selectedRows={selectedRows}
                  onMerged={handleReRun}
                  onDeleted={handleDelete}
                />
              )}
            {hasToolPermission('recordSets', 'create') ? (
              selectedRows.size > 0 ? (
                <CreateRecordSet
                  /*
                   * This is needed so that IDs are in the same order as they
                   * are in query results (selectedRows set may be out of order
                   * if records were selected out of order)
                   */
                  baseTableName={fieldSpecs[0].baseTable.name}
                  getIds={(): RA<number> =>
                    loadedResults
                      .filter((result) =>
                        selectedRows.has(result[queryIdField] as number)
                      )
                      .map((result) => result[queryIdField] as number)
                  }
                  queryResource={queryResource}
                />
              ) : (
                createRecordSet
              )
            ) : undefined}
            <QueryToMap
              fieldSpecs={fieldSpecs}
              model={model}
              results={loadedResults}
              selectedRows={selectedRows}
              totalCount={totalCount}
              onFetchMore={
                canFetchMore && !isFetching ? handleFetchMore : undefined
              }
            />
            <QueryToForms
              model={model}
              results={results}
              selectedRows={selectedRows}
              totalCount={totalCount}
              onDelete={handleDelete}
              onFetchMore={isFetching ? undefined : handleFetchMore}
            />
          </>
        ) : undefined}
      </div>
      <div
        // REFACTOR: turn this into a reusable table component
        className={`
          grid-table auto-rows-min overflow-auto rounded
          ${tableClassName}
          ${showResults ? 'border-b border-gray-500' : ''}
          ${
            hasIdField
              ? 'grid-cols-[min-content_min-content_repeat(var(--columns),auto)]'
              : 'grid-cols-[repeat(var(--columns),auto)]'
          }
       `}
        ref={scrollerRef}
        role="table"
        style={
          {
            '--columns': visibleFieldSpecs.length,
          } as React.CSSProperties
        }
        onScroll={showResults && !canFetchMore ? undefined : handleScroll}
      >
        {showResults && (
          <div role="rowgroup">
            <div role="row">
              {hasIdField && (
                <>
                  <TableHeaderCell
                    fieldSpec={undefined}
                    sortConfig={undefined}
                    onSortChange={undefined}
                  />
                  <TableHeaderCell
                    fieldSpec={undefined}
                    sortConfig={undefined}
                    onSortChange={undefined}
                  />
                </>
              )}
              {fieldSpecs.map((fieldSpec, index) =>
                fieldSpec.isPhantom ? undefined : (
                  <TableHeaderCell
                    fieldSpec={fieldSpec}
                    key={index}
                    sortConfig={sortConfig?.[index]}
                    onSortChange={
                      typeof handleSortChange === 'function'
                        ? (sortType): void =>
                            handleSortChange?.(fieldSpec, sortType)
                        : undefined
                    }
                  />
                )
              )}
            </div>
          </div>
        )}
        <div role="rowgroup">
          {showResults &&
          Array.isArray(loadedResults) &&
          Array.isArray(initialData) ? (
            <QueryResultsTable
              fieldSpecs={fieldSpecs}
              hasIdField={hasIdField}
              model={model}
              results={loadedResults}
              selectedRows={selectedRows}
              onSelected={(rowIndex, isSelected, isShiftClick): void => {
                /*
                 * If shift/ctrl/cmd key was held during click, toggle all rows
                 * between the current one, and the last selected one
                 */
                const ids = (
                  isShiftClick && typeof lastSelectedRow.current === 'number'
                    ? Array.from(
                        {
                          length:
                            Math.abs(lastSelectedRow.current - rowIndex) + 1,
                        },
                        (_, index) =>
                          Math.min(lastSelectedRow.current!, rowIndex) + index
                      )
                    : [rowIndex]
                ).map(
                  (rowIndex) => loadedResults[rowIndex][queryIdField] as number
                );
                const newSelectedRows = [
                  ...Array.from(selectedRows).filter(
                    (id) => isSelected || !ids.includes(id)
                  ),
                  ...(isSelected ? ids : []),
                ];
                setSelectedRows(new Set(newSelectedRows));
                handleSelected?.(newSelectedRows);

                lastSelectedRow.current = rowIndex;
              }}
            />
          ) : undefined}
          {isFetching || (!showResults && Array.isArray(results)) ? (
            <div className="col-span-full" role="cell">
              {loadingGif}
            </div>
          ) : undefined}
        </div>
      </div>
    </Container.Base>
  );
}

function TableHeaderCell({
  fieldSpec,
  sortConfig,
  onSortChange: handleSortChange,
}: {
  readonly fieldSpec: QueryFieldSpec | undefined;
  readonly sortConfig: QueryField['sortType'];
  readonly onSortChange?: (sortType: QueryField['sortType']) => void;
}): JSX.Element {
  // tableName refers to the table the filed is from, not the base table name of the query
  const tableName = fieldSpec?.table?.name;

  const content =
    typeof fieldSpec === 'object' ? (
      <>
        {tableName && <TableIcon label name={tableName} />}
        {generateMappingPathPreview(
          fieldSpec.baseTable.name,
          fieldSpec.toMappingPath()
        )}
      </>
    ) : undefined;
  return (
    <div
      className="sticky w-full min-w-max border-b border-gray-500
        bg-brand-100 p-1 [inset-block-start:_0] [z-index:2] dark:bg-brand-500"
      role={typeof content === 'object' ? `columnheader` : 'cell'}
    >
      {typeof handleSortChange === 'function' ? (
        <Button.LikeLink
          onClick={(): void =>
            handleSortChange?.(
              sortTypes[(sortTypes.indexOf(sortConfig) + 1) % sortTypes.length]
            )
          }
        >
          {content}
          {typeof sortConfig === 'string' && (
            <SortIndicator
              fieldName="field"
              sortConfig={{
                sortField: 'field',
                ascending: sortConfig === 'ascending',
              }}
            />
          )}
        </Button.LikeLink>
      ) : (
        content
      )}
    </div>
  );
}

/**
 * Create a record set frm selected records.
 * See also `MakeRecordSetButton`
 */
function CreateRecordSet({
  getIds,
  baseTableName,
  queryResource,
}: {
  readonly getIds: () => RA<number>;
  readonly baseTableName: keyof Tables;
  readonly queryResource: SpecifyResource<SpQuery> | undefined;
}): JSX.Element {
  const [state, setState] = React.useState<
    | State<'Editing', { readonly recordSet: SpecifyResource<RecordSet> }>
    | State<'Main'>
    | State<'Saved', { readonly recordSet: SpecifyResource<RecordSet> }>
    | State<'Saving'>
  >({ type: 'Main' });

  return (
    <>
      <Button.Small
        aria-haspopup="dialog"
        onClick={(): void => {
          const recordSet = new schema.models.RecordSet.Resource();
          if (queryResource !== undefined && !queryResource.isNew())
            recordSet.set('name', queryResource.get('name'));
          setState({
            type: 'Editing',
            recordSet,
          });
        }}
      >
        {queryText.createRecordSet({
          recordSetTable: schema.models.RecordSet.label,
        })}
      </Button.Small>
      {state.type === 'Editing' && (
        <ResourceView
          dialog="modal"
          isDependent={false}
          isSubForm={false}
          mode="edit"
          resource={state.recordSet}
          viewName={recordSetView}
          onAdd={undefined}
          onClose={(): void => setState({ type: 'Main' })}
          onDeleted={f.never}
          onSaved={f.never}
          onSaving={(): false => {
            setState({ type: 'Saving' });
            createResource('RecordSet', {
              ...serializeResource(state.recordSet),
              version: 1,
              type: 0,
              dbTableId: strictGetModel(baseTableName).tableId,
              /*
               * Back-end has an exception for RecordSet table allowing passing
               * inline data for record set items.
               * Need to make IDs unique as query may return results with
               * duplicate IDs (when displaying a -to-many relationship)
               */
              // @ts-expect-error
              recordSetItems: f.unique(getIds()).map((id) => ({
                recordId: id,
              })),
            })
              .then((recordSet) =>
                setState({
                  type: 'Saved',
                  recordSet: deserializeResource(recordSet),
                })
              )
              .catch((error) => {
                setState({ type: 'Main' });
                raise(error);
              });
            return false;
          }}
        />
      )}
      {state.type === 'Saving' && recordSetFromQueryLoading()}
      {state.type === 'Saved' && (
        <RecordSetCreated
          recordSet={state.recordSet}
          onClose={(): void => setState({ type: 'Main' })}
        />
      )}
    </>
  );
}

const fetchTreeRanks = async (): Promise<true> => treeRanksPromise.then(f.true);

/** Record ID column index in Query Results when not in distinct mode */
export const queryIdField = 0;<|MERGE_RESOLUTION|>--- conflicted
+++ resolved
@@ -23,6 +23,7 @@
 import { recordSetView } from '../FormParse/webOnlyViews';
 import { ResourceView } from '../Forms/ResourceView';
 import { treeRanksPromise } from '../InitialContext/treeRanks';
+import { RecordMergingLink } from '../Merging';
 import { loadingGif } from '../Molecules';
 import { SortIndicator } from '../Molecules/Sorting';
 import { TableIcon } from '../Molecules/TableIcon';
@@ -40,12 +41,6 @@
 import { QueryResultsTable } from './ResultsTable';
 import { QueryToForms } from './ToForms';
 import { QueryToMap } from './ToMap';
-<<<<<<< HEAD
-import { RecordMergingLink } from '../Merging';
-import { interactionsText } from '../../localization/interactions';
-import { LocalizedString } from 'typesafe-i18n';
-=======
->>>>>>> dab8c6a2
 
 export type QueryResultRow = RA<number | string | null>;
 
@@ -287,10 +282,10 @@
             {hasPermission('/record/replace', 'update') &&
               hasTablePermission(model.name, 'update') && (
                 <RecordMergingLink
+                  selectedRows={selectedRows}
                   table={model}
-                  selectedRows={selectedRows}
+                  onDeleted={handleDelete}
                   onMerged={handleReRun}
-                  onDeleted={handleDelete}
                 />
               )}
             {hasToolPermission('recordSets', 'create') ? (
@@ -454,7 +449,7 @@
   readonly sortConfig: QueryField['sortType'];
   readonly onSortChange?: (sortType: QueryField['sortType']) => void;
 }): JSX.Element {
-  // tableName refers to the table the filed is from, not the base table name of the query
+  // TableName refers to the table the filed is from, not the base table name of the query
   const tableName = fieldSpec?.table?.name;
 
   const content =
