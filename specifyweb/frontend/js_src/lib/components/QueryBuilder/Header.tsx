import React from 'react';
import { useNavigate } from 'react-router-dom';

import { commonText } from '../../localization/common';
<<<<<<< HEAD
import { interactionsText } from '../../localization/interactions';
import { preferencesText } from '../../localization/preferences';
=======
>>>>>>> 22c79e9e
import { queryText } from '../../localization/query';
import type { RA } from '../../utils/types';
import { H2 } from '../Atoms';
import { Button } from '../Atoms/Button';
import { getField } from '../DataModel/helpers';
import type { SerializedResource } from '../DataModel/helperTypes';
import type { SpecifyResource } from '../DataModel/legacyTypes';
import { resourceEvents } from '../DataModel/resource';
import { schema } from '../DataModel/schema';
import type { RecordSet, SpQuery, SpQueryField } from '../DataModel/types';
import { ErrorBoundary } from '../Errors/ErrorBoundary';
import { TableIcon } from '../Molecules/TableIcon';
import { hasToolPermission } from '../Permissions/helpers';
import {
  ProtectedAction,
  ProtectedTable,
} from '../Permissions/PermissionDenied';
import { SaveQueryButtons, ToggleMappingViewButton } from './Components';
import { useQueryViewPref } from './Context';
import { QueryEditButton } from './Edit';
import { smoothScroll } from './helpers';
import { QueryLoanReturn } from './LoanReturn';
import type { MainState } from './reducer';

export type QueryView = {
  readonly basicView: RA<number>;
  readonly detailedView: RA<number>;
};

export function QueryHeader({
  recordSet,
  query,
  queryResource,
  isScrolledTop,
  form,
  state,
  getQueryFieldRecords,
  isReadOnly,
  saveRequired,
  unsetUnloadProtect,
  onTriedToSave: handleTriedToSave,
  onSaved: handleSaved,
  toggleMapping: handleMapToggle,
}: {
  readonly recordSet?: SpecifyResource<RecordSet>;
  readonly query: SerializedResource<SpQuery>;
  readonly queryResource: SpecifyResource<SpQuery>;
  readonly isScrolledTop: boolean;
  readonly form: HTMLFormElement | null;
  readonly state: MainState;
  readonly getQueryFieldRecords:
    | (() => RA<SerializedResource<SpQueryField>>)
    | undefined;
  readonly isReadOnly: boolean;
  readonly saveRequired: boolean;
  readonly unsetUnloadProtect: () => void;
  readonly onTriedToSave: () => void;
  readonly onSaved: () => void;
  readonly toggleMapping: () => void;
}): JSX.Element {
  // Detects any query being deleted and updates it every where and redirect
  const navigate = useNavigate();
  React.useEffect(
    () =>
      resourceEvents.on('deleted', (resource) => {
        if (
          resource.specifyModel.name === 'SpQuery' &&
          resource.id === query.id
        )
          navigate('/specify/', { replace: true });
      }),
    [query]
  );

  const [isBasic, setIsBasic] = useQueryViewPref(query.id);

  return (
    <header
      className={`
        flex flex-col items-center justify-between gap-2
        overflow-x-auto whitespace-nowrap sm:flex-row 
        sm:overflow-x-visible`}
    >
      <div className="flex items-center justify-center gap-2">
        <TableIcon label name={state.baseTableName} />
        <H2 className="overflow-x-auto">
          {typeof recordSet === 'object'
            ? queryText.queryRecordSetTitle({
                queryName: query.name,
                recordSetTable: schema.models.RecordSet.label,
                recordSetName: recordSet.get('name'),
              })
            : commonText.colonLine({
                label: queryText.query(),
                value: query.name,
              })}
        </H2>
        {!queryResource.isNew() && <QueryEditButton query={query} />}
        {!isScrolledTop && (
          <Button.Icon
            icon="arrowCircleUp"
            title={queryText.scrollToEditor()}
            onClick={(): void =>
              form === null ? undefined : smoothScroll(form, 0)
            }
          />
        )}
      </div>
      {state.baseTableName === 'LoanPreparation' && (
        <ProtectedAction action="execute" resource="/querybuilder/query">
          <ProtectedTable action="update" tableName="Loan">
            <ProtectedTable action="create" tableName="LoanReturnPreparation">
              <ProtectedTable action="read" tableName="LoanPreparation">
                <ErrorBoundary dismissible>
                  <QueryLoanReturn
                    fields={state.fields}
                    getQueryFieldRecords={getQueryFieldRecords}
                    queryResource={queryResource}
                  />
                </ErrorBoundary>
              </ProtectedTable>
            </ProtectedTable>
          </ProtectedTable>
        </ProtectedAction>
      )}
<<<<<<< HEAD
      <div className="flex flex-wrap justify-center gap-2">
        <Button.Small onClick={() => setIsBasic(!isBasic)}>
          {isBasic
            ? preferencesText.detailedView()
            : preferencesText.basicView()}
        </Button.Small>
=======
      <div className="flex flex-wrap justify-end gap-2">
>>>>>>> 22c79e9e
        <ToggleMappingViewButton
          fields={state.fields}
          showMappingView={state.showMappingView}
          onClick={handleMapToggle}
        />
        {hasToolPermission(
          'queryBuilder',
          queryResource.isNew() ? 'create' : 'update'
        ) && (
          <SaveQueryButtons
            fields={state.fields}
            getQueryFieldRecords={getQueryFieldRecords}
            isReadOnly={isReadOnly}
            isValid={(): boolean => form?.reportValidity() ?? false}
            queryResource={queryResource}
            saveRequired={saveRequired}
            unsetUnloadProtect={unsetUnloadProtect}
            onSaved={handleSaved}
            onTriedToSave={(): boolean => {
              handleTriedToSave();
              const fieldLengthLimit =
                getField(schema.models.SpQueryField, 'startValue').length ??
                Number.POSITIVE_INFINITY;
              return state.fields.every((field) =>
                field.filters.every(
                  ({ startValue }) => startValue.length < fieldLengthLimit
                )
              );
            }}
          />
        )}
      </div>
    </header>
  );
}<|MERGE_RESOLUTION|>--- conflicted
+++ resolved
@@ -2,11 +2,7 @@
 import { useNavigate } from 'react-router-dom';
 
 import { commonText } from '../../localization/common';
-<<<<<<< HEAD
-import { interactionsText } from '../../localization/interactions';
 import { preferencesText } from '../../localization/preferences';
-=======
->>>>>>> 22c79e9e
 import { queryText } from '../../localization/query';
 import type { RA } from '../../utils/types';
 import { H2 } from '../Atoms';
@@ -132,16 +128,12 @@
           </ProtectedTable>
         </ProtectedAction>
       )}
-<<<<<<< HEAD
       <div className="flex flex-wrap justify-center gap-2">
         <Button.Small onClick={() => setIsBasic(!isBasic)}>
           {isBasic
             ? preferencesText.detailedView()
             : preferencesText.basicView()}
         </Button.Small>
-=======
-      <div className="flex flex-wrap justify-end gap-2">
->>>>>>> 22c79e9e
         <ToggleMappingViewButton
           fields={state.fields}
           showMappingView={state.showMappingView}
