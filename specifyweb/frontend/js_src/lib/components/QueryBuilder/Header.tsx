--- conflicted
+++ resolved
@@ -53,33 +53,6 @@
   readonly toggleMapping: () => void;
 }): JSX.Element {
   return (
-<<<<<<< HEAD
-    <header className="flex items-center gap-2 whitespace-nowrap">
-      <TableIcon label name={state.baseTableName} />
-      <H2 className="overflow-x-auto">
-        {typeof recordSet === 'object'
-          ? queryText.queryRecordSetTitle({
-              queryName: query.name,
-              recordSetTable: tables.RecordSet.label,
-              recordSetName: recordSet.get('name'),
-            })
-          : commonText.colonLine({
-              label: queryText.query(),
-              value: query.name,
-            })}
-      </H2>
-      {!queryResource.isNew() && <QueryEditButton query={query} />}
-      <span className="ml-2 flex-1" />
-      {!isScrolledTop && (
-        <Button.Small
-          onClick={(): void =>
-            form === null ? undefined : smoothScroll(form, 0)
-          }
-        >
-          {queryText.editQuery()}
-        </Button.Small>
-      )}
-=======
     <header className="flex flex-col items-center justify-between gap-2 overflow-x-auto whitespace-nowrap sm:flex-row sm:overflow-x-visible">
       <div className="flex items-center justify-center gap-2">
         <TableIcon label name={state.baseTableName} />
@@ -87,7 +60,7 @@
           {typeof recordSet === 'object'
             ? queryText.queryRecordSetTitle({
                 queryName: query.name,
-                recordSetTable: schema.models.RecordSet.label,
+                recordSetTable: tables.RecordSet.label,
                 recordSetName: recordSet.get('name'),
               })
             : commonText.colonLine({
@@ -107,7 +80,6 @@
           </Button.Small>
         )}
       </div>
->>>>>>> 3ea6689c
       {state.baseTableName === 'LoanPreparation' && (
         <ProtectedAction action="execute" resource="/querybuilder/query">
           <ProtectedTable action="update" tableName="Loan">
@@ -128,28 +100,8 @@
       <div className="flex flex-wrap justify-center gap-2">
         <ToggleMappingViewButton
           fields={state.fields}
-<<<<<<< HEAD
-          getQueryFieldRecords={getQueryFieldRecords}
-          isValid={(): boolean => form?.reportValidity() ?? false}
-          queryResource={queryResource}
-          saveRequired={saveRequired}
-          unsetUnloadProtect={unsetUnloadProtect}
-          onSaved={handleSaved}
-          onTriedToSave={(): boolean => {
-            handleTriedToSave();
-            const fieldLengthLimit =
-              getField(tables.SpQueryField, 'startValue').length ??
-              Number.POSITIVE_INFINITY;
-            return state.fields.every((field) =>
-              field.filters.every(
-                ({ startValue }) => startValue.length < fieldLengthLimit
-              )
-            );
-          }}
-=======
           showMappingView={state.showMappingView}
           onClick={handleMapToggle}
->>>>>>> 3ea6689c
         />
         {hasToolPermission(
           'queryBuilder',
@@ -158,7 +110,6 @@
           <SaveQueryButtons
             fields={state.fields}
             getQueryFieldRecords={getQueryFieldRecords}
-            isReadOnly={isReadOnly}
             isValid={(): boolean => form?.reportValidity() ?? false}
             queryResource={queryResource}
             saveRequired={saveRequired}
@@ -167,7 +118,7 @@
             onTriedToSave={(): boolean => {
               handleTriedToSave();
               const fieldLengthLimit =
-                getField(schema.models.SpQueryField, 'startValue').length ??
+                getField(tables.SpQueryField, 'startValue').length ??
                 Number.POSITIVE_INFINITY;
               return state.fields.every((field) =>
                 field.filters.every(
