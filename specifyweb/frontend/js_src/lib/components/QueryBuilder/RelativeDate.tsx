/**
 * Relative dates as filters in query builder
 */

import React from 'react';

import { useBooleanState } from '../../hooks/useBooleanState';
import { useTriggerState } from '../../hooks/useTriggerState';
import { commonText } from '../../localization/common';
import { queryText } from '../../localization/query';
import { StringToJsx } from '../../localization/utils';
import { dayjs } from '../../utils/dayJs';
import { databaseDateFormat } from '../../utils/parser/dateConfig';
import type { Parser } from '../../utils/parser/definitions';
import {
  parseRelativeDate,
  reRelativeDate,
  today,
} from '../../utils/relativeDate';
import { Button } from '../Atoms/Button';
import { className } from '../Atoms/className';
import { Input, Select } from '../Atoms/Form';
import { icons } from '../Atoms/Icons';
import { QueryInputField } from './FieldFilter';

export function DateQueryInputField({
  currentValue,
  label,
  parser,
  onChange: handleChange,
  fieldName,
}: {
  readonly currentValue: string;
  readonly label?: string;
  readonly parser: Parser;
  readonly fieldName: string;
  readonly onChange: ((newValue: string) => void) | undefined;
}): JSX.Element | null {
  const [absolute, setAbsolute] = React.useState(() =>
    reRelativeDate.test(currentValue) ? undefined : currentValue
  );
  const [relative, setRelative] = React.useState(() =>
    reRelativeDate.test(currentValue) ? currentValue : undefined
  );

  const parsed = React.useMemo(() => {
    if (relative !== undefined) {
      const parsedValue = reRelativeDate.exec(relative.toLowerCase())?.slice(1);
      return typeof parsedValue === 'object'
        ? {
            direction: parsedValue[0],
            size: Number.parseInt(parsedValue[1]),
            type: parsedValue[2],
          }
        : undefined;
    }
    return undefined;
  }, [relative]);

  const [isAbsolute, _, __, toggleAbsolute] = useBooleanState(
    parsed === undefined
  );

  return (
<<<<<<< HEAD
    <div className="flex items-center gap-2">
      <Button.Small
        aria-label={commonText.remove()}
        className="print:hidden"
        title={commonText.remove()}
        variant={className.lightGrayButton}
=======
    <div className="flex items-center gap-1">
      <Button.Icon
        icon="selector"
        title={
          isAbsolute
            ? queryText.switchToRelative()
            : queryText.switchToAbsolute()
        }
        aria-pressed={!isAbsolute}
        disabled={handleChange === undefined}
>>>>>>> 75d08257
        onClick={(): void => {
          toggleAbsolute();
          if (isAbsolute) {
            setRelative((oldRelative) =>
              parsed === undefined ? `${today} + 0 day` : oldRelative
            );
            setAbsolute(currentValue);
            if (parsed === undefined) {
              handleChange?.(`${today} + 0 day`);
            }
          } else {
            if (reRelativeDate.test(currentValue)) {
              const parsedDate = dayjs(parseRelativeDate(currentValue)).format(
                databaseDateFormat
              );
              handleChange?.(parsedDate);
              setRelative(currentValue);
              setAbsolute((oldAbsolute) => oldAbsolute ?? parsedDate);
            }
          }
        }}
      >
        {icons.history}
      </Button.Small>
      {isAbsolute ? (
        <QueryInputField
          currentValue={absolute ?? currentValue}
          fieldName={fieldName}
          label={label}
          parser={parser}
          pickListItems={undefined}
          onChange={handleChange}
        />
      ) : typeof parsed === 'object' ? (
        <DateSplit
          parsed={parsed}
          onChange={handleChange}
          onChanging={
            absolute === undefined
              ? undefined
              : (): void => setAbsolute(undefined)
          }
        />
      ) : undefined}
    </div>
  );
}

function DateSplit({
  onChange: handleChange,
  parsed,
  onChanging: handleChanging,
}: {
  readonly parsed: {
    readonly direction: string;
    readonly type: string;
    readonly size: number;
  };
  readonly onChange: ((newValue: string) => void) | undefined;
  readonly onChanging: (() => void) | undefined;
}): JSX.Element {
  const [values, setValues] = useTriggerState<{
    readonly direction: string;
    readonly type: string;
    readonly size: number;
  }>(parsed);
  const { direction, size, type } = values;
  const commitChange = () =>
    handleChange?.(`${today} ${direction} ${size} ${type}`);
  return (
    <div className="flex flex-row gap-1">
      <StringToJsx
        components={{
          count: (size) => (
            <Input.Number
              disabled={handleChange === undefined}
              min={0}
              value={size}
              onBlur={commitChange}
              onValueChange={(value): void => {
                setValues({
                  ...values,
                  size: value,
                });
                handleChanging?.();
              }}
            />
          ),
          length: (type) => (
            <Select
              disabled={handleChange === undefined}
              value={type}
              onBlur={commitChange}
              onValueChange={(newValue) => {
                setValues({ ...values, type: newValue });
                handleChanging?.();
              }}
            >
              <option value="day">{queryText.day()}</option>
              <option value="week">{queryText.week()}</option>
              <option value="month">{queryText.month()}</option>
              <option value="year">{queryText.year()}</option>
            </Select>
          ),
          direction: (direction) => (
            <Select
              disabled={handleChange === undefined}
              value={direction}
              onBlur={commitChange}
              onValueChange={(newValue): void => {
                setValues({ ...values, direction: newValue });
                handleChanging?.();
              }}
            >
              <option value="-">{queryText.past()}</option>
              <option value="+">{queryText.future()}</option>
            </Select>
          ),
        }}
        string={queryText.relativeDate({
          size,
          type,
          direction,
        })}
      />
    </div>
  );
}<|MERGE_RESOLUTION|>--- conflicted
+++ resolved
@@ -62,25 +62,13 @@
   );
 
   return (
-<<<<<<< HEAD
     <div className="flex items-center gap-2">
       <Button.Small
         aria-label={commonText.remove()}
         className="print:hidden"
         title={commonText.remove()}
         variant={className.lightGrayButton}
-=======
-    <div className="flex items-center gap-1">
-      <Button.Icon
-        icon="selector"
-        title={
-          isAbsolute
-            ? queryText.switchToRelative()
-            : queryText.switchToAbsolute()
-        }
         aria-pressed={!isAbsolute}
-        disabled={handleChange === undefined}
->>>>>>> 75d08257
         onClick={(): void => {
           toggleAbsolute();
           if (isAbsolute) {
