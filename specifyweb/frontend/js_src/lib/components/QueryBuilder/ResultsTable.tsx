import React from 'react';

import { useAsyncState } from '../../hooks/useAsyncState';
import { useLiveState } from '../../hooks/useLiveState';
import { syncFieldFormat } from '../../utils/fieldFormat';
import { f } from '../../utils/functools';
import type { RA } from '../../utils/types';
import { Input } from '../Atoms/Form';
import { Link } from '../Atoms/Link';
import type { AnySchema } from '../DataModel/helperTypes';
import type { SpecifyResource } from '../DataModel/legacyTypes';
import type { SpecifyModel } from '../DataModel/specifyModel';
import { usePref } from '../UserPreferences/usePref';
import { getAuditRecordFormatter } from './AuditLogFormatter';
import type { QueryFieldSpec } from './fieldSpec';
<<<<<<< HEAD
import { queryIdField, QueryResultRow } from './Results';
import { syncFieldFormat } from '../../utils/fieldFormat';
import { userPreferences } from '../Preferences/userPreferences';
=======
import type { QueryResultRow } from './Results';
import { queryIdField } from './Results';
>>>>>>> 7e500c2e

export function QueryResultsTable({
  model,
  fieldSpecs,
  hasIdField,
  results,
  selectedRows,
  onSelected: handleSelected,
}: {
  readonly model: SpecifyModel;
  readonly fieldSpecs: RA<QueryFieldSpec>;
  readonly hasIdField: boolean;
  readonly results: RA<QueryResultRow>;
  readonly selectedRows: ReadonlySet<number>;
  readonly onSelected: (
    index: number,
    isSelected: boolean,
    isShiftClick: boolean
  ) => void;
}): JSX.Element {
  const recordFormatter = React.useMemo(
    () => getAuditRecordFormatter(fieldSpecs, hasIdField),
    [fieldSpecs, hasIdField]
  );
  return (
    <>
      {results.map((result, index, { length }) => (
        <Row
          fieldSpecs={fieldSpecs}
          hasIdField={hasIdField}
          isLast={index + 1 === length}
          isSelected={
            hasIdField &&
            selectedRows.has(results[index][queryIdField] as number)
          }
          key={index}
          model={model}
          recordFormatter={recordFormatter}
          result={result}
          onSelected={
            hasIdField
              ? (isSelected, isShiftClick): void =>
                  handleSelected(index, isSelected, isShiftClick)
              : undefined
          }
        />
      ))}
    </>
  );
}

function Row({
  model,
  fieldSpecs,
  hasIdField,
  result,
  recordFormatter,
  isSelected,
  isLast,
  onSelected: handleSelected,
}: {
  readonly model: SpecifyModel;
  readonly fieldSpecs: RA<QueryFieldSpec>;
  readonly hasIdField: boolean;
  readonly result: QueryResultRow;
  readonly recordFormatter?: (
    result: QueryResultRow
  ) => Promise<RA<JSX.Element | string>>;
  readonly isSelected: boolean;
  readonly isLast: boolean;
  readonly onSelected?: (isSelected: boolean, isShiftClick: boolean) => void;
}): JSX.Element {
  // REFACTOR: replace this with getResourceViewUrl()
  const [resource] = useLiveState<
    SpecifyResource<AnySchema> | false | undefined
  >(
    React.useCallback((): SpecifyResource<AnySchema> | false => {
      if (!hasIdField) return false;
      return new model.Resource({
        id: result[queryIdField],
      });
    }, [hasIdField, model, result])
  );
  const [formattedValues] = useAsyncState(
    React.useCallback(
      () => recordFormatter?.(result),
      [result, recordFormatter]
    ),
    false
  );
  const [condenseQueryResults] = userPreferences.use(
    'queryBuilder',
    'appearance',
    'condenseQueryResults'
  );
  const viewUrl = typeof resource === 'object' ? resource.viewUrl() : undefined;

  return (
    <div
      className={`
        odd:[--bg:theme(colors.gray.100)] even:[--bg:transparent]
        odd:dark:[--bg:theme(colors.neutral.700)]
        ${condenseQueryResults ? 'text-sm' : ''}
      `}
      role="row"
      onClick={
        typeof handleSelected === 'function'
          ? ({ target, shiftKey }): void =>
              /*
               * Ignore clicks on the "View" links and formatted audit log cell
               * links
               */
              (target as Element).closest('a') === null
                ? handleSelected?.(!isSelected, shiftKey)
                : undefined
          : undefined
      }
    >
      {typeof viewUrl === 'string' && (
        <>
          <span
            className={`
              ${getCellClassName(condenseQueryResults)} sticky
              ${isLast ? 'rounded-bl' : ''}
            `}
            role="cell"
          >
            <Input.Checkbox
              checked={isSelected}
              /* Ignore click event, as click would be handled by onClick on row */
              onChange={f.undefined}
            />
          </span>
          <span
            className={`${getCellClassName(condenseQueryResults)} sticky`}
            role="cell"
          >
            <Link.NewTab
              className="print:hidden"
              href={viewUrl}
              rel="noreferrer"
            />
          </span>
        </>
      )}
      {result
        .filter((_, index) => !hasIdField || index !== queryIdField)
        .map((value, index) =>
          fieldSpecs[index].isPhantom ? undefined : (
            <Cell
              condenseQueryResults={condenseQueryResults}
              fieldSpec={
                formattedValues?.[index] === undefined
                  ? fieldSpecs[index]
                  : undefined
              }
              key={index}
              value={formattedValues?.[index] ?? value}
            />
          )
        )}
    </div>
  );
}

const getCellClassName = (condenseQueryResults: boolean): string =>
  `border-gray-500 border-r bg-[color:var(--bg)] ${
    condenseQueryResults ? 'p-0.5' : 'p-1'
  } first:border-l ${
    condenseQueryResults ? 'min-h-[theme(spacing.4)' : 'min-h-[theme(spacing.8)'
  }]`;

function Cell({
  fieldSpec,
  value,
  condenseQueryResults,
}: {
  readonly condenseQueryResults: boolean;
  readonly fieldSpec: QueryFieldSpec | undefined;
  readonly value: JSX.Element | number | string | null;
}): JSX.Element {
  const field = fieldSpec?.getField();

  // REFACTOR: move this hook into parent for performance reasons
  const formatted = React.useMemo<JSX.Element | number | string | undefined>(
    () =>
      typeof value !== 'object' &&
      typeof field === 'object' &&
      !field.isRelationship &&
      typeof fieldSpec === 'object' &&
      !field.isTemporal()
        ? syncFieldFormat(field, fieldSpec.parser, (value ?? '').toString())
        : value ?? '',
    [field, fieldSpec, value]
  );

  return (
    <span
      className={`
        ${getCellClassName(condenseQueryResults)}
        ${value === null ? 'text-gray-700 dark:text-neutral-500' : ''}
        ${fieldSpec?.parser.type === 'number' ? 'justify-end tabular-nums' : ''}
      `}
      role="cell"
      title={
        typeof value === 'string' && value !== formatted ? value : undefined
      }
    >
      {value === null
        ? undefined
        : fieldSpec === undefined || typeof value === 'object'
        ? value
        : formatted}
    </span>
  );
}<|MERGE_RESOLUTION|>--- conflicted
+++ resolved
@@ -10,17 +10,11 @@
 import type { AnySchema } from '../DataModel/helperTypes';
 import type { SpecifyResource } from '../DataModel/legacyTypes';
 import type { SpecifyModel } from '../DataModel/specifyModel';
-import { usePref } from '../UserPreferences/usePref';
+import { userPreferences } from '../Preferences/userPreferences';
 import { getAuditRecordFormatter } from './AuditLogFormatter';
 import type { QueryFieldSpec } from './fieldSpec';
-<<<<<<< HEAD
-import { queryIdField, QueryResultRow } from './Results';
-import { syncFieldFormat } from '../../utils/fieldFormat';
-import { userPreferences } from '../Preferences/userPreferences';
-=======
 import type { QueryResultRow } from './Results';
 import { queryIdField } from './Results';
->>>>>>> 7e500c2e
 
 export function QueryResultsTable({
   model,
