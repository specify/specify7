import React from 'react';

import { useAsyncState } from '../../hooks/useAsyncState';
import { useBooleanState } from '../../hooks/useBooleanState';
import { useTriggerState } from '../../hooks/useTriggerState';
import { useValidation } from '../../hooks/useValidation';
import { commonText } from '../../localization/common';
import { queryText } from '../../localization/query';
import { f } from '../../utils/functools';
import type { Parser } from '../../utils/parser/definitions';
import {
  getValidationAttributes,
  pluralizeParser,
} from '../../utils/parser/definitions';
import type {
  InvalidParseResult,
  ValidParseResult,
} from '../../utils/parser/parse';
import { parseValue } from '../../utils/parser/parse';
import { reParse, parseRelativeDate } from '../../utils/relativeDate';
import type { RA, RR } from '../../utils/types';
import { removeKey } from '../../utils/utils';
import { Button } from '../Atoms/Button';
import { Input, Select, selectMultipleSize } from '../Atoms/Form';
import { schema } from '../DataModel/schema';
import type { PickListItemSimple } from '../FormFields/ComboBox';
import { hasNativeErrors } from '../Forms/validationHelpers';
import { AutoComplete } from '../Molecules/AutoComplete';
import { fetchPickList, getPickListItems } from '../PickLists/fetch';
import { mappingElementDivider } from '../WbPlanView/LineComponents';
import type { QueryField } from './helpers';
<<<<<<< HEAD
import { LiteralField, Relationship } from '../DataModel/specifyField';
import { dayjs } from '../../utils/dayJs';
import { databaseDateFormat } from '../../utils/dateFormat';
=======
import { LocalizedString } from 'typesafe-i18n';
import { getField } from '../DataModel/helpers';
>>>>>>> 19e6b9a1

/**
 * Formatters and aggregators don't yet support any filtering options.
 * See https://github.com/specify/specify7/issues/318
 */
export type QueryFieldType =
  | 'checkbox'
  | 'date'
  | 'formatter'
  | 'id'
  | 'number'
  | 'text';
export type QueryFieldFilter =
  | 'any'
  | 'between'
  | 'contains'
  | 'empty'
  | 'equal'
  | 'false'
  | 'falseOrNull'
  | 'greater'
  | 'greaterOrEqual'
  | 'in'
  | 'less'
  | 'lessOrEqual'
  | 'like'
  | 'startsWith'
  | 'true'
  | 'trueOrNull';
export const filtersWithDefaultValue = new Set<QueryFieldFilter>([
  'equal',
  'in',
]);

const relativeDateItems = {
  direction: [
    { value: '+', title: queryText('future') },
    {
      value: '-',
      title: queryText('past'),
    },
  ],
  type: [
    {
      value: 'day',
      title: queryText('day'),
    },
    { value: 'week', title: queryText('week') },
    {
      value: 'month',
      title: queryText('month'),
    },
    {
      value: 'year',
      title: queryText('year'),
    },
  ],
};

function PickListSimple({
  pickListItems,
  value,
  onBlur: handleBlur,
  onChange: handleChange,
}: {
  readonly pickListItems: RA<PickListItemSimple>;
  readonly value: string;
  readonly onBlur: ({ target }: React.ChangeEvent<HTMLSelectElement>) => void;
  readonly onChange: ({ target }: React.ChangeEvent<HTMLSelectElement>) => void;
}): JSX.Element {
  return (
    <Select value={value} onBlur={handleBlur} onChange={handleChange}>
      {pickListItems.map(({ title, value }) => (
        <option key={value} value={value}>
          {title}
        </option>
      ))}
    </Select>
  );
}

function extractValuesSimple<TYPE>(
  target: HTMLInputElement | HTMLSelectElement
): TYPE {
  return target.value as unknown as TYPE;
}

function DateSplit({
  onChange: handleChange,
  parsed,
  onLiveChange: handleLiveChange,
}: {
  readonly parsed: {
    readonly direction: string;
    readonly type: string;
    readonly size: number;
  };
  readonly onChange: ((newValue: string) => void) | undefined;
  readonly onLiveChange: (() => void) | undefined;
}): JSX.Element {
  const [values, setValues] = useTriggerState<{
    readonly direction: string;
    readonly type: string;
    readonly size: number;
  }>(parsed);
  const direction = values.direction;
  const size = values.size;
  const type = values.type;

  return (
    <div className="flex flex-row gap-1">
      <PickListSimple
        pickListItems={relativeDateItems.direction}
        value={resolveItem(relativeDateItems.direction, direction)}
        onBlur={({ target }) => {
          const newValue = extractValuesSimple<string>(target);
          setValues({ ...values, direction: newValue });
          handleChange?.(`today ${newValue} ${size} ${type}`);
        }}
        onChange={({ target }) => {
          const newValue = extractValuesSimple<string>(target);
          setValues({ ...values, direction: newValue });
          handleLiveChange?.();
        }}
      />
      <Input.Number
        value={size}
        onBlur={({ target }) => {
          const newSize = Number.parseInt(extractValuesSimple<string>(target));
          if (!Number.isNaN(newSize) && newSize >= 0) {
            setValues({ ...values, size: newSize });
            handleChange?.(`today ${direction} ${newSize} ${type}`);
          }
        }}
        min={0}
        onChange={({ target }) => {
          const newValue = extractValuesSimple<number>(target);
          setValues({
            ...values,
            size: newValue,
          });
          handleLiveChange?.();
        }}
      />
      <PickListSimple
        pickListItems={relativeDateItems.type}
        value={resolveItem(relativeDateItems.type, type)}
        onBlur={({ target }) => {
          const newValue = extractValuesSimple<string>(target);
          setValues({ ...values, type: newValue });
          handleChange?.(`today ${direction} ${size} ${newValue}`);
        }}
        onChange={({ target }) => {
          const newValue = extractValuesSimple<string>(target);
          setValues({ ...values, type: newValue });
          handleLiveChange?.();
        }}
      />
    </div>
  );
}

function DateQueryInputField({
  currentValue,
  label,
  parser,
  onChange: handleChange,
  fieldName,
}: {
  readonly currentValue: string;
  readonly label?: string;
  readonly parser: Parser;
  readonly fieldName: string;
  readonly onChange: ((newValue: string) => void) | undefined;
}): JSX.Element | null {
  const [date, setDate] = React.useState<{
    readonly absolute: string | undefined;
    readonly relative: string | undefined;
  }>({
    absolute: reParse.test(currentValue) ? undefined : currentValue,
    relative: reParse.test(currentValue) ? currentValue : undefined,
  });

  const parsed = React.useMemo(() => {
    if (date.relative !== undefined) {
      const parsedValue = reParse.exec(date.relative.toLowerCase())?.slice(1);
      return parsedValue !== undefined
        ? {
            direction: parsedValue[0],
            size: Number.parseInt(parsedValue[1]),
            type: parsedValue[2],
          }
        : undefined;
    }
    return undefined;
  }, [date.relative]);

  const [isAbsolute, _, __, toggleAbsolute] = useBooleanState(
    parsed === undefined
  );

  return (
    <div className="flex items-center">
      <Button.Icon
        icon="switch"
        title="switch"
        onClick={() => {
          toggleAbsolute();
          if (!isAbsolute) {
            if (reParse.test(currentValue)) {
              const parsedDate = dayjs(parseRelativeDate(currentValue)).format(
                databaseDateFormat
              );
              handleChange?.(parsedDate);
              setDate((oldState) => ({
                absolute:
                  oldState.absolute === '' || oldState.absolute === undefined
                    ? parsedDate
                    : oldState.absolute,
                relative: currentValue,
              }));
            }
          } else {
            setDate((oldState) => ({
              relative:
                parsed === undefined ? 'today + 0 day' : oldState.relative,
              absolute: currentValue,
            }));
            if (parsed === undefined) {
              handleChange?.('today + 0 day');
            }
          }
        }}
      />
      {isAbsolute ? (
        <QueryInputField
          currentValue={date.absolute ?? currentValue}
          fieldName={fieldName}
          label={label}
          parser={parser}
          pickListItems={undefined}
          onChange={handleChange}
        />
      ) : !isAbsolute && parsed !== undefined ? (
        <DateSplit
          parsed={parsed}
          onChange={handleChange}
          onLiveChange={
            date.absolute === undefined
              ? undefined
              : (): void =>
                  setDate((oldValue) => ({
                    ...oldValue,
                    absolute: undefined,
                  }))
          }
        />
      ) : undefined}
    </div>
  );
}

function QueryInputField({
  currentValue,
  // Used only to help browsers with autocomplet
  fieldName,
  parser,
  label = commonText.searchQuery(),
  pickListItems,
  listInput = false,
  onChange: handleChange,
}: {
  readonly currentValue: string;
  readonly fieldName: string;
  readonly parser: Parser;
  readonly label?: LocalizedString;
  readonly pickListItems: RA<PickListItemSimple> | undefined;
  readonly listInput?: boolean;
  readonly onChange: ((newValue: string) => void) | undefined;
}): JSX.Element {
  const [value, setValue] = useTriggerState(currentValue);

  const { inputRef, validationRef, setValidation } = useValidation<
    HTMLInputElement | HTMLSelectElement
  >();
  const validationAttributes = getValidationAttributes(parser);
  const extractValues = (
    target: HTMLInputElement | HTMLSelectElement
  ): RA<string> =>
    listInput
      ? Array.isArray(pickListItems)
        ? Array.from(target.querySelectorAll('option'))
            .filter(({ selected }) => selected)
            .map(({ value }) => value)
        : target.value.split(',')
      : [target.value];

  /*
   * The length of the value may change as a result of formatter being applied.
   * If new value is longer than the limit, the browser doesn't trigger the
   * maxLength validation error since at that point the value would be last
   * modified by React, not the user.
   * Thus, have to trigger the error manually
   */
  React.useEffect(() => {
    if (
      validationAttributes.maxLength !== undefined &&
      value.length > Number.parseInt(validationAttributes.maxLength) &&
      inputRef.current?.checkValidity() === true
    )
      setValidation(
        queryText.tooLongErrorMessage({
          maxLength: Number.parseInt(validationAttributes.maxLength),
        })
      );
  }, [value, validationAttributes.maxLength, inputRef, setValidation]);

  const commonProps = {
    forwardRef: validationRef,
    autoComplete: 'on',
    name: fieldName,
    className: 'dark:ring dark:ring-neutral-600',
    title: label,
    'aria-label': label,
    disabled: handleChange === undefined,
    onChange: ({
      target,
    }: React.ChangeEvent<HTMLInputElement | HTMLSelectElement>): void =>
      setValue(extractValues(target).join(',')),
    onBlur: ({
      target,
    }: React.ChangeEvent<HTMLInputElement | HTMLSelectElement>): void => {
      const input = target as HTMLInputElement;

      if (hasNativeErrors(input)) return;

      const parseResults = extractValues(target)
        .map(f.trim)
        .filter(Boolean)
        .map((value) => parseValue(parser, input, value));
      const errorMessages = parseResults
        .filter((result): result is InvalidParseResult => !result.isValid)
        .map(({ reason, value }) => `${reason} (${value})`);
      if (errorMessages.length > 0) {
        setValidation(errorMessages);
        return;
      }

      const validResults = parseResults as RA<ValidParseResult>;
      const parsed = validResults.some(
        ({ parsed }) => typeof parsed === 'object'
      )
        ? input.value
        : validResults
            .filter(({ parsed }) => parsed !== null)
            .map(({ parsed }) => (parsed as number | string).toString())
            .join(', ');

      handleChange?.(parsed);
      /*
       * HandleChange() would update "value" only if that value has changed
       * since last call, which does not happen if previous value was invalid.
       * Thus, need to also call setValue()
       */
      setValue(parsed);
    },
  };

  return Array.isArray(pickListItems) ? (
    <div>
      <Select
        {...commonProps}
        multiple={listInput}
        size={listInput ? selectMultipleSize : undefined}
        value={
          listInput
            ? value
                .split(',')
                .map(f.trim)
                .map((value) => resolveItem(pickListItems, value))
            : resolveItem(pickListItems, value)
        }
      >
        <option value="" />
        {pickListItems.map(({ title, value }) => (
          <option key={value} value={value}>
            {title}
          </option>
        ))}
      </Select>
    </div>
  ) : (
    // This allows <input> to grow in size as needed
    <span
      className={`
        relative min-w-[theme(spacing.40)] after:invisible
        after:block after:px-2 after:leading-[0px] after:content-[attr(data-value)]
      `}
      // The :after pseudo element sets the width
      data-value={value}
    >
      {/* This invisible input is used to set the height */}
      <Input.Text aria-hidden className="invisible w-0" />
      <Input.Generic
        // This is the actual input that is visible to user
        {...commonProps}
        {...validationAttributes}
        className={`!absolute inset-0 ${commonProps.className}`}
        type={listInput ? 'text' : validationAttributes.type}
        value={value}
      />
    </span>
  );
}

const resolveItem = (
  items: RA<PickListItemSimple>,
  currentValue: string
): string =>
  items.find(({ value }) => value === currentValue)?.value ??
  items.find(({ title }) => title === currentValue)?.value ??
  currentValue;

function SingleField({
  currentValue,
  parser,
  pickListItems,
  fieldName,
<<<<<<< HEAD
  label = commonText('searchQuery'),
  terminatingField,
=======
  label = commonText.searchQuery(),
>>>>>>> 19e6b9a1
  onChange: handleChange,
  listInput = false,
}: {
  readonly currentValue: string;
  readonly parser: Parser;
  readonly pickListItems: RA<PickListItemSimple> | undefined;
  readonly label?: LocalizedString;
  readonly fieldName: string;
  readonly terminatingField: LiteralField | Relationship | undefined;
  readonly listInput?: boolean;
  readonly onChange: ((newValue: string) => void) | undefined;
  /*
   * This prop is not used here, but defined here because of "typeof SingleField"
   * in queryFieldFilters
   */

  readonly enforceLengthLimit: boolean;
}): JSX.Element {
  if (parser.type === 'date') {
    return (
      <DateQueryInputField
        currentValue={currentValue}
        fieldName={fieldName}
        label={label}
        parser={parser}
        onChange={handleChange}
      />
    );
  }
  if (
    terminatingField?.isRelationship === false &&
    terminatingField.name === 'name' &&
    terminatingField.model.name === 'SpecifyUser'
  ) {
    return (
      <SpecifyUserAutoComplete
        startValue={currentValue}
        onChange={handleChange}
      />
    );
  }
  return (
    <QueryInputField
      currentValue={currentValue}
      fieldName={fieldName}
      label={label}
      parser={parser}
      pickListItems={pickListItems}
      listInput={listInput}
      onChange={handleChange}
    />
  );
}

function SpecifyUserAutoComplete({
  startValue,
  onChange: handleChange,
}: {
  readonly startValue: string;
  readonly onChange: ((newValue: string) => void) | undefined;
}): JSX.Element {
  const valueRef = React.useRef<string>(startValue);
  const items = [
    {
      label: 'Current User',
      searchValue: 'Current User',
      data: 'currentSpecifyUserName',
    },
  ];
  const label =
    items.find((item) => item.data === startValue)?.label ?? startValue;
  return (
    <div className="flex items-center">
      <AutoComplete<string>
        aria-label={undefined}
        delay={0}
        filterItems
        inputProps={{
          onBlur: () => {
            const data =
              items.find(
                (item) =>
                  item.label === valueRef.current ||
                  item.searchValue === valueRef.current
              )?.data ?? valueRef.current;
            handleChange?.(data);
          },
        }}
        minLength={0}
        pendingValueRef={valueRef}
        onChange={({ data }): void => handleChange?.(data)}
        onNewValue={(data) => {
          handleChange?.(data);
        }}
        source={items}
        // OnCleared={}
        value={label}
      />
    </div>
  );
}

function Between({
  currentValue,
  fieldName,
  parser: originalParser,
  pickListItems,
  onChange: handleChange,
  terminatingField,
  enforceLengthLimit,
}: {
  readonly currentValue: string;
  readonly fieldName: string;
  readonly parser: Parser;
  readonly pickListItems: RA<PickListItemSimple> | undefined;
  readonly terminatingField: LiteralField | Relationship | undefined;
  readonly enforceLengthLimit: boolean;

  readonly onChange: ((newValue: string) => void) | undefined;
}): JSX.Element {
  const splitValue = React.useMemo(
    () => currentValue.split(','),
    [currentValue]
  );
  const [values, setValues] = useTriggerState(splitValue);
  const updateValues =
    typeof handleChange === 'function'
      ? (index: 0 | 1, newValue: string): void => {
          const newValues = [
            index === 0 ? newValue : values[0],
            index === 1 ? newValue : values[1],
          ];
          handleChange(newValues.join(','));
          setValues(newValues);
        }
      : undefined;
  const hasFilters = values.join('').length > 0;
  const parser = React.useMemo(
    () => ({
      ...originalParser,
      isRequired: hasFilters,
    }),
    [originalParser, hasFilters]
  );
  return (
    <>
      <SingleField
        currentValue={values[0] ?? ''}
<<<<<<< HEAD
=======
        fieldName={fieldName}
        label={queryText.startValue()}
>>>>>>> 19e6b9a1
        parser={parser}
        pickListItems={pickListItems}
        fieldName={fieldName}
        terminatingField={terminatingField}
        onChange={updateValues?.bind(undefined, 0)}
        enforceLengthLimit={enforceLengthLimit}
        label={queryText('startValue')}
      />
<<<<<<< HEAD
      <span className="flex items-center">{queryText('and')}</span>
      <SingleField
        currentValue={values[1] ?? ''}
=======
      <span className="flex items-center">{queryText.and()}</span>
      <QueryInputField
        currentValue={values[1] ?? ''}
        fieldName={fieldName}
        label={queryText.endValue()}
>>>>>>> 19e6b9a1
        parser={parser}
        pickListItems={pickListItems}
        label={queryText('endValue')}
        fieldName={fieldName}
        terminatingField={terminatingField}
        onChange={updateValues?.bind(undefined, 1)}
        enforceLengthLimit={enforceLengthLimit}
      />
    </>
  );
}

function In({
  currentValue,
  fieldName,
  parser,
  pickListItems,
  onChange: handleChange,
  enforceLengthLimit,
}: {
  readonly currentValue: string;
  readonly fieldName: string;
  readonly parser: Parser;
  readonly pickListItems: RA<PickListItemSimple> | undefined;
  readonly onChange: ((newValue: string) => void) | undefined;
  readonly enforceLengthLimit: boolean;
}): JSX.Element {
  const pluralizedParser = React.useMemo(
    () => ({
      ...pluralizeParser(parser),
      maxLength: enforceLengthLimit
        ? getField(schema.models.SpQueryField, 'startValue').length
        : undefined,
    }),
    [parser, enforceLengthLimit]
  );
  return (
<<<<<<< HEAD
    <SingleField
      currentValue={currentValue}
=======
    <QueryInputField
      currentValue={filter.startValue}
      fieldName={fieldName}
      label={queryText.startValue()}
      listInput
>>>>>>> 19e6b9a1
      parser={pluralizedParser}
      pickListItems={pickListItems}
      label={queryText('startValue')}
      fieldName={fieldName}
      listInput
      terminatingField={undefined}
      onChange={handleChange}
      enforceLengthLimit={enforceLengthLimit}
    />
  );
}

export const queryFieldFilters: RR<
  QueryFieldFilter,
  {
    readonly id: number;
    readonly label: LocalizedString;
    readonly description: LocalizedString | undefined;
    // If true, show pick list item titles. Else, show free input
    readonly renderPickList: boolean;
    readonly types?: RA<QueryFieldType>;
    readonly component?: typeof SingleField;
    // Whether to do front-end validation
    readonly hasParser: boolean;
  }
> = {
  any: {
    id: 8,
    label: queryText.any(),
    description: undefined,
    renderPickList: false,
    hasParser: false,
  },
  like: {
    id: 0,
    label: queryText.like(),
    description: queryText.likeDescription(),
    renderPickList: false,
    types: ['text', 'number', 'date', 'id'],
    component: SingleField,
    hasParser: false,
  },
  equal: {
    id: 1,
    label: queryText.equal(),
    description: undefined,
    renderPickList: true,
    component: SingleField,
    hasParser: true,
    types: ['text', 'number', 'date', 'id'],
  },
  greater: {
    id: 2,
    label: queryText.greaterThan(),
    description: undefined,
    renderPickList: false,
    types: ['number', 'date', 'id'],
    component: SingleField,
    hasParser: true,
  },
  less: {
    id: 3,
    label: queryText.lessThan(),
    description: undefined,
    renderPickList: false,
    types: ['number', 'date', 'id'],
    component: SingleField,
    hasParser: true,
  },
  greaterOrEqual: {
    id: 4,
    label: queryText.greaterOrEqualTo(),
    description: undefined,
    renderPickList: false,
    types: ['number', 'date', 'id'],
    component: SingleField,
    hasParser: true,
  },
  lessOrEqual: {
    id: 5,
    label: queryText.lessOrEqualTo(),
    description: undefined,
    renderPickList: false,
    types: ['number', 'date', 'id'],
    component: SingleField,
    hasParser: true,
  },
  true: {
    id: 6,
    label: queryText.true(),
    description: undefined,
    renderPickList: false,
    types: ['checkbox'],
    hasParser: true,
  },
  false: {
    id: 7,
    label: queryText.false(),
    description: undefined,
    renderPickList: false,
    types: ['checkbox'],
    hasParser: true,
  },
  between: {
    id: 9,
    label: queryText.between(),
    description: undefined,
    renderPickList: false,
    types: ['text', 'number', 'date', 'id'],
    component: Between,
    hasParser: true,
  },
  in: {
    id: 10,
    label: queryText.in(),
    description: queryText.inDescription(),
    renderPickList: true,
    /*
     * Can't use "date" for IN because date picker does not allow separating
     * multiple values with a comma. Instead, OR filters should be used
     */
    types: ['text', 'number', 'id'],
    component: In,
    hasParser: true,
  },
  contains: {
    id: 11,
    label: queryText.contains(),
    description: undefined,
    renderPickList: false,
    component: SingleField,
    types: ['text', 'number', 'date', 'id'],
    hasParser: false,
  },
  startsWith: {
    id: 15,
    label: queryText.startsWith(),
    description: undefined,
    renderPickList: false,
    component: SingleField,
    types: ['text', 'number', 'date', 'id'],
    hasParser: false,
  },
  empty: {
    id: 12,
    label: queryText.empty(),
    description: undefined,
    renderPickList: false,
    hasParser: false,
  },
  trueOrNull: {
    id: 13,
    label: queryText.trueOrNull(),
    description: undefined,
    renderPickList: false,
    types: ['checkbox'],
    hasParser: true,
  },
  falseOrNull: {
    id: 14,
    label: queryText.falseOrNull(),
    description: undefined,
    renderPickList: false,
    types: ['checkbox'],
    hasParser: true,
  },
};

export function QueryLineFilter({
  filter,
  fieldName,
  terminatingField,
  parser: originalParser,
  enforceLengthLimit,
  onChange: handleChange,
}: {
  readonly filter: QueryField['filters'][number];
  readonly fieldName: string;
  readonly terminatingField: LiteralField | Relationship | undefined;
  readonly parser: Parser;
  readonly enforceLengthLimit: boolean;
  readonly onChange: ((newValue: string) => void) | undefined;
}): JSX.Element | null {
  const parser = queryFieldFilters[filter.type].hasParser
    ? originalParser
    : ({
        ...removeKey(
          originalParser,
          'pattern',
          'min',
          'step',
          'formatters',
          'parser',
          'validators'
        ),
        type: 'text',
      } as const);

  const [pickListItems] = useAsyncState(
    React.useCallback(
      () =>
        typeof parser.pickListName === 'string'
          ? fetchPickList(parser.pickListName).then((pickList) =>
              typeof pickList === 'object' ? getPickListItems(pickList) : false
            )
          : false,
      [parser.pickListName]
    ),
    false
  );

  // Fix for https://github.com/specify/specify7/issues/2296
  React.useEffect(() => {
    if (pickListItems === undefined || pickListItems === false) return;
    const newStartValue = filter.startValue
      .split(',')
      .map((value) => resolveItem(pickListItems, value))
      .join(',');
    if (newStartValue !== filter.startValue) handleChange?.(newStartValue);
  }, [pickListItems, filter]);

  const Component = queryFieldFilters[filter.type].component;
  return Component === undefined ? null : pickListItems === undefined ? (
    <>{commonText.loading()}</>
  ) : (
    <>
      {mappingElementDivider}
      <Component
        enforceLengthLimit={enforceLengthLimit}
        fieldName={fieldName}
        currentValue={filter.startValue}
        parser={parser}
        pickListItems={
          queryFieldFilters[filter.type].renderPickList
            ? pickListItems === false
              ? undefined
              : pickListItems
            : undefined
        }
        terminatingField={terminatingField}
        onChange={handleChange}
      />
    </>
  );
}<|MERGE_RESOLUTION|>--- conflicted
+++ resolved
@@ -29,14 +29,11 @@
 import { fetchPickList, getPickListItems } from '../PickLists/fetch';
 import { mappingElementDivider } from '../WbPlanView/LineComponents';
 import type { QueryField } from './helpers';
-<<<<<<< HEAD
 import { LiteralField, Relationship } from '../DataModel/specifyField';
 import { dayjs } from '../../utils/dayJs';
 import { databaseDateFormat } from '../../utils/dateFormat';
-=======
 import { LocalizedString } from 'typesafe-i18n';
 import { getField } from '../DataModel/helpers';
->>>>>>> 19e6b9a1
 
 /**
  * Formatters and aggregators don't yet support any filtering options.
@@ -73,25 +70,25 @@
 
 const relativeDateItems = {
   direction: [
-    { value: '+', title: queryText('future') },
+    { value: '+', title: queryText.future() },
     {
       value: '-',
-      title: queryText('past'),
+      title: queryText.past(),
     },
   ],
   type: [
     {
       value: 'day',
-      title: queryText('day'),
+      title: queryText.day(),
     },
-    { value: 'week', title: queryText('week') },
+    { value: 'week', title: queryText.week() },
     {
       value: 'month',
-      title: queryText('month'),
+      title: queryText.month(),
     },
     {
       value: 'year',
-      title: queryText('year'),
+      title: queryText.year(),
     },
   ],
 };
@@ -465,12 +462,8 @@
   parser,
   pickListItems,
   fieldName,
-<<<<<<< HEAD
-  label = commonText('searchQuery'),
   terminatingField,
-=======
   label = commonText.searchQuery(),
->>>>>>> 19e6b9a1
   onChange: handleChange,
   listInput = false,
 }: {
@@ -619,33 +612,20 @@
     <>
       <SingleField
         currentValue={values[0] ?? ''}
-<<<<<<< HEAD
-=======
-        fieldName={fieldName}
-        label={queryText.startValue()}
->>>>>>> 19e6b9a1
         parser={parser}
         pickListItems={pickListItems}
         fieldName={fieldName}
         terminatingField={terminatingField}
         onChange={updateValues?.bind(undefined, 0)}
         enforceLengthLimit={enforceLengthLimit}
-        label={queryText('startValue')}
-      />
-<<<<<<< HEAD
-      <span className="flex items-center">{queryText('and')}</span>
+        label={queryText.startValue()}
+      />
+      <span className="flex items-center">{queryText.and()}</span>
       <SingleField
         currentValue={values[1] ?? ''}
-=======
-      <span className="flex items-center">{queryText.and()}</span>
-      <QueryInputField
-        currentValue={values[1] ?? ''}
-        fieldName={fieldName}
         label={queryText.endValue()}
->>>>>>> 19e6b9a1
         parser={parser}
         pickListItems={pickListItems}
-        label={queryText('endValue')}
         fieldName={fieldName}
         terminatingField={terminatingField}
         onChange={updateValues?.bind(undefined, 1)}
@@ -680,19 +660,11 @@
     [parser, enforceLengthLimit]
   );
   return (
-<<<<<<< HEAD
     <SingleField
       currentValue={currentValue}
-=======
-    <QueryInputField
-      currentValue={filter.startValue}
-      fieldName={fieldName}
-      label={queryText.startValue()}
-      listInput
->>>>>>> 19e6b9a1
       parser={pluralizedParser}
       pickListItems={pickListItems}
-      label={queryText('startValue')}
+      label={queryText.startValue()}
       fieldName={fieldName}
       listInput
       terminatingField={undefined}
