import React from 'react';

import { ajax } from '../../utils/ajax';
<<<<<<< HEAD
import type { GetSet, IR, RA } from '../../utils/types';
=======
import { runQuery } from '../../utils/ajax/specifyApi';
import type { RA } from '../../utils/types';
>>>>>>> 2b106953
import { keysToLowerCase, replaceItem } from '../../utils/utils';
import { serializeResource } from '../DataModel/helpers';
import type { SerializedResource } from '../DataModel/helperTypes';
import type { SpecifyResource } from '../DataModel/legacyTypes';
import type { SpecifyModel } from '../DataModel/specifyModel';
import type { SpQuery, SpQueryField, Tables } from '../DataModel/types';
import { raise } from '../Errors/Crash';
import { ErrorBoundary } from '../Errors/ErrorBoundary';
import { loadingGif } from '../Molecules';
import { mappingPathIsComplete } from '../WbPlanView/helpers';
import type { QueryField } from './helpers';
import {
  addFormattedField,
  augmentQueryFields,
  queryFieldsToFieldSpecs,
  unParseQueryFields,
} from './helpers';
import { QueryResults } from './Results';

// TODO: [FEATURE] allow customizing this and other constants as make sense
const fetchSize = 40;

export function QueryResultsWrapper({
  createRecordSet,
  extraButtons,
  model,
  onSelected: handleSelected,
<<<<<<< HEAD
  ...props
}: ResultsProps & {
=======
  onSortChange: handleSortChange,
  onReRun: handleReRun,
}: {
  readonly baseTableName: keyof Tables;
>>>>>>> 2b106953
  readonly model: SpecifyModel;
  readonly createRecordSet: JSX.Element | undefined;
  readonly extraButtons: JSX.Element | undefined;
  readonly onSelected?: (selected: RA<number>) => void;
}): JSX.Element | null {
  const newProps = useQueryResultsWrapper(props);

  return newProps === undefined ? (
    props.queryRunCount === 0 ? null : (
      <div className="flex-1 snap-start">{loadingGif}</div>
    )
  ) : (
    <div className="flex flex-1 snap-start overflow-hidden">
      <ErrorBoundary dismissible>
        <QueryResults
          {...newProps}
          createRecordSet={createRecordSet}
          extraButtons={extraButtons}
          model={model}
          onSelected={handleSelected}
        />
      </ErrorBoundary>
    </div>
  );
}

type ResultsProps = {
  readonly baseTableName: keyof Tables;
  readonly queryRunCount: number;
  readonly queryResource: SpecifyResource<SpQuery>;
  readonly fields: RA<QueryField>;
  readonly recordSetId: number | undefined;
  readonly forceCollection: number | undefined;
  readonly onSortChange?: (
    /*
     * Since this component may add fields to the query, it needs to send back
     * all of the fields
     */
    newFields: RA<QueryField>
  ) => void;
<<<<<<< HEAD
  readonly selectedRows: GetSet<ReadonlySet<number>>;
  readonly resultsRef?: React.MutableRefObject<
    RA<QueryResultRow | undefined> | undefined
  >;
};

type PartialProps = Omit<
  Parameters<typeof QueryResults>[0],
  'createRecordSet' | 'extraButtons' | 'model' | 'onSelected'
>;
=======
  readonly onReRun: () => void;
}): JSX.Element | null {
  const fetchResults = React.useCallback(
    async (fields: RA<SerializedResource<SpQueryField>>, offset: number) =>
      runQuery(
        {
          ...serializeResource(queryResource),
          fields,
        },
        {
          collectionId: forceCollection,
          recordSetId,
          limit: fetchSize,
          offset,
        }
      ),
    [forceCollection, fields, baseTableName, queryResource, recordSetId]
  );
>>>>>>> 2b106953

const fetchResults = async (
  fetchPayload: IR<unknown>,
  offset: number
): Promise<RA<QueryResultRow>> =>
  ajax<{ readonly results: RA<QueryResultRow> }>('/stored_query/ephemeral/', {
    method: 'POST',
    // eslint-disable-next-line @typescript-eslint/naming-convention
    headers: { Accept: 'application/json' },
    body: { ...fetchPayload, offset },
  }).then(({ data }) => data.results);

/**
 * Extracting the logic into a hook so that can be reused even outside the
 * Query Builder (in the Specify Network)
 */
export function useQueryResultsWrapper({
  baseTableName,
  queryRunCount,
  queryResource,
  fields,
  recordSetId,
  forceCollection,
  onSortChange: handleSortChange,
  selectedRows: [selectedRows, setSelectedRows],
  resultsRef,
}: ResultsProps): PartialProps | undefined {
  /*
   * Need to store all props in a state so that query field edits do not affect
   * the query results until query is reRun
   */
  const [props, setProps] = React.useState<
<<<<<<< HEAD
    Omit<PartialProps, 'resultsRef' | 'selectedRows' | 'totalCount'> | undefined
=======
    | Omit<Parameters<typeof QueryResults>[0], 'onReRun' | 'totalCount'>
    | undefined
>>>>>>> 2b106953
  >(undefined);

  const [totalCount, setTotalCount] = React.useState<number | undefined>(
    undefined
  );

  const previousQueryRunCount = React.useRef(0);
  React.useEffect(() => {
    if (queryRunCount === previousQueryRunCount.current) return;
    previousQueryRunCount.current = queryRunCount;
    // Display the loading GIF
    setProps(undefined);

<<<<<<< HEAD
    const isDistinct = queryResource.get('selectDistinct') === true;
    const allFields = augmentQueryFields(
      baseTableName,
      fields.filter(({ mappingPath }) => mappingPathIsComplete(mappingPath)),
      queryResource.get('selectDistinct')
=======
    const countOnly = queryResource.get('countOnly') === true;
    const augmentedFields = augmentQueryFields(
      baseTableName,
      fields,
      countOnly
>>>>>>> 2b106953
    );
    const allFields = addFormattedField(augmentedFields);
    const unParsedFields = unParseQueryFields(baseTableName, allFields);

    const fetchPayload = keysToLowerCase({
      ...queryResource.toJSON(),
      fields: unParseQueryFields(baseTableName, allFields),
      collectionId: forceCollection,
      recordSetId,
      limit: fetchSize,
    });

    setTotalCount(undefined);
    ajax<{ readonly count: number }>('/stored_query/ephemeral/', {
      method: 'POST',
      // eslint-disable-next-line @typescript-eslint/naming-convention
      headers: { Accept: 'application/json' },
      errorMode: 'dismissible',
      body: keysToLowerCase({
<<<<<<< HEAD
        ...fetchPayload,
=======
        ...queryResource.toJSON(),
        collectionId: forceCollection,
        fields: unParsedFields,
        recordSetId,
>>>>>>> 2b106953
        countOnly: true,
      }),
    })
      .then(({ data }) => setTotalCount(data.count))
      .catch(raise);

    const displayedFields = allFields.filter((field) => field.isDisplay);
    const countOnly = queryResource.get('countOnly') === true;
    const isCountOnly =
      countOnly ||
      // Run as "count only" if there are no visible fields
      displayedFields.length === 0;

    const initialData = isCountOnly
      ? Promise.resolve(undefined)
<<<<<<< HEAD
      : fetchResults(fetchPayload, 0);
    const fieldSpecsAndFields = queryFieldsToFieldSpecs(
=======
      : fetchResults(unParsedFields, 0);
    const fieldSpecs = queryFieldsToFieldSpecs(
>>>>>>> 2b106953
      baseTableName,
      displayedFields
    );
    const fieldSpecs = fieldSpecsAndFields.map(
      ([_field, fieldSpec]) => fieldSpec
    );
    const queryFields = fieldSpecsAndFields.map(([field]) => field);

    initialData
      .then((initialData) =>
        setProps({
<<<<<<< HEAD
          hasIdField: !isDistinct,
=======
          model,
          hasIdField: queryResource.get('selectDistinct') !== true,
>>>>>>> 2b106953
          queryResource,
          fetchSize,
          fetchResults: isCountOnly
            ? undefined
<<<<<<< HEAD
            : fetchResults.bind(undefined, fetchPayload),
          allFields,
          displayedFields: queryFields,
=======
            : fetchResults.bind(undefined, unParsedFields),
>>>>>>> 2b106953
          fieldSpecs,
          initialData,
          sortConfig: queryFields
            .filter(({ isDisplay }) => isDisplay)
            .map((field) => field.sortType),
          onSortChange:
            typeof handleSortChange === 'function'
              ? (fieldSpec, sortType): void => {
                  /*
                   * If some fields are not displayed, visual index and actual field
                   * index differ
                   */
                  const index = fieldSpecs.indexOf(fieldSpec);
                  const field = displayedFields[index];
                  handleSortChange(
                    replaceItem(allFields, index, {
                      ...field,
                      sortType,
                    })
                  );
                }
              : undefined,
        })
      )
      .catch(raise);
  }, [
    fields,
    baseTableName,
    fetchResults,
    forceCollection,
    queryResource,
    queryRunCount,
    recordSetId,
  ]);

<<<<<<< HEAD
  return props === undefined
    ? undefined
    : {
        ...props,
        totalCount,
        selectedRows: [selectedRows, setSelectedRows],
        resultsRef,
      };
=======
  return props === undefined ? (
    queryRunCount === 0 ? null : (
      <div className="flex-1 snap-start">{loadingGif}</div>
    )
  ) : (
    <div className="flex flex-1 snap-start overflow-hidden">
      <ErrorBoundary dismissible>
        <QueryResults
          {...props}
          totalCount={totalCount}
          onReRun={handleReRun}
        />
      </ErrorBoundary>
    </div>
  );
>>>>>>> 2b106953
}<|MERGE_RESOLUTION|>--- conflicted
+++ resolved
@@ -1,30 +1,22 @@
 import React from 'react';
 
 import { ajax } from '../../utils/ajax';
-<<<<<<< HEAD
 import type { GetSet, IR, RA } from '../../utils/types';
-=======
-import { runQuery } from '../../utils/ajax/specifyApi';
-import type { RA } from '../../utils/types';
->>>>>>> 2b106953
 import { keysToLowerCase, replaceItem } from '../../utils/utils';
-import { serializeResource } from '../DataModel/helpers';
-import type { SerializedResource } from '../DataModel/helperTypes';
 import type { SpecifyResource } from '../DataModel/legacyTypes';
 import type { SpecifyModel } from '../DataModel/specifyModel';
-import type { SpQuery, SpQueryField, Tables } from '../DataModel/types';
+import type { SpQuery, Tables } from '../DataModel/types';
 import { raise } from '../Errors/Crash';
 import { ErrorBoundary } from '../Errors/ErrorBoundary';
 import { loadingGif } from '../Molecules';
 import { mappingPathIsComplete } from '../WbPlanView/helpers';
 import type { QueryField } from './helpers';
 import {
-  addFormattedField,
   augmentQueryFields,
   queryFieldsToFieldSpecs,
   unParseQueryFields,
 } from './helpers';
-import { QueryResults } from './Results';
+import { QueryResultRow, QueryResults } from './Results';
 
 // TODO: [FEATURE] allow customizing this and other constants as make sense
 const fetchSize = 40;
@@ -34,19 +26,14 @@
   extraButtons,
   model,
   onSelected: handleSelected,
-<<<<<<< HEAD
+  onReRun: handleReRun,
   ...props
 }: ResultsProps & {
-=======
-  onSortChange: handleSortChange,
-  onReRun: handleReRun,
-}: {
-  readonly baseTableName: keyof Tables;
->>>>>>> 2b106953
   readonly model: SpecifyModel;
   readonly createRecordSet: JSX.Element | undefined;
   readonly extraButtons: JSX.Element | undefined;
   readonly onSelected?: (selected: RA<number>) => void;
+  readonly onReRun: () => void;
 }): JSX.Element | null {
   const newProps = useQueryResultsWrapper(props);
 
@@ -62,6 +49,7 @@
           createRecordSet={createRecordSet}
           extraButtons={extraButtons}
           model={model}
+          onReRun={handleReRun}
           onSelected={handleSelected}
         />
       </ErrorBoundary>
@@ -83,7 +71,6 @@
      */
     newFields: RA<QueryField>
   ) => void;
-<<<<<<< HEAD
   readonly selectedRows: GetSet<ReadonlySet<number>>;
   readonly resultsRef?: React.MutableRefObject<
     RA<QueryResultRow | undefined> | undefined
@@ -92,28 +79,8 @@
 
 type PartialProps = Omit<
   Parameters<typeof QueryResults>[0],
-  'createRecordSet' | 'extraButtons' | 'model' | 'onSelected'
+  'createRecordSet' | 'extraButtons' | 'onReRun' | 'model' | 'onSelected'
 >;
-=======
-  readonly onReRun: () => void;
-}): JSX.Element | null {
-  const fetchResults = React.useCallback(
-    async (fields: RA<SerializedResource<SpQueryField>>, offset: number) =>
-      runQuery(
-        {
-          ...serializeResource(queryResource),
-          fields,
-        },
-        {
-          collectionId: forceCollection,
-          recordSetId,
-          limit: fetchSize,
-          offset,
-        }
-      ),
-    [forceCollection, fields, baseTableName, queryResource, recordSetId]
-  );
->>>>>>> 2b106953
 
 const fetchResults = async (
   fetchPayload: IR<unknown>,
@@ -146,12 +113,7 @@
    * the query results until query is reRun
    */
   const [props, setProps] = React.useState<
-<<<<<<< HEAD
     Omit<PartialProps, 'resultsRef' | 'selectedRows' | 'totalCount'> | undefined
-=======
-    | Omit<Parameters<typeof QueryResults>[0], 'onReRun' | 'totalCount'>
-    | undefined
->>>>>>> 2b106953
   >(undefined);
 
   const [totalCount, setTotalCount] = React.useState<number | undefined>(
@@ -165,22 +127,12 @@
     // Display the loading GIF
     setProps(undefined);
 
-<<<<<<< HEAD
     const isDistinct = queryResource.get('selectDistinct') === true;
     const allFields = augmentQueryFields(
       baseTableName,
       fields.filter(({ mappingPath }) => mappingPathIsComplete(mappingPath)),
       queryResource.get('selectDistinct')
-=======
-    const countOnly = queryResource.get('countOnly') === true;
-    const augmentedFields = augmentQueryFields(
-      baseTableName,
-      fields,
-      countOnly
->>>>>>> 2b106953
     );
-    const allFields = addFormattedField(augmentedFields);
-    const unParsedFields = unParseQueryFields(baseTableName, allFields);
 
     const fetchPayload = keysToLowerCase({
       ...queryResource.toJSON(),
@@ -197,14 +149,7 @@
       headers: { Accept: 'application/json' },
       errorMode: 'dismissible',
       body: keysToLowerCase({
-<<<<<<< HEAD
         ...fetchPayload,
-=======
-        ...queryResource.toJSON(),
-        collectionId: forceCollection,
-        fields: unParsedFields,
-        recordSetId,
->>>>>>> 2b106953
         countOnly: true,
       }),
     })
@@ -220,13 +165,8 @@
 
     const initialData = isCountOnly
       ? Promise.resolve(undefined)
-<<<<<<< HEAD
       : fetchResults(fetchPayload, 0);
     const fieldSpecsAndFields = queryFieldsToFieldSpecs(
-=======
-      : fetchResults(unParsedFields, 0);
-    const fieldSpecs = queryFieldsToFieldSpecs(
->>>>>>> 2b106953
       baseTableName,
       displayedFields
     );
@@ -238,23 +178,14 @@
     initialData
       .then((initialData) =>
         setProps({
-<<<<<<< HEAD
           hasIdField: !isDistinct,
-=======
-          model,
-          hasIdField: queryResource.get('selectDistinct') !== true,
->>>>>>> 2b106953
           queryResource,
           fetchSize,
           fetchResults: isCountOnly
             ? undefined
-<<<<<<< HEAD
             : fetchResults.bind(undefined, fetchPayload),
           allFields,
           displayedFields: queryFields,
-=======
-            : fetchResults.bind(undefined, unParsedFields),
->>>>>>> 2b106953
           fieldSpecs,
           initialData,
           sortConfig: queryFields
@@ -290,7 +221,6 @@
     recordSetId,
   ]);
 
-<<<<<<< HEAD
   return props === undefined
     ? undefined
     : {
@@ -299,21 +229,4 @@
         selectedRows: [selectedRows, setSelectedRows],
         resultsRef,
       };
-=======
-  return props === undefined ? (
-    queryRunCount === 0 ? null : (
-      <div className="flex-1 snap-start">{loadingGif}</div>
-    )
-  ) : (
-    <div className="flex flex-1 snap-start overflow-hidden">
-      <ErrorBoundary dismissible>
-        <QueryResults
-          {...props}
-          totalCount={totalCount}
-          onReRun={handleReRun}
-        />
-      </ErrorBoundary>
-    </div>
-  );
->>>>>>> 2b106953
 }