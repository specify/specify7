import React from 'react';

import { ajax } from '../../utils/ajax';
import type { IR, RA } from '../../utils/types';
import { keysToLowerCase, replaceItem } from '../../utils/utils';
import type { SpecifyResource } from '../DataModel/legacyTypes';
import type { SpecifyModel } from '../DataModel/specifyModel';
import type { SpQuery, Tables } from '../DataModel/types';
import { raise } from '../Errors/Crash';
import { ErrorBoundary } from '../Errors/ErrorBoundary';
import { loadingGif } from '../Molecules';
import { mappingPathIsComplete } from '../WbPlanView/helpers';
import type { QueryField } from './helpers';
import {
  augmentQueryFields,
  queryFieldsToFieldSpecs,
  unParseQueryFields,
} from './helpers';
import type { QueryResultRow } from './Results';
import { QueryResults } from './Results';

// TODO: [FEATURE] allow customizing this and other constants as make sense
const fetchSize = 40;

export function QueryResultsWrapper({
  createRecordSet,
  extraButtons,
  model,
  onSelected: handleSelected,
  ...props
}: ResultsProps & {
  readonly model: SpecifyModel;
  readonly createRecordSet: JSX.Element | undefined;
  readonly extraButtons: JSX.Element | undefined;
  readonly onSelected?: (selected: RA<number>) => void;
}): JSX.Element | null {
  const newProps = useQueryResultsWrapper(props);

  return newProps === undefined ? (
    props.queryRunCount === 0 ? null : (
      <div className="flex-1 snap-start">{loadingGif}</div>
    )
  ) : (
    <div className="flex flex-1 snap-start overflow-hidden">
      <ErrorBoundary dismissible>
        <QueryResults
          {...newProps}
          createRecordSet={createRecordSet}
          extraButtons={extraButtons}
          model={model}
          onSelected={handleSelected}
        />
      </ErrorBoundary>
    </div>
  );
}

type ResultsProps = {
  readonly baseTableName: keyof Tables;
  readonly queryRunCount: number;
  readonly queryResource: SpecifyResource<SpQuery>;
  readonly fields: RA<QueryField>;
  readonly recordSetId: number | undefined;
  readonly forceCollection: number | undefined;
  readonly onSortChange?: (
    /*
     * Since this component may add fields to the query, it needs to send back
     * all of the fields
     */
    newFields: RA<QueryField>
  ) => void;
<<<<<<< HEAD
};

type PartialProps = Omit<
  Parameters<typeof QueryResults>[0],
  'createRecordSet' | 'extraButtons' | 'model' | 'onSelected'
>;

const fetchResults = async (
  fetchPayload: IR<unknown>,
  offset: number
): Promise<RA<QueryResultRow>> =>
  ajax<{ readonly results: RA<QueryResultRow> }>('/stored_query/ephemeral/', {
    method: 'POST',
    // eslint-disable-next-line @typescript-eslint/naming-convention
    headers: { Accept: 'application/json' },
    body: { ...fetchPayload, offset },
  }).then(({ data }) => data.results);
=======
}): JSX.Element | null {
  const fetchResults = React.useCallback(
    async (offset: number) =>
      ajax<{ readonly results: RA<QueryResultRow> }>(
        '/stored_query/ephemeral/',
        {
          method: 'POST',
          // eslint-disable-next-line @typescript-eslint/naming-convention
          headers: { Accept: 'application/json' },
          body: keysToLowerCase({
            ...queryResource.toJSON(),
            fields: unParseQueryFields(
              baseTableName,
              augmentQueryFields(
                baseTableName,
                fields,
                queryResource.get('selectDistinct')
              )
            ),
            collectionId: forceCollection,
            recordSetId,
            limit: fetchSize,
            offset,
          }),
        }
      ).then(({ data }) => data.results),
    [forceCollection, fields, baseTableName, queryResource, recordSetId]
  );
>>>>>>> 393538b0

/**
 * Extracting the logic into a hook so that can be reused even outside the
 * Query Builder (in the Specify Network)
 */
export function useQueryResultsWrapper({
  baseTableName,
  queryRunCount,
  queryResource,
  fields,
  recordSetId,
  forceCollection,
  onSortChange: handleSortChange,
}: ResultsProps): PartialProps | undefined {
  /*
   * Need to store all props in a state so that query field edits do not affect
   * the query results until query is reRun
   */
  const [props, setProps] = React.useState<
    Omit<PartialProps, 'totalCount'> | undefined
  >(undefined);

  const [totalCount, setTotalCount] = React.useState<number | undefined>(
    undefined
  );

  const previousQueryRunCount = React.useRef(0);
  React.useEffect(() => {
    if (queryRunCount === previousQueryRunCount.current) return;
    previousQueryRunCount.current = queryRunCount;
    // Display the loading GIF
    setProps(undefined);

    const countOnly = queryResource.get('countOnly') === true;
    const allFields = augmentQueryFields(
      baseTableName,
<<<<<<< HEAD
      fields.filter(({ mappingPath }) => mappingPathIsComplete(mappingPath)),
      countOnly
    );

    const fetchPayload = keysToLowerCase({
      ...queryResource.toJSON(),
      fields: unParseQueryFields(baseTableName, allFields),
      collectionId: forceCollection,
      recordSetId,
      limit: fetchSize,
    });
=======
      fields,
      queryResource.get('selectDistinct')
    );
>>>>>>> 393538b0

    setTotalCount(undefined);
    ajax<{ readonly count: number }>('/stored_query/ephemeral/', {
      method: 'POST',
      // eslint-disable-next-line @typescript-eslint/naming-convention
      headers: { Accept: 'application/json' },
      body: keysToLowerCase({
        ...fetchPayload,
        countOnly: true,
      }),
    })
      .then(({ data }) => setTotalCount(data.count))
      .catch(raise);

    const displayedFields = allFields.filter((field) => field.isDisplay);
    const isCountOnly =
      countOnly ||
      // Run as "count only" if there are no visible fields
      displayedFields.length === 0;

    const initialData = isCountOnly
      ? Promise.resolve(undefined)
      : fetchResults(fetchPayload, 0);
    const fieldSpecsAndFields = queryFieldsToFieldSpecs(
      baseTableName,
      displayedFields
    );
    const fieldSpecs = fieldSpecsAndFields.map(
      ([_field, fieldSpec]) => fieldSpec
    );
    const queryFields = fieldSpecsAndFields.map(([field]) => field);

    initialData
      .then((initialData) =>
        setProps({
<<<<<<< HEAD
          hasIdField: queryResource.get('selectDistinct') !== true,
=======
          model,
          hasIdField: !queryResource.get('selectDistinct'),
>>>>>>> 393538b0
          queryResource,
          fetchSize,
          fetchResults: isCountOnly
            ? undefined
            : fetchResults.bind(undefined, fetchPayload),
          allFields,
          displayedFields: queryFields,
          fieldSpecs,
          initialData,
          sortConfig: queryFields
            .filter(({ isDisplay }) => isDisplay)
            .map((field) => field.sortType),
          onSortChange:
            typeof handleSortChange === 'function'
              ? (fieldSpec, sortType): void => {
                  /*
                   * If some fields are not displayed, visual index and actual field
                   * index differ
                   */
                  const index = fieldSpecs.indexOf(fieldSpec);
                  const field = displayedFields[index];
                  handleSortChange(
                    replaceItem(allFields, index, {
                      ...field,
                      sortType,
                    })
                  );
                }
              : undefined,
        })
      )
      .catch(raise);
  }, [
    fields,
    baseTableName,
    fetchResults,
    forceCollection,
    queryResource,
    queryRunCount,
    recordSetId,
  ]);

  return props === undefined
    ? undefined
    : {
        ...props,
        totalCount,
      };
}<|MERGE_RESOLUTION|>--- conflicted
+++ resolved
@@ -69,7 +69,6 @@
      */
     newFields: RA<QueryField>
   ) => void;
-<<<<<<< HEAD
 };
 
 type PartialProps = Omit<
@@ -87,36 +86,6 @@
     headers: { Accept: 'application/json' },
     body: { ...fetchPayload, offset },
   }).then(({ data }) => data.results);
-=======
-}): JSX.Element | null {
-  const fetchResults = React.useCallback(
-    async (offset: number) =>
-      ajax<{ readonly results: RA<QueryResultRow> }>(
-        '/stored_query/ephemeral/',
-        {
-          method: 'POST',
-          // eslint-disable-next-line @typescript-eslint/naming-convention
-          headers: { Accept: 'application/json' },
-          body: keysToLowerCase({
-            ...queryResource.toJSON(),
-            fields: unParseQueryFields(
-              baseTableName,
-              augmentQueryFields(
-                baseTableName,
-                fields,
-                queryResource.get('selectDistinct')
-              )
-            ),
-            collectionId: forceCollection,
-            recordSetId,
-            limit: fetchSize,
-            offset,
-          }),
-        }
-      ).then(({ data }) => data.results),
-    [forceCollection, fields, baseTableName, queryResource, recordSetId]
-  );
->>>>>>> 393538b0
 
 /**
  * Extracting the logic into a hook so that can be reused even outside the
@@ -150,12 +119,11 @@
     // Display the loading GIF
     setProps(undefined);
 
-    const countOnly = queryResource.get('countOnly') === true;
+    const isDistinct = queryResource.get('selectDistinct') === true;
     const allFields = augmentQueryFields(
       baseTableName,
-<<<<<<< HEAD
       fields.filter(({ mappingPath }) => mappingPathIsComplete(mappingPath)),
-      countOnly
+      isDistinct
     );
 
     const fetchPayload = keysToLowerCase({
@@ -165,11 +133,6 @@
       recordSetId,
       limit: fetchSize,
     });
-=======
-      fields,
-      queryResource.get('selectDistinct')
-    );
->>>>>>> 393538b0
 
     setTotalCount(undefined);
     ajax<{ readonly count: number }>('/stored_query/ephemeral/', {
@@ -185,6 +148,7 @@
       .catch(raise);
 
     const displayedFields = allFields.filter((field) => field.isDisplay);
+    const countOnly = queryResource.get('countOnly') === true;
     const isCountOnly =
       countOnly ||
       // Run as "count only" if there are no visible fields
@@ -205,12 +169,7 @@
     initialData
       .then((initialData) =>
         setProps({
-<<<<<<< HEAD
-          hasIdField: queryResource.get('selectDistinct') !== true,
-=======
-          model,
-          hasIdField: !queryResource.get('selectDistinct'),
->>>>>>> 393538b0
+          hasIdField: !isDistinct,
           queryResource,
           fetchSize,
           fetchResults: isCountOnly
