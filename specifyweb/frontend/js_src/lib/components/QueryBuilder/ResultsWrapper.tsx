import React from 'react';

import { ajax } from '../../utils/ajax';
import { runQuery } from '../../utils/ajax/specifyApi';
import type { RA } from '../../utils/types';
import { keysToLowerCase, replaceItem } from '../../utils/utils';
import { serializeResource } from '../DataModel/helpers';
import type { SerializedResource } from '../DataModel/helperTypes';
import type { SpecifyResource } from '../DataModel/legacyTypes';
<<<<<<< HEAD
import type { SpecifyTable } from '../DataModel/specifyTable';
import type { SpQuery, Tables } from '../DataModel/types';
=======
import type { SpecifyModel } from '../DataModel/specifyModel';
import type { SpQuery, SpQueryField, Tables } from '../DataModel/types';
>>>>>>> d0d280dc
import { raise } from '../Errors/Crash';
import { ErrorBoundary } from '../Errors/ErrorBoundary';
import { loadingGif } from '../Molecules';
import type { QueryField } from './helpers';
import {
  addFormattedField,
  augmentQueryFields,
  queryFieldsToFieldSpecs,
  unParseQueryFields,
} from './helpers';
import { QueryResults } from './Results';

// TODO: [FEATURE] allow customizing this and other constants as make sense
const fetchSize = 40;

export function QueryResultsWrapper({
  baseTableName,
  table,
  queryRunCount,
  queryResource,
  fields,
  recordSetId,
  createRecordSet,
  extraButtons,
  forceCollection,
  onSelected: handleSelected,
  onSortChange: handleSortChange,
  onReRun: handleReRun,
}: {
  readonly baseTableName: keyof Tables;
  readonly table: SpecifyTable;
  readonly queryRunCount: number;
  readonly queryResource: SpecifyResource<SpQuery>;
  readonly fields: RA<QueryField>;
  readonly recordSetId: number | undefined;
  readonly createRecordSet: JSX.Element | undefined;
  readonly extraButtons: JSX.Element | undefined;
  readonly forceCollection: number | undefined;
  readonly onSelected?: (selected: RA<number>) => void;
  readonly onSortChange?: (
    /*
     * Since this component may add fields to the query, it needs to send back
     * all of the fields
     */
    newFields: RA<QueryField>
  ) => void;
  readonly onReRun: () => void;
}): JSX.Element | null {
  const fetchResults = React.useCallback(
    async (fields: RA<SerializedResource<SpQueryField>>, offset: number) =>
      runQuery(
        {
          ...serializeResource(queryResource),
          fields,
        },
        {
          collectionId: forceCollection,
          recordSetId,
          limit: fetchSize,
          offset,
        }
      ),
    [forceCollection, fields, baseTableName, queryResource, recordSetId]
  );

  /*
   * Need to store all props in a state so that query field edits do not affect
   * the query results until query is reRun
   */
  const [props, setProps] = React.useState<
    | Omit<Parameters<typeof QueryResults>[0], 'onReRun' | 'totalCount'>
    | undefined
  >(undefined);

  const [totalCount, setTotalCount] = React.useState<number | undefined>(
    undefined
  );

  const previousQueryRunCount = React.useRef(0);
  React.useEffect(() => {
    if (queryRunCount === previousQueryRunCount.current) return;
    previousQueryRunCount.current = queryRunCount;
    // Display the loading GIF
    setProps(undefined);

    const countOnly = queryResource.get('countOnly') === true;
    const augmentedFields = augmentQueryFields(
      baseTableName,
      fields,
      countOnly
    );
    const allFields = addFormattedField(augmentedFields);
    const unParsedFields = unParseQueryFields(baseTableName, allFields);

    setTotalCount(undefined);
    ajax<{ readonly count: number }>('/stored_query/ephemeral/', {
      method: 'POST',
      // eslint-disable-next-line @typescript-eslint/naming-convention
      headers: { Accept: 'application/json' },
      errorMode: 'dismissible',
      body: keysToLowerCase({
        ...queryResource.toJSON(),
        collectionId: forceCollection,
        fields: unParsedFields,
        recordSetId,
        countOnly: true,
      }),
    })
      .then(({ data }) => setTotalCount(data.count))
      .catch(raise);

    const displayedFields = allFields.filter((field) => field.isDisplay);
    const isCountOnly =
      countOnly ||
      // Run as "count only" if there are no visible fields
      displayedFields.length === 0;
    const initialData = isCountOnly
      ? Promise.resolve(undefined)
      : fetchResults(unParsedFields, 0);
    const fieldSpecs = queryFieldsToFieldSpecs(
      baseTableName,
      displayedFields
    ).map(([_field, fieldSpec]) => fieldSpec);

    initialData
      .then((initialData) =>
        setProps({
<<<<<<< HEAD
          table,
=======
          model,
>>>>>>> d0d280dc
          hasIdField: queryResource.get('selectDistinct') !== true,
          queryResource,
          fetchSize,
          fetchResults: isCountOnly
            ? undefined
            : fetchResults.bind(undefined, unParsedFields),
          fieldSpecs,
          initialData,
          sortConfig: fields
            .filter(({ isDisplay }) => isDisplay)
            .map((field) => field.sortType),
          onSortChange:
            typeof handleSortChange === 'function'
              ? (fieldSpec, sortType) => {
                  /*
                   * If some fields are not displayed, visual index and actual field
                   * index differ
                   */
                  const index = fieldSpecs.indexOf(fieldSpec);
                  const field = displayedFields[index];
                  handleSortChange(
                    replaceItem(allFields, index, {
                      ...field,
                      sortType,
                    })
                  );
                }
              : undefined,
          createRecordSet,
          extraButtons,
          onSelected: handleSelected,
        })
      )
      .catch(raise);
  }, [
    fields,
    baseTableName,
    fetchResults,
    forceCollection,
    queryResource,
    queryRunCount,
    recordSetId,
    table,
  ]);

  return props === undefined ? (
    queryRunCount === 0 ? null : (
      <div className="flex-1 snap-start">{loadingGif}</div>
    )
  ) : (
    <div className="flex flex-1 snap-start overflow-hidden">
      <ErrorBoundary dismissible>
        <QueryResults
          {...props}
          totalCount={totalCount}
          onReRun={handleReRun}
        />
      </ErrorBoundary>
    </div>
  );
}<|MERGE_RESOLUTION|>--- conflicted
+++ resolved
@@ -1,19 +1,15 @@
 import React from 'react';
 
 import { ajax } from '../../utils/ajax';
-import { runQuery } from '../../utils/ajax/specifyApi';
 import type { RA } from '../../utils/types';
 import { keysToLowerCase, replaceItem } from '../../utils/utils';
-import { serializeResource } from '../DataModel/helpers';
-import type { SerializedResource } from '../DataModel/helperTypes';
+import type {
+  SerializedRecord,
+  SerializedResource,
+} from '../DataModel/helperTypes';
 import type { SpecifyResource } from '../DataModel/legacyTypes';
-<<<<<<< HEAD
 import type { SpecifyTable } from '../DataModel/specifyTable';
-import type { SpQuery, Tables } from '../DataModel/types';
-=======
-import type { SpecifyModel } from '../DataModel/specifyModel';
 import type { SpQuery, SpQueryField, Tables } from '../DataModel/types';
->>>>>>> d0d280dc
 import { raise } from '../Errors/Crash';
 import { ErrorBoundary } from '../Errors/ErrorBoundary';
 import { loadingGif } from '../Molecules';
@@ -24,7 +20,8 @@
   queryFieldsToFieldSpecs,
   unParseQueryFields,
 } from './helpers';
-import { QueryResults } from './Results';
+import { QueryResultRow, QueryResults } from './Results';
+import { serializeResource } from '../DataModel/serializers';
 
 // TODO: [FEATURE] allow customizing this and other constants as make sense
 const fetchSize = 40;
@@ -141,11 +138,7 @@
     initialData
       .then((initialData) =>
         setProps({
-<<<<<<< HEAD
           table,
-=======
-          model,
->>>>>>> d0d280dc
           hasIdField: queryResource.get('selectDistinct') !== true,
           queryResource,
           fetchSize,
@@ -206,4 +199,25 @@
       </ErrorBoundary>
     </div>
   );
-}+}
+
+export const runQuery = async <ROW_TYPE extends QueryResultRow>(
+  query: SerializedRecord<SpQuery> | SerializedResource<SpQuery>,
+  extras: Partial<{
+    readonly collectionId: number;
+    readonly limit: number;
+    readonly offset: number;
+    readonly recordSetId: number;
+  }> = {}
+): Promise<RA<ROW_TYPE>> =>
+  ajax<{
+    readonly results: RA<ROW_TYPE>;
+  }>('/stored_query/ephemeral/', {
+    method: 'POST',
+    // eslint-disable-next-line @typescript-eslint/naming-convention
+    headers: { Accept: 'application/json' },
+    body: keysToLowerCase({
+      ...query,
+      ...extras,
+    }),
+  }).then(({ data }) => data.results);