--- conflicted
+++ resolved
@@ -1,11 +1,6 @@
 import React from 'react';
 
 import { ajax } from '../../utils/ajax';
-<<<<<<< HEAD
-import type { RA } from '../../utils/types';
-=======
-import type { GetSet, IR, RA } from '../../utils/types';
->>>>>>> b63632a7
 import { keysToLowerCase, replaceItem } from '../../utils/utils';
 import type {
   SerializedRecord,
@@ -14,6 +9,7 @@
 import type { SpecifyResource } from '../DataModel/legacyTypes';
 import { serializeResource } from '../DataModel/serializers';
 import type { SpecifyTable } from '../DataModel/specifyTable';
+import type { GetSet, RA } from '../../utils/types';
 import type { SpQuery } from '../DataModel/types';
 import { raise } from '../Errors/Crash';
 import { ErrorBoundary } from '../Errors/ErrorBoundary';
@@ -34,18 +30,13 @@
 
 export function QueryResultsWrapper({
   createRecordSet,
-<<<<<<< HEAD
   extraButtons,
-=======
-  exportButtons,
-  model,
->>>>>>> b63632a7
   onSelected: handleSelected,
   onReRun: handleReRun,
   ...props
 }: ResultsProps & {
   readonly createRecordSet: JSX.Element | undefined;
-  readonly exportButtons: JSX.Element | undefined;
+  readonly extraButtons: JSX.Element | undefined;
   readonly onSelected?: (selected: RA<number>) => void;
   readonly onReRun: () => void;
 }): JSX.Element | null {
@@ -61,12 +52,7 @@
         <QueryResults
           {...newProps}
           createRecordSet={createRecordSet}
-<<<<<<< HEAD
           extraButtons={extraButtons}
-=======
-          exportButtons={exportButtons}
-          model={model}
->>>>>>> b63632a7
           onReRun={handleReRun}
           onSelected={handleSelected}
         />
@@ -98,11 +84,7 @@
 
 type PartialProps = Omit<
   Parameters<typeof QueryResults>[0],
-<<<<<<< HEAD
   'createRecordSet' | 'extraButtons' | 'model' | 'onReRun' | 'onSelected'
-=======
-  'createRecordSet' | 'exportButtons' | 'model' | 'onReRun' | 'onSelected'
->>>>>>> b63632a7
 >;
 
 export const runQuery = async <ROW_TYPE extends QueryResultRow>(
@@ -119,7 +101,7 @@
   }>('/stored_query/ephemeral/', {
     method: 'POST',
     errorMode: 'dismissible',
-     
+
     headers: { Accept: 'application/json' },
     body: keysToLowerCase({
       ...query,
@@ -165,7 +147,7 @@
     const allFields = augmentQueryFields(
       table.name,
       fields.filter(({ mappingPath }) => mappingPathIsComplete(mappingPath)),
-      queryResource.get('selectDistinct')
+      isDistinct
     );
 
     const fetchPayload = {
@@ -183,9 +165,7 @@
     ajax<{ readonly count: number }>('/stored_query/ephemeral/', {
       method: 'POST',
       errorMode: 'dismissible',
-       
       headers: { Accept: 'application/json' },
-      errorMode: 'dismissible',
       body: keysToLowerCase({
         ...query,
         ...fetchPayload,
