import React from 'react';

import { ajax } from '../../utils/ajax';
import { formData } from '../../utils/ajax/helpers';
import { error } from '../Errors/assert';
import type { SpQuery, SpReport } from '../DataModel/types';
import { f } from '../../utils/functools';
import type { SpecifyResource } from '../DataModel/legacyTypes';
import { commonText } from '../../localization/common';
import { hasPermission } from '../Permissions/helpers';
import { schema } from '../DataModel/schema';
import { LoadingContext } from '../Core/Contexts';
import { downloadFile } from '../Molecules/FilePicker';
import { Dialog, dialogClassNames } from '../Molecules/Dialog';
import { ResourceView } from '../Forms/ResourceView';
import { useNavigate } from 'react-router-dom';
import { DataEntry } from '../Atoms/DataEntry';
import { Button } from '../Atoms/Button';
import { Form, Input } from '../Atoms/Form';
import { Submit } from '../Atoms/Submit';
import { useId } from '../../hooks/useId';
import { useAsyncState } from '../../hooks/useAsyncState';
import { useBooleanState } from '../../hooks/useBooleanState';
import { SerializedResource } from '../DataModel/helperTypes';
import { AutoGrowTextArea } from '../Molecules/AutoGrowTextArea';
import { Http } from '../../utils/ajax/definitions';
<<<<<<< HEAD
import { deserializeResource } from '../DataModel/helpers';
=======
import { headerText } from '../../localization/header';
import { queryText } from '../../localization/query';
>>>>>>> 50b4f162

export function QueryEditButton({
  query,
}: {
  readonly query: SerializedResource<SpQuery>;
}): JSX.Element {
  const [isOpen, handleOpen, handleClose] = useBooleanState();
  const queryResource = React.useMemo(
    () => deserializeResource(query),
    [query]
  );
  return (
    <>
      <DataEntry.Edit onClick={handleOpen} />
      {isOpen && (
        <EditQueryDialog queryResource={queryResource} onClose={handleClose} />
      )}
    </>
  );
}

function EditQueryDialog({
  queryResource,
  onClose: handleClose,
}: {
  readonly queryResource: SpecifyResource<SpQuery>;
  readonly onClose: () => void;
}): JSX.Element {
  const [state, setState] = React.useState<
    'default' | 'dwcaExport' | 'labelExport' | 'report' | 'reportExport'
  >('default');

  const loading = React.useContext(LoadingContext);
  const navigate = useNavigate();
  return state === 'default' ? (
    <ResourceView
      dialog="modal"
      extraButtons={
        <>
          <span className="-ml-2 flex-1" />
          <Button.Green
            onClick={(): void => {
              loading(
                downloadFile(
                  `${queryResource.get('name')}.json`,
                  JSON.stringify(queryResource.toJSON(), null, '\t')
                )
              );
            }}
          >
            {commonText.export()}
          </Button.Green>
        </>
      }
      isDependent={false}
      isSubForm={false}
      mode="edit"
      resource={queryResource}
      onAdd={undefined}
      onClose={handleClose}
      onDeleted={handleClose}
      onSaved={(): void => navigate(`/specify/query/${queryResource.id}/`)}
    >
      {queryResource.isNew() ? undefined : (
        <div className="flex flex-col">
          <p>{commonText.actions()}</p>
          <Button.LikeLink onClick={(): void => setState('dwcaExport')}>
            {queryText.exportQueryForDwca()}
          </Button.LikeLink>
          {hasPermission('/report', 'execute') && (
            <>
              <Button.LikeLink onClick={(): void => setState('reportExport')}>
                {queryText.exportQueryAsReport()}
              </Button.LikeLink>
              <Button.LikeLink onClick={(): void => setState('labelExport')}>
                {queryText.exportQueryAsLabel()}
              </Button.LikeLink>
            </>
          )}
        </div>
      )}
    </ResourceView>
  ) : state === 'dwcaExport' ? (
    <DwcaQueryExport queryResource={queryResource} onClose={handleClose} />
  ) : state === 'reportExport' || state === 'labelExport' ? (
    <QueryExport
      asLabel={state === 'labelExport'}
      queryResource={queryResource}
      onClose={handleClose}
    />
  ) : (
    error('Invalid state')
  );
}

function DwcaQueryExport({
  queryResource,
  onClose: handleClose,
}: {
  readonly queryResource: SpecifyResource<SpQuery>;
  readonly onClose: () => void;
}): JSX.Element | null {
  const [exported] = useAsyncState<string>(
    React.useCallback(
      async () =>
        ajax(`/export/extract_query/${queryResource.id}/`, {
          // eslint-disable-next-line @typescript-eslint/naming-convention
          headers: { Accept: 'text/plain' },
        }).then(({ data: xml }) => xml),
      [queryResource.id]
    ),
    true
  );

  return typeof exported === 'string' ? (
    <Dialog
      buttons={commonText.close()}
      className={{
        container: dialogClassNames.wideContainer,
      }}
      header={queryText.exportQueryForDwca()}
      onClose={handleClose}
    >
      <AutoGrowTextArea isReadOnly value={exported} />
    </Dialog>
  ) : null;
}

function QueryExport({
  queryResource,
  onClose: handleClose,
  asLabel,
}: {
  readonly queryResource: SpecifyResource<SpQuery>;
  readonly onClose: () => void;
  readonly asLabel: boolean;
}): JSX.Element {
  const id = useId('query-export');
  const [name, setName] = React.useState<string>('');
  const loading = React.useContext(LoadingContext);

  const navigate = useNavigate();
  return (
    <Dialog
      buttons={
        <>
          <Button.DialogClose>{commonText.cancel()}</Button.DialogClose>
          <Submit.Blue form={id('form')}>{commonText.create()}</Submit.Blue>
        </>
      }
      header={asLabel ? headerText.createLabel() : headerText.createReport()}
      onClose={handleClose}
    >
      <Form
        id={id('form')}
        onSubmit={(): void =>
          loading(
            ajax<SerializedResource<SpReport>>(
              '/report_runner/create/',
              {
                method: 'POST',
                body: formData({
                  queryid: queryResource.id,
                  mimetype: asLabel ? 'jrxml/label' : 'jrxml/report',
                  name: name.trim(),
                }),
                headers: {
                  // eslint-disable-next-line @typescript-eslint/naming-convention
                  Accept: 'application/json',
                },
              },
              { expectedResponseCodes: [Http.CREATED] }
            )
              .then(async ({ data: reportJson }) => {
                const report = new schema.models.SpReport.Resource(reportJson);
                return report.rgetPromise('appResource');
              })
              .then((appResource) =>
                navigate(`/specify/appresources/${appResource.id}/`)
              )
          )
        }
      >
        <Input.Text
          maxLength={getMaxLength()}
          placeholder={
            asLabel ? headerText.labelName() : headerText.reportName()
          }
          required
          value={name}
          onValueChange={(value): void => setName(value)}
        />
      </Form>
    </Dialog>
  );
}

const getMaxLength = (): number | undefined =>
  f.min(
    schema.models.SpAppResource.strictGetLiteralField('name').length,
    schema.models.SpReport.strictGetLiteralField('name').length
  );<|MERGE_RESOLUTION|>--- conflicted
+++ resolved
@@ -24,12 +24,9 @@
 import { SerializedResource } from '../DataModel/helperTypes';
 import { AutoGrowTextArea } from '../Molecules/AutoGrowTextArea';
 import { Http } from '../../utils/ajax/definitions';
-<<<<<<< HEAD
 import { deserializeResource } from '../DataModel/helpers';
-=======
 import { headerText } from '../../localization/header';
 import { queryText } from '../../localization/query';
->>>>>>> 50b4f162
 
 export function QueryEditButton({
   query,
