import React from 'react';
import { useOutletContext } from 'react-router';
import { useParams } from 'react-router-dom';

import { useUnloadProtect } from '../../hooks/navigation';
import { commonText } from '../../localization/common';
import { schemaText } from '../../localization/schema';
import { ping } from '../../utils/ajax/ping';
import type { PartialBy } from '../../utils/types';
import { Container } from '../Atoms';
import { LoadingContext, ReadOnlyContext } from '../Core/Contexts';
import type { SerializedResource } from '../DataModel/helperTypes';
import { createResource, saveResource } from '../DataModel/resource';
import { strictGetTable } from '../DataModel/tables';
import type { SpLocaleItemStr } from '../DataModel/types';
import { useTitle } from '../Molecules/AppTitle';
import { hasToolPermission } from '../Permissions/helpers';
import { formatUrl } from '../Router/queryString';
import { SchemaConfigHeader } from './Components';
import { SchemaConfigField } from './Field';
import { SchemaConfigColumn, SchemaConfigFields } from './Fields';
import {
  useContainerItems,
  useContainerString,
  useSchemaContainer,
} from './Hooks';
import type { SchemaData } from './schemaData';
import { SchemaConfigTable } from './Table';

export type SpLocaleItemString = SerializedResource<SpLocaleItemStr>;
export type NewSpLocaleItemString = PartialBy<SpLocaleItemString, 'id'>;

export type ItemType = 'formatted' | 'none' | 'pickList' | 'webLink';

export function SchemaConfigMain(): JSX.Element {
  const { language: rawLanguage = '', tableName = '' } = useParams();
  const table = strictGetTable(tableName);

  useTitle(schemaText.schemaViewTitle({ tableName }));

  const schemaData = useOutletContext<SchemaData>();
  const isReadOnly =
    React.useContext(ReadOnlyContext) ||
    !hasToolPermission('schemaConfig', 'update') ||
    !hasToolPermission('schemaConfig', 'create');

  const [container, setContainer, isChanged] = useSchemaContainer(
    schemaData.tables,
    table.name
  );
  const [language, country = null] = rawLanguage.split('-');
  const [name, setName, nameChanged] = useContainerString(
    'containerName',
    container,
    language,
    country
  );
  const [desc, setDesc, descChanged] = useContainerString(
    'containerDesc',
    container,
    language,
    country
  );
  const [items, setItem, changedItems] = useContainerItems(
    container,
    language,
    country
  );
  const [index, setIndex] = React.useState(0);
  const item = items?.[index];

  const isModified =
    isChanged || nameChanged || descChanged || changedItems.length > 0;
  const unsetUnloadProtect = useUnloadProtect(
    isModified,
    schemaText.unsavedSchemaUnloadProtect()
  );

  const canSave =
    !isReadOnly &&
    isModified &&
    typeof items === 'object' &&
    typeof name === 'object' &&
    typeof desc === 'object';

  function handleSave(): void {
    if (!canSave) return;
    unsetUnloadProtect();

    const requests = [
      ...(nameChanged ? [saveString(name)] : []),
      ...(descChanged ? [saveString(desc)] : []),
      ...(isChanged
        ? [saveResource('SpLocaleContainer', container.id, container)]
        : []),
      ...items
        .filter((_item, index) => changedItems.includes(index))
        .flatMap(({ strings, ...item }) => [
          saveResource('SpLocaleContainerItem', item.id, item),
          saveString(strings.name),
          saveString(strings.desc),
        ]),
    ];

    loading(Promise.all(requests).then(async () => handleSaved(rawLanguage)));
  }

  const loading = React.useContext(LoadingContext);
  return (
<<<<<<< HEAD
    <ReadOnlyContext.Provider value={isReadOnly}>
      <Container.Full>
        <SchemaConfigHeader
          language={language}
          languages={schemaData.languages}
          onSave={canSave ? handleSave : undefined}
=======
    <Container.Full>
      <SchemaConfigHeader
        language={language}
        languages={schemaData.languages}
        onSave={canSave ? handleSave : undefined}
      />
      <div className="flex flex-1 flex-col gap-4 overflow-y-auto sm:flex-row">
        <SchemaConfigTable
          container={container}
          desc={desc}
          isReadOnly={isReadOnly}
          name={name}
          schemaData={schemaData}
          onChange={setContainer}
          onChangeDesc={setDesc}
          onChangeName={setName}
>>>>>>> 3ea6689c
        />
        <div className="flex flex-1 flex-col gap-4 overflow-hidden sm:flex-row">
          <SchemaConfigTable
            container={container}
            desc={desc}
            name={name}
            schemaData={schemaData}
            onChange={setContainer}
            onChangeDesc={setDesc}
            onChangeName={setName}
          />
          <SchemaConfigFields
            index={index}
            items={items}
            table={table}
            onChange={setIndex}
          />
          {typeof item === 'object' ? (
            <SchemaConfigField
              field={table.getField(item.name)!}
              item={item}
              schemaData={schemaData}
              onChange={(field, value): void =>
                setItem(index, {
                  ...item,
                  ...(field === 'desc' || field === 'name'
                    ? {
                        strings: {
                          ...item.strings,
                          [field]: {
                            ...item.strings[field],
                            text: value,
                          },
                        },
                      }
                    : {
                        [field]: value as boolean,
                      }),
                })
              }
              onFormatted={(format, value): void =>
                setItem(index, {
                  ...item,
                  format: format === 'formatted' ? value : null,
                  webLinkName: format === 'webLink' ? value : null,
                  pickListName: format === 'pickList' ? value : null,
                })
              }
            />
          ) : (
            <SchemaConfigColumn header={commonText.loading()}>
              {commonText.loading()}
            </SchemaConfigColumn>
          )}
        </div>
      </Container.Full>
    </ReadOnlyContext.Provider>
  );
}

const saveString = async (
  resource: NewSpLocaleItemString | SpLocaleItemString
): Promise<unknown> =>
  'resource_uri' in resource &&
  typeof resource.id === 'number' &&
  resource.id >= 0
    ? saveResource('SpLocaleItemStr', resource.id, resource)
    : createResource('SpLocaleItemStr', resource);

const handleSaved = async (rawLanguage: string): Promise<void> =>
  ping(
    // Flush schema cache
    formatUrl('/context/schema_localization.json', {
      lang: rawLanguage,
    }),
    {
      method: 'HEAD',
      cache: 'no-cache',
    }
  )
    // Reload the page after schema changes
    .then((): void =>
      globalThis.location.assign(`/specify/schema-config/${rawLanguage}/`)
    );<|MERGE_RESOLUTION|>--- conflicted
+++ resolved
@@ -13,7 +13,6 @@
 import { createResource, saveResource } from '../DataModel/resource';
 import { strictGetTable } from '../DataModel/tables';
 import type { SpLocaleItemStr } from '../DataModel/types';
-import { useTitle } from '../Molecules/AppTitle';
 import { hasToolPermission } from '../Permissions/helpers';
 import { formatUrl } from '../Router/queryString';
 import { SchemaConfigHeader } from './Components';
@@ -26,6 +25,7 @@
 } from './Hooks';
 import type { SchemaData } from './schemaData';
 import { SchemaConfigTable } from './Table';
+import { useTitle } from '../Molecules/AppTitle';
 
 export type SpLocaleItemString = SerializedResource<SpLocaleItemStr>;
 export type NewSpLocaleItemString = PartialBy<SpLocaleItemString, 'id'>;
@@ -35,8 +35,7 @@
 export function SchemaConfigMain(): JSX.Element {
   const { language: rawLanguage = '', tableName = '' } = useParams();
   const table = strictGetTable(tableName);
-
-  useTitle(schemaText.schemaViewTitle({ tableName }));
+  useTitle(schemaText.schemaViewTitle({ tableName: table.name }));
 
   const schemaData = useOutletContext<SchemaData>();
   const isReadOnly =
@@ -107,33 +106,14 @@
 
   const loading = React.useContext(LoadingContext);
   return (
-<<<<<<< HEAD
     <ReadOnlyContext.Provider value={isReadOnly}>
       <Container.Full>
         <SchemaConfigHeader
           language={language}
           languages={schemaData.languages}
           onSave={canSave ? handleSave : undefined}
-=======
-    <Container.Full>
-      <SchemaConfigHeader
-        language={language}
-        languages={schemaData.languages}
-        onSave={canSave ? handleSave : undefined}
-      />
-      <div className="flex flex-1 flex-col gap-4 overflow-y-auto sm:flex-row">
-        <SchemaConfigTable
-          container={container}
-          desc={desc}
-          isReadOnly={isReadOnly}
-          name={name}
-          schemaData={schemaData}
-          onChange={setContainer}
-          onChangeDesc={setDesc}
-          onChangeName={setName}
->>>>>>> 3ea6689c
         />
-        <div className="flex flex-1 flex-col gap-4 overflow-hidden sm:flex-row">
+        <div className="flex flex-1 flex-col gap-4 overflow-y-auto sm:flex-row">
           <SchemaConfigTable
             container={container}
             desc={desc}
