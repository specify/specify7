--- conflicted
+++ resolved
@@ -38,13 +38,9 @@
         {schemaText.changeBaseTable()}
       </Button.Small>
       <span className="-ml-2 flex-1" />
-<<<<<<< HEAD
       <Button.Small variant={className.saveButton} onClick={handleSave}>
         {commonText.save()}
       </Button.Small>
-=======
-      <Button.Save onClick={handleSave}>{commonText.save()}</Button.Save>
->>>>>>> 1a2eb656
     </header>
   );
 }
