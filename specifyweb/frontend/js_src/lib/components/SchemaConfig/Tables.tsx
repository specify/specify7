--- conflicted
+++ resolved
@@ -83,28 +83,13 @@
     'showHiddenTables'
   );
 
-<<<<<<< HEAD
   const sortedTables = React.useMemo(
     () =>
-      Object.values(tables)
+      Object.values(genericTables)
         .filter((table) => (filter ? filter(table) : !table.isSystem))
         .sort(sortFunction(({ name }) => name)),
     [filter]
   );
-=======
-  const sortedTables = React.useMemo(() => {
-    const allTables = Object.values(genericTables);
-    const filterFunction: ((table: SpecifyTable) => boolean) | undefined =
-      filter?.bind(undefined, showHiddenTables) ??
-      (showHiddenTables ? undefined : ({ isSystem }): boolean => !isSystem);
-    const filteredTables =
-      typeof filterFunction === 'function'
-        ? allTables.filter(filterFunction)
-        : allTables;
-
-    return filteredTables.sort(sortFunction(({ name }) => name));
-  }, [filter, showHiddenTables]);
->>>>>>> e3b39792
 
   const tablesToDisplay = React.useMemo(() => {
     const presentFilteredTables = Object.values(sortedTables).filter(
