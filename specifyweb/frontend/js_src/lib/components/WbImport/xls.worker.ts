/**
 * Web-Worker for parsing XLS/XLSX files
 *
 * @module
 */

import { read, utils } from 'xlsx';

import type { RA } from '../../utils/types';
import dayjs from 'dayjs';

const context: Worker = self as any;

context.onmessage = function (e) {
  const previewSize: number | null = e.data.previewSize;
  const dateFormat: number | undefined = e.data.dateFormat;

  const reader = new FileReader();
  reader.readAsArrayBuffer(e.data.file);
  reader.addEventListener('load', (loaded) => {
    if (
      loaded.target == null ||
      !(loaded.target.result instanceof ArrayBuffer)
    ) {
      context.postMessage([]);
      return;
    }
    const fileData = new Uint8Array(loaded.target.result);

    const workbook = read(fileData, {
      type: 'array',
      raw: true,
<<<<<<< HEAD
      sheetRows: previewSize == null ? 0 : previewSize,
    };
    const workbook = read(fileData, options);
=======
      cellDates: true,
      sheetRows: previewSize == null ? 0 : previewSize,
    });
>>>>>>> 4cb5b149

    const firstSheetName = workbook.SheetNames[0];
    const firstWorkBook = workbook.Sheets[firstSheetName];
    const sheetData = utils.sheet_to_json(firstWorkBook, {
      header: 1,
      blankrows: false,
      raw: true,
    });

    const maxWidth = Math.max(
      ...sheetData.map((row) => (row as RA<string>).length)
    );

    const data: RA<RA<string>> = sheetData.map((row) => {
      const unSparseRow = Array.from(row as RA<string | Date>, (value) => {
        if (typeof value === 'object') {
          if (typeof dateFormat === 'string')
            return dayjs(value).format(dateFormat);
          else return value.toLocaleDateString();
        } else return value || '';
      });
      if (unSparseRow.length < maxWidth) {
        unSparseRow.push(
          ...Array.from({ length: maxWidth - unSparseRow.length }).fill('')
        );
      }
      return unSparseRow;
    });

    context.postMessage(data);
  });
};<|MERGE_RESOLUTION|>--- conflicted
+++ resolved
@@ -30,15 +30,9 @@
     const workbook = read(fileData, {
       type: 'array',
       raw: true,
-<<<<<<< HEAD
-      sheetRows: previewSize == null ? 0 : previewSize,
-    };
-    const workbook = read(fileData, options);
-=======
       cellDates: true,
       sheetRows: previewSize == null ? 0 : previewSize,
     });
->>>>>>> 4cb5b149
 
     const firstSheetName = workbook.SheetNames[0];
     const firstWorkBook = workbook.Sheets[firstSheetName];
