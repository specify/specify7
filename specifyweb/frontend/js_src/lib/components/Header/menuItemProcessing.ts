--- conflicted
+++ resolved
@@ -22,11 +22,7 @@
   })
 );
 export function useMenuItems(): RA<MenuItem> | undefined {
-<<<<<<< HEAD
-  const [preference] = usePref('header', 'appearance', 'items');
-=======
   const [preference] = userPreferences.use('header', 'appearance', 'items');
->>>>>>> dbb15abb
   const [items] = usePromise(itemsPromise(), false);
   return React.useMemo(() => {
     if (items === undefined) return undefined;
@@ -58,11 +54,7 @@
 }
 
 export function useUserTools(): IR<IR<MenuItem>> | undefined {
-<<<<<<< HEAD
-  const [{ visible }] = usePref('header', 'appearance', 'items');
-=======
   const [{ visible }] = userPreferences.use('header', 'appearance', 'items');
->>>>>>> dbb15abb
   const [items] = usePromise(itemsPromise(), false);
   return React.useMemo(() => {
     if (items === undefined) return undefined;
