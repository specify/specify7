--- conflicted
+++ resolved
@@ -5,7 +5,6 @@
 import React from 'react';
 import type { LocalizedString } from 'typesafe-i18n';
 
-<<<<<<< HEAD
 import { useCachedState } from '../../hooks/useCachedState';
 import { commonText } from '../../localization/common';
 import type { RA } from '../../utils/types';
@@ -13,8 +12,8 @@
 import { className } from '../Atoms/className';
 import { icons } from '../Atoms/Icons';
 import type { TagProps } from '../Atoms/wrapper';
-import { MenuContext } from '../Core/Contexts';
 import type { MenuItem } from '../Core/Main';
+import { MenuContext } from '../Core/Main';
 import { ActiveLink } from '../Router/ActiveLink';
 import { usePref } from '../UserPreferences/usePref';
 import { Notifications } from './Notifications';
@@ -27,55 +26,12 @@
 import { useUserTools } from './menuItemProcessing';
 
 const collapseThreshold = 900;
-=======
-import { serializeResource } from '../DataModel/helpers';
-import { removeItem, sortFunction } from '../../utils/utils';
-import { commonText } from '../../localization/common';
-import type { MenuItemName } from './menuItemDefinitions';
-import { formatUrl } from '../Router/queryString';
-import type { RR, WritableArray } from '../../utils/types';
-import { writable } from '../../utils/types';
-import { Form, Input, Select } from '../Atoms/Form';
-import { Link } from '../Atoms/Link';
-import type { MenuItem } from '../Core/Main';
-import { MenuContext, SetMenuContext } from '../Core/Main';
-import { Submit } from '../Atoms/Submit';
-import { usePref } from '../UserPreferences/usePref';
-import { useTriggerState } from '../../hooks/useTriggerState';
-import { headerText } from '../../localization/header';
-import { toLargeSortConfig } from '../Molecules/Sorting';
-import { switchCollection } from '../RouterCommands/SwitchCollection';
-import { useSearchParameter } from '../../hooks/navigation';
-import { schema } from '../DataModel/schema';
-import { userInformation } from '../InitialContext/userInformation';
-
-let activeMenuItems: WritableArray<MenuItemName> = [];
-
-/**
- * Marks the corresponding menu item as active while the component with this
- * hook is active
- */
-export function useMenuItem(menuItem: MenuItemName): void {
-  const setMenuItem = React.useContext(SetMenuContext);
-  React.useEffect(() => {
-    activeMenuItems.push(menuItem);
-    setMenuItem(menuItem);
-    return () => {
-      const index = activeMenuItems.lastIndexOf(menuItem);
-      if (index !== -1)
-        activeMenuItems = writable(removeItem(activeMenuItems, index));
-      setMenuItem(activeMenuItems.at(-1));
-    };
-  }, [menuItem, setMenuItem]);
-}
->>>>>>> c8d80ecc
 
 export function Header({
   menuItems,
 }: {
   readonly menuItems: RA<MenuItem>;
 }): JSX.Element {
-<<<<<<< HEAD
   const [rawIsCollapsed = false, setIsCollapsed] = useCachedState(
     'header',
     'isCollapsed'
@@ -133,10 +89,7 @@
     []
   );
 
-  const [activeMenuItem] = React.useContext(MenuContext);
-=======
   const activeMenuItem = React.useContext(MenuContext);
->>>>>>> c8d80ecc
   return (
     <header
       className={`
@@ -284,7 +237,6 @@
   const children = (
     <>
       {icon}
-<<<<<<< HEAD
       {preventOverflow && !isCollapsed ? (
         <span className="relative flex w-full flex-1 items-center">
           <span className="absolute w-[inherit] overflow-hidden text-ellipsis whitespace-nowrap">
@@ -295,28 +247,6 @@
         <span className={isCollapsed ? 'sr-only' : undefined}>{title}</span>
       )}
     </>
-=======
-      {title}
-    </Link.Default>
-  ) : null;
-}
-
-export function CollectionSelector(): JSX.Element {
-  const [sortOrder] = usePref('chooseCollection', 'general', 'sortOrder');
-  const { direction, fieldNames } = toLargeSortConfig(sortOrder);
-  const sortedCollections = React.useMemo(
-    () =>
-      Array.from(userInformation.availableCollections)
-        .sort(
-          sortFunction(
-            // FEATURE: this only works for direct fields right now
-            (collection) => collection[fieldNames.join('.') as 'id'],
-            direction === 'desc'
-          )
-        )
-        .map(serializeResource),
-    [direction, fieldNames]
->>>>>>> c8d80ecc
   );
   return typeof handleClick === 'string' ? (
     <ActiveLink
