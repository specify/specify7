--- conflicted
+++ resolved
@@ -5,51 +5,29 @@
 import React from 'react';
 import { useNavigate } from 'react-router-dom';
 
-<<<<<<< HEAD
-import { useAsyncState } from '../../hooks/useAsyncState';
 import { useCachedState } from '../../hooks/useCachedState';
 import { commonText } from '../../localization/common';
 import { headerText } from '../../localization/header';
-import { ajax } from '../../utils/ajax';
 import { listen } from '../../utils/events';
-import type { RA, RR } from '../../utils/types';
-import { sortFunction, toLowerCase } from '../../utils/utils';
+import type { RR } from '../../utils/types';
+import { sortFunction } from '../../utils/utils';
 import { Button } from '../Atoms/Button';
 import { className } from '../Atoms/className';
-=======
-import type { Collection } from '../DataModel/types';
-import { serializeResource } from '../DataModel/helpers';
-import { removeItem, sortFunction } from '../../utils/utils';
-import { commonText } from '../../localization/common';
-import type { MenuItemName } from './menuItemDefinitions';
-import { formatUrl } from '../Router/queryString';
-import type { RR, WritableArray } from '../../utils/types';
-import { writable } from '../../utils/types';
->>>>>>> 2c703560
 import { Form, Input, Select } from '../Atoms/Form';
 import { icons } from '../Atoms/Icons';
 import { Link } from '../Atoms/Link';
 import { MenuContext } from '../Core/Contexts';
 import type { MenuItem } from '../Core/Main';
 import { serializeResource } from '../DataModel/helpers';
-import type { SerializedModel } from '../DataModel/helperTypes';
+import { schema } from '../DataModel/schema';
 import type { Collection } from '../DataModel/types';
+import { userInformation } from '../InitialContext/userInformation';
 import { formatUrl } from '../Router/queryString';
 import { switchCollection } from '../RouterCommands/SwitchCollection';
-<<<<<<< HEAD
 import { usePref } from '../UserPreferences/usePref';
 import type { MenuItemName } from './menuItemDefinitions';
 import { Notifications } from './Notifications';
 import { UserTools } from './UserTools';
-=======
-import { useSearchParameter } from '../../hooks/navigation';
-import { Submit } from '../Atoms/Submit';
-import { usePref } from '../UserPreferences/usePref';
-import { useTriggerState } from '../../hooks/useTriggerState';
-import { headerText } from '../../localization/header';
-import { userInformation } from '../InitialContext/userInformation';
-import { schema } from '../DataModel/schema';
->>>>>>> 2c703560
 
 const collapseThreshold = 900;
 
@@ -226,32 +204,11 @@
   ) : null;
 }
 
-<<<<<<< HEAD
-type Collections = {
-  readonly available: RA<SerializedModel<Collection>>;
-  readonly current: number | null;
-};
-
 export function CollectionSelector({
   onClick: handleClick,
 }: {
-  readonly onClick: (() => void) | undefined;
+  readonly onClick?: () => void;
 }): JSX.Element {
-  const [collections] = useAsyncState<Collections>(
-    React.useCallback(
-      async () =>
-        ajax<Collections>('/context/collection/', {
-          // eslint-disable-next-line @typescript-eslint/naming-convention
-          headers: { Accept: 'application/json' },
-        }).then(({ data }) => data),
-      []
-    ),
-    false
-  );
-
-=======
-export function CollectionSelector(): JSX.Element {
->>>>>>> 2c703560
   const [sortOrder] = usePref('chooseCollection', 'general', 'sortOrder');
   const isReverseSort = sortOrder.startsWith('-');
   const sortField = (isReverseSort ? sortOrder.slice(1) : sortOrder) as string &
