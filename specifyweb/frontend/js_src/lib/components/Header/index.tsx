/**
 * Components for App's header and user tools
 */

import React from 'react';
import { useNavigate } from 'react-router-dom';

<<<<<<< HEAD
import { useSearchParameter } from '../../hooks/navigation';
import { useAsyncState } from '../../hooks/useAsyncState';
import { useTriggerState } from '../../hooks/useTriggerState';
import { commonText } from '../../localization/common';
import { headerText } from '../../localization/header';
import { ajax } from '../../utils/ajax';
import type { RA, RR, WritableArray } from '../../utils/types';
=======
import { serializeResource } from '../DataModel/helpers';
import { removeItem, sortFunction } from '../../utils/utils';
import { commonText } from '../../localization/common';
import type { MenuItemName } from './menuItemDefinitions';
import { formatUrl } from '../Router/queryString';
import type { RR, WritableArray } from '../../utils/types';
>>>>>>> 8acc8412
import { writable } from '../../utils/types';
import { removeItem, sortFunction, toLowerCase } from '../../utils/utils';
import { Form, Input, Select } from '../Atoms/Form';
import { Link } from '../Atoms/Link';
<<<<<<< HEAD
import { Submit } from '../Atoms/Submit';
import type { MenuItem } from '../Core/Main';
import { MenuContext, SetMenuContext } from '../Core/Main';
import { serializeResource } from '../DataModel/helpers';
import type { SerializedModel } from '../DataModel/helperTypes';
import type { Collection } from '../DataModel/types';
import { toLargeSortConfig } from '../Molecules/Sorting';
import { formatUrl } from '../Router/queryString';
import { switchCollection } from '../RouterCommands/SwitchCollection';
import { usePref } from '../UserPreferences/usePref';
import type { MenuItemName } from './menuItemDefinitions';
=======
import type { MenuItem } from '../Core/Main';
import { MenuContext, SetMenuContext } from '../Core/Main';
import { Submit } from '../Atoms/Submit';
import { usePref } from '../UserPreferences/usePref';
import { useTriggerState } from '../../hooks/useTriggerState';
import { headerText } from '../../localization/header';
import { toLargeSortConfig } from '../Molecules/Sorting';
import { switchCollection } from '../RouterCommands/SwitchCollection';
import { useSearchParameter } from '../../hooks/navigation';
import { schema } from '../DataModel/schema';
import { userInformation } from '../InitialContext/userInformation';
>>>>>>> 8acc8412

let activeMenuItems: WritableArray<MenuItemName> = [];

/**
 * Marks the corresponding menu item as active while the component with this
 * hook is active
 */
export function useMenuItem(menuItem: MenuItemName): void {
  const setMenuItem = React.useContext(SetMenuContext);
  React.useEffect(() => {
    activeMenuItems.push(menuItem);
    setMenuItem(menuItem);
    return () => {
      const index = activeMenuItems.lastIndexOf(menuItem);
      if (index !== -1)
        activeMenuItems = writable(removeItem(activeMenuItems, index));
      setMenuItem(activeMenuItems.at(-1));
    };
  }, [menuItem, setMenuItem]);
}

export function HeaderItems({
  menuItems,
}: {
  readonly menuItems: RR<MenuItemName, MenuItem>;
}): JSX.Element {
  const activeMenuItem = React.useContext(MenuContext);
  return (
    <nav
      aria-label={commonText.primary()}
      className={`
        order-2 -mt-2 flex flex-1 flex-row flex-wrap
        px-2 lg:justify-center xl:m-0
      `}
    >
      {Object.entries(menuItems).map(([name, menuItem]) => (
        <MenuItemComponent
          key={name}
          {...menuItem}
          isActive={name === activeMenuItem}
        />
      ))}
    </nav>
  );
}

function MenuItemComponent({
  title,
  url,
  icon,
  visibilityKey,
  isActive,
}: MenuItem & { readonly isActive: boolean }): JSX.Element | null {
  const [isVisible] = usePref('header', 'menu', visibilityKey);
  return isVisible ? (
    <Link.Default
      aria-current={isActive ? 'page' : undefined}
      className={`
        relative
        inline-flex
        items-center
        gap-2
        rounded
        p-3
        text-gray-700
        active:bg-white
        dark:text-neutral-300
        active:dark:bg-neutral-600
        ${isActive ? 'bg-white dark:bg-neutral-600 lg:!bg-transparent' : ''}
        lg:after:absolute
        lg:after:-bottom-1
        lg:after:left-0
        lg:after:right-0
        lg:after:h-2
        lg:after:w-full
        lg:after:bg-transparent
        lg:hover:after:bg-gray-200
        lg:hover:after:dark:bg-neutral-800
        ${isActive ? 'lg:after:bg-gray-200' : ''}
        ${isActive ? 'lg:after:dark:bg-neutral-800' : ''}
      `}
      href={url}
      key={url}
    >
      {icon}
      {title}
    </Link.Default>
  ) : null;
}

export function CollectionSelector(): JSX.Element {
  const [sortOrder] = usePref('chooseCollection', 'general', 'sortOrder');
<<<<<<< HEAD
  const sortedCollections = React.useMemo(() => {
    if (collections === undefined) return undefined;
    const { direction, fieldNames } = toLargeSortConfig(sortOrder);
    return Array.from(collections.available)
      .sort(
        sortFunction(
          (collection) =>
            collection[
              toLowerCase(fieldNames.join('.') as keyof Collection['fields'])
            ],
          direction === 'desc'
        )
      )
      .map(serializeResource);
  }, [collections, sortOrder]);
=======
  const { direction, fieldNames } = toLargeSortConfig(sortOrder);
  const sortedCollections = React.useMemo(
    () =>
      Array.from(userInformation.availableCollections)
        .sort(
          sortFunction(
            // FEATURE: this only works for direct fields right now
            (collection) => collection[fieldNames.join('.') as 'id'],
            direction === 'desc'
          )
        )
        .map(serializeResource),
    [direction, fieldNames]
  );
>>>>>>> 8acc8412

  const navigate = useNavigate();
  return (
    <Select
      aria-label={headerText.currentCollection()}
      className="flex-1"
      title={headerText.currentCollection()}
      value={schema.domainLevelIds.collection}
      onValueChange={(value): void =>
        switchCollection(navigate, Number.parseInt(value), '/specify/')
      }
    >
      {sortedCollections?.map(({ id, collectionName }) => (
        <option key={id as number} value={id as number}>
          {collectionName}
        </option>
      ))}
    </Select>
  );
}

export function ExpressSearch(): JSX.Element {
  const [urlSearchQuery] = useSearchParameter('q');
  const [searchQuery = '', setSearchQuery] = useTriggerState(urlSearchQuery);
  const navigate = useNavigate();
  return (
    <Form
      className="contents"
      role="search"
      onSubmit={(): void => {
        const query = searchQuery.trim();
        if (query.length === 0) return;
        const url = formatUrl('/specify/express-search/', {
          q: query,
        });
        navigate(url);
      }}
    >
      <Input.Generic
        aria-label={commonText.search()}
        autoComplete="on"
        className="flex-1"
        /* Name is for autocomplete purposes only */
        name="searchQuery"
        placeholder={commonText.search()}
        type="search"
        value={searchQuery}
        onValueChange={setSearchQuery}
      />
      <Submit.Blue className="sr-only">{commonText.search()}</Submit.Blue>
    </Form>
  );
}<|MERGE_RESOLUTION|>--- conflicted
+++ resolved
@@ -5,51 +5,26 @@
 import React from 'react';
 import { useNavigate } from 'react-router-dom';
 
-<<<<<<< HEAD
 import { useSearchParameter } from '../../hooks/navigation';
-import { useAsyncState } from '../../hooks/useAsyncState';
 import { useTriggerState } from '../../hooks/useTriggerState';
 import { commonText } from '../../localization/common';
 import { headerText } from '../../localization/header';
-import { ajax } from '../../utils/ajax';
-import type { RA, RR, WritableArray } from '../../utils/types';
-=======
-import { serializeResource } from '../DataModel/helpers';
+import type { RR, WritableArray } from '../../utils/types';
+import { writable } from '../../utils/types';
 import { removeItem, sortFunction } from '../../utils/utils';
-import { commonText } from '../../localization/common';
-import type { MenuItemName } from './menuItemDefinitions';
-import { formatUrl } from '../Router/queryString';
-import type { RR, WritableArray } from '../../utils/types';
->>>>>>> 8acc8412
-import { writable } from '../../utils/types';
-import { removeItem, sortFunction, toLowerCase } from '../../utils/utils';
 import { Form, Input, Select } from '../Atoms/Form';
 import { Link } from '../Atoms/Link';
-<<<<<<< HEAD
 import { Submit } from '../Atoms/Submit';
 import type { MenuItem } from '../Core/Main';
 import { MenuContext, SetMenuContext } from '../Core/Main';
 import { serializeResource } from '../DataModel/helpers';
-import type { SerializedModel } from '../DataModel/helperTypes';
-import type { Collection } from '../DataModel/types';
+import { schema } from '../DataModel/schema';
+import { userInformation } from '../InitialContext/userInformation';
 import { toLargeSortConfig } from '../Molecules/Sorting';
 import { formatUrl } from '../Router/queryString';
 import { switchCollection } from '../RouterCommands/SwitchCollection';
 import { usePref } from '../UserPreferences/usePref';
 import type { MenuItemName } from './menuItemDefinitions';
-=======
-import type { MenuItem } from '../Core/Main';
-import { MenuContext, SetMenuContext } from '../Core/Main';
-import { Submit } from '../Atoms/Submit';
-import { usePref } from '../UserPreferences/usePref';
-import { useTriggerState } from '../../hooks/useTriggerState';
-import { headerText } from '../../localization/header';
-import { toLargeSortConfig } from '../Molecules/Sorting';
-import { switchCollection } from '../RouterCommands/SwitchCollection';
-import { useSearchParameter } from '../../hooks/navigation';
-import { schema } from '../DataModel/schema';
-import { userInformation } from '../InitialContext/userInformation';
->>>>>>> 8acc8412
 
 let activeMenuItems: WritableArray<MenuItemName> = [];
 
@@ -142,23 +117,6 @@
 
 export function CollectionSelector(): JSX.Element {
   const [sortOrder] = usePref('chooseCollection', 'general', 'sortOrder');
-<<<<<<< HEAD
-  const sortedCollections = React.useMemo(() => {
-    if (collections === undefined) return undefined;
-    const { direction, fieldNames } = toLargeSortConfig(sortOrder);
-    return Array.from(collections.available)
-      .sort(
-        sortFunction(
-          (collection) =>
-            collection[
-              toLowerCase(fieldNames.join('.') as keyof Collection['fields'])
-            ],
-          direction === 'desc'
-        )
-      )
-      .map(serializeResource);
-  }, [collections, sortOrder]);
-=======
   const { direction, fieldNames } = toLargeSortConfig(sortOrder);
   const sortedCollections = React.useMemo(
     () =>
@@ -173,7 +131,6 @@
         .map(serializeResource),
     [direction, fieldNames]
   );
->>>>>>> 8acc8412
 
   const navigate = useNavigate();
   return (
