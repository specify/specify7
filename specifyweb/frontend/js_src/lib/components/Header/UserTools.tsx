import React from 'react';
import { useLocation } from 'react-router';

<<<<<<< HEAD
=======
import { useAsyncState } from '../../hooks/useAsyncState';
>>>>>>> d16a33c1
import { useCachedState } from '../../hooks/useCachedState';
import { commonText } from '../../localization/common';
import { formsText } from '../../localization/forms';
import { headerText } from '../../localization/header';
<<<<<<< HEAD
import { userText } from '../../localization/user';
=======
>>>>>>> d16a33c1
import { isExternalUrl } from '../../utils/ajax/helpers';
import type { IR, RA } from '../../utils/types';
import { sortFunction, split } from '../../utils/utils';
import { H3, Ul } from '../Atoms';
import { Button } from '../Atoms/Button';
import { icons } from '../Atoms/Icons';
import { Link } from '../Atoms/Link';
import type { MenuItem } from '../Core/Main';
import { userInformation } from '../InitialContext/userInformation';
import { Dialog, LoadingScreen } from '../Molecules/Dialog';
import { OverlayContext } from '../Router/Router';
<<<<<<< HEAD
import { MenuButton } from './index';
import { useUserTools } from './menuItemProcessing';
import { locationToState } from '../Router/RouterState';
=======
import { userToolsPromise } from './userToolDefinitions';
>>>>>>> d16a33c1

export function UserTools({
  isCollapsed,
  isInUserTool,
}: {
  readonly isCollapsed: boolean;
  readonly isInUserTool: boolean;
}): JSX.Element {
  return (
    <>
      {userInformation.isauthenticated ? (
        <MenuButton
          icon={icons.userCircle}
          isActive={isInUserTool}
          isCollapsed={isCollapsed}
          preventOverflow
          title={userInformation.name}
          onClick="/specify/overlay/user-tools/"
        />
      ) : (
        <>
          <MenuButton
            icon={icons.cog}
            isActive={isInUserTool}
            isCollapsed={isCollapsed}
            title={headerText.userTools()}
            onClick="/specify/overlay/user-tools/"
          />
          <MenuButton
            icon={icons.login}
            isCollapsed={isCollapsed}
            title={userText.logIn()}
            onClick="/accounts/login/"
          />
        </>
      )}
    </>
  );
}

export function UserToolsOverlay(): JSX.Element | null {
  const userTools = useProcessedUserTools();

  const handleClose = React.useContext(OverlayContext);

  const [isReadOnly = false, setIsReadOnly] = useCachedState(
    'forms',
    'readOnlyMode'
  );

  return Array.isArray(userTools) ? (
    <Dialog
      buttons={<Button.DialogClose>{commonText.close()}</Button.DialogClose>}
      header={headerText.userTools()}
      icon={<span className="text-blue-500">{icons.cog}</span>}
      onClose={handleClose}
    >
      {isReadOnly && (
        <Button.Blue
          onClick={(): void => {
            setIsReadOnly(false);
            globalThis.location.reload();
          }}
        >
          {formsText.disableReadOnly()}
        </Button.Blue>
      )}
      <nav className="flex gap-2">
        {userTools.map((groups, index) => (
          <UserToolsColumn groups={groups} key={index} />
        ))}
      </nav>
    </Dialog>
  ) : (
    <LoadingScreen />
  );
}

function useProcessedUserTools(): RA<IR<RA<MenuItem>>> | undefined {
  const rawUserTools = useUserTools();
  return React.useMemo(() => {
    if (rawUserTools === undefined) return undefined;
    const userTools = Object.entries(rawUserTools)
      .filter(([_name, userTools]) => Object.keys(userTools).length > 0)
      .map(
        ([name, userTools]) =>
          [
            name,
            Object.values(userTools).sort(sortFunction(({ title }) => title)),
          ] as const
      );
    /*
     * Can't split columns with CSS because break-inside:avoid is not yet
     * well-supported
     */
    return split(
      userTools,
      (_item, index, { length }) => index >= length / 2
    ).map((group) => Object.fromEntries(group));
  }, [rawUserTools]);
}

function UserToolsColumn({
  groups,
}: {
  readonly groups: IR<RA<MenuItem>>;
}): JSX.Element {
  const location = useLocation();
  const state = locationToState(location, 'BackgroundLocation');
  const backgroundLocation = state?.location?.pathname;
  return (
    <div className="flex flex-1 flex-col gap-4">
      {Object.entries(groups).map(([groupName, userTools]) => (
        <div className="flex flex-col gap-2" key={groupName}>
          <H3>{groupName}</H3>
          <Ul className="flex flex-col gap-1">
            {userTools.map(({ title, url, icon }) => {
              const isExternalLink = isExternalUrl(url);
              // Make links to another entrypoint trigger page reload
              const LinkComponent = isExternalLink ? Link.NewTab : Link.Default;
              return (
                <li key={url}>
                  <LinkComponent
                    href={url}
                    aria-current={
                      typeof backgroundLocation === 'string' &&
                      backgroundLocation.startsWith(url)
                        ? 'page'
                        : undefined
                    }
                  >
                    {icon}
                    {title}
                  </LinkComponent>
                </li>
              );
            })}
          </Ul>
        </div>
      ))}
    </div>
  );
}<|MERGE_RESOLUTION|>--- conflicted
+++ resolved
@@ -1,18 +1,11 @@
 import React from 'react';
 import { useLocation } from 'react-router';
 
-<<<<<<< HEAD
-=======
-import { useAsyncState } from '../../hooks/useAsyncState';
->>>>>>> d16a33c1
 import { useCachedState } from '../../hooks/useCachedState';
 import { commonText } from '../../localization/common';
 import { formsText } from '../../localization/forms';
 import { headerText } from '../../localization/header';
-<<<<<<< HEAD
 import { userText } from '../../localization/user';
-=======
->>>>>>> d16a33c1
 import { isExternalUrl } from '../../utils/ajax/helpers';
 import type { IR, RA } from '../../utils/types';
 import { sortFunction, split } from '../../utils/utils';
@@ -24,13 +17,9 @@
 import { userInformation } from '../InitialContext/userInformation';
 import { Dialog, LoadingScreen } from '../Molecules/Dialog';
 import { OverlayContext } from '../Router/Router';
-<<<<<<< HEAD
+import { locationToState } from '../Router/RouterState';
 import { MenuButton } from './index';
 import { useUserTools } from './menuItemProcessing';
-import { locationToState } from '../Router/RouterState';
-=======
-import { userToolsPromise } from './userToolDefinitions';
->>>>>>> d16a33c1
 
 export function UserTools({
   isCollapsed,
@@ -154,13 +143,13 @@
               return (
                 <li key={url}>
                   <LinkComponent
-                    href={url}
                     aria-current={
                       typeof backgroundLocation === 'string' &&
                       backgroundLocation.startsWith(url)
                         ? 'page'
                         : undefined
                     }
+                    href={url}
                   >
                     {icon}
                     {title}
