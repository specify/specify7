import React from 'react';
import { useNavigate } from 'react-router-dom';

import { commonText } from '../../localization/common';
import { headerText } from '../../localization/header';
import { sortFunction, toLowerCase } from '../../utils/utils';
import { Button } from '../Atoms/Button';
import { Select } from '../Atoms/Form';
import { icons } from '../Atoms/Icons';
<<<<<<< HEAD
=======
import {
  backboneFieldSeparator,
  serializeResource,
} from '../DataModel/helpers';
>>>>>>> 1886a444
import { schema } from '../DataModel/schema';
import { serializeResource } from '../DataModel/serializers';
import { tables } from '../DataModel/tables';
import { userInformation } from '../InitialContext/userInformation';
import { Dialog } from '../Molecules/Dialog';
import { toLargeSortConfig } from '../Molecules/Sorting';
import { userPreferences } from '../Preferences/userPreferences';
import { OverlayContext } from '../Router/Router';
import { switchCollection } from '../RouterCommands/SwitchCollection';

export function ChooseCollection(): JSX.Element {
  const handleClose = React.useContext(OverlayContext);
  const navigate = useNavigate();
  return (
    <Dialog
      buttons={<Button.DialogClose>{commonText.cancel()}</Button.DialogClose>}
      header={commonText.chooseCollection()}
      icon={icons.archive}
      onClose={handleClose}
    >
      <CollectionPicker
        collectionId={[
          schema.domainLevelIds.collection,
          (id): void => switchCollection(navigate, id, '/specify/'),
        ]}
      />
    </Dialog>
  );
}

export function CollectionPicker({
  collectionId: [collectionId, setCollectionId],
  isReadOnly = false,
}: {
  readonly collectionId: readonly [
    number | undefined,
    (collectionId: number) => void
  ];
  readonly isReadOnly?: boolean;
}): JSX.Element {
  const [sortOrder] = userPreferences.use(
    'chooseCollection',
    'general',
    'sortOrder'
  );
  const sortedCollections = React.useMemo(() => {
    const { direction, fieldNames } = toLargeSortConfig(sortOrder);
    return Array.from(userInformation.availableCollections)
      .sort(
        sortFunction(
          (collection) =>
            collection[
              toLowerCase(
                fieldNames.join(backboneFieldSeparator) as 'description'
              )
            ],
          direction === 'desc'
        )
      )
      .map(serializeResource);
  }, [sortOrder]);

  return (
    <Select
      aria-label={headerText.currentCollection({
        collectionTable: tables.Collection.label,
      })}
      className="col-span-2 flex-1"
      disabled={isReadOnly}
      required
      title={headerText.currentCollection({
        collectionTable: tables.Collection.label,
      })}
      value={collectionId ?? ''}
      onValueChange={(id): void => setCollectionId(Number.parseInt(id))}
    >
      {collectionId === undefined && <option value="" />}
      {sortedCollections?.map(({ id, collectionName }) => (
        <option key={id as number} value={id as number}>
          {collectionName}
        </option>
      ))}
    </Select>
  );
}<|MERGE_RESOLUTION|>--- conflicted
+++ resolved
@@ -7,13 +7,7 @@
 import { Button } from '../Atoms/Button';
 import { Select } from '../Atoms/Form';
 import { icons } from '../Atoms/Icons';
-<<<<<<< HEAD
-=======
-import {
-  backboneFieldSeparator,
-  serializeResource,
-} from '../DataModel/helpers';
->>>>>>> 1886a444
+import { backboneFieldSeparator } from '../DataModel/helpers';
 import { schema } from '../DataModel/schema';
 import { serializeResource } from '../DataModel/serializers';
 import { tables } from '../DataModel/tables';
