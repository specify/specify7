/**
 * Express Search UI
 */

import React from 'react';
import { useNavigate } from 'react-router-dom';

import { useSearchParameter } from '../../hooks/navigation';
import { useId } from '../../hooks/useId';
import { useTriggerState } from '../../hooks/useTriggerState';
import { commonText } from '../../localization/common';
import { headerText } from '../../localization/header';
import { ajax } from '../../utils/ajax';
import type { GetSet, IR, RA } from '../../utils/types';
import { Container, H2, H3 } from '../Atoms';
import { Form, Input } from '../Atoms/Form';
import { Submit } from '../Atoms/Submit';
import { ErrorBoundary } from '../Errors/ErrorBoundary';
import { WelcomeView } from '../HomePage';
import { Dialog } from '../Molecules/Dialog';
import { QueryFieldSpec } from '../QueryBuilder/fieldSpec';
import { QueryResults } from '../QueryBuilder/Results';
import { formatUrl, parseUrl } from '../Router/queryString';
import { OverlayContext } from '../Router/Router';
import type {
  QueryTableResult,
  RawExpressSearchResult,
} from './ExpressSearchHooks';
import {
  expressSearchFetchSize,
  usePrimarySearch,
  useSecondarySearch,
} from './ExpressSearchHooks';
<<<<<<< HEAD
=======
import { useMenuItem } from './useMenuItem';
>>>>>>> 4cb5b149

export function ExpressSearchOverlay(): JSX.Element {
  useMenuItem('search');
  const [query = ''] = useSearchParameter('q');
  const value = React.useState(query);
  const [pendingQuery] = value;
  const navigate = useNavigate();
  const formId = useId('express-search')('form');
  const handleClose = React.useContext(OverlayContext);
  return (
    <Dialog
      buttons={<Submit.Blue form={formId}>{commonText.search()}</Submit.Blue>}
      header={headerText.expressSearch()}
      onClose={handleClose}
    >
      <Form
        id={formId}
        onSubmit={(): void =>
          navigate(formatUrl('/specify/express-search/', { q: pendingQuery }))
        }
      >
        <SearchField value={value} />
      </Form>
    </Dialog>
  );
}

function SearchField({
  value: [value, setValue],
}: {
  readonly value: GetSet<string>;
}): JSX.Element {
  return (
    <Input.Generic
      aria-label={commonText.search()}
      autoComplete="on"
      className="flex-1"
      // Name is for autocomplete purposes only
      name="searchQuery"
      placeholder={commonText.search()}
      required
      type="search"
      value={value}
      onValueChange={setValue}
    />
  );
}

export function ExpressSearchView(): JSX.Element {
  const [query = '', setQuery] = useSearchParameter('q');
  const value = useTriggerState(query);
  const [pendingQuery] = value;

  const primaryResults = usePrimarySearch(query);
  const secondaryResults = useSecondarySearch(query);

  return (
    <Container.Full
      className={`
        p-0
        ${
          query.length === 0
            ? 'grid h-full grid-cols-1 grid-rows-[1fr_auto_1fr]'
            : ''
        }
      `}
    >
      <div className="flex flex-col gap-2 p-4">
        <H2>{headerText.expressSearch()}</H2>
        <Form onSubmit={(): void => setQuery(pendingQuery)}>
          <SearchField value={value} />
          <Submit.Blue className="sr-only">{commonText.search()}</Submit.Blue>
        </Form>
      </div>
      {query.length > 0 ? (
        <div className="flex flex-col gap-8 p-4">
          {primaryResults !== false && (
            <TableResults
              header={headerText.primarySearch()}
              queryResults={primaryResults}
            />
          )}
          {secondaryResults !== false && (
            <TableResults
              header={headerText.secondarySearch()}
              queryResults={secondaryResults}
            />
          )}
        </div>
      ) : (
        <>
          <WelcomeView />
          <div />
        </>
      )}
    </Container.Full>
  );
}

function TableResults({
  header,
  queryResults,
}: {
  readonly header: string;
  readonly queryResults: RA<RawExpressSearchResult> | undefined;
}): JSX.Element {
  return (
    <section className="flex flex-col gap-4">
      <H3>{header}</H3>
      {queryResults === undefined ? (
        <p aria-live="polite">{commonText.running()}</p>
      ) : Object.keys(queryResults).length === 0 ? (
        <p aria-live="polite">{commonText.noMatches()}</p>
      ) : (
        queryResults.map((results, index) => (
          <TableResult key={index} {...results} />
        ))
      )}
    </section>
  );
}

function TableResult({
  model,
  caption,
  tableResults,
  ajaxUrl,
}: RawExpressSearchResult): JSX.Element {
  const handleFetch = React.useCallback(
    async (offset: number): Promise<RA<RA<number | string>>> =>
      ajax<IR<QueryTableResult> | QueryTableResult>(
        formatUrl(ajaxUrl, {
          name: model.name,
          // The URL may already have a "name" parameter
          ...parseUrl(ajaxUrl),
          offset: offset.toString(),
        }),
        {
          // eslint-disable-next-line @typescript-eslint/naming-convention
          headers: { Accept: 'application/json' },
        }
      ).then(
        ({ data }) =>
          (model.name in data
            ? (data as IR<QueryTableResult>)[model.name]
            : (data as QueryTableResult)
          ).results
      ),
    [ajaxUrl, model.name]
  );

  return (
    <details>
      <summary
        className={`
          link list-item rounded bg-brand-200 p-1.5
          hover:!text-white dark:bg-brand-500 hover:dark:!bg-brand-400
        `}
      >
        {commonText.countLine({
          resource: caption,
          count: tableResults.totalCount,
        })}
      </summary>
      <ErrorBoundary dismissible>
        <QueryResults
          createRecordSet={undefined}
          extraButtons={undefined}
          fetchResults={handleFetch}
          fetchSize={expressSearchFetchSize}
          fieldSpecs={tableResults.fieldSpecs.map(
            ({ stringId, isRelationship }) =>
              QueryFieldSpec.fromStringId(stringId, isRelationship)
          )}
          hasIdField
          initialData={tableResults.results}
          label={model.label}
          model={model}
          queryResource={undefined}
          tableClassName="max-h-[70vh]"
          totalCount={tableResults.totalCount}
        />
      </ErrorBoundary>
    </details>
  );
}<|MERGE_RESOLUTION|>--- conflicted
+++ resolved
@@ -31,10 +31,7 @@
   usePrimarySearch,
   useSecondarySearch,
 } from './ExpressSearchHooks';
-<<<<<<< HEAD
-=======
 import { useMenuItem } from './useMenuItem';
->>>>>>> 4cb5b149
 
 export function ExpressSearchOverlay(): JSX.Element {
   useMenuItem('search');
