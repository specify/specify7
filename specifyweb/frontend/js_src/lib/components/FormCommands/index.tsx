--- conflicted
+++ resolved
@@ -5,6 +5,7 @@
 import { commonText } from '../../localization/common';
 import { formsText } from '../../localization/forms';
 import { interactionsText } from '../../localization/interactions';
+import type { ValueOf } from '../../utils/types';
 import { Button } from '../Atoms/Button';
 import { formatDisjunction } from '../Atoms/Internationalization';
 import { toTable } from '../DataModel/helpers';
@@ -16,13 +17,6 @@
 import { Dialog } from '../Molecules/Dialog';
 import { ReportsView } from '../Reports';
 import { ShowLoansCommand } from './ShowTransactions';
-<<<<<<< HEAD
-import { LocalizedString } from 'typesafe-i18n';
-import { interactionsText } from '../../localization/interactions';
-import { ValueOf } from '../../utils/types';
-import { formatDisjunction } from '../Atoms/Internationalization';
-=======
->>>>>>> dab8c6a2
 
 export function GenerateLabel({
   resource,
