import React from 'react';
import type { LocalizedString } from 'typesafe-i18n';

import { useBooleanState } from '../../hooks/useBooleanState';
import { commonText } from '../../localization/common';
import { formsText } from '../../localization/forms';
import { interactionsText } from '../../localization/interactions';
import type { ValueOf } from '../../utils/types';
import { localized } from '../../utils/types';
import { Button } from '../Atoms/Button';
import { formatDisjunction } from '../Atoms/Internationalization';
import { toTable } from '../DataModel/helpers';
import type { AnySchema } from '../DataModel/helperTypes';
import type { SpecifyResource } from '../DataModel/legacyTypes';
import { tables } from '../DataModel/tables';
import { ErrorBoundary } from '../Errors/ErrorBoundary';
import type { UiCommands } from '../FormParse/commands';
import { LoanReturn } from '../Interactions/LoanReturn';
import { Dialog } from '../Molecules/Dialog';
import { ReportsView } from '../Reports';
import { ShowLoansCommand } from './ShowTransactions';

export function GenerateLabel({
  resource,
  id,
  label,
}: {
  readonly resource: SpecifyResource<AnySchema>;
  readonly id: string | undefined;
  readonly label: LocalizedString | undefined;
}): JSX.Element | null {
  const [runReport, handleRunReport, handleHideReport] = useBooleanState();

  const isDisabled = resource.isNew() || !Boolean(resource.get('id'));
  return (
    <>
      <Button.Small
        disabled={isDisabled}
        id={id}
        title={isDisabled ? formsText.saveRecordFirst() : undefined}
        onClick={handleRunReport}
      >
        {label}
      </Button.Small>
      {runReport ? (
        <ReportsView
          autoSelectSingle
          resourceId={resource.get('id')}
          table={resource.specifyTable}
          onClose={handleHideReport}
        />
      ) : undefined}
    </>
  );
}

const commandRenderers: {
  readonly [KEY in keyof UiCommands]: (props: {
    readonly resource: SpecifyResource<AnySchema>;
    readonly id: string | undefined;
    readonly label: LocalizedString | undefined;
    readonly commandDefinition: UiCommands[KEY];
  }) => JSX.Element | null;
} = {
  GenerateLabel,
  ShowLoans({ label, resource, id }) {
    const [showLoans, handleShow, handleHide] = useBooleanState();
    const preparation = toTable(resource, 'Preparation');
    return preparation === undefined ? null : (
      <>
        <Button.Small
          disabled={resource.isNew() || !Boolean(resource.get('id'))}
          id={id}
          onClick={handleShow}
        >
          {label}
        </Button.Small>
        {showLoans && (
          <ErrorBoundary dismissible>
            <ShowLoansCommand preparation={preparation} onClose={handleHide} />
          </ErrorBoundary>
        )}
      </>
    );
  },
  ReturnLoan({ id, label = localized(''), resource }) {
    const [showDialog, handleShow, handleHide] = useBooleanState();
    const loan = toTable(resource, 'Loan');
    return loan === undefined ? null : (
      <>
        <Button.Small id={id} onClick={handleShow}>
          {label}
        </Button.Small>
        {showDialog ? (
          loan.isNew() || !Boolean(loan.get('id')) ? (
            <Dialog
              buttons={commonText.close()}
              dimensionsKey="ReturnLoan"
              header={label}
              onClose={handleHide}
            >
              {interactionsText.preparationsCanNotBeReturned({
                preparationTable: tables.Preparation.label.toLowerCase(),
<<<<<<< HEAD
               })}
=======
              })}
>>>>>>> 43e4c863
            </Dialog>
          ) : (
            <LoanReturn resource={loan} onClose={handleHide} />
          )
        ) : undefined}
      </>
    );
  },
  Unsupported({ commandDefinition: { name = commonText.nullInline() }, id }) {
    const [isClicked, handleShow, handleHide] = useBooleanState();
    return (
      <>
        <Button.Small id={id} onClick={handleShow}>
          {formsText.unavailableCommandButton()}
        </Button.Small>
        <Dialog
          buttons={commonText.close()}
          dimensionsKey="Unsupported"
          header={formsText.commandUnavailable()}
          isOpen={isClicked}
          onClose={handleHide}
        >
          {formsText.commandUnavailableDescription()}
          <br />
          {formsText.commandUnavailableSecondDescription()}
          <br />
          {commonText.colonLine({
            label: formsText.commandName(),
            value: name,
          })}
        </Dialog>
      </>
    );
  },
  Blank: () => null,
  WrongTable({ resource, commandDefinition: { supportedTables } }) {
    const [isVisible, handleShow, handleHide] = useBooleanState();
    return (
      <>
        <Button.Small onClick={handleShow}>
          {formsText.unavailableCommandButton()}
        </Button.Small>
        <Dialog
          buttons={commonText.close()}
          dimensionsKey="WrongTable"
          header={formsText.commandUnavailable()}
          isOpen={isVisible}
          onClose={handleHide}
        >
          {formsText.wrongTableForCommand({
            currentTable: resource.specifyTable.name,
            correctTable: formatDisjunction(supportedTables.map(localized)),
          })}
        </Dialog>
      </>
    );
  },
};

export function UiCommand({
  resource,
  id,
  label,
  commandDefinition,
}: {
  readonly resource: SpecifyResource<AnySchema>;
  readonly id: string | undefined;
  readonly label: LocalizedString | undefined;
  readonly commandDefinition: ValueOf<UiCommands>;
}): JSX.Element | null {
  const Command = commandRenderers[
    commandDefinition.type
  ] as (typeof commandRenderers)['GenerateLabel'];
  return (
    <Command
      commandDefinition={commandDefinition as UiCommands['GenerateLabel']}
      id={id}
      label={label}
      resource={resource}
    />
  );
}<|MERGE_RESOLUTION|>--- conflicted
+++ resolved
@@ -101,11 +101,7 @@
             >
               {interactionsText.preparationsCanNotBeReturned({
                 preparationTable: tables.Preparation.label.toLowerCase(),
-<<<<<<< HEAD
-               })}
-=======
               })}
->>>>>>> 43e4c863
             </Dialog>
           ) : (
             <LoanReturn resource={loan} onClose={handleHide} />
