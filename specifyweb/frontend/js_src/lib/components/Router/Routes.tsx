--- conflicted
+++ resolved
@@ -13,6 +13,7 @@
 import { preferencesText } from '../../localization/preferences';
 import { attachmentsText } from '../../localization/attachments';
 import { developmentText } from '../../localization/development';
+import { statsText } from '../../localization/stats';
 
 // FEATURE: go over non-dynamic routes in all routers to make sure they have titles
 /* eslint-disable @typescript-eslint/promise-function-async */
@@ -403,12 +404,12 @@
     ],
   },
   {
-<<<<<<< HEAD
     path: 'statistics',
-    title: commonText('statistics'),
+    title: statsText.statistics(),
     element: () =>
       import('../Statistics/index').then(({ StatsPage }) => StatsPage),
-=======
+  },
+  {
     path: 'developer',
     children: [
       {
@@ -420,7 +421,6 @@
           ),
       },
     ],
->>>>>>> 19e6b9a1
   },
   {
     index: true,
