--- conflicted
+++ resolved
@@ -6,23 +6,13 @@
 import { preferencesText } from '../../localization/preferences';
 import { resourcesText } from '../../localization/resources';
 import { schemaText } from '../../localization/schema';
+import { statsText } from '../../localization/stats';
 import { userText } from '../../localization/user';
 import { welcomeText } from '../../localization/welcome';
 import { wbText } from '../../localization/workbench';
 import type { RA } from '../../utils/types';
 import { Redirect } from './Redirect';
 import type { EnhancedRoute } from './RouterUtils';
-<<<<<<< HEAD
-import { WelcomeView } from '../HomePage';
-import { schemaText } from '../../localization/schema';
-import { headerText } from '../../localization/header';
-import { userText } from '../../localization/user';
-import { preferencesText } from '../../localization/preferences';
-import { attachmentsText } from '../../localization/attachments';
-import { developmentText } from '../../localization/development';
-import { statsText } from '../../localization/stats';
-=======
->>>>>>> 7e500c2e
 
 // FEATURE: go over non-dynamic routes in all routers to make sure they have titles
 /* eslint-disable @typescript-eslint/promise-function-async */
