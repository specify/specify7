import React from 'react';

import { attachmentsText } from '../../localization/attachments';
import { headerText } from '../../localization/header';
import { preferencesText } from '../../localization/preferences';
import { resourcesText } from '../../localization/resources';
import { schemaText } from '../../localization/schema';
import { userText } from '../../localization/user';
import { welcomeText } from '../../localization/welcome';
import { wbText } from '../../localization/workbench';
import type { RA } from '../../utils/types';
import { WelcomeView } from '../HomePage';
import { Redirect } from './Redirect';
import type { EnhancedRoute } from './RouterUtils';
<<<<<<< HEAD
=======
import { WelcomeView } from '../HomePage';
import { schemaText } from '../../localization/schema';
import { headerText } from '../../localization/header';
import { userText } from '../../localization/user';
import { preferencesText } from '../../localization/preferences';
import { attachmentsText } from '../../localization/attachments';
import { developmentText } from '../../localization/development';
>>>>>>> 8acc8412

// FEATURE: go over non-dynamic routes in all routers to make sure they have titles
/* eslint-disable @typescript-eslint/promise-function-async */
export const routes: RA<EnhancedRoute> = [
  {
    path: 'express-search',
    element: () =>
      import('../Header/ExpressSearchTask').then(
        ({ ExpressSearchView }) => ExpressSearchView
      ),
    title: headerText.expressSearch(),
  },
  {
    path: 'express_search',
    element: <Redirect to="/specify/express-search/" />,
  },
  {
    path: 'data-model',
    title: schemaText.databaseSchema(),
    children: [
      {
        index: true,
        title: schemaText.databaseSchema(),
        element: () =>
          import('../Toolbar/DataModel').then(
            ({ DataModelTables }) => DataModelTables
          ),
      },
      {
        path: ':tableName',
        element: () =>
          import('../Toolbar/DataModel').then(
            ({ DataModelRedirect }) => DataModelRedirect
          ),
      },
    ],
  },
  {
    path: 'datamodel/*',
    element: <Redirect to="/specify/data-model/*" />,
  },
  {
    path: 'tree/:tableName',
    element: () =>
      import('../TreeView').then(({ TreeViewWrapper }) => TreeViewWrapper),
  },
  {
    path: 'security',
    title: userText.securityPanel(),
    element: () =>
      import('../Toolbar/Security').then(({ SecurityPanel }) => SecurityPanel),
    children: [
      {
        path: 'institution',
        element: () =>
          import('../Security/Institution').then(
            ({ SecurityInstitution }) => SecurityInstitution
          ),
        children: [
          {
            index: true,
            element: <></>,
          },
          {
            path: 'role',
            children: [
              {
                path: 'create',
                element: () =>
                  import('../Security/CreateLibraryRole').then(
                    ({ CreateLibraryRole }) => CreateLibraryRole
                  ),
              },
              {
                path: ':roleId',
                element: () =>
                  import('../Security/LibraryRole').then(
                    ({ SecurityLibraryRole }) => SecurityLibraryRole
                  ),
              },
            ],
          },
        ],
      },
      {
        path: 'user',
        children: [
          {
            path: 'new',
            element: () =>
              import('../Security/User').then(
                ({ SecurityUser }) => SecurityUser
              ),
          },
          {
            path: ':userId',
            element: () =>
              import('../Security/User').then(
                ({ SecurityUser }) => SecurityUser
              ),
          },
        ],
      },
      {
        path: 'collection/:collectionId',
        element: () =>
          import('../Security/Collection').then(
            ({ SecurityCollection }) => SecurityCollection
          ),
        children: [
          {
            index: true,
            element: <></>,
          },
          {
            path: 'role/',
            children: [
              {
                path: 'create',
                title: userText.createRole(),
                element: () =>
                  import('../Security/CreateRole').then(
                    ({ CreateCollectionRole }) => CreateCollectionRole
                  ),
              },
              {
                path: 'new',
                title: userText.newRole(),
                element: () =>
                  import('../Security/CollectionRole').then(
                    ({ SecurityCollectionRole }) => SecurityCollectionRole
                  ),
              },
              {
                path: ':roleId',
                element: () =>
                  import('../Security/CollectionRole').then(
                    ({ SecurityCollectionRole }) => SecurityCollectionRole
                  ),
              },
            ],
          },
        ],
      },
    ],
  },
  {
    path: 'attachments',
    title: attachmentsText.attachments(),
    element: () =>
      import('../Attachments').then(({ AttachmentsView }) => AttachmentsView),
  },
  {
    path: 'workbench',
    children: [
      {
        path: ':id',
        element: () =>
          import('../WorkBench/Template').then(({ WorkBench }) => WorkBench),
      },
      {
        path: 'import',
        title: wbText.importDataSet(),
        element: () =>
          import('../WbImport').then(({ WbImportView }) => WbImportView),
      },
      {
        path: 'plan/:id',
        element: () =>
          import('../WbPlanView').then(
            ({ WbPlanViewWrapper }) => WbPlanViewWrapper
          ),
      },
    ],
  },
  {
    path: 'workbench-plan/:id',
    element: <Redirect to="/specify/workbench/plan/:id" />,
  },
  {
    path: 'workbench-import',
    element: <Redirect to="/specify/workbench/import" />,
  },
  {
    path: 'resources',
    title: resourcesText.appResources(),
    element: () =>
      import('../AppResources').then(
        ({ AppResourcesWrapper }) => AppResourcesWrapper
      ),
    children: [
      {
        path: 'create/:directoryKey',
        title: resourcesText.addResource(),
        element: () =>
          import('../AppResources/Create').then(
            ({ CreateAppResource }) => CreateAppResource
          ),
      },
      {
        path: 'app-resource/:id',
        element: () =>
          import('../AppResources/EditorWrapper').then(
            ({ AppResourceView }) => AppResourceView
          ),
      },
      {
        path: 'view-set/:id',
        element: () =>
          import('../AppResources/EditorWrapper').then(
            ({ ViewSetView }) => ViewSetView
          ),
      },
    ],
  },
  {
    path: 'appresources',
    children: [
      {
        index: true,
        element: <Redirect to="/specify/resources/" />,
      },
      {
        path: ':id',
        element: <Redirect to="/specify/resources/app-resource/:id" />,
      },
    ],
  },
  {
    path: 'viewsets',
    children: [
      {
        index: true,
        element: <Redirect to="/specify/resources/" />,
      },
      {
        path: ':id',
        element: <Redirect to="/specify/resources/view-set/:id" />,
      },
    ],
  },
  {
    path: 'record-set/:id',
    children: [
      {
        index: true,
        element: () =>
          import('../Forms/DataTask').then(
            ({ ViewRecordSet }) => ViewRecordSet
          ),
      },
      {
        path: ':index',
        element: () =>
          import('../Forms/DataTask').then(
            ({ ViewRecordSet }) => ViewRecordSet
          ),
      },
    ],
  },
  {
    path: 'view/:tableName',
    children: [
      {
        /*
         * Id is set to "new" when adding new resource.
         * Separate route was not used to prevent reloading everything when
         * adding new items to record set
         */
        path: ':id',
        element: () =>
          import('../Forms/DataTask').then(({ ViewResource }) => ViewResource),
      },
    ],
  },
  {
    path: 'bycatalog/:collectionCode/:catalogNumber/',
    element: () =>
      import('../Forms/DataTask').then(
        ({ ViewResourceByCatalog }) => ViewResourceByCatalog
      ),
  },
  {
    path: 'query',
    children: [
      {
        path: ':id',
        element: () =>
          import('../QueryBuilder').then(
            ({ QueryBuilderById }) => QueryBuilderById
          ),
      },
      {
        path: 'new/:tableName',
        element: () =>
          import('../QueryBuilder').then(
            ({ NewQueryBuilder }) => NewQueryBuilder
          ),
      },
      {
        path: 'fromtree/:tableName/:id',
        element: () =>
          import('../QueryBuilder').then(
            ({ QueryBuilderFromTree }) => QueryBuilderFromTree
          ),
      },
    ],
  },
  {
    path: 'user-preferences',
    title: preferencesText.preferences(),
    element: () =>
      import('../UserPreferences').then(
        ({ PreferencesWrapper }) => PreferencesWrapper
      ),
  },
  {
    path: 'schema-config',
    title: schemaText.schemaConfig(),
    element: () =>
      import('../Toolbar/SchemaConfig').then(
        ({ SchemaConfig }) => SchemaConfig
      ),
    children: [
      {
        index: true,
        element: () =>
          import('../SchemaConfig/Languages').then(
            ({ ChooseSchemaLanguage }) => ChooseSchemaLanguage
          ),
      },
      {
        path: 'add-language',
        title: schemaText.addLanguage(),
        element: () =>
          import('../SchemaConfig/Languages').then(
            ({ AddLanguage }) => AddLanguage
          ),
      },
      {
        path: ':language',
        children: [
          {
            index: true,
            title: schemaText.tables(),
            element: () =>
              import('../SchemaConfig/Tables').then(
                ({ SchemaConfigTables }) => SchemaConfigTables
              ),
          },
          {
            path: ':tableName',
            element: () =>
              import('../SchemaConfig').then(
                ({ SchemaConfigMain }) => SchemaConfigMain
              ),
          },
        ],
      },
    ],
  },
  {
    path: 'command',
    children: [
      {
        path: 'switch-collection/:collectionId',
        element: () =>
          import('../RouterCommands/SwitchCollection').then(
            ({ SwitchCollectionCommand }) => SwitchCollectionCommand
          ),
      },
      {
        path: 'test-error',
        element: () =>
          import('../RouterCommands/TestError').then(
            ({ TestErrorCommand }) => TestErrorCommand
          ),
      },
      {
        path: 'clear-cache',
        title: headerText.clearCache(),
        element: () =>
          import('../RouterCommands/CacheBuster').then(
            ({ CacheBuster }) => CacheBuster
          ),
      },
    ],
  },
  {
    path: 'developer',
    children: [
      {
        path: 'crash-report-visualizer',
        title: developmentText.crashReportVisualizer(),
        element: () =>
          import('../Developer/CrashReportVisualizer').then(
            ({ CrashReportVisualizer }) => CrashReportVisualizer
          ),
      },
    ],
  },
  {
    index: true,
    title: welcomeText.pageTitle(),
    element: <WelcomeView />,
  },
  /*
   * The "*" route (the 404 case) was not added, as otherwise it would be
   * triggered when displaying the overlay
   */
];

/* eslint-enable @typescript-eslint/promise-function-async */<|MERGE_RESOLUTION|>--- conflicted
+++ resolved
@@ -12,16 +12,7 @@
 import { WelcomeView } from '../HomePage';
 import { Redirect } from './Redirect';
 import type { EnhancedRoute } from './RouterUtils';
-<<<<<<< HEAD
-=======
-import { WelcomeView } from '../HomePage';
-import { schemaText } from '../../localization/schema';
-import { headerText } from '../../localization/header';
-import { userText } from '../../localization/user';
-import { preferencesText } from '../../localization/preferences';
-import { attachmentsText } from '../../localization/attachments';
 import { developmentText } from '../../localization/development';
->>>>>>> 8acc8412
 
 // FEATURE: go over non-dynamic routes in all routers to make sure they have titles
 /* eslint-disable @typescript-eslint/promise-function-async */
