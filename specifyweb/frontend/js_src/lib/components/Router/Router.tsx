import type { Path } from '@remix-run/router';
import { resolvePath } from '@remix-run/router';
import type { SafeLocation } from 'history';
import React from 'react';
import type { SafeNavigateFunction } from 'react-router';
import { unstable_useBlocker as useBlocker } from 'react-router';
import { useLocation, useNavigate, useRoutes } from 'react-router-dom';

import { commonText } from '../../localization/common';
import { mainText } from '../../localization/main';
<<<<<<< HEAD
import { toLocalUrl } from '../../utils/ajax/helpers';
=======
import { toRelativeUrl } from '../../utils/ajax/helpers';
>>>>>>> 4cb5b149
import { listen } from '../../utils/events';
import { f } from '../../utils/functools';
import type { GetOrSet, RA } from '../../utils/types';
import { setDevelopmentGlobal } from '../../utils/types';
import { Button } from '../Atoms/Button';
<<<<<<< HEAD
import { className } from '../Atoms/className';
import { error } from '../Errors/assert';
import { crash, softFail } from '../Errors/Crash';
=======
>>>>>>> 4cb5b149
import { ErrorBoundary } from '../Errors/ErrorBoundary';
import { Dialog } from '../Molecules/Dialog';
import { getUserPref } from '../UserPreferences/helpers';
import { NotFoundView } from './NotFoundView';
import { overlayRoutes } from './OverlayRoutes';
import { toReactRoutes } from './RouterUtils';
import { routes } from './Routes';
<<<<<<< HEAD
=======
import { softFail } from '../Errors/Crash';
import { f } from '../../utils/functools';
import { useErrorContext } from '../../hooks/useErrorContext';
>>>>>>> 4cb5b149

let unsafeNavigateFunction: SafeNavigateFunction | undefined;
export const unsafeNavigate = (
  ...parameters: Parameters<SafeNavigateFunction>
): void => unsafeNavigateFunction?.(...parameters);
let unsafeLocation: SafeLocation | undefined;

// Using this is not recommended. Render <NotFoundView /> instead.
export function unsafeTriggerNotFound(): boolean {
  unsafeNavigateFunction?.(unsafeLocation ?? '/specify/', {
    replace: true,
    state: { type: 'NotFoundPage' },
  });
  return typeof unsafeNavigateFunction === 'function';
}

const transformedRoutes = toReactRoutes(routes);
const transformedOverlays = toReactRoutes(overlayRoutes);

/**
 * Wrapper for React-Router with support for overlays and unload protect.
 *
 * Support for overlays was modeled based on this example:
 * https://reactrouter.com/docs/en/v6/examples/modal
 */
export function Router(): JSX.Element {
  const location = useLocation();
  unsafeLocation = location;
  const state = location.state;
  const background =
    state?.type === 'BackgroundLocation' ? state.location : undefined;
  const isNotFoundPage =
    state?.type === 'NotFoundPage' ||
    background?.state?.type === 'NotFoundPage';
  useErrorContext('location', location);

  /*
   * REFACTOR: replace usages of navigate with <a> where possible
   * REFACTOR: replace <Button> with <Link> where possible
   */
  const navigate = useNavigate();
  unsafeNavigateFunction = navigate;
  React.useEffect(() => setDevelopmentGlobal('_goTo', navigate), [navigate]);

  useLinkIntercept(background);

  const main =
    useRoutes(transformedRoutes, background ?? location) ?? undefined;

  const overlay = useRoutes(transformedOverlays, location) ?? undefined;

  const isNotFound =
    (main === undefined && overlay === undefined) || isNotFoundPage;

  const [singleResource, setSingleResource] = React.useState<
    string | undefined
  >(undefined);
  return (
    <SetSingleResourceContext.Provider value={setSingleResource}>
      <UnloadProtect singleResource={singleResource} />
      {isNotFound ? <NotFoundView /> : undefined}
      {typeof overlay === 'object' && (
        <Overlay background={background} overlay={overlay} />
      )}
      {main}
    </SetSingleResourceContext.Provider>
  );
}

const pathIsOverlay = (relativeUrl: string): boolean =>
  relativeUrl.startsWith('/specify/overlay/');

function useLinkIntercept(background: SafeLocation | undefined): void {
  const navigate = useNavigate();
  const location = useLocation();

  const resolvedLocation = React.useRef<SafeLocation>(background ?? location);
  React.useEffect(() => {
    // REFACTOR: consider adding a set() util like in @vueuse/core
    resolvedLocation.current = background ?? location;
  }, [background, location]);

  React.useEffect(
    () =>
      listen(document.body, 'click', (event) => {
        const parsed = parseClickEvent(event);
        if (parsed === undefined) return;
        const { url, isOverlay } = parsed;
        navigate(
          url,
          isOverlay
            ? {
                state: {
                  type: 'BackgroundLocation',
                  location: resolvedLocation.current,
                },
              }
            : undefined
        );
      }),
    [navigate]
  );
}

/* Partially inspired by react-router's useLinkClickHandler() */
function parseClickEvent(
  event: Readonly<MouseEvent>
): { readonly url: string; readonly isOverlay: boolean } | undefined {
  const link = (event.target as HTMLElement)?.closest('a');
  if (
    // Check if link already has an onClick that called event.preventDefault()
    !event.defaultPrevented &&
    link !== null &&
    link.getAttribute('href')?.startsWith('/specify/') === true &&
    link.getAttribute('download') === null &&
    !event.metaKey &&
    !event.shiftKey &&
    !event.ctrlKey &&
    (link.target === '' ||
      link.target === '_self' ||
      (event.altKey &&
        getUserPref('general', 'behavior', 'altClickToSupressNewTab')))
  ) {
    // Don't handle absolute URLs that lead to a different origin
    const localUrl = toLocalUrl(link.href);
    if (typeof localUrl === 'string') {
      event.preventDefault();
      link.getAttribute('href');
      if (
        process.env.NODE_ENV !== 'production' &&
        link.getAttribute('href')!.startsWith('.')
      )
        crash(
          new Error(
            'Relative URLs are not supported as they are unpredictable. ' +
              'Relative URL leads to different path depending on whether ' +
              'current URL has trailing slash or not. Consider calling ' +
              'resolveRelative() first'
          )
        );
      return {
        url: localUrl,
        isOverlay: pathIsOverlay(localUrl),
      };
    }
  }
  return undefined;
}

const locationToUrl = (location: Path): string =>
  `${location.pathname}${location.search}${location.hash}`;

export const resolveRelative = (relativePath: string): string =>
  toLocalUrl(
    locationToUrl(resolvePath(relativePath, globalThis.location.href))
  )!;

function Overlay({
  overlay,
  background,
}: {
  readonly overlay: JSX.Element | undefined;
  // This happens when user opened the overlay directly by going to the URL
  readonly background: SafeLocation | undefined;
}): JSX.Element {
  const navigate = useNavigate();

  function handleClose(): void {
    const backgroundUrl =
      typeof background === 'object' ? locationToUrl(background) : '/specify/';
    navigate(backgroundUrl, { state: background?.state });
  }

  const handleCloseRef = React.useRef(handleClose);
  handleCloseRef.current = handleClose;

  const handleCloseOverlay = React.useCallback(
    () => handleCloseRef.current(),
    []
  );

  return (
    <OverlayContext.Provider value={handleCloseOverlay}>
      <ErrorBoundary dismissible>{overlay}</ErrorBoundary>
    </OverlayContext.Provider>
  );
}

function defaultOverlayContext() {
  softFail(new Error('Tried to close Overlay outside of an overlay'));
}

export const isOverlay = (overlayContext: () => void): boolean =>
  overlayContext !== defaultOverlayContext;
export const OverlayContext = React.createContext<() => void>(
  defaultOverlayContext
);
OverlayContext.displayName = 'OverlayContext';

/**
 * If set, links within this path won't trigger unload protection
 */
export const SetSingleResourceContext = React.createContext<
  (path: string | undefined) => void
>(() => error('SetSingleResourceContext is not defined'));
SetSingleResourceContext.displayName = 'SetSingleResourceContext';

function UnloadProtect({
  singleResource,
}: {
  readonly singleResource: string | undefined;
}): JSX.Element | null {
  const unloadProtects = React.useContext(UnloadProtectsContext)!;
  const unloadProtectsRef = React.useContext(UnloadProtectsRefContext)!;

  const blocker = useBlocker(
    React.useCallback<Exclude<Parameters<typeof useBlocker>[0], boolean>>(
      ({ nextLocation, currentLocation }) =>
        unloadProtectsRef.current.length > 0 &&
        hasUnloadProtect(nextLocation, currentLocation, singleResource),
      [singleResource]
    )
  );

  // Remove the blocker if nothing is blocking
  const isEmpty = unloadProtects.length === 0;
  const isSet = blocker.state === 'blocked';
  const shouldUnset = isEmpty && isSet;
  React.useEffect(
    () => (shouldUnset ? blocker.proceed() : undefined),
    [isEmpty, isSet, blocker]
  );

  return (
    <>
      {blocker.state === 'blocked' && unloadProtects.length > 0 ? (
        <UnloadProtectDialog
          onCancel={(): void => blocker.reset()}
          onConfirm={(): void => blocker.proceed()}
        >
          {unloadProtects.at(-1)!}
        </UnloadProtectDialog>
      ) : null}
    </>
  );
}

/** Decide whether a given URL change should trigger unload protect */
const hasUnloadProtect = (
  nextLocation: SafeLocation,
  currentLocation: SafeLocation,
  singleResource: string | undefined
): boolean =>
  // Check for navigation within overlay
  !pathIsOverlay(nextLocation.pathname) &&
  // Check for navigation that only changes query string / hash
  !isCurrentUrl(nextLocation.pathname) &&
  // Check for exiting overlay
  f.maybe(
    currentLocation.state?.type === 'BackgroundLocation'
      ? currentLocation.state.location
      : undefined,
    locationToUrl
  ) !== locationToUrl(nextLocation) &&
  // Check for navigation within single resource
  !isSingleResource(nextLocation, singleResource);

// Don't trigger unload protect if only query string or hash changes
const isCurrentUrl = (relativeUrl: string): boolean =>
  new URL(relativeUrl, globalThis.location.origin).pathname ===
  globalThis.location.pathname;

function isSingleResource(
  { pathname }: SafeLocation,
  singleResource: string | undefined
): boolean {
  if (singleResource === undefined) return false;
  return (
    pathname.startsWith(singleResource) &&
    globalThis.location.pathname.startsWith(singleResource)
  );
}

export function UnloadProtectDialog({
  children,
  onCancel: handleCancel,
  onConfirm: handleConfirm,
}: {
  readonly children: string;
  readonly onCancel: () => void;
  readonly onConfirm: () => void;
}): JSX.Element {
  return (
    <Dialog
      buttons={
        <>
          <Button.DialogClose>{commonText.cancel()}</Button.DialogClose>
          <Button.Red onClick={handleConfirm}>{mainText.leave()}</Button.Red>
        </>
      }
      forceToTop
      header={mainText.leavePageConfirmation()}
      onClose={handleCancel}
    >
      {children}
    </Dialog>
  );
}

/**
 * List of current unload protects (used for preventing loss of unsaved changes)
 */
export const UnloadProtectsContext = React.createContext<
  RA<string> | undefined
>(undefined);
UnloadProtectsContext.displayName = 'UnloadProtectsContext';

export const UnloadProtectsRefContext = React.createContext<
  { readonly current: RA<string> } | undefined
>(undefined);
UnloadProtectsRefContext.displayName = 'UnloadProtectsRefContext';

export const SetUnloadProtectsContext = React.createContext<
  GetOrSet<RA<string>>[1] | undefined
>(undefined);
SetUnloadProtectsContext.displayName = 'SetUnloadProtectsContext';

export const exportsForTests = { parseClickEvent };<|MERGE_RESOLUTION|>--- conflicted
+++ resolved
@@ -6,24 +6,17 @@
 import { unstable_useBlocker as useBlocker } from 'react-router';
 import { useLocation, useNavigate, useRoutes } from 'react-router-dom';
 
+import { useErrorContext } from '../../hooks/useErrorContext';
 import { commonText } from '../../localization/common';
 import { mainText } from '../../localization/main';
-<<<<<<< HEAD
 import { toLocalUrl } from '../../utils/ajax/helpers';
-=======
-import { toRelativeUrl } from '../../utils/ajax/helpers';
->>>>>>> 4cb5b149
 import { listen } from '../../utils/events';
 import { f } from '../../utils/functools';
 import type { GetOrSet, RA } from '../../utils/types';
 import { setDevelopmentGlobal } from '../../utils/types';
 import { Button } from '../Atoms/Button';
-<<<<<<< HEAD
-import { className } from '../Atoms/className';
 import { error } from '../Errors/assert';
 import { crash, softFail } from '../Errors/Crash';
-=======
->>>>>>> 4cb5b149
 import { ErrorBoundary } from '../Errors/ErrorBoundary';
 import { Dialog } from '../Molecules/Dialog';
 import { getUserPref } from '../UserPreferences/helpers';
@@ -31,12 +24,6 @@
 import { overlayRoutes } from './OverlayRoutes';
 import { toReactRoutes } from './RouterUtils';
 import { routes } from './Routes';
-<<<<<<< HEAD
-=======
-import { softFail } from '../Errors/Crash';
-import { f } from '../../utils/functools';
-import { useErrorContext } from '../../hooks/useErrorContext';
->>>>>>> 4cb5b149
 
 let unsafeNavigateFunction: SafeNavigateFunction | undefined;
 export const unsafeNavigate = (
