import type { Path } from '@remix-run/router/history';
import type { SafeLocation } from 'history';
import React from 'react';
import type { SafeNavigateFunction } from 'react-router';
<<<<<<< HEAD
import { resolvePath } from 'react-router';
import { useLocation, useNavigate, useRoutes } from 'react-router-dom';
=======
import {
  unstable_useBlocker as useBlocker,
  useLocation,
  useNavigate,
  useRoutes,
} from 'react-router-dom';
>>>>>>> 8acc8412

import { commonText } from '../../localization/common';
import { mainText } from '../../localization/main';
import { toLocalUrl } from '../../utils/ajax/helpers';
import { listen } from '../../utils/events';
<<<<<<< HEAD
import { f } from '../../utils/functools';
import { setDevelopmentGlobal } from '../../utils/types';
import { Button } from '../Atoms/Button';
import { className } from '../Atoms/className';
import { unloadProtectEvents, UnloadProtectsContext } from '../Core/Contexts';
import { error } from '../Errors/assert';
import { crash, softFail } from '../Errors/Crash';
=======
import { GetOrSet, RA, setDevelopmentGlobal } from '../../utils/types';
import { Button } from '../Atoms/Button';
import { className } from '../Atoms/className';
>>>>>>> 8acc8412
import { ErrorBoundary } from '../Errors/ErrorBoundary';
import { Dialog } from '../Molecules/Dialog';
import { getUserPref } from '../UserPreferences/helpers';
import { NotFoundView } from './NotFoundView';
import { overlayRoutes } from './OverlayRoutes';
import { toReactRoutes } from './RouterUtils';
import { routes } from './Routes';
<<<<<<< HEAD
=======
import { f } from '../../utils/functools';
import { softFail } from '../Errors/Crash';
import { mainText } from '../../localization/main';
>>>>>>> 8acc8412

let unsafeNavigateFunction: SafeNavigateFunction | undefined;
export const unsafeNavigate = (
  ...parameters: Parameters<SafeNavigateFunction>
): void => unsafeNavigateFunction?.(...parameters);
let unsafeLocation: SafeLocation | undefined;

// Using this is not recommended. Render <NotFoundView /> instead.
export function unsafeTriggerNotFound(): boolean {
  unsafeNavigateFunction?.(unsafeLocation ?? '/specify/', {
    replace: true,
    state: { type: 'NotFoundPage' },
  });
  return typeof unsafeNavigateFunction === 'function';
}

const transformedRoutes = toReactRoutes(routes);
const transformedOverlays = toReactRoutes(overlayRoutes);

/**
 * Wrapper for React-Router with support for overlays and unload protect.
 *
 * Support for overlays was modeled based on this example:
 * https://reactrouter.com/docs/en/v6/examples/modal
 */
export function Router(): JSX.Element {
  const location = useLocation();
  unsafeLocation = location;
  const state = location.state;
  const background =
    state?.type === 'BackgroundLocation' ? state.location : undefined;
  const isNotFoundPage =
    state?.type === 'NotFoundPage' ||
    background?.state?.type === 'NotFoundPage';

  /*
   * REFACTOR: replace usages of navigate with <a> where possible
   * REFACTOR: replace <Button> with <Link> where possible
   */
  const navigate = useNavigate();
  unsafeNavigateFunction = navigate;
  React.useEffect(() => setDevelopmentGlobal('_goTo', navigate), [navigate]);

  useLinkIntercept(background);

  const main =
    useRoutes(transformedRoutes, background ?? location) ?? undefined;

  const overlay = useRoutes(transformedOverlays, location) ?? undefined;

  const isNotFound =
    (main === undefined && overlay === undefined) || isNotFoundPage;

  const [singleResource, setSingleResource] = React.useState<
    string | undefined
  >(undefined);
  return (
<<<<<<< HEAD
    <SetSingleResourceContext.Provider value={setSingleResource}>
      <UnloadProtect background={background} singleResource={singleResource} />
=======
    <>
      <UnloadProtect />
>>>>>>> 8acc8412
      {isNotFound ? <NotFoundView /> : undefined}
      {typeof overlay === 'object' && (
        <Overlay background={background} overlay={overlay} />
      )}
      {main}
    </SetSingleResourceContext.Provider>
  );
}

const pathIsOverlay = (relativeUrl: string): boolean =>
  relativeUrl.startsWith('/specify/overlay/');

function useLinkIntercept(background: SafeLocation | undefined): void {
  const navigate = useNavigate();
  const location = useLocation();

  const resolvedLocation = React.useRef<SafeLocation>(background ?? location);
  React.useEffect(() => {
    // REFACTOR: consider adding a set() util like in @vueuse/core
    resolvedLocation.current = background ?? location;
  }, [background, location]);

  React.useEffect(
    () =>
      listen(document.body, 'click', (event) => {
        const parsed = parseClickEvent(event);
        if (parsed === undefined) return;
        const { url, isOverlay } = parsed;
        navigate(
          url,
          isOverlay
            ? {
                state: {
                  type: 'BackgroundLocation',
                  location: resolvedLocation.current,
                },
              }
            : undefined
        );
      }),
    [navigate]
  );
}

/* Partially inspired by react-router's useLinkClickHandler() */
function parseClickEvent(
  event: Readonly<MouseEvent>
): { readonly url: string; readonly isOverlay: boolean } | undefined {
  const link = (event.target as HTMLElement)?.closest('a');
  if (
    // Check if link already has an onClick that called event.preventDefault()
    !event.defaultPrevented &&
    link !== null &&
    link.href.length > 0 &&
    link.getAttribute('href')?.startsWith('#') === false &&
    link.getAttribute('download') === null &&
    !event.metaKey &&
    !event.shiftKey &&
    !event.ctrlKey &&
    (link.target === '' ||
      link.target === '_self' ||
      (event.altKey &&
        getUserPref('general', 'behavior', 'altClickToSupressNewTab'))) &&
    // Can add this class name to links to prevent react-router from handling them
    !link.classList.contains(className.navigationHandled)
  ) {
    // Don't handle absolute URLs that lead to a different origin
    const localUrl = toLocalUrl(link.href);
    if (typeof localUrl === 'string') {
      event.preventDefault();
      link.getAttribute('href');
      if (
        process.env.NODE_ENV !== 'production' &&
        link.getAttribute('href')!.startsWith('.')
      )
        crash(
          new Error(
            'Relative URLs are not supported as they are unpredictable. ' +
              'Relative URL leads to different path depending on whether ' +
              'current URL has trailing slash or not. Consider calling ' +
              'resolveRelative() first'
          )
        );
      return {
        url: localUrl,
        isOverlay: pathIsOverlay(localUrl),
      };
    }
  }
  return undefined;
}

const locationToUrl = (location: Path): string =>
  `${location.pathname}${location.search}${location.hash}`;

export const resolveRelative = (relativePath: string): string =>
  toLocalUrl(
    locationToUrl(resolvePath(relativePath, globalThis.location.href))
  )!;

function Overlay({
  overlay,
  background,
}: {
  readonly overlay: JSX.Element | undefined;
  // This happens when user opened the overlay directly by going to the URL
  readonly background: SafeLocation | undefined;
}): JSX.Element {
  const navigate = useNavigate();

  function handleClose(): void {
    const backgroundUrl =
      typeof background === 'object' ? locationToUrl(background) : '/specify/';
    navigate(backgroundUrl, { state: background?.state });
  }

  const handleCloseRef = React.useRef(handleClose);
  handleCloseRef.current = handleClose;

  const handleCloseOverlay = React.useCallback(
    () => handleCloseRef.current(),
    []
  );

  return (
    <OverlayContext.Provider value={handleCloseOverlay}>
      <ErrorBoundary dismissable>{overlay}</ErrorBoundary>
    </OverlayContext.Provider>
  );
}

function defaultOverlayContext() {
  softFail(new Error('Tried to close Overlay outside of an overlay'));
}

export const isOverlay = (overlayContext: () => void): boolean =>
  overlayContext !== defaultOverlayContext;
export const OverlayContext = React.createContext<() => void>(
  defaultOverlayContext
);
OverlayContext.displayName = 'OverlayContext';

<<<<<<< HEAD
/**
 * If set, links within this path won't trigger unload protection
 */
export const SetSingleResourceContext = React.createContext<
  (path: string | undefined) => void
>(() => error('SetSingleResourceContext is not defined'));
SetSingleResourceContext.displayName = 'SetSingleResourceContext';

function UnloadProtect({
  background,
  singleResource,
}: {
  readonly background: SafeLocation | undefined;
  readonly singleResource: string | undefined;
}): JSX.Element | null {
  const unloadProtects = React.useContext(UnloadProtectsContext)!;
  const [unloadProtect, setUnloadProtect] = React.useState<
    { readonly resolve: () => void; readonly reject: () => void } | undefined
  >(undefined);

  const isEmpty = unloadProtects.length === 0;
  const isSet = unloadProtect !== undefined;
  const shouldUnset = isEmpty && isSet;
  React.useEffect(
    () =>
      shouldUnset
        ? setUnloadProtect((blocker) => void blocker?.resolve())
        : undefined,
    [shouldUnset]
  );

  const backgroundRef = React.useRef<SafeLocation | undefined>(background);
  backgroundRef.current = background;

  const { block, unblock } = useRouterBlocker(
    React.useCallback(
      async (location) =>
        new Promise((resolve, reject) =>
          hasUnloadProtect(location, backgroundRef.current, singleResource)
            ? setUnloadProtect({ resolve: () => resolve('unblock'), reject })
            : resolve('ignore')
        ),
      [singleResource]
    )
  );
  /*
   * Need to use events rather than context because contexts take time to
   * propagate, leading to false "Unsaved changes" warnings when unsetting
   * unload protects and navigation are done in the same cycle
   */
  React.useEffect(() => unloadProtectEvents.on('blocked', block), [block]);
=======
function UnloadProtect(): JSX.Element | null {
  const unloadProtects = React.useContext(UnloadProtectsContext)!;
  const unloadProtectsRef = React.useContext(UnloadProtectsRefContext)!;

  const blocker = useBlocker(
    React.useCallback<Exclude<Parameters<typeof useBlocker>[0], boolean>>(
      ({ nextLocation, currentLocation }) =>
        unloadProtectsRef.current.length > 0 &&
        hasUnloadProtect(nextLocation, currentLocation),
      []
    )
  );

  // Remove the blocker if nothing is blocking
  const isEmpty = unloadProtects.length === 0;
  const isSet = blocker.state === 'blocked';
  const shouldUnset = isEmpty && isSet;
>>>>>>> 8acc8412
  React.useEffect(
    () => (shouldUnset ? blocker.proceed() : undefined),
    [isEmpty, isSet, blocker]
  );

  return (
    <>
      {blocker.state === 'blocked' && unloadProtects.length > 0 ? (
        <UnloadProtectDialog
          onCancel={(): void => blocker.reset()}
          onConfirm={(): void => blocker.proceed()}
        >
          {unloadProtects.at(-1)!}
        </UnloadProtectDialog>
      ) : null}
    </>
  );
}

/** Decide whether a given URL change should trigger unload protect */
const hasUnloadProtect = (
<<<<<<< HEAD
  newLocation: SafeLocation,
  background: SafeLocation | undefined,
  singleResource: string | undefined
) =>
  // Check for navigation within overlay
  !pathIsOverlay(newLocation.pathname) &&
  // Check for navigation that only changes query string / hash
  !isCurrentUrl(newLocation.pathname) &&
  // Check for exiting overlay
  f.maybe(background, locationToUrl) !== locationToUrl(newLocation) &&
  // Check for navigation within single resource
  !isSingleResource(newLocation, singleResource);

function isSingleResource(
  { pathname }: SafeLocation,
  singleResource: string | undefined
): boolean {
  if (singleResource === undefined) return false;
  return (
    pathname.startsWith(singleResource) &&
    globalThis.location.pathname.startsWith(singleResource)
  );
}

// Don't trigger unload protect if only query string or hash changes
const isCurrentUrl = (relativeUrl: string): boolean =>
  new URL(relativeUrl, globalThis.location.origin).pathname ===
  globalThis.location.pathname;
=======
  nextLocation: SafeLocation,
  currentLocation: SafeLocation
): boolean =>
  !pathIsOverlay(nextLocation.pathname) &&
  !isCurrentUrl(nextLocation.pathname) &&
  f.maybe(
    currentLocation.state?.type === 'BackgroundLocation'
      ? currentLocation.state.location
      : undefined,
    locationToUrl
  ) !== locationToUrl(nextLocation);
>>>>>>> 8acc8412

export function UnloadProtectDialog({
  children,
  onCancel: handleCancel,
  onConfirm: handleConfirm,
}: {
  readonly children: string;
  readonly onCancel: () => void;
  readonly onConfirm: () => void;
}): JSX.Element {
  return (
    <Dialog
      buttons={
        <>
          <Button.DialogClose>{commonText.cancel()}</Button.DialogClose>
          <Button.Red onClick={handleConfirm}>{mainText.leave()}</Button.Red>
        </>
      }
      forceToTop
      header={mainText.leavePageConfirmation()}
      onClose={handleCancel}
    >
      {children}
    </Dialog>
  );
}

/**
 * List of current unload protects (used for preventing loss of unsaved changes)
 */
export const UnloadProtectsContext = React.createContext<
  RA<string> | undefined
>(undefined);
UnloadProtectsContext.displayName = 'UnloadProtectsContext';

export const UnloadProtectsRefContext = React.createContext<
  { readonly current: RA<string> } | undefined
>(undefined);
UnloadProtectsRefContext.displayName = 'UnloadProtectsRefContext';

export const SetUnloadProtectsContext = React.createContext<
  GetOrSet<RA<string>>[1] | undefined
>(undefined);
SetUnloadProtectsContext.displayName = 'SetUnloadProtectsContext';<|MERGE_RESOLUTION|>--- conflicted
+++ resolved
@@ -1,36 +1,22 @@
-import type { Path } from '@remix-run/router/history';
+import type { Path } from '@remix-run/router';
+import { resolvePath } from '@remix-run/router';
 import type { SafeLocation } from 'history';
 import React from 'react';
 import type { SafeNavigateFunction } from 'react-router';
-<<<<<<< HEAD
-import { resolvePath } from 'react-router';
+import { unstable_useBlocker as useBlocker } from 'react-router';
 import { useLocation, useNavigate, useRoutes } from 'react-router-dom';
-=======
-import {
-  unstable_useBlocker as useBlocker,
-  useLocation,
-  useNavigate,
-  useRoutes,
-} from 'react-router-dom';
->>>>>>> 8acc8412
 
 import { commonText } from '../../localization/common';
 import { mainText } from '../../localization/main';
 import { toLocalUrl } from '../../utils/ajax/helpers';
 import { listen } from '../../utils/events';
-<<<<<<< HEAD
 import { f } from '../../utils/functools';
+import type { GetOrSet, RA } from '../../utils/types';
 import { setDevelopmentGlobal } from '../../utils/types';
 import { Button } from '../Atoms/Button';
 import { className } from '../Atoms/className';
-import { unloadProtectEvents, UnloadProtectsContext } from '../Core/Contexts';
 import { error } from '../Errors/assert';
 import { crash, softFail } from '../Errors/Crash';
-=======
-import { GetOrSet, RA, setDevelopmentGlobal } from '../../utils/types';
-import { Button } from '../Atoms/Button';
-import { className } from '../Atoms/className';
->>>>>>> 8acc8412
 import { ErrorBoundary } from '../Errors/ErrorBoundary';
 import { Dialog } from '../Molecules/Dialog';
 import { getUserPref } from '../UserPreferences/helpers';
@@ -38,12 +24,6 @@
 import { overlayRoutes } from './OverlayRoutes';
 import { toReactRoutes } from './RouterUtils';
 import { routes } from './Routes';
-<<<<<<< HEAD
-=======
-import { f } from '../../utils/functools';
-import { softFail } from '../Errors/Crash';
-import { mainText } from '../../localization/main';
->>>>>>> 8acc8412
 
 let unsafeNavigateFunction: SafeNavigateFunction | undefined;
 export const unsafeNavigate = (
@@ -101,13 +81,8 @@
     string | undefined
   >(undefined);
   return (
-<<<<<<< HEAD
     <SetSingleResourceContext.Provider value={setSingleResource}>
-      <UnloadProtect background={background} singleResource={singleResource} />
-=======
-    <>
-      <UnloadProtect />
->>>>>>> 8acc8412
+      <UnloadProtect singleResource={singleResource} />
       {isNotFound ? <NotFoundView /> : undefined}
       {typeof overlay === 'object' && (
         <Overlay background={background} overlay={overlay} />
@@ -250,7 +225,6 @@
 );
 OverlayContext.displayName = 'OverlayContext';
 
-<<<<<<< HEAD
 /**
  * If set, links within this path won't trigger unload protection
  */
@@ -260,50 +234,10 @@
 SetSingleResourceContext.displayName = 'SetSingleResourceContext';
 
 function UnloadProtect({
-  background,
   singleResource,
 }: {
-  readonly background: SafeLocation | undefined;
   readonly singleResource: string | undefined;
 }): JSX.Element | null {
-  const unloadProtects = React.useContext(UnloadProtectsContext)!;
-  const [unloadProtect, setUnloadProtect] = React.useState<
-    { readonly resolve: () => void; readonly reject: () => void } | undefined
-  >(undefined);
-
-  const isEmpty = unloadProtects.length === 0;
-  const isSet = unloadProtect !== undefined;
-  const shouldUnset = isEmpty && isSet;
-  React.useEffect(
-    () =>
-      shouldUnset
-        ? setUnloadProtect((blocker) => void blocker?.resolve())
-        : undefined,
-    [shouldUnset]
-  );
-
-  const backgroundRef = React.useRef<SafeLocation | undefined>(background);
-  backgroundRef.current = background;
-
-  const { block, unblock } = useRouterBlocker(
-    React.useCallback(
-      async (location) =>
-        new Promise((resolve, reject) =>
-          hasUnloadProtect(location, backgroundRef.current, singleResource)
-            ? setUnloadProtect({ resolve: () => resolve('unblock'), reject })
-            : resolve('ignore')
-        ),
-      [singleResource]
-    )
-  );
-  /*
-   * Need to use events rather than context because contexts take time to
-   * propagate, leading to false "Unsaved changes" warnings when unsetting
-   * unload protects and navigation are done in the same cycle
-   */
-  React.useEffect(() => unloadProtectEvents.on('blocked', block), [block]);
-=======
-function UnloadProtect(): JSX.Element | null {
   const unloadProtects = React.useContext(UnloadProtectsContext)!;
   const unloadProtectsRef = React.useContext(UnloadProtectsRefContext)!;
 
@@ -311,8 +245,8 @@
     React.useCallback<Exclude<Parameters<typeof useBlocker>[0], boolean>>(
       ({ nextLocation, currentLocation }) =>
         unloadProtectsRef.current.length > 0 &&
-        hasUnloadProtect(nextLocation, currentLocation),
-      []
+        hasUnloadProtect(nextLocation, currentLocation, singleResource),
+      [singleResource]
     )
   );
 
@@ -320,7 +254,6 @@
   const isEmpty = unloadProtects.length === 0;
   const isSet = blocker.state === 'blocked';
   const shouldUnset = isEmpty && isSet;
->>>>>>> 8acc8412
   React.useEffect(
     () => (shouldUnset ? blocker.proceed() : undefined),
     [isEmpty, isSet, blocker]
@@ -342,19 +275,28 @@
 
 /** Decide whether a given URL change should trigger unload protect */
 const hasUnloadProtect = (
-<<<<<<< HEAD
-  newLocation: SafeLocation,
-  background: SafeLocation | undefined,
+  nextLocation: SafeLocation,
+  currentLocation: SafeLocation,
   singleResource: string | undefined
-) =>
+): boolean =>
   // Check for navigation within overlay
-  !pathIsOverlay(newLocation.pathname) &&
+  !pathIsOverlay(nextLocation.pathname) &&
   // Check for navigation that only changes query string / hash
-  !isCurrentUrl(newLocation.pathname) &&
+  !isCurrentUrl(nextLocation.pathname) &&
   // Check for exiting overlay
-  f.maybe(background, locationToUrl) !== locationToUrl(newLocation) &&
+  f.maybe(
+    currentLocation.state?.type === 'BackgroundLocation'
+      ? currentLocation.state.location
+      : undefined,
+    locationToUrl
+  ) !== locationToUrl(nextLocation) &&
   // Check for navigation within single resource
-  !isSingleResource(newLocation, singleResource);
+  !isSingleResource(nextLocation, singleResource);
+
+// Don't trigger unload protect if only query string or hash changes
+const isCurrentUrl = (relativeUrl: string): boolean =>
+  new URL(relativeUrl, globalThis.location.origin).pathname ===
+  globalThis.location.pathname;
 
 function isSingleResource(
   { pathname }: SafeLocation,
@@ -366,24 +308,6 @@
     globalThis.location.pathname.startsWith(singleResource)
   );
 }
-
-// Don't trigger unload protect if only query string or hash changes
-const isCurrentUrl = (relativeUrl: string): boolean =>
-  new URL(relativeUrl, globalThis.location.origin).pathname ===
-  globalThis.location.pathname;
-=======
-  nextLocation: SafeLocation,
-  currentLocation: SafeLocation
-): boolean =>
-  !pathIsOverlay(nextLocation.pathname) &&
-  !isCurrentUrl(nextLocation.pathname) &&
-  f.maybe(
-    currentLocation.state?.type === 'BackgroundLocation'
-      ? currentLocation.state.location
-      : undefined,
-    locationToUrl
-  ) !== locationToUrl(nextLocation);
->>>>>>> 8acc8412
 
 export function UnloadProtectDialog({
   children,
