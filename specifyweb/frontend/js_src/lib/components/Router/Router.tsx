--- conflicted
+++ resolved
@@ -22,12 +22,8 @@
 import { routes } from './Routes';
 import { softFail } from '../Errors/Crash';
 import { f } from '../../utils/functools';
-<<<<<<< HEAD
-import { mainText } from '../../localization/main';
+import { useErrorContext } from '../../hooks/useErrorContext';
 import { userPreferences } from '../Preferences/userPreferences';
-=======
-import { useErrorContext } from '../../hooks/useErrorContext';
->>>>>>> 7e500c2e
 
 let unsafeNavigateFunction: SafeNavigateFunction | undefined;
 export const unsafeNavigate = (
@@ -151,17 +147,7 @@
     (link.target === '' ||
       link.target === '_self' ||
       (event.altKey &&
-<<<<<<< HEAD
-        userPreferences.get(
-          'general',
-          'behavior',
-          'altClickToSupressNewTab'
-        ))) &&
-    // Can add this class name to links to prevent react-router from handling them
-    !link.classList.contains(className.navigationHandled)
-=======
-        getUserPref('general', 'behavior', 'altClickToSupressNewTab')))
->>>>>>> 7e500c2e
+        userPreferences.get('general', 'behavior', 'altClickToSupressNewTab')))
   ) {
     // Don't handle absolute URLs that lead to a different origin
     const relativeUrl = toRelativeUrl(link.href);
