--- conflicted
+++ resolved
@@ -19,11 +19,8 @@
 import { toReactRoutes } from './RouterUtils';
 import { routes } from './Routes';
 import { f } from '../../utils/functools';
-<<<<<<< HEAD
 import { softFail } from '../Errors/Crash';
-=======
 import { mainText } from '../../localization/main';
->>>>>>> 50b4f162
 
 let unsafeNavigateFunction: SafeNavigateFunction | undefined;
 export const unsafeNavigate = (
