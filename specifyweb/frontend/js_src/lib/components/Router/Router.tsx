import type { SafeLocation } from 'history';
import React from 'react';
import type { SafeNavigateFunction } from 'react-router';
import { unstable_useBlocker as useBlocker } from 'react-router';
import { useLocation, useNavigate, useRoutes } from 'react-router-dom';

import { useErrorContext } from '../../hooks/useErrorContext';
import { commonText } from '../../localization/common';
import { mainText } from '../../localization/main';
import { toLocalUrl } from '../../utils/ajax/helpers';
import { listen } from '../../utils/events';
import { f } from '../../utils/functools';
import type { GetOrSet, RA } from '../../utils/types';
import { setDevelopmentGlobal } from '../../utils/types';
import { Button } from '../Atoms/Button';
import { error } from '../Errors/assert';
import { crash, softFail } from '../Errors/Crash';
import { ErrorBoundary } from '../Errors/ErrorBoundary';
import { Dialog } from '../Molecules/Dialog';
import { NotFoundView } from './NotFoundView';
import { overlayRoutes } from './OverlayRoutes';
import { locationToUrl } from './queryString';
import { toReactRoutes } from './RouterUtils';
import { routes } from './Routes';
<<<<<<< HEAD
=======
import { softFail } from '../Errors/Crash';
import { f } from '../../utils/functools';
import { useErrorContext } from '../../hooks/useErrorContext';
import { userPreferences } from '../Preferences/userPreferences';
>>>>>>> dbb15abb

let unsafeNavigateFunction: SafeNavigateFunction | undefined;
export const unsafeNavigate = (
  ...parameters: Parameters<SafeNavigateFunction>
): void => unsafeNavigateFunction?.(...parameters);
let unsafeLocation: SafeLocation | undefined;

/**
 * Using this should be avoided when possible. Render <NotFoundView /> or
 * <NotFoundDialog /> instead.
 *
 * If error was triggered by an overlay, display 404 error in a dialog. Otherwise,
 * replace the main page with a 404.
 *
 * BUG: This assumes that if overlay is open, then it triggered the 404
 *  error, which is not always the case as the main content could be sending
 *  requests in the background too
 */
export function unsafeTriggerNotFound(): boolean {
  unsafeNavigateFunction?.(
    unsafeLocation === undefined
      ? '/specify/'
      : pathIsOverlay(locationToUrl(unsafeLocation))
      ? '/specify/overlay/not-found/'
      : unsafeLocation,
    {
      replace: true,
      state:
        typeof unsafeLocation === 'object' &&
        pathIsOverlay(locationToUrl(unsafeLocation))
          ? unsafeLocation.state
          : { type: 'NotFoundPage' },
    }
  );
  return typeof unsafeNavigateFunction === 'function';
}

const transformedRoutes = toReactRoutes(routes);
const transformedOverlays = toReactRoutes(overlayRoutes);

/**
 * Wrapper for React-Router with support for overlays and unload protect.
 *
 * Support for overlays was modeled based on this example:
 * https://reactrouter.com/docs/en/v6/examples/modal
 */
export function Router(): JSX.Element {
  /*
   * REFACTOR: replace usages of navigate with <a> where possible
   * REFACTOR: replace <Button> with <Link> where possible
   */
  const navigate = useNavigate();

  const location = useLocation();
  unsafeLocation = location;
  const state = location.state;
  const background =
    state?.type === 'BackgroundLocation' ? state.location : undefined;
  const isNotFoundState =
    state?.type === 'NotFoundPage' ||
    background?.state?.type === 'NotFoundPage';
  useErrorContext('location', location);

  React.useEffect(() => {
    unsafeNavigateFunction = navigate;
    setDevelopmentGlobal('_goTo', navigate);
    // If page was in 404 state and user reloaded it, then clear the 404 state
    if (isNotFoundState) navigate(locationToUrl(location), { replace: true });
  }, []);

  useLinkIntercept(background);

  const main =
    useRoutes(transformedRoutes, background ?? location) ?? undefined;

  const overlay = useRoutes(transformedOverlays, location) ?? undefined;

  const urlNotFound = main === undefined && overlay === undefined;

  const [singleResource, setSingleResource] = React.useState<
    string | undefined
  >(undefined);
  return (
    <SetSingleResourceContext.Provider value={setSingleResource}>
      <UnloadProtect singleResource={singleResource} />
      {isNotFoundState || urlNotFound ? <NotFoundView /> : undefined}
      {typeof overlay === 'object' && (
        <Overlay background={background} overlay={overlay} />
      )}
      {
        /**
         * If in 404 state, don't render the main content.
         * Fixes https://github.com/specify/specify7/issues/3339
         */
        isNotFoundState ? undefined : main
      }
    </SetSingleResourceContext.Provider>
  );
}

const pathIsOverlay = (relativeUrl: string): boolean =>
  relativeUrl.startsWith('/specify/overlay/');

function useLinkIntercept(background: SafeLocation | undefined): void {
  const navigate = useNavigate();
  const location = useLocation();

  const resolvedLocation = React.useRef<SafeLocation>(background ?? location);
  React.useEffect(() => {
    // REFACTOR: consider adding a set() util like in @vueuse/core
    resolvedLocation.current = background ?? location;
  }, [background, location]);

  React.useEffect(
    () =>
      listen(document.body, 'click', (event) => {
        const parsed = parseClickEvent(event);
        if (parsed === undefined) return;
        const { url, isOverlay } = parsed;
        navigate(
          url,
          isOverlay
            ? {
                state: {
                  type: 'BackgroundLocation',
                  location: resolvedLocation.current,
                },
              }
            : undefined
        );
      }),
    [navigate]
  );
}

/* Partially inspired by react-router's useLinkClickHandler() */
function parseClickEvent(
  event: Readonly<MouseEvent>
): { readonly url: string; readonly isOverlay: boolean } | undefined {
  const link = (event.target as HTMLElement)?.closest('a');
  if (
    // Check if link already has an onClick that called event.preventDefault()
    !event.defaultPrevented &&
    link !== null &&
    link.getAttribute('href')?.startsWith('/specify/') === true &&
    link.getAttribute('download') === null &&
    !event.metaKey &&
    !event.shiftKey &&
    !event.ctrlKey &&
    (link.target === '' ||
      link.target === '_self' ||
      (event.altKey &&
        userPreferences.get('general', 'behavior', 'altClickToSupressNewTab')))
  ) {
    // Don't handle absolute URLs that lead to a different origin
    const localUrl = toLocalUrl(link.href);
    if (typeof localUrl === 'string') {
      event.preventDefault();
      if (
        process.env.NODE_ENV !== 'production' &&
        link.getAttribute('href')!.startsWith('.')
      )
        crash(
          new Error(
            'Relative URLs are not supported as they are unpredictable. ' +
              'Relative URL leads to different path depending on whether ' +
              'current URL has trailing slash or not. Consider calling ' +
              'resolveRelative() first'
          )
        );
      return {
        url: localUrl,
        isOverlay: pathIsOverlay(localUrl),
      };
    }
  }
  return undefined;
}

function Overlay({
  overlay,
  background,
}: {
  readonly overlay: JSX.Element | undefined;
  // This happens when user opened the overlay directly by going to the URL
  readonly background: SafeLocation | undefined;
}): JSX.Element {
  const navigate = useNavigate();

  function handleClose(): void {
    const backgroundUrl =
      typeof background === 'object' ? locationToUrl(background) : '/specify/';
    navigate(backgroundUrl, { state: background?.state });
  }

  const handleCloseRef = React.useRef(handleClose);
  handleCloseRef.current = handleClose;

  const handleCloseOverlay = React.useCallback(
    () => handleCloseRef.current(),
    []
  );

  return (
    <OverlayContext.Provider value={handleCloseOverlay}>
      <ErrorBoundary dismissible>{overlay}</ErrorBoundary>
    </OverlayContext.Provider>
  );
}

function defaultOverlayContext() {
  softFail(new Error('Tried to close Overlay outside of an overlay'));
}

export const isOverlay = (overlayContext: () => void): boolean =>
  overlayContext !== defaultOverlayContext;
export const OverlayContext = React.createContext<() => void>(
  defaultOverlayContext
);
OverlayContext.displayName = 'OverlayContext';

/**
 * If set, links within this path won't trigger unload protection
 */
export const SetSingleResourceContext = React.createContext<
  (path: string | undefined) => void
>(() => error('SetSingleResourceContext is not defined'));
SetSingleResourceContext.displayName = 'SetSingleResourceContext';

function UnloadProtect({
  singleResource,
}: {
  readonly singleResource: string | undefined;
}): JSX.Element | null {
  const unloadProtects = React.useContext(UnloadProtectsContext)!;
  const unloadProtectsRef = React.useContext(UnloadProtectsRefContext)!;

  const blocker = useBlocker(
    React.useCallback<Exclude<Parameters<typeof useBlocker>[0], boolean>>(
      ({ nextLocation, currentLocation }) =>
        unloadProtectsRef.current.length > 0 &&
        hasUnloadProtect(nextLocation, currentLocation, singleResource),
      [singleResource]
    )
  );

  // Remove the blocker if nothing is blocking
  const isEmpty = unloadProtects.length === 0;
  const isSet = blocker.state === 'blocked';
  const shouldUnset = isEmpty && isSet;
  React.useEffect(
    () => (shouldUnset ? blocker.proceed() : undefined),
    [isEmpty, isSet, blocker]
  );

  return (
    <>
      {blocker.state === 'blocked' && unloadProtects.length > 0 ? (
        <UnloadProtectDialog
          onCancel={(): void => blocker.reset()}
          onConfirm={(): void => blocker.proceed()}
        >
          {unloadProtects.at(-1)!}
        </UnloadProtectDialog>
      ) : null}
    </>
  );
}

/** Decide whether a given URL change should trigger unload protect */
const hasUnloadProtect = (
  nextLocation: SafeLocation,
  currentLocation: SafeLocation,
  singleResource: string | undefined
): boolean =>
  // Check for navigation within overlay
  !pathIsOverlay(nextLocation.pathname) &&
  // Check for navigation that only changes query string / hash
  !isCurrentUrl(nextLocation.pathname) &&
  // Check for exiting overlay
  f.maybe(
    currentLocation.state?.type === 'BackgroundLocation'
      ? currentLocation.state.location
      : undefined,
    locationToUrl
  ) !== locationToUrl(nextLocation) &&
  // Check for navigation within single resource
  !isSingleResource(nextLocation, singleResource);

// Don't trigger unload protect if only query string or hash changes
const isCurrentUrl = (relativeUrl: string): boolean =>
  new URL(relativeUrl, globalThis.location.origin).pathname ===
  globalThis.location.pathname;

const isSingleResource = (
  { pathname }: SafeLocation,
  singleResource: string | undefined
): boolean =>
  singleResource !== undefined &&
  pathname.startsWith(singleResource) &&
  globalThis.location.pathname.startsWith(singleResource);

export function UnloadProtectDialog({
  children,
  onCancel: handleCancel,
  onConfirm: handleConfirm,
}: {
  readonly children: string;
  readonly onCancel: () => void;
  readonly onConfirm: () => void;
}): JSX.Element {
  return (
    <Dialog
      buttons={
        <>
          <Button.DialogClose>{commonText.cancel()}</Button.DialogClose>
          <Button.Red onClick={handleConfirm}>{mainText.leave()}</Button.Red>
        </>
      }
      forceToTop
      header={mainText.leavePageConfirmation()}
      onClose={handleCancel}
    >
      {children}
    </Dialog>
  );
}

/**
 * List of current unload protects (used for preventing loss of unsaved changes)
 */
export const UnloadProtectsContext = React.createContext<
  RA<string> | undefined
>(undefined);
UnloadProtectsContext.displayName = 'UnloadProtectsContext';

export const UnloadProtectsRefContext = React.createContext<
  { readonly current: RA<string> } | undefined
>(undefined);
UnloadProtectsRefContext.displayName = 'UnloadProtectsRefContext';

export const SetUnloadProtectsContext = React.createContext<
  GetOrSet<RA<string>>[1] | undefined
>(undefined);
SetUnloadProtectsContext.displayName = 'SetUnloadProtectsContext';

export const exportsForTests = { parseClickEvent };<|MERGE_RESOLUTION|>--- conflicted
+++ resolved
@@ -17,18 +17,12 @@
 import { crash, softFail } from '../Errors/Crash';
 import { ErrorBoundary } from '../Errors/ErrorBoundary';
 import { Dialog } from '../Molecules/Dialog';
+import { userPreferences } from '../Preferences/userPreferences';
 import { NotFoundView } from './NotFoundView';
 import { overlayRoutes } from './OverlayRoutes';
 import { locationToUrl } from './queryString';
 import { toReactRoutes } from './RouterUtils';
 import { routes } from './Routes';
-<<<<<<< HEAD
-=======
-import { softFail } from '../Errors/Crash';
-import { f } from '../../utils/functools';
-import { useErrorContext } from '../../hooks/useErrorContext';
-import { userPreferences } from '../Preferences/userPreferences';
->>>>>>> dbb15abb
 
 let unsafeNavigateFunction: SafeNavigateFunction | undefined;
 export const unsafeNavigate = (
