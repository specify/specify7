--- conflicted
+++ resolved
@@ -4,12 +4,7 @@
 import type { SpecifyResource } from '../legacytypes';
 import type { SpecifyModel } from '../specifymodel';
 import { Input, Label } from './basic';
-<<<<<<< HEAD
 import { useResourceValue } from './useresourcevalue';
-=======
-import { FormContext } from './contexts';
-import { useResourceValue } from './hooks';
->>>>>>> 4f531e32
 import { useCachedState } from './statecache';
 import { f } from '../functools';
 
@@ -86,15 +81,9 @@
     Boolean(value ?? false);
   const input = (
     <Input.Checkbox
-      checked={value ?? false}
+      checked={isChecked}
       forwardRef={validationRef}
       id={id}
-<<<<<<< HEAD
-=======
-      name={fieldName}
-      checked={isChecked}
-      onValueChange={updateValue}
->>>>>>> 4f531e32
       isReadOnly={
         isReadOnly || resource.specifyModel.getField(fieldName)?.isReadOnly
       }
@@ -117,4 +106,5 @@
   );
 }
 
+// REFACTOR: use UiParse boolan parser instead
 const falsyFields = ['false', 'no', 'nan', 'null'];