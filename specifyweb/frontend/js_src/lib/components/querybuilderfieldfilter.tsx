import React from 'react';

import { f } from '../functools';
import { removeKey } from '../helpers';
import { commonText } from '../localization/common';
import { formsText } from '../localization/forms';
import { queryText } from '../localization/query';
import { fetchPickList, getPickListItems } from '../picklistmixins';
import type { QueryField } from '../querybuilderutils';
import { schema } from '../schema';
import type { RA, RR } from '../types';
import { defined } from '../types';
import type { InvalidParseResult, Parser, ValidParseResult } from '../uiparse';
import {
  getValidationAttributes,
  parseValue,
  pluralizeParser,
} from '../uiparse';
import { hasNativeErrors } from '../validationmessages';
import { Input, Select, selectMultipleSize } from './basic';
import type { PickListItemSimple } from './combobox';
import { useAsyncState, useTriggerState, useValidation } from './hooks';
import { mappingElementDivider } from './wbplanviewcomponents';

/**
 * Formatters and aggregators don't yet support any filtering options.
 * See https://github.com/specify/specify7/issues/318
 */
export type QueryFieldType =
  | 'checkbox'
  | 'date'
  | 'formatter'
  | 'id'
  | 'number'
  | 'text';
export type QueryFieldFilter =
  | 'any'
  | 'between'
  | 'contains'
  | 'empty'
  | 'equal'
  | 'false'
  | 'falseOrNull'
  | 'greater'
  | 'greaterOrEqual'
  | 'in'
  | 'less'
  | 'lessOrEqual'
  | 'like'
  | 'startsWith'
  | 'true'
  | 'trueOrNull';
export const filtersWithDefaultValue = new Set<QueryFieldFilter>([
  'equal',
  'in',
]);

function QueryInputField({
  currentValue,
  // Used only to help browsers with autocomplete
  fieldName,
  parser,
  label = commonText('searchQuery'),
  pickListItems,
  listInput = false,
  onChange: handleChange,
}: {
  readonly currentValue: string;
  readonly fieldName: string;
  readonly parser: Parser;
  readonly label?: string;
  readonly pickListItems: RA<PickListItemSimple> | undefined;
  readonly listInput?: boolean;
  readonly onChange: ((newValue: string) => void) | undefined;
}): JSX.Element {
  const [value, setValue] = useTriggerState(currentValue);

  const { inputRef, validationRef, setValidation } = useValidation<
    HTMLInputElement | HTMLSelectElement
  >();
  const validationAttributes = getValidationAttributes(parser);
  const extractValues = (
    target: HTMLInputElement | HTMLSelectElement
  ): RA<string> =>
    listInput
      ? Array.isArray(pickListItems)
        ? Array.from(target.querySelectorAll('option'))
            .filter(({ selected }) => selected)
            .map(({ value }) => value)
        : target.value.split(',')
      : [target.value];

  /*
   * The length of the value may change as a result of formatter being applied.
   * If new value is longer than the limit, the browser doesn't trigger the
   * maxLength validation error since at that point the value would be last
   * modified by React, not the user.
   * Thus, have to trigger the error manually
   */
  React.useEffect(() => {
    if (
      validationAttributes.maxLength !== undefined &&
      value.length > Number.parseInt(validationAttributes.maxLength) &&
      inputRef.current?.checkValidity() === true
    )
      setValidation(
        formsText(
          'tooLongErrorMessage',
          Number.parseInt(validationAttributes.maxLength)
        )
      );
  }, [value, validationAttributes.maxLength, inputRef, setValidation]);

  const commonProps = {
    forwardRef: validationRef,
    autoComplete: 'on',
    name: fieldName,
    title: label,
    'aria-label': label,
    disabled: handleChange === undefined,
    onChange: ({
      target,
    }: React.ChangeEvent<HTMLInputElement | HTMLSelectElement>): void =>
      setValue(extractValues(target).join(',')),
    onBlur: ({
      target,
    }: React.ChangeEvent<HTMLInputElement | HTMLSelectElement>): void => {
      const input = target as HTMLInputElement;

      if (hasNativeErrors(input)) return;

      const parseResults = extractValues(target)
        .map(f.trim)
        .filter(Boolean)
        .map((value) => parseValue(parser, input, value));
      const errorMessages = parseResults
        .filter((result): result is InvalidParseResult => !result.isValid)
        .map(({ reason, value }) => `${reason} (${value})`);
      if (errorMessages.length > 0) {
        setValidation(errorMessages);
        return;
      }

      const validResults = parseResults as RA<ValidParseResult>;
      const parsed = validResults.some(
        ({ parsed }) => typeof parsed === 'object'
      )
        ? input.value
        : validResults
            .filter(({ parsed }) => parsed !== null)
            .map(({ parsed }) => (parsed as number | string).toString())
            .join(', ');

      handleChange?.(parsed);
      /*
       * HandleChange() would update "value" only if that value has changed
       * since last call, which does not happen if previous value was invalid.
       * Thus, need to also call setValue()
       */
      setValue(parsed);
    },
  };

  return Array.isArray(pickListItems) ? (
    <div>
      <Select
        {...commonProps}
        multiple={listInput}
        size={listInput ? selectMultipleSize : 1}
        value={
          listInput
            ? value
                .split(',')
                .map(f.trim)
                .map((value) => resolveItem(pickListItems, value))
            : resolveItem(pickListItems, value)
        }
      >
        <option value="" />
        {pickListItems.map(({ title, value }) => (
          <option key={value} value={value}>
            {title}
          </option>
        ))}
      </Select>
    </div>
  ) : (
    // This allows <input> to grow in size as needed
    <span
      className={`
        relative min-w-[theme(spacing.40)] after:invisible
        after:block after:px-2 after:leading-[0px] after:content-[attr(data-value)]
      `}
      // The :after pseudo element sets the width
      data-value={value}
    >
      {/* This invisible input is used to set the height */}
      <Input.Text aria-hidden className="invisible w-0" />
      <Input.Generic
        {...commonProps}
        {...validationAttributes}
        className="!absolute inset-0"
        // This is the actual input that is visible to user
        value={value}
      />
    </span>
  );
}

const resolveItem = (
  items: RA<PickListItemSimple>,
  currentValue: string
): string =>
  items.find(({ value }) => value === currentValue)?.value ??
  items.find(({ title }) => title === currentValue)?.value ??
  currentValue;

function SingleField({
  filter,
  parser,
  pickListItems,
  fieldName,
  label = commonText('searchQuery'),
  onChange: handleChange,
}: {
  readonly filter: QueryField['filters'][number];
  readonly parser: Parser;
  readonly pickListItems: RA<PickListItemSimple> | undefined;
  readonly label?: string;
  readonly fieldName: string;
  readonly onChange: ((newValue: string) => void) | undefined;
  /*
   * This prop is not used here, but defined here because of "typeof SingleField"
   * in queryFieldFilters
   */

  readonly enforceLengthLimit: boolean;
}): JSX.Element {
  return (
    <QueryInputField
      currentValue={filter.startValue}
      fieldName={fieldName}
      label={label}
      parser={parser}
      pickListItems={pickListItems}
      onChange={handleChange}
    />
  );
}

function Between({
  filter,
  fieldName,
  parser: originalParser,
  pickListItems,
  onChange: handleChange,
}: {
  readonly filter: QueryField['filters'][number];
  readonly fieldName: string;
  readonly parser: Parser;
  readonly pickListItems: RA<PickListItemSimple> | undefined;
  readonly onChange: ((newValue: string) => void) | undefined;
}): JSX.Element {
  const [values, setValues] = React.useState(filter.startValue.split(','));
  const updateValues =
    typeof handleChange === 'function'
      ? (index: 0 | 1, newValue: string): void => {
          const newValues = [
            index === 0 ? newValue : values[0],
            index === 1 ? newValue : values[1],
          ];
          handleChange(newValues.join(','));
          setValues(newValues);
        }
      : undefined;
  const hasFilters = values.join('').length > 0;
  const parser = React.useMemo(
    () => ({
      ...originalParser,
      isRequired: hasFilters,
    }),
    [originalParser, hasFilters]
  );
  return (
    <>
      <QueryInputField
        currentValue={values[0] ?? ''}
        fieldName={fieldName}
        label={queryText('startValue')}
        parser={parser}
        pickListItems={pickListItems}
        onChange={updateValues?.bind(undefined, 0)}
      />
      <span className="flex items-center">{queryText('and')}</span>
      <QueryInputField
        currentValue={values[1] ?? ''}
        fieldName={fieldName}
        label={queryText('endValue')}
        parser={parser}
        pickListItems={pickListItems}
        onChange={updateValues?.bind(undefined, 1)}
      />
    </>
  );
}

function In({
  filter,
  fieldName,
  parser,
  pickListItems,
  onChange: handleChange,
  enforceLengthLimit,
}: {
  readonly filter: QueryField['filters'][number];
  readonly fieldName: string;
  readonly parser: Parser;
  readonly pickListItems: RA<PickListItemSimple> | undefined;
  readonly onChange: ((newValue: string) => void) | undefined;
  readonly enforceLengthLimit: boolean;
}): JSX.Element {
  const pluralizedParser = React.useMemo(
    () => ({
      ...pluralizeParser(parser),
      maxLength: enforceLengthLimit
        ? defined(schema.models.SpQueryField.getLiteralField('startValue'))
            .length
        : undefined,
    }),
    [parser, enforceLengthLimit]
  );
  return (
    <QueryInputField
      currentValue={filter.startValue}
      fieldName={fieldName}
      label={queryText('startValue')}
      listInput
      parser={pluralizedParser}
      pickListItems={pickListItems}
      onChange={handleChange}
    />
  );
}

export const queryFieldFilters: RR<
  QueryFieldFilter,
  {
    readonly id: number;
    readonly label: string;
    readonly description: string | undefined;
    // If true, show pick list item titles. Else, show free input
    readonly renderPickList: boolean;
    readonly types?: RA<QueryFieldType>;
    readonly component?: typeof SingleField;
    // Whether to do front-end validation
    readonly hasParser: boolean;
  }
> = {
  any: {
    id: 8,
    label: queryText('any'),
    description: undefined,
    renderPickList: false,
    hasParser: false,
  },
  like: {
    id: 0,
    label: queryText('like'),
    description: queryText('likeDescription'),
    renderPickList: false,
    types: ['text', 'number', 'date', 'id'],
    component: SingleField,
    hasParser: false,
  },
  equal: {
    id: 1,
    label: queryText('equal'),
    description: undefined,
    renderPickList: true,
    component: SingleField,
    hasParser: true,
    types: ['text', 'number', 'date', 'id'],
  },
  greater: {
    id: 2,
    label: queryText('greaterThan'),
    description: undefined,
    renderPickList: false,
    types: ['number', 'date', 'id'],
    component: SingleField,
    hasParser: true,
  },
  less: {
    id: 3,
    label: queryText('lessThan'),
    description: undefined,
    renderPickList: false,
    types: ['number', 'date', 'id'],
    component: SingleField,
    hasParser: true,
  },
  greaterOrEqual: {
    id: 4,
    label: queryText('greaterOrEqualTo'),
    description: undefined,
    renderPickList: false,
    types: ['number', 'date', 'id'],
    component: SingleField,
    hasParser: true,
  },
  lessOrEqual: {
    id: 5,
    label: queryText('lessOrEqualTo'),
    description: undefined,
    renderPickList: false,
    types: ['number', 'date', 'id'],
    component: SingleField,
    hasParser: true,
  },
  true: {
    id: 6,
    label: queryText('true'),
    description: undefined,
    renderPickList: false,
    types: ['checkbox'],
    hasParser: true,
  },
  false: {
    id: 7,
    label: queryText('false'),
    description: undefined,
    renderPickList: false,
    types: ['checkbox'],
    hasParser: true,
  },
  between: {
    id: 9,
    label: queryText('between'),
    description: undefined,
    renderPickList: false,
    types: ['text', 'number', 'date', 'id'],
    component: Between,
    hasParser: true,
  },
  in: {
    id: 10,
    label: queryText('in'),
    description: queryText('inDescription'),
    renderPickList: true,
    /*
     * Can't use "date" for IN because date picker does not allow separating
     * multiple values with a comma. Instead, OR filters should be used
     */
    types: ['text', 'number', 'id'],
    component: In,
    hasParser: true,
  },
  contains: {
    id: 11,
    label: queryText('contains'),
    description: undefined,
    renderPickList: false,
    component: SingleField,
    types: ['text', 'number', 'date', 'id'],
    hasParser: false,
  },
  startsWith: {
    id: 15,
    label: queryText('startsWith'),
    description: undefined,
    renderPickList: false,
    component: SingleField,
    types: ['text', 'number', 'date', 'id'],
    hasParser: false,
  },
  empty: {
    id: 12,
    label: queryText('empty'),
    description: undefined,
    renderPickList: false,
    hasParser: false,
  },
  trueOrNull: {
    id: 13,
    label: queryText('trueOrNull'),
    description: undefined,
    renderPickList: false,
    types: ['checkbox'],
    hasParser: true,
  },
  falseOrNull: {
    id: 14,
    label: queryText('falseOrNull'),
    description: undefined,
    renderPickList: false,
    types: ['checkbox'],
    hasParser: true,
  },
};

export function QueryLineFilter({
  filter,
  fieldName,
  parser: originalParser,
  enforceLengthLimit,
  onChange: handleChange,
}: {
  readonly filter: QueryField['filters'][number];
  readonly fieldName: string;
  readonly parser: Parser;
  readonly enforceLengthLimit: boolean;
  readonly onChange: ((newValue: string) => void) | undefined;
}): JSX.Element | null {
  const parser = queryFieldFilters[filter.type].hasParser
    ? originalParser
    : ({
        ...removeKey(
          originalParser,
          'pattern',
          'min',
          'step',
          'formatters',
          'parser',
          'validators'
        ),
        type: 'text',
      } as const);

  const [pickListItems] = useAsyncState(
    React.useCallback(
      () =>
        typeof parser.pickListName === 'string'
          ? fetchPickList(parser.pickListName).then((pickList) =>
              typeof pickList === 'object' ? getPickListItems(pickList) : false
            )
          : false,
      [parser.pickListName]
    ),
    false
  );

  const Component = queryFieldFilters[filter.type].component;
<<<<<<< HEAD
  return Component === undefined ? null : (
    <>
=======
  return typeof Component === 'undefined' ? null : pickListItems ===
    undefined ? (
    <>{commonText('loading')}</>
  ) : (
    <React.Fragment>
>>>>>>> 316b6661
      {mappingElementDivider}
      <Component
        enforceLengthLimit={enforceLengthLimit}
        fieldName={fieldName}
        filter={filter}
        parser={parser}
        pickListItems={
          queryFieldFilters[filter.type].renderPickList
            ? pickListItems === false
              ? undefined
              : pickListItems
            : undefined
        }
        onChange={handleChange}
      />
    </>
  );
}<|MERGE_RESOLUTION|>--- conflicted
+++ resolved
@@ -540,16 +540,10 @@
   );
 
   const Component = queryFieldFilters[filter.type].component;
-<<<<<<< HEAD
-  return Component === undefined ? null : (
-    <>
-=======
-  return typeof Component === 'undefined' ? null : pickListItems ===
-    undefined ? (
+  return Component === undefined ? null : pickListItems === undefined ? (
     <>{commonText('loading')}</>
   ) : (
-    <React.Fragment>
->>>>>>> 316b6661
+    <>
       {mappingElementDivider}
       <Component
         enforceLengthLimit={enforceLengthLimit}
