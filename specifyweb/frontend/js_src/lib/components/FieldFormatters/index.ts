/**
 * Parse and use Specify 6 UI Formatters
 */

import type { LocalizedString } from 'typesafe-i18n';

import { formsText } from '../../localization/forms';
import { getAppResourceUrl } from '../../utils/ajax/helpers';
import type { IR, RA } from '../../utils/types';
import { filterArray, localized } from '../../utils/types';
import { escapeRegExp } from '../../utils/utils';
import { parseJavaClassName } from '../DataModel/resource';
import type { LiteralField } from '../DataModel/specifyField';
import type { SpecifyTable } from '../DataModel/specifyTable';
import { tables } from '../DataModel/tables';
import { error } from '../Errors/assert';
import { load } from '../InitialContext';
import { xmlToSpec } from '../Syncer/xmlUtils';
import { fieldFormattersSpec } from './spec';

let uiFormatters: IR<UiFormatter>;
export const fetchContext = Promise.all([
  load<Element>(getAppResourceUrl('UIFormatters'), 'text/xml'),
  import('../DataModel/tables').then(async ({ fetchContext }) => fetchContext),
]).then(([formatters]) => {
  uiFormatters = Object.fromEntries(
    filterArray(
      xmlToSpec(formatters, fieldFormattersSpec()).formatters.map(
        (formatter) => {
          let resolvedFormatter;
          if (typeof formatter.external === 'string') {
            if (
              parseJavaClassName(formatter.external) ===
              'CatalogNumberUIFieldFormatter'
            )
              resolvedFormatter = new CatalogNumberNumeric();
            else return undefined;
          } else {
            const fields = filterArray(
              formatter.fields.map((field) =>
                typeof field.type === 'string'
                  ? new formatterTypeMapper[field.type](field)
                  : undefined
              )
            );
            resolvedFormatter = new UiFormatter(
              formatter.isSystem,
              formatter.title ?? formatter.name,
              fields,
              formatter.table,
              formatter.field,
              formatter.name
            );
          }

          return [formatter.name, resolvedFormatter];
        }
      )
    )
  );
  return uiFormatters;
});
export const getUiFormatters = (): typeof uiFormatters =>
  uiFormatters ?? error('Tried to access UI formatters before fetching them');

/* eslint-disable functional/no-class */
export class UiFormatter {
  public constructor(
    public readonly isSystem: boolean,
    public readonly title: LocalizedString,
    public readonly fields: RA<Field>,
    public readonly table: SpecifyTable | undefined,
    // The field which this formatter is formatting
    public readonly field: LiteralField | undefined,
<<<<<<< HEAD
    public readonly name: string,
=======
    public readonly name: string
>>>>>>> 191cff5b
  ) {}

  /**
   * Value or wildcard (placeholders)
   */
  public valueOrWild(): string {
    return this.fields.map((field) => field.getDefaultValue()).join('');
  }

  public parseRegExp(): string {
    return `^${this.fields
      .map((field) => `(${field.wildOrValueRegexp()})`)
      .join('')}$`;
  }

  public parse(value: string): RA<string> | undefined {
    // Regex may be coming from the user, thus disable strict mode
    // eslint-disable-next-line require-unicode-regexp
    const match = new RegExp(this.parseRegExp()).exec(value);
    return match?.slice(1);
  }

  public canAutonumber(): boolean {
    return this.fields.some((field) => field.canAutonumber());
  }

  public canAutoIncrement(): boolean {
    return this.fields.some((field) => field.autoIncrement);
  }

  public format(value: string): LocalizedString | undefined {
    const parsed = this.parse(value);
    return parsed === undefined ? undefined : this.canonicalize(parsed);
  }

  public canonicalize(values: RA<string>): LocalizedString {
    return localized(
      this.fields
        .map((field, index) => field.canonicalize(values[index]))
        .join('')
    );
  }

  public pattern(): LocalizedString | undefined {
    return this.fields.some((field) => field.pattern)
      ? localized(this.fields.map((field) => field.pattern ?? '').join(''))
      : undefined;
  }
}

abstract class Field {
  public readonly size: number;

  public readonly value: LocalizedString;

  public readonly autoIncrement: boolean;

  private readonly byYear: boolean;

  public readonly pattern: LocalizedString | undefined;

  // eslint-disable-next-line functional/prefer-readonly-type
  public type: keyof typeof formatterTypeMapper = undefined!;

  public constructor({
    size,
    value,
    autoIncrement,
    byYear,
    pattern,
  }: {
    readonly size: number;
    readonly value: LocalizedString;
    readonly autoIncrement: boolean;
    readonly byYear: boolean;
    readonly pattern?: LocalizedString;
  }) {
    this.size = size;
    this.value = value;
    this.autoIncrement = autoIncrement;
    this.byYear = byYear;
    this.pattern = pattern;
  }

  public canAutonumber(): boolean {
    return this.autoIncrement || this.byYear;
  }

  public wildRegexp(): LocalizedString {
    return localized(escapeRegExp(this.value));
  }

  public wildOrValueRegexp(): LocalizedString {
    return this.canAutonumber()
      ? localized(`${this.wildRegexp()}|${this.valueRegexp()}`)
      : this.valueRegexp();
  }

  public getDefaultValue(): LocalizedString {
    return this.value === 'YEAR'
      ? localized(new Date().getFullYear().toString())
      : this.value;
  }

  public canonicalize(value: string): LocalizedString {
    return localized(value);
  }

  public valueRegexp(): LocalizedString {
    throw new Error('not implemented');
  }
}

class ConstantField extends Field {
  public constructor(options: ConstructorParameters<typeof Field>[0]) {
    super(options);
    this.type = 'constant';
  }

  public valueRegexp(): LocalizedString {
    return this.wildRegexp();
  }
}

class AlphaField extends Field {
  public constructor(options: ConstructorParameters<typeof Field>[0]) {
    super(options);
    this.type = 'alpha';
  }

  public valueRegexp(): LocalizedString {
    return localized(`[a-zA-Z]{${this.size}}`);
  }
}

class NumericField extends Field {
  public constructor(
    options: Omit<ConstructorParameters<typeof Field>[0], 'value'>
  ) {
    super({
      ...options,
      value: localized(''.padStart(options.size, '#')),
    });
    this.type = 'numeric';
  }

  public valueRegexp(): LocalizedString {
    return localized(`\\d{${this.size}}`);
  }
}

class YearField extends Field {
  public constructor(options: ConstructorParameters<typeof Field>[0]) {
    super(options);
    this.type = 'year';
  }

  public valueRegexp(): LocalizedString {
    return localized(`\\d{${this.size}}`);
  }
}

class AlphaNumberField extends Field {
  public constructor(options: ConstructorParameters<typeof Field>[0]) {
    super(options);
    this.type = 'alphanumeric';
  }

  public valueRegexp(): LocalizedString {
    return localized(`[a-zA-Z0-9]{${this.size}}`);
  }
}

class AnyCharField extends Field {
  public constructor(options: ConstructorParameters<typeof Field>[0]) {
    super(options);
    this.type = 'anychar';
  }

  public valueRegexp(): LocalizedString {
    return localized(`.{${this.size}}`);
  }
}

class RegexField extends Field {
  public constructor(options: ConstructorParameters<typeof Field>[0]) {
    super(options);
    this.type = 'regex';
  }

  public valueRegexp(): LocalizedString {
    return this.value;
  }
}

class SeparatorField extends ConstantField {
  public constructor(options: ConstructorParameters<typeof Field>[0]) {
    super(options);
    this.type = 'separator';
  }
}

class CatalogNumberNumericField extends NumericField {
  public valueRegexp(): LocalizedString {
    return localized(`\\d{0,${this.size}}`);
  }

  public canonicalize(value: string): LocalizedString {
    return localized(value === '' ? '' : value.padStart(this.size, '0'));
  }
}

// REFACTOR: tables.CollectionObject is always undefined in the global scope
export class CatalogNumberNumeric extends UiFormatter {
  public constructor() {
    super(
      true,
      formsText.catalogNumberNumericFormatter(),
      [
        new CatalogNumberNumericField({
          size: 9,
          autoIncrement: true,
          byYear: false,
        }),
      ],
      tables.CollectionObject,
      tables.CollectionObject?.getLiteralField('catalogNumber'),
      'CatalogNumberNumeric'
    );
  }
}
/* eslint-enable functional/no-class */

export const formatterTypeMapper = {
  constant: ConstantField,
  year: YearField,
  alpha: AlphaField,
  numeric: NumericField,
  alphanumeric: AlphaNumberField,
  anychar: AnyCharField,
  regex: RegexField,
  separator: SeparatorField,
} as const;<|MERGE_RESOLUTION|>--- conflicted
+++ resolved
@@ -72,11 +72,7 @@
     public readonly table: SpecifyTable | undefined,
     // The field which this formatter is formatting
     public readonly field: LiteralField | undefined,
-<<<<<<< HEAD
-    public readonly name: string,
-=======
     public readonly name: string
->>>>>>> 191cff5b
   ) {}
 
   /**
