--- conflicted
+++ resolved
@@ -109,41 +109,6 @@
     [rawUpdateValue, parser]
   );
 
-<<<<<<< HEAD
-=======
-  // Listen for field value change
-  React.useEffect(() => {
-    if (props.resource === undefined) return undefined;
-    void props.resource.businessRuleManager?.checkField(props.field.name);
-    return resourceOn(
-      props.resource,
-      `change:${props.field.name}`,
-      (): void => setValue(getValue()),
-      true
-    );
-  }, [props.resource, props.field.name, getValue]);
-
-  // Set default value
-  React.useEffect(() => {
-    if (
-      props.resource?.isNew() === true &&
-      typeof props.defaultValue === 'string' &&
-      Array.isArray(items) &&
-      !Boolean(props.resource.get(props.field.name))
-    ) {
-      const defaultItem =
-        items.find(({ value }) => value === props.defaultValue) ??
-        items.find(({ title }) => title === props.defaultValue);
-      if (typeof defaultItem === 'object') updateValue(defaultItem.value);
-      else
-        console.warn(
-          'default value for picklist is not a member of the picklist',
-          [items, props.resource, props.defaultValue]
-        );
-    }
-  }, [items, props.resource, props.defaultValue, updateValue]);
-
->>>>>>> b63632a7
   // Warn on duplicates
   React.useEffect(() => {
     const values = items.map(({ value }) => value) ?? [];
@@ -164,25 +129,12 @@
     [items, pendingNewValue, updateValue]
   );
 
-<<<<<<< HEAD
   function addNewValue(value: string): void {
     if (pickList?.get('type') === PickListTypes.FIELDS) updateValue(value);
     else if (pickList?.get('type') === PickListTypes.ITEMS)
       setPendingNewValue(value);
     else throw new Error('Adding item to wrong type of picklist');
   }
-=======
-  const addNewValue =
-    typeof props.onAdd === 'function'
-      ? function addNewValue(value: string): void {
-          if (props.pickList?.get('type') === PickListTypes.FIELDS)
-            updateValue(value);
-          else if (props.pickList?.get('type') === PickListTypes.ITEMS)
-            setPendingNewValue(value);
-          else throw new Error('Adding item to wrong type of picklist');
-        }
-      : undefined;
->>>>>>> b63632a7
 
   const currentValue = items.find((item) => item.value === value);
   const isExistingValue = typeof currentValue === 'object';
@@ -204,17 +156,7 @@
 
   const name = pickList?.get('name') ?? pickListName;
 
-<<<<<<< HEAD
-  const sizeLimit = pickList?.get('sizeLimit');
-  const canAddNew =
-    typeof handleAdd === 'function' &&
-    typeof sizeLimit === 'number' &&
-    sizeLimit > 0 &&
-    sizeLimit <= autocompleteItems.length;
-
   const isReadOnly = React.useContext(ReadOnlyContext);
-=======
->>>>>>> b63632a7
   return (
     <>
       {pickList?.get('readOnly') === true || isDisabled ? (
