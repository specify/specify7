/**
 * Pick list item fetching code
 */

import { f } from '../../utils/functools';
import type { R, RA } from '../../utils/types';
import { defined } from '../../utils/types';
import { sortFunction, toLowerCase } from '../../utils/utils';
import { fetchCollection, fetchRows } from '../DataModel/collection';
import type { SerializedResource } from '../DataModel/helperTypes';
import type { SpecifyResource } from '../DataModel/legacyTypes';
import { schema } from '../DataModel/schema';
import {
  deserializeResource,
  serializeResource,
} from '../DataModel/serializers';
<<<<<<< HEAD
import { genericTables, strictGetTable } from '../DataModel/tables';
=======
import { strictGetTable, tables } from '../DataModel/tables';
>>>>>>> d0657c5c
import type { PickList, PickListItem, Tables } from '../DataModel/types';
import { softFail } from '../Errors/Crash';
import { format } from '../Formatters/formatters';
import type { PickListItemSimple } from '../FormFields/ComboBox';
import { getCollectionPref } from '../InitialContext/remotePrefs';
import { hasTablePermission, hasToolPermission } from '../Permissions/helpers';
import {
  createPickListItem,
  getFrontEndPickLists,
  PickListTypes,
  unsafeGetPickLists,
} from './definitions';

const pickListFetchPromises: R<Promise<SpecifyResource<PickList> | undefined>> =
  {};

export async function fetchPickList(
  pickListName: string
): Promise<SpecifyResource<PickList> | undefined> {
  pickListFetchPromises[pickListName] ??= unsafeFetchPickList(pickListName);
  return pickListFetchPromises[pickListName];
}

async function unsafeFetchPickList(
  pickListName: string
): Promise<SpecifyResource<PickList> | undefined> {
  getFrontEndPickLists();

  let pickList: SpecifyResource<PickList> | undefined =
    unsafeGetPickLists()[pickListName];
  if (pickList === undefined) {
    if (
      pickListName in unsafeGetPickLists() &&
      unsafeGetPickLists()[pickListName] === undefined
    )
      // Pick list does not exist
      return undefined;
    if (!hasToolPermission('pickLists', 'read')) return undefined;
    pickList = await rawFetchPickList(pickListName, true);
    if (pickList === undefined)
      pickList = await rawFetchPickList(pickListName, false);
    unsafeGetPickLists()[pickListName] = pickList;
  }

  if (pickList === undefined) return undefined;

  pickList.set('pickListItems', await fetchPickListItems(pickList));

  return pickList;
}

const rawFetchPickList = async (
  name: string,
  domainFilter: boolean
): Promise<SpecifyResource<PickList> | undefined> =>
  fetchCollection('PickList', {
    name,
    limit: 1,
    domainFilter,
  }).then(({ records }) => f.maybe(records[0], deserializeResource));

async function fetchPickListItems(
  pickList: SpecifyResource<PickList>
): Promise<RA<SerializedResource<PickListItem>>> {
  const type = (pickList?.get('type') as 0 | 1 | 2 | undefined) ?? 0;
  let items;

  const limit = Math.max(
    0,
    pickList.get('readOnly') ? (pickList.get('sizeLimit') ?? 0) : 0
  );

  if (type === PickListTypes.TABLE)
    items = await fetchFromTable(pickList, limit);
  else if (type === PickListTypes.FIELDS)
    items = await fetchFromField(pickList, limit);
  else {
    if (type !== PickListTypes.ITEMS)
      softFail(new Error('Unknown picklist type'), { pickList });
    return serializeResource(pickList).pickListItems ?? [];
  }

  return items.map(({ value, title }) => createPickListItem(value, title));
}

export const PickListSortType = {
  NO_SORT: 0,
  // Sort by "title" field
  TITLE_SORT: 1,
  // Sort by "ordinal" field
  ORDINAL_SORT: 2,
};

/** From the table picklist */
async function fetchFromTable(
  pickList: SpecifyResource<PickList>,
  limit: number
): Promise<RA<PickListItemSimple>> {
  const tableName = strictGetTable(pickList.get('tableName')).name;
  if (!hasTablePermission(tableName, 'read')) return [];

  const scopeTablePicklist = getCollectionPref(
    'sp7_scope_table_picklists',
    schema.domainLevelIds.collection
  );

  const { records } = await fetchCollection(tableName, {
    domainFilter: scopeTablePicklist
      ? true
      : !f.includes(Object.keys(schema.domainLevelIds), toLowerCase(tableName)),
    limit,
  });
  return Promise.all(
    records.map(async (record) =>
      format(
        deserializeResource(record),
        pickList.get('formatter') ?? undefined,
        true
      ).then((title) => ({
        value: record.id.toString(),
        title,
      }))
    )
  );
}

/** From the field picklist */
async function fetchFromField(
  pickList: SpecifyResource<PickList>,
  limit: number
): Promise<RA<PickListItemSimple>> {
  const tableName = defined(
    pickList.get('tableName') ?? undefined,
    'Unable to fetch pick list item as pick list table is not set'
  );
  const fieldName = defined(
    pickList.get('fieldName') ?? undefined,
    'Unable to fetch pick list items as pick list field is not set'
  );

  const canBeScoped =
    genericTables[tableName as keyof Tables]?.getScopingRelationship() !==
      undefined ||
    !f.includes(Object.keys(schema.domainLevelIds), toLowerCase(tableName));

  return fetchRows(tableName as keyof Tables, {
    limit,
    fields: { [fieldName]: ['string', 'number', 'boolean', 'null'] },
    distinct: true,
<<<<<<< HEAD
    domainFilter: canBeScoped,
=======
    domainFilter: true,
    filterChronostrat:
      tableName === tables.GeologicTimePeriod.name.toLowerCase() &&
      fieldName === 'name', // Prop for age filter in QueryBuilder
>>>>>>> d0657c5c
  }).then((rows) =>
    rows
      .map((row) => row[fieldName] ?? '')
      .map((value) => ({ value, title: value }))
  );
}

/*
 * TEST: make sure pick lists items are sorted properly everywhere (i.e, in the
 *   workbench)
 * Sort pick list items and extract value and title fields
 */
export function getPickListItems(pickList: SpecifyResource<PickList>): RA<{
  readonly value: string;
  readonly title: string;
}> {
  const items = serializeResource(pickList).pickListItems;
  return (
    pickList.get('sortType') === PickListSortType.TITLE_SORT
      ? Array.from(items).sort(sortFunction(({ title }) => title))
      : pickList.get('sortType') === PickListSortType.ORDINAL_SORT
        ? Array.from(items).sort(sortFunction(({ ordinal }) => ordinal))
        : items
  ).map(({ value, title }) => ({
    value: value ?? title,
    title: title ?? value,
  }));
}

export const exportsForTests = {
  unsafeFetchPickList,
  fetchPickListItems,
};<|MERGE_RESOLUTION|>--- conflicted
+++ resolved
@@ -14,11 +14,7 @@
   deserializeResource,
   serializeResource,
 } from '../DataModel/serializers';
-<<<<<<< HEAD
-import { genericTables, strictGetTable } from '../DataModel/tables';
-=======
-import { strictGetTable, tables } from '../DataModel/tables';
->>>>>>> d0657c5c
+import { genericTables, strictGetTable, tables } from '../DataModel/tables';
 import type { PickList, PickListItem, Tables } from '../DataModel/types';
 import { softFail } from '../Errors/Crash';
 import { format } from '../Formatters/formatters';
@@ -168,14 +164,10 @@
     limit,
     fields: { [fieldName]: ['string', 'number', 'boolean', 'null'] },
     distinct: true,
-<<<<<<< HEAD
     domainFilter: canBeScoped,
-=======
-    domainFilter: true,
     filterChronostrat:
       tableName === tables.GeologicTimePeriod.name.toLowerCase() &&
       fieldName === 'name', // Prop for age filter in QueryBuilder
->>>>>>> d0657c5c
   }).then((rows) =>
     rows
       .map((row) => row[fieldName] ?? '')
