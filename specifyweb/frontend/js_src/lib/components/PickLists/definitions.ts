--- conflicted
+++ resolved
@@ -82,16 +82,12 @@
   name: string,
   items: RA<SerializedResource<PickListItem>>
 ): SpecifyResource<PickList> {
-<<<<<<< HEAD
-  const pickList = new tables.PickList.Resource();
-=======
-  const pickList = new schema.models.PickList.Resource(
+  const pickList = new tables.PickList.Resource(
     {},
     {
       noBusinessRules: true,
     }
   );
->>>>>>> 3ea6689c
   pickList.set('name', name);
   pickList.set('readOnly', true);
   pickList.set('isSystem', true);
