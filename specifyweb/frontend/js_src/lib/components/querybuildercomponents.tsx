import React from 'react';
import type { State } from 'typesafe-reducer';

import { ajax } from '../ajax';
import { ping } from '../ping';
import type {
  LoanPreparation,
  LoanReturnPreparation,
  RecordSet,
  SpQuery,
  SpQueryField,
  Tables,
} from '../datamodel';
import type { SerializedModel, SerializedResource } from '../datamodelutils';
import { getDateInputValue } from '../dayjs';
import { f } from '../functools';
import { sortFunction } from '../helpers';
import type { SpecifyResource } from '../legacytypes';
import { commonText } from '../localization/common';
import { formsText } from '../localization/forms';
import { queryText } from '../localization/query';
import { hasPermission } from '../permissionutils';
import type { QueryField } from '../querybuilderutils';
import { hasLocalityColumns } from '../querybuilderutils';
import { getResourceViewUrl, idFromUrl, resourceToJson } from '../resource';
import { getModel, getModelById, schema } from '../schema';
import type { RA, RR } from '../types';
import { defined } from '../types';
import { userInformation } from '../userinfo';
import { generateMappingPathPreview } from '../wbplanviewmappingpreview';
import { mappingPathIsComplete } from '../wbplanviewutils';
import { Button, Form, Link, Submit } from './basic';
import { TableIcon } from './common';
import { LoadingContext } from './contexts';
import { useAsyncState, useId } from './hooks';
import { Dialog, loadingBar } from './modaldialog';
import { loanReturnPrepForm } from './prepreturndialog';
import { QuerySaveDialog } from './querysavedialog';
import { ResourceView } from './resourceview';
import { RenderForm } from './specifyform';
import { ButtonWithConfirmation } from './wbplanviewcomponents';
<<<<<<< HEAD
import { useNavigate } from 'react-router-dom';
=======
>>>>>>> 4f531e32

function QueryButton({
  disabled,
  children,
  onClick: handleClick,
  showConfirmation,
}: {
  readonly disabled: boolean;
  readonly children: string;
  readonly onClick: () => void;
  readonly showConfirmation: () => boolean;
}): JSX.Element {
  return (
    <ButtonWithConfirmation
      dialogButtons={(confirm): JSX.Element => (
        <>
          <Button.Orange onClick={confirm}>
            {commonText('remove')}
          </Button.Orange>
          <Button.DialogClose>{commonText('cancel')}</Button.DialogClose>
        </>
      )}
      dialogHeader={queryText('queryDeleteIncompleteDialogHeader')}
      dialogMessage={queryText('queryDeleteIncompleteDialogText')}
      disabled={disabled}
      showConfirmation={showConfirmation}
      onConfirm={handleClick}
    >
      {children}
    </ButtonWithConfirmation>
  );
}

export function SaveQueryButtons({
  isReadOnly,
  fields,
  saveRequired,
  isValid,
  queryResource,
  unsetUnloadProtect,
  getQueryFieldRecords,
  onSaved: handleSaved,
  onTriedToSave: handleTriedToSave,
}: {
  readonly isReadOnly: boolean;
  readonly fields: RA<QueryField>;
  readonly saveRequired: boolean;
  readonly isValid: () => void;
  readonly queryResource: SpecifyResource<SpQuery>;
  readonly unsetUnloadProtect: () => void;
  readonly getQueryFieldRecords:
    | (() => RA<SerializedResource<SpQueryField>>)
    | undefined;
  readonly onSaved: () => void;
  readonly onTriedToSave: () => boolean;
}): JSX.Element {
  const [showDialog, setShowDialog] = React.useState<'save' | 'saveAs' | false>(
    false
  );
  const showConfirmation = (): boolean =>
    fields.some(({ mappingPath }) => !mappingPathIsComplete(mappingPath));

  function handleSave(newState: typeof showDialog): void {
    if (
      typeof getQueryFieldRecords === 'function' &&
      (newState === 'save' || newState === 'saveAs')
    )
      queryResource.set('fields', getQueryFieldRecords());
    setShowDialog(newState);
  }

  const navigate = useNavigate();
  return (
    <>
      {typeof showDialog === 'string' && (
        <QuerySaveDialog
          isSaveAs={showDialog === 'saveAs'}
          query={queryResource}
          onClose={(): void => setShowDialog(false)}
          onSaved={(queryId: number): void => {
            handleSaved();
            setShowDialog(false);
            unsetUnloadProtect();
            navigate(`/specify/query/${queryId}/`);
          }}
        />
      )}
      {isReadOnly ||
      queryResource.get('specifyUser') !==
        userInformation.resource_uri ? undefined : (
        <QueryButton
          disabled={!saveRequired || fields.length === 0}
          showConfirmation={showConfirmation}
          onClick={(): void =>
            handleTriedToSave() && isValid() ? handleSave('save') : undefined
          }
        >
          {queryText('saveQuery')}
        </QueryButton>
      )}
      {isReadOnly || queryResource.isNew() ? undefined : (
        <QueryButton
          disabled={fields.length === 0}
          showConfirmation={showConfirmation}
          onClick={(): void =>
            handleTriedToSave() && isValid() ? handleSave('saveAs') : undefined
          }
        >
          {queryText('saveAs')}
        </QueryButton>
      )}
    </>
  );
}

/**
 * Create a Record Set from all query results.
 * See also `CreateRecordSet`
 */
export function MakeRecordSetButton({
  baseTableName,
  queryResource,
  fields,
  getQueryFieldRecords,
}: {
  readonly baseTableName: keyof Tables;
  readonly queryResource: SpecifyResource<SpQuery>;
  readonly fields: RA<QueryField>;
  readonly getQueryFieldRecords:
    | (() => RA<SerializedResource<SpQueryField>>)
    | undefined;
}): JSX.Element {
  const [state, setState] = React.useState<
    'editing' | 'saved' | 'saving' | undefined
  >(undefined);

  const [recordSet, setRecordSet] = React.useState<
    SpecifyResource<RecordSet> | undefined
  >(undefined);

  return (
    <>
      <QueryButton
        disabled={fields.length === 0}
        showConfirmation={(): boolean =>
          fields.some(({ mappingPath }) => !mappingPathIsComplete(mappingPath))
        }
        onClick={(): void => {
          setState('editing');
          if (typeof getQueryFieldRecords === 'function')
            queryResource.set('fields', getQueryFieldRecords());

          const recordSet = new schema.models.RecordSet.Resource();
          recordSet.set('dbTableId', defined(getModel(baseTableName)).tableId);
          // @ts-expect-error Adding a non-datamodel field
          recordSet.set('fromQuery', queryResource.toJSON());
          // @ts-expect-error Overwriting the resource back-end URL
          recordSet.url = '/stored_query/make_recordset/';
          setRecordSet(recordSet);
        }}
      >
        {queryText('createRecordSet')}
      </QueryButton>
      {state === 'editing' || state === 'saving' ? (
        <>
          {typeof recordSet === 'object' && (
            <ResourceView
              canAddAnother={false}
              dialog="modal"
              isDependent={false}
              isSubForm={false}
              mode="edit"
              resource={recordSet}
              onClose={(): void => setState(undefined)}
              onDeleted={f.never}
              onSaved={(): void => setState('saved')}
              onSaving={(): void => setState('saving')}
            />
          )}
          {state === 'saving' && recordSetFromQueryLoading}
        </>
      ) : undefined}
      {state === 'saved' && typeof recordSet === 'object' ? (
        <RecordSetCreated
          recordSet={recordSet}
          onClose={(): void => setState(undefined)}
        />
      ) : undefined}
    </>
  );
}

export const recordSetFromQueryLoading = (
  <Dialog
    buttons={undefined}
    header={queryText('recordSetToQueryDialogHeader')}
    onClose={undefined}
  >
    {queryText('recordSetToQueryDialogText')}
    {loadingBar}
  </Dialog>
);

export function RecordSetCreated({
  recordSet,
  onClose: handleClose,
}: {
  readonly recordSet: SpecifyResource<RecordSet>;
  readonly onClose: () => void;
}): JSX.Element {
  return (
    <Dialog
      buttons={<Button.DialogClose>{commonText('close')}</Button.DialogClose>}
      header={queryText('recordSetCreatedDialogHeader')}
      onClose={handleClose}
<<<<<<< HEAD
=======
      buttons={<Button.DialogClose>{commonText('close')}</Button.DialogClose>}
>>>>>>> 4f531e32
    >
      <Link.Default href={`/specify/recordset/${recordSet.id}/`}>
        <TableIcon
          label
          name={defined(getModelById(recordSet.get('dbTableId'))).name}
        />
        {recordSet.get('name')}
      </Link.Default>
    </Dialog>
  );
}

export function QueryExportButtons({
  baseTableName,
  fields,
  queryResource,
  getQueryFieldRecords,
}: {
  readonly baseTableName: keyof Tables;
  readonly fields: RA<QueryField>;
  readonly queryResource: SpecifyResource<SpQuery>;
  readonly getQueryFieldRecords:
    | (() => RA<SerializedResource<SpQueryField>>)
    | undefined;
}): JSX.Element {
  const showConfirmation = (): boolean =>
    fields.some(({ mappingPath }) => !mappingPathIsComplete(mappingPath));

  const [state, setState] = React.useState<'creating' | 'warning' | undefined>(
    undefined
  );

  function doQueryExport(url: string, captions?: RA<string>): void {
    if (typeof getQueryFieldRecords === 'function')
      queryResource.set('fields', getQueryFieldRecords());
    const serialized = queryResource.toJSON();
    setState('creating');
    void ping(url, {
      method: 'POST',
      body: {
        ...serialized,
        captions,
      },
    });
  }

  const canUseKml =
    (baseTableName === 'Locality' ||
      fields.some(({ mappingPath }) => mappingPath.includes('locality'))) &&
    hasPermission('/querybuilder/query', 'export_kml');

  return (
    <>
      {state === 'creating' ? (
        <Dialog
          buttons={commonText('close')}
          header={queryText('queryExportStartedDialogHeader')}
          onClose={(): void => setState(undefined)}
        >
          {queryText('queryExportStartedDialogText')}
        </Dialog>
      ) : state === 'warning' ? (
        <Dialog
          buttons={commonText('close')}
          header={queryText('unableToExportAsKmlDialogHeader')}
          onClose={(): void => setState(undefined)}
        >
          {queryText('unableToExportAsKmlDialogText')}
        </Dialog>
      ) : undefined}
      {hasPermission('/querybuilder/query', 'export_csv') && (
        <QueryButton
          disabled={fields.length === 0}
          showConfirmation={showConfirmation}
          onClick={(): void => doQueryExport('/stored_query/exportcsv/')}
        >
          {queryText('createCsv')}
        </QueryButton>
      )}
      {canUseKml && (
        <QueryButton
          disabled={fields.length === 0}
          showConfirmation={showConfirmation}
          onClick={(): void =>
            hasLocalityColumns(fields)
              ? doQueryExport(
                  '/stored_query/exportkml/',
                  fields
                    .filter(({ isDisplay }) => isDisplay)
                    .map(({ mappingPath }) =>
                      generateMappingPathPreview(baseTableName, mappingPath)
                    )
                )
              : setState('warning')
          }
        >
          {queryText('createKml')}
        </QueryButton>
      )}
    </>
  );
}

const returnLoanPreps = async (
  query: SerializedModel<SpQuery>,
  loanReturnPreparation: SpecifyResource<LoanReturnPreparation>,
  commit: boolean
): Promise<
  RA<{
    readonly loanId: number;
    readonly loanNumber: string;
    readonly totalPreps: number;
  }>
> =>
  ajax<
    RR<
      number,
      {
        readonly loanpreparations: RA<SerializedModel<LoanPreparation>>;
        readonly loannumber: string;
      }
    >
  >('/stored_query/return_loan_preps/', {
    method: 'POST',
    headers: { Accept: 'application/json' },
    body: {
      query,
      commit,
      returneddate: loanReturnPreparation.get('returnedDate'),
      receivedby: idFromUrl(loanReturnPreparation.get('receivedBy') ?? ''),
    },
  }).then(({ data }) =>
    Object.entries(data)
      .map(([loanId, { loanpreparations, loannumber }]) => ({
        loanId: Number.parseInt(loanId),
        loanNumber: loannumber,
        totalPreps: loanpreparations.reduce(
          (count, { quantity }) => count + (quantity ?? 0),
          0
        ),
      }))
      .sort(sortFunction(({ loanNumber }) => loanNumber))
  );

export function QueryLoanReturn({
  fields,
  queryResource,
  getQueryFieldRecords,
}: {
  readonly fields: RA<QueryField>;
  readonly queryResource: SpecifyResource<SpQuery>;
  readonly getQueryFieldRecords:
    | (() => RA<SerializedResource<SpQueryField>>)
    | undefined;
}): JSX.Element {
  const showConfirmation = (): boolean =>
    fields.some(({ mappingPath }) => !mappingPathIsComplete(mappingPath));
  const [state, setState] = React.useState<
    | State<
        'Dialog',
        {
          readonly queryResource: SerializedModel<SpQuery>;
          readonly loanReturnPreparation: SpecifyResource<LoanReturnPreparation>;
        }
      >
    | State<'Main'>
    | State<'Returned'>
  >({
    type: 'Main',
  });
  const [toReturn] = useAsyncState(
    React.useCallback(
      () =>
        state.type === 'Dialog'
          ? returnLoanPreps(
              state.queryResource,
              state.loanReturnPreparation,
              false
            )
          : undefined,
      [state]
    ),
    true
  );
  const id = useId('query-loan-return');
  const loading = React.useContext(LoadingContext);
  return (
    <>
      <QueryButton
        disabled={fields.length === 0}
        showConfirmation={showConfirmation}
        onClick={(): void =>
          setState({
            type: 'Dialog',
            loanReturnPreparation:
              new schema.models.LoanReturnPreparation.Resource({
                returneddate: getDateInputValue(new Date()),
                receivedby: userInformation.agent.resource_uri,
              }),
            queryResource: resourceToJson(
              typeof getQueryFieldRecords === 'function'
                ? queryResource.set('fields', getQueryFieldRecords())
                : queryResource
            ),
          })
        }
      >
        {formsText('returnLoan')}
      </QueryButton>
      {state.type === 'Dialog' && Array.isArray(toReturn) ? (
        <Dialog
          buttons={
            toReturn.length === 0 ? (
              commonText('close')
            ) : (
              <>
                <Button.DialogClose>{commonText('cancel')}</Button.DialogClose>
                <Submit.Green
                  form={id('form')}
                  title={formsText('returnSelectedPreparations')}
                >
                  {formsText('return')}
                </Submit.Green>
              </>
            )
          }
          header={schema.models.LoanPreparation.label}
          onClose={(): void => setState({ type: 'Main' })}
        >
          {toReturn.length === 0 ? (
            queryText('noPreparationsToReturn')
          ) : (
            <Form
              id={id('form')}
              onSubmit={(): void =>
                loading(
                  returnLoanPreps(
                    state.queryResource,
                    state.loanReturnPreparation,
                    true
                  ).then((): void => setState({ type: 'Returned' }))
                )
              }
            >
              <RenderForm
                display="block"
                resource={state.loanReturnPreparation}
                viewDefinition={loanReturnPrepForm()}
              />
              <table className="grid-table grid-cols-2 gap-2">
                <thead>
                  <tr>
                    <th scope="col">
                      {
                        defined(
                          schema.models.Loan.getLiteralField('loanNumber')
                        ).label
                      }
                    </th>
                    <th scope="col">{commonText('quantity')}</th>
                  </tr>
                </thead>
                <tbody>
                  {toReturn.map(({ loanId, loanNumber, totalPreps }) => (
                    <tr key={loanId}>
                      <td>
                        <Link.NewTab href={getResourceViewUrl('Loan', loanId)}>
                          {loanNumber}
                        </Link.NewTab>
                      </td>
                      <td className="justify-end tabular-nums">{totalPreps}</td>
                    </tr>
                  ))}
                </tbody>
              </table>
            </Form>
          )}
        </Dialog>
      ) : undefined}
      {state.type === 'Returned' && (
        <Dialog
          buttons={commonText('close')}
          header={schema.models.LoanPreparation.label}
          onClose={(): void => setState({ type: 'Main' })}
        >
          {queryText('itemsReturned')}
        </Dialog>
      )}
    </>
  );
}<|MERGE_RESOLUTION|>--- conflicted
+++ resolved
@@ -39,10 +39,7 @@
 import { ResourceView } from './resourceview';
 import { RenderForm } from './specifyform';
 import { ButtonWithConfirmation } from './wbplanviewcomponents';
-<<<<<<< HEAD
 import { useNavigate } from 'react-router-dom';
-=======
->>>>>>> 4f531e32
 
 function QueryButton({
   disabled,
@@ -258,10 +255,6 @@
       buttons={<Button.DialogClose>{commonText('close')}</Button.DialogClose>}
       header={queryText('recordSetCreatedDialogHeader')}
       onClose={handleClose}
-<<<<<<< HEAD
-=======
-      buttons={<Button.DialogClose>{commonText('close')}</Button.DialogClose>}
->>>>>>> 4f531e32
     >
       <Link.Default href={`/specify/recordset/${recordSet.id}/`}>
         <TableIcon
@@ -532,7 +525,7 @@
                           {loanNumber}
                         </Link.NewTab>
                       </td>
-                      <td className="justify-end tabular-nums">{totalPreps}</td>
+                      <td className="tabular-nums justify-end">{totalPreps}</td>
                     </tr>
                   ))}
                 </tbody>
