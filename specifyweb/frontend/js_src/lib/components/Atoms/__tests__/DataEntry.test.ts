import { snapshot } from '../../../tests/reactUtils';
import { theories } from '../../../tests/utils';
import { f } from '../../../utils/functools';
import type { AnySchema } from '../../DataModel/helperTypes';
import type { SpecifyResource } from '../../DataModel/legacyTypes';
import type { SpecifyTable } from '../../DataModel/specifyTable';
import { columnDefinitionsToCss, DataEntry } from '../DataEntry';

theories(columnDefinitionsToCss, [
  { in: [[1, 2, 3], true], out: '1fr 2fr 3fr' },
  { in: [[1, 2, undefined, 3], false], out: '1px 2px auto 3px' },
]);

snapshot(DataEntry.Grid, {
  viewDefinition: {
    rows: [],
    columns: [1, 2, 3, undefined],
    formType: 'form',
    mode: 'edit',
<<<<<<< HEAD
    table: undefined as unknown as SpecifyTable,
=======
    name: 'test',
    model: undefined as unknown as SpecifyModel,
>>>>>>> 3ea6689c
  },
  flexibleColumnWidth: true,
  display: 'block',
  children: 'Test',
});

snapshot(DataEntry.Header, { children: 'Test' });
snapshot(DataEntry.Title, { children: 'Test' });

describe('DataEntry.Cell', () => {
  snapshot(
    DataEntry.Cell,
    {
      children: 'Test',
      colSpan: 1,
      align: 'right',
      visible: true,
    },
    'colspan 1, align right'
  );
  snapshot(
    DataEntry.Cell,
    {
      children: 'Test',
      colSpan: 3,
      align: 'left',
      visible: true,
    },
    'colspan 3, align left'
  );
  snapshot(
    DataEntry.Cell,
    {
      children: 'Test',
      colSpan: 1,
      align: 'left',
      visible: false,
    },
    'invisible'
  );
});

snapshot(DataEntry.Footer, { children: 'Test' });
snapshot(DataEntry.SubForm, { children: 'Test' });
snapshot(DataEntry.SubFormHeader, { children: 'Test' });
snapshot(DataEntry.SubFormTitle, { children: 'Test' });
snapshot(DataEntry.Add, { onClick: f.never });
snapshot(DataEntry.View, { onClick: f.never });
snapshot(DataEntry.Edit, { onClick: f.never });
snapshot(DataEntry.Clone, { onClick: f.never });
snapshot(DataEntry.Search, { onClick: f.never });
snapshot(DataEntry.Remove, { onClick: f.never });
describe('DataEntry.visit', () => {
  snapshot(DataEntry.Visit, { resource: undefined }, 'no resource');
  snapshot(
    DataEntry.Visit,
    {
      resource: {
        isNew: () => false,
        viewUrl: () => 'RESOURCE_VIEW_URL',
      } as unknown as SpecifyResource<AnySchema>,
    },
    'no resource'
  );
});<|MERGE_RESOLUTION|>--- conflicted
+++ resolved
@@ -17,12 +17,8 @@
     columns: [1, 2, 3, undefined],
     formType: 'form',
     mode: 'edit',
-<<<<<<< HEAD
     table: undefined as unknown as SpecifyTable,
-=======
     name: 'test',
-    model: undefined as unknown as SpecifyModel,
->>>>>>> 3ea6689c
   },
   flexibleColumnWidth: true,
   display: 'block',
