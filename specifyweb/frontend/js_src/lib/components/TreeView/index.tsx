import React from 'react';
import { useParams } from 'react-router-dom';

import { useSearchParameter } from '../../hooks/navigation';
<<<<<<< HEAD
import { deserializeResource } from '../../hooks/resource';
import { useAsyncState, usePromise } from '../../hooks/useAsyncState';
=======
import { useAsyncState } from '../../hooks/useAsyncState';
>>>>>>> c8d80ecc
import { useBooleanState } from '../../hooks/useBooleanState';
import { useCachedState } from '../../hooks/useCachedState';
import { useErrorContext } from '../../hooks/useErrorContext';
import { useId } from '../../hooks/useId';
import { commonText } from '../../localization/common';
import { treeText } from '../../localization/tree';
import type { RA } from '../../utils/types';
import { caseInsensitiveHash, toggleItem } from '../../utils/utils';
import { Container, H2 } from '../Atoms';
import { Button } from '../Atoms/Button';
import { DataEntry } from '../Atoms/DataEntry';
import type {
  AnyTree,
  FilterTablesByEndsWith,
  SerializedResource,
} from '../DataModel/helperTypes';
import type { SpecifyResource } from '../DataModel/legacyTypes';
import { getModel, schema } from '../DataModel/schema';
import type { SpecifyModel } from '../DataModel/specifyModel';
import { ErrorBoundary } from '../Errors/ErrorBoundary';
import { ResourceView } from '../Forms/ResourceView';
import { getPref } from '../InitialContext/remotePrefs';
import { isTreeModel, treeRanksPromise } from '../InitialContext/treeRanks';
import { useTitle } from '../Molecules/AppTitle';
import { supportsBackdropBlur } from '../Molecules/Dialog';
import { TableIcon } from '../Molecules/TableIcon';
import { ProtectedTree } from '../Permissions/PermissionDenied';
import { NotFoundView } from '../Router/NotFoundView';
import { formatUrl } from '../Router/queryString';
import { EditTreeDefinition } from '../Toolbar/TreeRepair';
import {
  useHighContrast,
  useReducedTransparency,
} from '../UserPreferences/Hooks';
import { usePref } from '../UserPreferences/usePref';
import { TreeViewActions } from './Actions';
import type { Conformations, Row, Stats } from './helpers';
import {
  deserializeConformation,
  fetchRows,
  fetchStats,
  serializeConformation,
} from './helpers';
import { TreeRow } from './Row';
import { TreeViewSearch } from './Search';
<<<<<<< HEAD
import { useMenuItem } from '../Header/useMenuItem';
=======
import { deserializeResource } from '../DataModel/helpers';
>>>>>>> c8d80ecc

const treeToPref = {
  Geography: 'geography',
  Taxon: 'taxon',
  Storage: 'storage',
  GeologicTimePeriod: 'geologicTimePeriod',
  LithoStrat: 'lithoStrat',
} as const;
const defaultConformation: RA<never> = [];

function TreeView<SCHEMA extends AnyTree>({
  tableName,
  treeDefinition,
  treeDefinitionItems,
}: {
  readonly tableName: SCHEMA['tableName'];
  readonly treeDefinition: SpecifyResource<FilterTablesByEndsWith<'TreeDef'>>;
  readonly treeDefinitionItems: RA<
    SerializedResource<FilterTablesByEndsWith<'TreeDefItem'>>
  >;
}): JSX.Element | null {
  const table = schema.models[tableName] as SpecifyModel<AnyTree>;

  const rankIds = treeDefinitionItems.map(({ rankId }) => rankId);

  const [collapsedRanks, setCollapsedRanks] = useCachedState(
    'tree',
    `collapsedRanks${tableName}`
  );

  const [urlConformation, setUrlConformation] =
    useSearchParameter('conformation');

  const [conformation = defaultConformation, setConformation] = useCachedState(
    'tree',
    `conformations${tableName}`
  );

  React.useEffect(
    () => setUrlConformation(serializeConformation(conformation)),
    [conformation, setUrlConformation]
  );
  React.useEffect(() => {
    if (typeof urlConformation !== 'string') return;
    const parsed = deserializeConformation(urlConformation);
    setConformation(parsed);
  }, [setConformation]);

  useTitle(treeText.treeViewTitle({ treeName: table.label }));

  // Node sort order
  const sortField = getPref(`${tableName as 'Geography'}.treeview_sort_field`);

  const includeAuthor = getPref(`TaxonTreeEditor.DisplayAuthor`);

  const baseUrl = `/api/specify_tree/${tableName.toLowerCase()}/${
    treeDefinition.id
  }`;

  const getRows = React.useCallback(
    async (parentId: number | 'null') =>
      fetchRows(
        formatUrl(`${baseUrl}/${parentId}/${sortField}/`, {
          includeAuthor: includeAuthor.toString(),
        })
      ),
    [baseUrl, sortField]
  );

  const statsThreshold = getPref(
    `TreeEditor.Rank.Threshold.${tableName as 'Geography'}`
  );
  const getStats = React.useCallback(
    async (nodeId: number | 'null', rankId: number): Promise<Stats> =>
      rankId >= statsThreshold
        ? fetchStats(`${baseUrl}/${nodeId}/stats/`)
        : Promise.resolve({}),
    [baseUrl, statsThreshold]
  );

  const [rows, setRows] = useAsyncState<RA<Row>>(
    React.useCallback(async () => getRows('null'), [getRows]),
    true
  );
  const id = useId('tree-view');

  // FEATURE: synchronize focus path with the URL
  const [focusPath = [], setFocusPath] = useCachedState(
    'tree',
    `focusPath${tableName}`
  );
  const [focusedRow, setFocusedRow] = React.useState<Row | undefined>(
    undefined
  );
  const [actionRow, setActionRow] = React.useState<Row | undefined>(undefined);

  const searchBoxRef = React.useRef<HTMLInputElement | null>(null);
  const toolbarButtonRef = React.useRef<HTMLAnchorElement | null>(null);
  const [isEditingRanks, _, __, handleToggleEditingRanks] = useBooleanState();

  const reduceTransparency = useReducedTransparency();
  const highContrast = useHighContrast();
  const [treeAccentColor] = usePref(
    'treeEditor',
    treeToPref[tableName],
    'treeAccentColor'
  );
  const [synonymColor] = usePref(
    'treeEditor',
    treeToPref[tableName],
    'synonymColor'
  );

  return rows === undefined ? null : (
    <Container.Full>
      <header className="flex flex-wrap items-center gap-2">
        <TableIcon label name={table.name} />
        <H2 title={treeDefinition.get('remarks') ?? undefined}>
          {treeDefinition.get('name')}
        </H2>
        <EditTreeDefinition treeDefinition={treeDefinition} />
        <TreeViewSearch<SCHEMA>
          forwardRef={searchBoxRef}
          tableName={tableName}
          treeDefinitionItems={treeDefinitionItems}
          onFocusPath={setFocusPath}
        />
        <Button.Small
          aria-pressed={isEditingRanks}
          onClick={handleToggleEditingRanks}
        >
          {treeText.editRanks()}
        </Button.Small>
        <Button.Small
          disabled={conformation.length === 0}
          onClick={(): void => {
            setFocusPath([0]);
            setConformation([]);
          }}
        >
          {commonText.collapseAll()}
        </Button.Small>
        <span className="-ml-2 flex-1" />
        <ErrorBoundary dismissible>
          <TreeViewActions<SCHEMA>
            actionRow={actionRow}
            focusedRow={focusedRow}
            focusRef={toolbarButtonRef}
            ranks={rankIds}
            tableName={tableName}
            onChange={setActionRow}
            onRefresh={(): void => {
              // Force re-load
              setRows(undefined);
              globalThis.setTimeout(() => setRows(rows), 0);
            }}
          />
        </ErrorBoundary>
      </header>
      <div
        className={`
          grid-table flex-1 grid-cols-[repeat(var(--cols),auto)]
          content-start overflow-auto rounded from-[var(--edge-color)] via-[var(--middle-color)] to-[var(--edge-color)] p-2
          pt-0
          shadow-md shadow-gray-500 outline-none
          ${highContrast ? 'border dark:border-white' : 'bg-gradient-to-bl'}
        `}
        role="none table"
        // First role is for screen readers. Second is for styling
        style={
          {
            '--cols': treeDefinitionItems.length,
            '--middle-color': `${treeAccentColor}33`,
            '--edge-color': `${treeAccentColor}00`,
          } as React.CSSProperties
        }
        tabIndex={0}
        // When tree viewer is focused, move focus to last focused node
        onFocus={(event): void => {
          // Don't handle bubbled events
          if (event.currentTarget !== event.target) return;
          // If user wants to edit tree ranks, allow tree ranks to receive focus
          if (isEditingRanks) return;
          event.preventDefault();
          // Unset and set focus path to trigger a useEffect hook in <TreeNode>
          setFocusPath([-1]);
          globalThis.setTimeout(
            () => setFocusPath(focusPath.length > 0 ? focusPath : [0]),
            0
          );
        }}
      >
        <div role="none rowgroup">
          <div role="none row">
            {treeDefinitionItems.map((rank, index, { length }) => {
              const rankName = rank.title || rank.name;
              return (
                <div
                  className={`
                  sticky top-0 whitespace-nowrap border border-transparent p-2
                  ${index === 0 ? '-ml-2 rounded-bl pl-4' : ''}
                  ${index + 1 === length ? '-mr-2 rounded-br pr-4' : ''}
                  ${
                    reduceTransparency || !supportsBackdropBlur
                      ? 'bg-gray-100 dark:bg-neutral-900'
                      : 'bg-gray-100/60 backdrop-blur-sm dark:bg-neutral-900/60'
                  }
                `}
                  key={index}
                  role="columnheader"
                >
                  <Button.LikeLink
                    id={id(rank.rankId.toString())}
                    onClick={(): void =>
                      setCollapsedRanks(
                        toggleItem(collapsedRanks ?? [], rank.rankId)
                      )
                    }
                  >
                    {collapsedRanks?.includes(rank.rankId) ?? false
                      ? rankName[0]
                      : rankName}
                  </Button.LikeLink>
                  {isEditingRanks &&
                  collapsedRanks?.includes(rank.rankId) !== true ? (
                    <EditTreeRank rank={rank} />
                  ) : undefined}
                </div>
              );
            })}
          </div>
        </div>
        <ul role="tree rowgroup">
          {rows.map((row, index) => (
            <TreeRow
              actionRow={actionRow}
              collapsedRanks={collapsedRanks ?? []}
              conformation={
                conformation
                  ?.find(([id]) => id === row.nodeId)
                  ?.slice(1) as Conformations
              }
              focusPath={
                (focusPath[0] === 0 && index === 0) ||
                focusPath[0] === row.nodeId
                  ? focusPath.slice(1)
                  : undefined
              }
              getRows={getRows}
              getStats={getStats}
              key={row.nodeId}
              nodeStats={undefined}
              path={[]}
              rankNameId={id}
              ranks={rankIds}
              row={row}
              setFocusedRow={setFocusedRow}
              synonymColor={synonymColor}
              treeName={tableName}
              onAction={(action): void => {
                if (action === 'next')
                  if (rows[index + 1] === undefined) return undefined;
                  else setFocusPath([rows[index + 1].nodeId]);
                else if (action === 'previous' && index > 0)
                  setFocusPath([rows[index - 1].nodeId]);
                else if (action === 'previous' || action === 'parent')
                  setFocusPath([]);
                else if (action === 'focusPrevious')
                  toolbarButtonRef.current?.focus();
                else if (action === 'focusNext') searchBoxRef.current?.focus();
                return undefined;
              }}
              onChangeConformation={(newConformation): void =>
                setConformation([
                  ...(conformation?.filter(([id]) => id !== row.nodeId) ?? []),
                  ...(typeof newConformation === 'object'
                    ? ([[row.nodeId, ...newConformation]] as const)
                    : []),
                ])
              }
              onFocusNode={(newFocusPath): void =>
                setFocusPath([row.nodeId, ...newFocusPath])
              }
            />
          ))}
        </ul>
      </div>
    </Container.Full>
  );
}

function EditTreeRank({
  rank,
}: {
  readonly rank: SerializedResource<FilterTablesByEndsWith<'TreeDefItem'>>;
}): JSX.Element {
  const [isOpen, handleOpen, handleClose] = useBooleanState();
  const resource = React.useMemo(() => deserializeResource(rank), [rank]);
  return (
    <>
      <DataEntry.Edit onClick={handleOpen} />
      {isOpen ? (
        <ResourceView
          dialog="modal"
          isDependent={false}
          isSubForm={false}
          mode="edit"
          resource={resource}
          onAdd={undefined}
          onClose={handleClose}
          onDeleted={undefined}
          onSaved={(): void => globalThis.location.reload()}
        />
      ) : null}
    </>
  );
}

export function TreeViewWrapper(): JSX.Element | null {
  useMenuItem('trees');
  const { tableName = '' } = useParams();
  const treeName = getModel(tableName)?.name;
  const [treeDefinitions] = usePromise(treeRanksPromise, true);
  useErrorContext('treeDefinitions', treeDefinitions);

  const treeDefinition =
    typeof treeDefinitions === 'object' &&
    typeof treeName === 'string' &&
    isTreeModel(treeName)
      ? caseInsensitiveHash(treeDefinitions, treeName)
      : undefined;

  if (treeName === undefined || !isTreeModel(treeName)) return <NotFoundView />;
  return (
    <ProtectedTree action="read" treeName={treeName}>
      {typeof treeDefinition === 'object' ? (
        <TreeView
          tableName={treeName}
          treeDefinition={treeDefinition.definition}
          treeDefinitionItems={treeDefinition.ranks}
        />
      ) : null}
    </ProtectedTree>
  );
}<|MERGE_RESOLUTION|>--- conflicted
+++ resolved
@@ -2,12 +2,7 @@
 import { useParams } from 'react-router-dom';
 
 import { useSearchParameter } from '../../hooks/navigation';
-<<<<<<< HEAD
-import { deserializeResource } from '../../hooks/resource';
 import { useAsyncState, usePromise } from '../../hooks/useAsyncState';
-=======
-import { useAsyncState } from '../../hooks/useAsyncState';
->>>>>>> c8d80ecc
 import { useBooleanState } from '../../hooks/useBooleanState';
 import { useCachedState } from '../../hooks/useCachedState';
 import { useErrorContext } from '../../hooks/useErrorContext';
@@ -53,11 +48,8 @@
 } from './helpers';
 import { TreeRow } from './Row';
 import { TreeViewSearch } from './Search';
-<<<<<<< HEAD
 import { useMenuItem } from '../Header/useMenuItem';
-=======
 import { deserializeResource } from '../DataModel/helpers';
->>>>>>> c8d80ecc
 
 const treeToPref = {
   Geography: 'geography',
