import React from 'react';
import { useParams } from 'react-router-dom';

import { useSearchParameter } from '../../hooks/navigation';
import { useAsyncState, usePromise } from '../../hooks/useAsyncState';
import { useBooleanState } from '../../hooks/useBooleanState';
import { useCachedState } from '../../hooks/useCachedState';
import { useErrorContext } from '../../hooks/useErrorContext';
import { useId } from '../../hooks/useId';
import { commonText } from '../../localization/common';
import { treeText } from '../../localization/tree';
import type { RA } from '../../utils/types';
import { caseInsensitiveHash, toggleItem } from '../../utils/utils';
import { Container, H2 } from '../Atoms';
import { Button } from '../Atoms/Button';
import { DataEntry } from '../Atoms/DataEntry';
import { deserializeResource } from '../DataModel/helpers';
import type {
  AnyTree,
  FilterTablesByEndsWith,
  SerializedResource,
} from '../DataModel/helperTypes';
import type { SpecifyResource } from '../DataModel/legacyTypes';
import { getModel, schema } from '../DataModel/schema';
import type { SpecifyModel } from '../DataModel/specifyModel';
import { ErrorBoundary } from '../Errors/ErrorBoundary';
import { ResourceView } from '../Forms/ResourceView';
<<<<<<< HEAD
import { useMenuItem } from '../Header';
import { getRemotePref } from '../InitialContext/remotePrefs';
=======
import { useMenuItem } from '../Header/useMenuItem';
import { getPref } from '../InitialContext/remotePrefs';
>>>>>>> 7e500c2e
import { isTreeModel, treeRanksPromise } from '../InitialContext/treeRanks';
import { useTitle } from '../Molecules/AppTitle';
import { supportsBackdropBlur } from '../Molecules/Dialog';
import { TableIcon } from '../Molecules/TableIcon';
import { ProtectedTree } from '../Permissions/PermissionDenied';
import { NotFoundView } from '../Router/NotFoundView';
import { formatUrl } from '../Router/queryString';
import { EditTreeDefinition } from '../Toolbar/TreeRepair';
import { useHighContrast, useReducedTransparency } from '../Preferences/Hooks';
import { TreeViewActions } from './Actions';
import type { Conformations, Row, Stats } from './helpers';
import {
  deserializeConformation,
  fetchRows,
  fetchStats,
  serializeConformation,
} from './helpers';
import { TreeRow } from './Row';
import { TreeViewSearch } from './Search';
import { userPreferences } from '../Preferences/userPreferences';

const treeToPref = {
  Geography: 'geography',
  Taxon: 'taxon',
  Storage: 'storage',
  GeologicTimePeriod: 'geologicTimePeriod',
  LithoStrat: 'lithoStrat',
} as const;
const defaultConformation: RA<never> = [];

function TreeView<SCHEMA extends AnyTree>({
  tableName,
  treeDefinition,
  treeDefinitionItems,
}: {
  readonly tableName: SCHEMA['tableName'];
  readonly treeDefinition: SpecifyResource<FilterTablesByEndsWith<'TreeDef'>>;
  readonly treeDefinitionItems: RA<
    SerializedResource<FilterTablesByEndsWith<'TreeDefItem'>>
  >;
}): JSX.Element | null {
  const table = schema.models[tableName] as SpecifyModel<AnyTree>;

  const rankIds = treeDefinitionItems.map(({ rankId }) => rankId);

  const [collapsedRanks, setCollapsedRanks] = useCachedState(
    'tree',
    `collapsedRanks${tableName}`
  );

  const [urlConformation, setUrlConformation] =
    useSearchParameter('conformation');

  const [conformation = defaultConformation, setConformation] = useCachedState(
    'tree',
    `conformations${tableName}`
  );

  React.useEffect(
    () => setUrlConformation(serializeConformation(conformation)),
    [conformation, setUrlConformation]
  );
  React.useEffect(() => {
    if (typeof urlConformation !== 'string') return;
    const parsed = deserializeConformation(urlConformation);
    setConformation(parsed);
  }, [setConformation]);

  useTitle(treeText.treeViewTitle({ treeName: table.label }));

  // Node sort order
  const sortField = getRemotePref(
    `${tableName as 'Geography'}.treeview_sort_field`
  );

  const includeAuthor = getPref(`TaxonTreeEditor.DisplayAuthor`);

  const baseUrl = `/api/specify_tree/${tableName.toLowerCase()}/${
    treeDefinition.id
  }`;

  const getRows = React.useCallback(
    async (parentId: number | 'null') =>
      fetchRows(
        formatUrl(`${baseUrl}/${parentId}/${sortField}/`, {
          includeAuthor: includeAuthor.toString(),
        })
      ),
    [baseUrl, sortField]
  );

  const statsThreshold = getRemotePref(
    `TreeEditor.Rank.Threshold.${tableName as 'Geography'}`
  );
  const getStats = React.useCallback(
    async (nodeId: number | 'null', rankId: number): Promise<Stats> =>
      rankId >= statsThreshold
        ? fetchStats(`${baseUrl}/${nodeId}/stats/`)
        : Promise.resolve({}),
    [baseUrl, statsThreshold]
  );

  const [rows, setRows] = useAsyncState<RA<Row>>(
    React.useCallback(async () => getRows('null'), [getRows]),
    true
  );
  const id = useId('tree-view');

  // FEATURE: synchronize focus path with the URL
  const [focusPath = [], setFocusPath] = useCachedState(
    'tree',
    `focusPath${tableName}`
  );
  const [focusedRow, setFocusedRow] = React.useState<Row | undefined>(
    undefined
  );
  const [actionRow, setActionRow] = React.useState<Row | undefined>(undefined);

  const searchBoxRef = React.useRef<HTMLInputElement | null>(null);
  const toolbarButtonRef = React.useRef<HTMLAnchorElement | null>(null);
  const [isEditingRanks, _, __, handleToggleEditingRanks] = useBooleanState();

  const reduceTransparency = useReducedTransparency();
  const highContrast = useHighContrast();
  const [treeAccentColor] = userPreferences.use(
    'treeEditor',
    treeToPref[tableName],
    'treeAccentColor'
  );
  const [synonymColor] = userPreferences.use(
    'treeEditor',
    treeToPref[tableName],
    'synonymColor'
  );

  return rows === undefined ? null : (
    <Container.Full>
      <header className="flex flex-wrap items-center gap-2">
        <TableIcon label name={table.name} />
        <H2 title={treeDefinition.get('remarks') ?? undefined}>
          {treeDefinition.get('name')}
        </H2>
        <EditTreeDefinition treeDefinition={treeDefinition} />
        <TreeViewSearch<SCHEMA>
          forwardRef={searchBoxRef}
          tableName={tableName}
          treeDefinitionItems={treeDefinitionItems}
          onFocusPath={setFocusPath}
        />
        <Button.Small
          aria-pressed={isEditingRanks}
          onClick={handleToggleEditingRanks}
        >
          {treeText.editRanks()}
        </Button.Small>
        <Button.Small
          disabled={conformation.length === 0}
          onClick={(): void => {
            setFocusPath([0]);
            setConformation([]);
          }}
        >
          {commonText.collapseAll()}
        </Button.Small>
        <span className="-ml-2 flex-1" />
        <ErrorBoundary dismissible>
          <TreeViewActions<SCHEMA>
            actionRow={actionRow}
            focusedRow={focusedRow}
            focusRef={toolbarButtonRef}
            ranks={rankIds}
            tableName={tableName}
            onChange={setActionRow}
            onRefresh={(): void => {
              // Force re-load
              setRows(undefined);
              globalThis.setTimeout(() => setRows(rows), 0);
            }}
          />
        </ErrorBoundary>
      </header>
      <div
        className={`
          grid-table flex-1 grid-cols-[repeat(var(--cols),auto)]
          content-start overflow-auto rounded from-[var(--edge-color)] via-[var(--middle-color)] to-[var(--edge-color)] p-2
          pt-0
          shadow-md shadow-gray-500 outline-none
          ${highContrast ? 'border dark:border-white' : 'bg-gradient-to-bl'}
        `}
        role="none table"
        // First role is for screen readers. Second is for styling
        style={
          {
            '--cols': treeDefinitionItems.length,
            '--middle-color': `${treeAccentColor}33`,
            '--edge-color': `${treeAccentColor}00`,
          } as React.CSSProperties
        }
        tabIndex={0}
        // When tree viewer is focused, move focus to last focused node
        onFocus={(event): void => {
          // Don't handle bubbled events
          if (event.currentTarget !== event.target) return;
          // If user wants to edit tree ranks, allow tree ranks to receive focus
          if (isEditingRanks) return;
          event.preventDefault();
          // Unset and set focus path to trigger a useEffect hook in <TreeNode>
          setFocusPath([-1]);
          globalThis.setTimeout(
            () => setFocusPath(focusPath.length > 0 ? focusPath : [0]),
            0
          );
        }}
      >
        <div role="none rowgroup">
          <div role="none row">
            {treeDefinitionItems.map((rank, index, { length }) => {
              const rankName = rank.title || rank.name;
              return (
                <div
                  className={`
                  sticky top-0 whitespace-nowrap border border-transparent p-2
                  ${index === 0 ? '-ml-2 rounded-bl pl-4' : ''}
                  ${index + 1 === length ? '-mr-2 rounded-br pr-4' : ''}
                  ${
                    reduceTransparency || !supportsBackdropBlur
                      ? 'bg-gray-100 dark:bg-neutral-900'
                      : 'bg-gray-100/60 backdrop-blur-sm dark:bg-neutral-900/60'
                  }
                `}
                  key={index}
                  role="columnheader"
                >
                  <Button.LikeLink
                    id={id(rank.rankId.toString())}
                    onClick={(): void =>
                      setCollapsedRanks(
                        toggleItem(collapsedRanks ?? [], rank.rankId)
                      )
                    }
                  >
                    {collapsedRanks?.includes(rank.rankId) ?? false
                      ? rankName[0]
                      : rankName}
                  </Button.LikeLink>
                  {isEditingRanks &&
                  collapsedRanks?.includes(rank.rankId) !== true ? (
                    <EditTreeRank rank={rank} />
                  ) : undefined}
                </div>
              );
            })}
          </div>
        </div>
        <ul role="tree rowgroup">
          {rows.map((row, index) => (
            <TreeRow
              actionRow={actionRow}
              collapsedRanks={collapsedRanks ?? []}
              conformation={
                conformation
                  ?.find(([id]) => id === row.nodeId)
                  ?.slice(1) as Conformations
              }
              focusPath={
                (focusPath[0] === 0 && index === 0) ||
                focusPath[0] === row.nodeId
                  ? focusPath.slice(1)
                  : undefined
              }
              getRows={getRows}
              getStats={getStats}
              key={row.nodeId}
              nodeStats={undefined}
              path={[]}
              rankNameId={id}
              ranks={rankIds}
              row={row}
              setFocusedRow={setFocusedRow}
              synonymColor={synonymColor}
              treeName={tableName}
              onAction={(action): void => {
                if (action === 'next')
                  if (rows[index + 1] === undefined) return undefined;
                  else setFocusPath([rows[index + 1].nodeId]);
                else if (action === 'previous' && index > 0)
                  setFocusPath([rows[index - 1].nodeId]);
                else if (action === 'previous' || action === 'parent')
                  setFocusPath([]);
                else if (action === 'focusPrevious')
                  toolbarButtonRef.current?.focus();
                else if (action === 'focusNext') searchBoxRef.current?.focus();
                return undefined;
              }}
              onChangeConformation={(newConformation): void =>
                setConformation([
                  ...(conformation?.filter(([id]) => id !== row.nodeId) ?? []),
                  ...(typeof newConformation === 'object'
                    ? ([[row.nodeId, ...newConformation]] as const)
                    : []),
                ])
              }
              onFocusNode={(newFocusPath): void =>
                setFocusPath([row.nodeId, ...newFocusPath])
              }
            />
          ))}
        </ul>
      </div>
    </Container.Full>
  );
}

function EditTreeRank({
  rank,
}: {
  readonly rank: SerializedResource<FilterTablesByEndsWith<'TreeDefItem'>>;
}): JSX.Element {
  const [isOpen, handleOpen, handleClose] = useBooleanState();
  const resource = React.useMemo(() => deserializeResource(rank), [rank]);
  return (
    <>
      <DataEntry.Edit onClick={handleOpen} />
      {isOpen ? (
        <ResourceView
          dialog="modal"
          isDependent={false}
          isSubForm={false}
          mode="edit"
          resource={resource}
          onAdd={undefined}
          onClose={handleClose}
          onDeleted={undefined}
          onSaved={(): void => globalThis.location.reload()}
        />
      ) : null}
    </>
  );
}

export function TreeViewWrapper(): JSX.Element | null {
  useMenuItem('trees');
  const { tableName = '' } = useParams();
  const treeName = getModel(tableName)?.name;
  const [treeDefinitions] = usePromise(treeRanksPromise, true);
  useErrorContext('treeDefinitions', treeDefinitions);

  const treeDefinition =
    typeof treeDefinitions === 'object' &&
    typeof treeName === 'string' &&
    isTreeModel(treeName)
      ? caseInsensitiveHash(treeDefinitions, treeName)
      : undefined;

  if (treeName === undefined || !isTreeModel(treeName)) return <NotFoundView />;
  return (
    <ProtectedTree action="read" treeName={treeName}>
      {typeof treeDefinition === 'object' ? (
        <TreeView
          tableName={treeName}
          treeDefinition={treeDefinition.definition}
          treeDefinitionItems={treeDefinition.ranks}
        />
      ) : null}
    </ProtectedTree>
  );
}<|MERGE_RESOLUTION|>--- conflicted
+++ resolved
@@ -25,22 +25,18 @@
 import type { SpecifyModel } from '../DataModel/specifyModel';
 import { ErrorBoundary } from '../Errors/ErrorBoundary';
 import { ResourceView } from '../Forms/ResourceView';
-<<<<<<< HEAD
-import { useMenuItem } from '../Header';
+import { useMenuItem } from '../Header/useMenuItem';
 import { getRemotePref } from '../InitialContext/remotePrefs';
-=======
-import { useMenuItem } from '../Header/useMenuItem';
-import { getPref } from '../InitialContext/remotePrefs';
->>>>>>> 7e500c2e
 import { isTreeModel, treeRanksPromise } from '../InitialContext/treeRanks';
 import { useTitle } from '../Molecules/AppTitle';
 import { supportsBackdropBlur } from '../Molecules/Dialog';
 import { TableIcon } from '../Molecules/TableIcon';
 import { ProtectedTree } from '../Permissions/PermissionDenied';
+import { useHighContrast, useReducedTransparency } from '../Preferences/Hooks';
+import { userPreferences } from '../Preferences/userPreferences';
 import { NotFoundView } from '../Router/NotFoundView';
 import { formatUrl } from '../Router/queryString';
 import { EditTreeDefinition } from '../Toolbar/TreeRepair';
-import { useHighContrast, useReducedTransparency } from '../Preferences/Hooks';
 import { TreeViewActions } from './Actions';
 import type { Conformations, Row, Stats } from './helpers';
 import {
@@ -51,7 +47,6 @@
 } from './helpers';
 import { TreeRow } from './Row';
 import { TreeViewSearch } from './Search';
-import { userPreferences } from '../Preferences/userPreferences';
 
 const treeToPref = {
   Geography: 'geography',
@@ -107,7 +102,7 @@
     `${tableName as 'Geography'}.treeview_sort_field`
   );
 
-  const includeAuthor = getPref(`TaxonTreeEditor.DisplayAuthor`);
+  const includeAuthor = getRemotePref(`TaxonTreeEditor.DisplayAuthor`);
 
   const baseUrl = `/api/specify_tree/${tableName.toLowerCase()}/${
     treeDefinition.id
