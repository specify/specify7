import React from 'react';
import type { LocalizedString } from 'typesafe-i18n';

import { useBooleanState } from '../../hooks/useBooleanState';
import { useCachedState } from '../../hooks/useCachedState';
import { useId } from '../../hooks/useId';
import { treeText } from '../../localization/tree';
import { ping } from '../../utils/ajax/ping';
import type { GetSet, RA } from '../../utils/types';
import { toggleItem } from '../../utils/utils';
import { Button } from '../Atoms/Button';
import { DataEntry } from '../Atoms/DataEntry';
import type {
  AnyTree,
  FilterTablesByEndsWith,
  SerializedResource,
} from '../DataModel/helperTypes';
import { idFromUrl } from '../DataModel/resource';
import { deserializeResource } from '../DataModel/serializers';
import { softError } from '../Errors/assert';
import { ResourceView } from '../Forms/ResourceView';
import { hasTablePermission } from '../Permissions/helpers';
import { useHighContrast } from '../Preferences/Hooks';
import { userPreferences } from '../Preferences/userPreferences';
import { AddRank } from './AddRank';
import type { Conformations, Row, Stats } from './helpers';
import { fetchStats } from './helpers';
import { TreeRow } from './Row';

const treeToPref = {
  Geography: 'geography',
  Taxon: 'taxon',
  Storage: 'storage',
  GeologicTimePeriod: 'geologicTimePeriod',
  LithoStrat: 'lithoStrat',
  TectonicUnit: 'tectonicUnit',
} as const;

export function Tree<
  SCHEMA extends AnyTree,
  TREE_NAME extends SCHEMA['tableName'],
>({
  treeDefinitionItems,
  tableName,
  isEditingRanks,
  hideEmptyNodes,
  focusPath: [focusPath, setFocusPath],
  rows,
  actionRow,
  conformation: [conformation, setConformation],
  getRows,
  ranks,
  setFocusedRow,
  focusRef,
  searchBoxRef,
  baseUrl,
  setLastFocusedTree,
  onToggleEditingRanks: handleToggleEditingRanks,
}: {
  readonly treeDefinitionItems: RA<
    SerializedResource<FilterTablesByEndsWith<'TreeDefItem'>>
  >;
  readonly tableName: TREE_NAME;
  readonly isEditingRanks: boolean;
  readonly hideEmptyNodes: boolean;
  readonly focusPath: GetSet<RA<number>>;
  readonly rows: RA<Row>;
  readonly actionRow: Row | undefined;
  readonly conformation: GetSet<Conformations | undefined>;
  readonly getRows: (parentId: number | 'null') => Promise<RA<Row>>;
  readonly ranks: RA<number>;
  readonly setFocusedRow?: (row: Row) => void;
  readonly focusRef: React.MutableRefObject<HTMLAnchorElement | null>;
  readonly searchBoxRef: React.RefObject<HTMLInputElement | null>;
  readonly baseUrl: string;
  readonly setLastFocusedTree: () => void;
  readonly onToggleEditingRanks: () => void;
}): JSX.Element {
  const highContrast = useHighContrast();

  const [treeAccentColor] = userPreferences.use(
    'treeEditor',
    treeToPref[tableName],
    'treeAccentColor'
  );

  const id = useId('tree-view');

  const [collapsedRanks, setCollapsedRanks] = useCachedState(
    'tree',
    `collapsedRanks${tableName}`
  );

  const [synonymColor] = userPreferences.use(
    'treeEditor',
    treeToPref[tableName],
    'synonymColor'
  );

  const [statsThreshold] = userPreferences.use(
    'treeEditor',
    treeToPref[tableName],
<<<<<<< HEAD
    'statsThreshold'
=======
    'rankThreshold'
>>>>>>> f454e18a
  );

  const getStats = React.useCallback(
    async (nodeId: number | 'null', rankId: number): Promise<Stats> =>
      rankId >= statsThreshold
        ? fetchStats(`${baseUrl}/${nodeId}/stats/`)
        : Promise.resolve({}),
    [baseUrl, statsThreshold]
  );

  const treeDefinition = treeDefinitionItems[0].treeDef;
  const treeDefId = idFromUrl(treeDefinition);
  const createRootNode = async (): Promise<void> => {
    if (treeDefId === undefined) {
      softError('treeDefId is undefined');
    } else {
      await ping(
        `/trees/specify_tree/${tableName.toLowerCase()}/${treeDefId}/add_root/`,
        {
          method: 'POST',
          headers: { Accept: 'application/json' },
        }
      )
        .then(() => {
          globalThis.location.reload();
        })
        .catch((error) => {
          softError('Error creating root node:', error);
        });
    }
  };

  return (
    <div
      className={`
        grid-table h-full flex-1 grid-cols-[repeat(var(--cols),auto)] 
        content-start overflow-auto rounded border border-2
        border-[var(--edge-color)] from-[var(--edge-color)] via-[var(--middle-color)] to-[var(--edge-color)]
        p-1 pt-0 outline-none
        ${highContrast ? 'border dark:border-white' : 'bg-gradient-to-bl'}
      `}
      role="none table"
      // First role is for screen readers. Second is for styling
      style={
        {
          '--cols': treeDefinitionItems.length,
          '--middle-color': `${treeAccentColor}33`,
          '--edge-color': `${treeAccentColor}00`,
        } as React.CSSProperties
      }
      tabIndex={0}
      // When tree viewer is focused, move focus to last focused node
      onFocus={(event): void => {
        // Don't handle bubbled events
        if (event.currentTarget !== event.target) return;
        // If user wants to edit tree ranks, allow tree ranks to receive focus
        if (isEditingRanks) return;
        event.preventDefault();
      }}
    >
      <div role="none rowgroup">
        <div role="none row">
          {treeDefinitionItems.map((rank, index, { length }) => {
            const rankName = rank.title || rank.name;
            return (
              <div
                className={`dark:brightness-125" sticky top-0 mt-1
                  flex gap-1 whitespace-nowrap 
                  border border-transparent border-b-[color:var(--accent-color-300)] 
                  bg-[color:var(--background)] p-2 p-2 brightness-95
                  ${index === 0 ? 'rounded-tl-md' : ''}
                  ${index + 1 === length ? 'rounded-tr-md' : ''}
              `}
                key={index}
                role="columnheader"
              >
                {index === 0 ? (
                  <>
                    <Button.Icon
                      aria-pressed={isEditingRanks}
                      icon="pencil"
                      title={treeText.editRanks()}
                      onClick={handleToggleEditingRanks}
                    />
                    {isEditingRanks &&
                    hasTablePermission(
                      treeDefinitionItems[0]._tableName,
                      'create'
                    ) ? (
                      <AddRank treeDefinitionItems={treeDefinitionItems} />
                    ) : null}
                  </>
                ) : null}
                <Button.LikeLink
                  id={id(rank.rankId.toString())}
                  onClick={(): void =>
                    setCollapsedRanks(
                      toggleItem(collapsedRanks ?? [], rank.rankId)
                    )
                  }
                >
                  {
                    ((collapsedRanks?.includes(rank.rankId) ?? false)
                      ? rankName[0]
                      : rankName) as LocalizedString
                  }
                </Button.LikeLink>
                {isEditingRanks &&
                collapsedRanks?.includes(rank.rankId) !== true ? (
                  <EditTreeRank rank={rank} />
                ) : undefined}
              </div>
            );
          })}
        </div>
      </div>
      {rows.length === 0 ? (
        <Button.Icon
          icon="plus"
          title={treeText.addRootNode()}
          onClick={createRootNode}
        />
      ) : undefined}
      <ul role="tree rowgroup">
        {rows.map((row, index) => (
          <TreeRow
            actionRow={actionRow}
            collapsedRanks={collapsedRanks ?? []}
            conformation={
              conformation
                ?.find(([id]) => id === row.nodeId)
                ?.slice(1) as Conformations
            }
            focusPath={
              (focusPath[0] === 0 && index === 0) || focusPath[0] === row.nodeId
                ? focusPath.slice(1)
                : undefined
            }
            getRows={getRows}
            getStats={getStats}
            hideEmptyNodes={hideEmptyNodes}
            key={row.nodeId}
            nodeStats={undefined}
            path={[]}
            rankNameId={id}
            ranks={ranks}
            row={row}
            setFocusedRow={setFocusedRow}
            synonymColor={synonymColor}
            treeName={tableName}
            onAction={(action): void => {
              if (action === 'next')
                if (rows[index + 1] === undefined) return undefined;
                else setFocusPath([rows[index + 1].nodeId]);
              else if (action === 'previous' && index > 0)
                setFocusPath([rows[index - 1].nodeId]);
              else if (action === 'previous' || action === 'parent')
                setFocusPath([]);
              else if (action === 'focusPrevious') focusRef.current?.focus();
              else if (action === 'focusNext') searchBoxRef.current?.focus();
              return undefined;
            }}
            onChangeConformation={(newConformation): void =>
              setConformation([
                ...(conformation?.filter(([id]) => id !== row.nodeId) ?? []),
                ...(typeof newConformation === 'object'
                  ? ([[row.nodeId, ...newConformation]] as const)
                  : []),
              ])
            }
            onFocusNode={(newFocusPath): void => {
              setFocusPath([row.nodeId, ...newFocusPath]);
              setLastFocusedTree();
            }}
          />
        ))}
      </ul>
    </div>
  );
}

function EditTreeRank({
  rank,
}: {
  readonly rank: SerializedResource<FilterTablesByEndsWith<'TreeDefItem'>>;
}): JSX.Element {
  const [isOpen, handleOpen, handleClose] = useBooleanState();
  const resource = React.useMemo(() => deserializeResource(rank), [rank]);
  return (
    <>
      <DataEntry.Edit onClick={handleOpen} />
      {isOpen ? (
        <ResourceView
          dialog="modal"
          isDependent={false}
          isSubForm={false}
          resource={resource}
          onAdd={undefined}
          onClose={handleClose}
          onDeleted={(): void => globalThis.location.reload()}
          onSaved={(): void => globalThis.location.reload()}
        />
      ) : null}
    </>
  );
}<|MERGE_RESOLUTION|>--- conflicted
+++ resolved
@@ -100,11 +100,7 @@
   const [statsThreshold] = userPreferences.use(
     'treeEditor',
     treeToPref[tableName],
-<<<<<<< HEAD
     'statsThreshold'
-=======
-    'rankThreshold'
->>>>>>> f454e18a
   );
 
   const getStats = React.useCallback(
