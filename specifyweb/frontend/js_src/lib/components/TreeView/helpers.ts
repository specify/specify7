import type React from 'react';
import _ from 'underscore';

import { commonText } from '../../localization/common';
import { treeText } from '../../localization/tree';
import { ajax } from '../../utils/ajax';
import type { RA, RR } from '../../utils/types';
import { filterArray } from '../../utils/types';
import type { AnyTree } from '../DataModel/helperTypes';
<<<<<<< HEAD
=======
import { schema } from '../DataModel/schema';
>>>>>>> 4cb5b149
import { softFail } from '../Errors/Crash';
import { strictGetTreeDefinitionItems } from '../InitialContext/treeRanks';
import { getTransitionDuration } from '../UserPreferences/Hooks';

export const fetchRows = async (fetchUrl: string) =>
  ajax<
    RA<
      readonly [
        number,
        string,
        string,
        number,
        number,
        number,
        number | null,
        string | null,
        string,
        number
      ]
    >
  >(fetchUrl, {
    // eslint-disable-next-line @typescript-eslint/naming-convention
    headers: { Accept: 'application/json' },
  }).then(({ data: rows }) =>
    rows.map(
      (
        [
          nodeId,
          name,
          fullName,
          nodeNumber,
          highestNodeNumber,
          rankId,
          acceptedId = undefined,
          acceptedName = undefined,
          author = undefined,
          children,
        ],
        index,
        { length }
      ) => ({
        nodeId,
        name,
        fullName,
        nodeNumber,
        highestNodeNumber,
        rankId,
        acceptedId,
        acceptedName,
        author,
        children,
        isLastChild: index + 1 === length,
      })
    )
  );

export type Stats = RR<
  number,
  {
    readonly directCount: number;
    readonly childCount: number;
  }
>;

/**
 * Fetch tree node usage stats
 */
export const fetchStats = async (url: string): Promise<Stats> =>
  ajax<RA<readonly [number, number, number]>>(
    url,
    {
      // eslint-disable-next-line @typescript-eslint/naming-convention
      headers: { Accept: 'application/json' },
    },
    { strict: false }
  )
    .then(({ data }) =>
      Object.fromEntries(
        data.map(([childId, directCount, allCount]) => [
          childId,
          {
            directCount,
            childCount: allCount - directCount,
          },
        ])
      )
    )
    .catch(() => ({}));

export type Row = Awaited<ReturnType<typeof fetchRows>>[number];

export type Conformations = RA<Conformation>;

/* eslint-disable @typescript-eslint/consistent-type-definitions */

// eslint-disable-next-line functional/prefer-readonly-type
export interface Conformation extends Readonly<[number, ...Conformations]> {}

/* eslint-enable @typescript-eslint/consistent-type-definitions */

export function deserializeConformation(
  conformation: string
): Conformations | undefined {
  if (conformation === '') return undefined;
  const serialized = conformation
    .replaceAll(/([^~])~/g, '$1,~')
    .replaceAll('~', '[')
    .replaceAll('-', ']');
  try {
    return JSON.parse(serialized) as Conformations;
  } catch {
    softFail(new Error('bad tree conformation:'), serialized);
    return undefined;
  }
}

/**
 * Replace reserved url characters to avoid percent escaping. Also, commas are
 * superfluous since they precede every open bracket that is not itself preceded
 * by an open bracket by nature of the construction.
 */
export function serializeConformation(
  conformation: Conformations | undefined
): string | undefined {
  const value = JSON.stringify(conformation)
    .replaceAll('[', '~')
    .replaceAll(']', '-')
    .replaceAll(',', '');
  return value === '~~' ? undefined : value;
}

const throttleRate = 250;
export const scrollIntoView = _.throttle(function scrollIntoView(
  element: HTMLElement,
  mode: ScrollLogicalPosition = 'center'
): void {
  try {
    element.scrollIntoView({
      behavior: getTransitionDuration() === 0 ? 'auto' : 'smooth',
      block: mode,
      inline: mode,
    });
  } catch {
    element.scrollIntoView(mode === 'start');
  }
},
throttleRate);

export type KeyAction =
  | 'child'
  | 'focusNext'
  | 'focusPrevious'
  | 'next'
  | 'parent'
  | 'previous'
  | 'toggle';
const keyMapper = {
  ArrowUp: 'previous',
  ArrowDown: 'next',
  ArrowLeft: 'parent',
  ArrowRight: 'child',
  Enter: 'toggle',
  Tab: 'focus',
} as const;

export function mapKey(
  event: React.KeyboardEvent<HTMLButtonElement>
): KeyAction | undefined {
  const action = keyMapper[event.key as keyof typeof keyMapper];
  if (action === undefined) return undefined;

  event.preventDefault();
  event.stopPropagation();

  if (action === 'focus') return event.shiftKey ? 'focusPrevious' : 'focusNext';

  return action;
}

export const formatTreeStats = (
  nodeStats: Stats[number],
  isLeaf: boolean
): {
  readonly title: string;
  readonly text: string;
} => ({
  title: filterArray([
    commonText.colonLine({
      label: treeText.directCollectionObjectCount({
        collectionObjectTable: schema.models.CollectionObject.label,
      }),
      value: nodeStats.directCount.toString(),
    }),
    isLeaf
      ? undefined
      : commonText.colonLine({
          label: treeText.indirectCollectionObjectCount({
            collectionObjectTable: schema.models.CollectionObject.label,
          }),
          value: nodeStats.childCount.toString(),
        }),
  ]).join('\n'),
  text: isLeaf
    ? treeText.leafNodeStats({ directCount: nodeStats.directCount })
    : treeText.nodeStats({
        directCount: nodeStats.directCount,
        childCount: nodeStats.childCount,
      }),
});

/**
 * Check if there are any enforced ranks between current tree node parent
 * and the proposed tree node parent.
 * Fixes https://github.com/specify/specify7/issues/915
 */
export function checkMoveViolatesEnforced(
  tableName: AnyTree['tableName'],
  newParenRankId: number,
  currentRankId: number
): boolean {
  const treeRanks = strictGetTreeDefinitionItems(tableName, true);
  const currentRankIndex = treeRanks.findIndex(
    ({ rankId }) => rankId === currentRankId
  );
  const currentParentRankIndex = currentRankIndex - 1;
  const newParentRankIndex = treeRanks.findIndex(
    ({ rankId }) => rankId === newParenRankId
  );
  /*
   * Check for enforced ranks between children of newParentRankIndex and
   * currentParentRankIndex
   */
  return treeRanks
    .slice(newParentRankIndex + 1, currentParentRankIndex)
    .some(({ isEnforced }) => isEnforced);
}<|MERGE_RESOLUTION|>--- conflicted
+++ resolved
@@ -7,10 +7,7 @@
 import type { RA, RR } from '../../utils/types';
 import { filterArray } from '../../utils/types';
 import type { AnyTree } from '../DataModel/helperTypes';
-<<<<<<< HEAD
-=======
 import { schema } from '../DataModel/schema';
->>>>>>> 4cb5b149
 import { softFail } from '../Errors/Crash';
 import { strictGetTreeDefinitionItems } from '../InitialContext/treeRanks';
 import { getTransitionDuration } from '../UserPreferences/Hooks';
