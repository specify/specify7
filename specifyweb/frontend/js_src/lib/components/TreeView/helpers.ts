import type React from 'react';

import { commonText } from '../../localization/common';
import { treeText } from '../../localization/tree';
import { ajax } from '../../utils/ajax';
import type { RA, RR } from '../../utils/types';
import { filterArray } from '../../utils/types';
import type { AnyTree } from '../DataModel/helperTypes';
import { schema } from '../DataModel/schema';
import { softFail } from '../Errors/Crash';
import { strictGetTreeDefinitionItems } from '../InitialContext/treeRanks';
<<<<<<< HEAD
import { getTransitionDuration } from '../UserPreferences/Hooks';
import { throttle } from '../../utils/utils';
=======
import { getTransitionDuration } from '../Preferences/Hooks';
>>>>>>> 393538b0

export const fetchRows = async (fetchUrl: string) =>
  ajax<
    RA<
      readonly [
        number,
        string,
        string,
        number,
        number,
        number,
        number | null,
        string | null,
        string,
        number
      ]
    >
  >(fetchUrl, {
    // eslint-disable-next-line @typescript-eslint/naming-convention
    headers: { Accept: 'application/json' },
  }).then(({ data: rows }) =>
    rows.map(
      (
        [
          nodeId,
          name,
          fullName,
          nodeNumber,
          highestNodeNumber,
          rankId,
          acceptedId = undefined,
          acceptedName = undefined,
          author = undefined,
          children,
        ],
        index,
        { length }
      ) => ({
        nodeId,
        name,
        fullName,
        nodeNumber,
        highestNodeNumber,
        rankId,
        acceptedId,
        acceptedName,
        author,
        children,
        isLastChild: index + 1 === length,
      })
    )
  );

export type Stats = RR<
  number,
  {
    readonly directCount: number;
    readonly childCount: number;
  }
>;

/**
 * Fetch tree node usage stats
 */
export const fetchStats = async (url: string): Promise<Stats> =>
  ajax<RA<readonly [number, number, number]>>(
    url,
    {
      // eslint-disable-next-line @typescript-eslint/naming-convention
      headers: { Accept: 'application/json' },
    },
    { strict: false }
  )
    .then(({ data }) =>
      Object.fromEntries(
        data.map(([childId, directCount, allCount]) => [
          childId,
          {
            directCount,
            childCount: allCount - directCount,
          },
        ])
      )
    )
    .catch(() => ({}));

export type Row = Awaited<ReturnType<typeof fetchRows>>[number];

export type Conformations = RA<Conformation>;

/* eslint-disable @typescript-eslint/consistent-type-definitions */

// eslint-disable-next-line functional/prefer-readonly-type
export interface Conformation extends Readonly<[number, ...Conformations]> {}

/* eslint-enable @typescript-eslint/consistent-type-definitions */

export function deserializeConformation(
  conformation: string
): Conformations | undefined {
  if (conformation === '') return undefined;
  const serialized = conformation
    .replaceAll(/([^~])~/g, '$1,~')
    .replaceAll('~', '[')
    .replaceAll('-', ']');
  try {
    return JSON.parse(serialized) as Conformations;
  } catch {
    softFail(new Error('bad tree conformation:'), serialized);
    return undefined;
  }
}

/**
 * Replace reserved url characters to avoid percent escaping. Also, commas are
 * superfluous since they precede every open bracket that is not itself preceded
 * by an open bracket by nature of the construction.
 */
export function serializeConformation(
  conformation: Conformations | undefined
): string | undefined {
  const value = JSON.stringify(conformation)
    .replaceAll('[', '~')
    .replaceAll(']', '-')
    .replaceAll(',', '');
  return value === '~~' ? undefined : value;
}

const throttleRate = 250;
export const scrollIntoView = throttle(function scrollIntoView(
  element: HTMLElement,
  mode: ScrollLogicalPosition = 'center'
): void {
  try {
    element.scrollIntoView({
      behavior: getTransitionDuration() === 0 ? 'auto' : 'smooth',
      block: mode,
      inline: mode,
    });
  } catch {
    element.scrollIntoView(mode === 'start');
  }
},
throttleRate);

export type KeyAction =
  | 'child'
  | 'focusNext'
  | 'focusPrevious'
  | 'next'
  | 'parent'
  | 'previous'
  | 'toggle';
const keyMapper = {
  ArrowUp: 'previous',
  ArrowDown: 'next',
  ArrowLeft: 'parent',
  ArrowRight: 'child',
  Enter: 'toggle',
  Tab: 'focus',
} as const;

export function mapKey(
  event: React.KeyboardEvent<HTMLButtonElement>
): KeyAction | undefined {
  const action = keyMapper[event.key as keyof typeof keyMapper];
  if (action === undefined) return undefined;

  event.preventDefault();
  event.stopPropagation();

  if (action === 'focus') return event.shiftKey ? 'focusPrevious' : 'focusNext';

  return action;
}

export const formatTreeStats = (
  nodeStats: Stats[number],
  isLeaf: boolean
): {
  readonly title: string;
  readonly text: string;
} => ({
  title: filterArray([
    commonText.colonLine({
      label: treeText.directCollectionObjectCount({
        collectionObjectTable: schema.models.CollectionObject.label,
      }),
      value: nodeStats.directCount.toString(),
    }),
    isLeaf
      ? undefined
      : commonText.colonLine({
          label: treeText.indirectCollectionObjectCount({
            collectionObjectTable: schema.models.CollectionObject.label,
          }),
          value: nodeStats.childCount.toString(),
        }),
  ]).join('\n'),
  text: isLeaf
    ? treeText.leafNodeStats({ directCount: nodeStats.directCount })
    : treeText.nodeStats({
        directCount: nodeStats.directCount,
        childCount: nodeStats.childCount,
      }),
});

/**
 * Check if there are any enforced ranks between current tree node parent
 * and the proposed tree node parent.
 * Fixes https://github.com/specify/specify7/issues/915
 */
export function checkMoveViolatesEnforced(
  tableName: AnyTree['tableName'],
  newParenRankId: number,
  currentRankId: number
): boolean {
  const treeRanks = strictGetTreeDefinitionItems(tableName, true);
  const currentRankIndex = treeRanks.findIndex(
    ({ rankId }) => rankId === currentRankId
  );
  const currentParentRankIndex = currentRankIndex - 1;
  const newParentRankIndex = treeRanks.findIndex(
    ({ rankId }) => rankId === newParenRankId
  );
  /*
   * Check for enforced ranks between children of newParentRankIndex and
   * currentParentRankIndex
   */
  return treeRanks
    .slice(newParentRankIndex + 1, currentParentRankIndex)
    .some(({ isEnforced }) => isEnforced);
}<|MERGE_RESOLUTION|>--- conflicted
+++ resolved
@@ -5,16 +5,12 @@
 import { ajax } from '../../utils/ajax';
 import type { RA, RR } from '../../utils/types';
 import { filterArray } from '../../utils/types';
+import { throttle } from '../../utils/utils';
 import type { AnyTree } from '../DataModel/helperTypes';
 import { schema } from '../DataModel/schema';
 import { softFail } from '../Errors/Crash';
 import { strictGetTreeDefinitionItems } from '../InitialContext/treeRanks';
-<<<<<<< HEAD
-import { getTransitionDuration } from '../UserPreferences/Hooks';
-import { throttle } from '../../utils/utils';
-=======
 import { getTransitionDuration } from '../Preferences/Hooks';
->>>>>>> 393538b0
 
 export const fetchRows = async (fetchUrl: string) =>
   ajax<
