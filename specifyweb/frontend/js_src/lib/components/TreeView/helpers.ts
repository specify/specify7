--- conflicted
+++ resolved
@@ -26,11 +26,7 @@
         string | null,
         string | null,
         number,
-<<<<<<< HEAD
-        string | null
-=======
         string | null,
->>>>>>> accdd2b7
       ]
     >
   >(fetchUrl, {
