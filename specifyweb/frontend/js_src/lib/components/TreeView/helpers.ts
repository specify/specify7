--- conflicted
+++ resolved
@@ -6,16 +6,10 @@
 import { ajax } from '../../utils/ajax';
 import type { RA, RR } from '../../utils/types';
 import { filterArray } from '../../utils/types';
-<<<<<<< HEAD
 import type { AnyTree } from '../DataModel/helperTypes';
 import { softFail } from '../Errors/Crash';
 import { strictGetTreeDefinitionItems } from '../InitialContext/treeRanks';
 import { getTransitionDuration } from '../UserPreferences/Hooks';
-=======
-import { AnyTree } from '../DataModel/helperTypes';
-import { softFail } from '../Errors/Crash';
-import { commonText } from '../../localization/common';
->>>>>>> 8acc8412
 
 export const fetchRows = async (fetchUrl: string) =>
   ajax<
