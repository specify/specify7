import type React from 'react';
import _ from 'underscore';

import { commonText } from '../../localization/common';
import { treeText } from '../../localization/tree';
import { ajax } from '../../utils/ajax';
import type { RA, RR } from '../../utils/types';
import { filterArray } from '../../utils/types';
import type { AnyTree } from '../DataModel/helperTypes';
import { softFail } from '../Errors/Crash';
<<<<<<< HEAD
import { strictGetTreeDefinitionItems } from '../InitialContext/treeRanks';
import { getTransitionDuration } from '../UserPreferences/Hooks';
=======
import { commonText } from '../../localization/common';
import { schema } from '../DataModel/schema';
>>>>>>> c8d80ecc

export const fetchRows = async (fetchUrl: string) =>
  ajax<
    RA<
      readonly [
        number,
        string,
        string,
        number,
        number,
        number,
        number | null,
        string | null,
        string,
        number
      ]
    >
  >(fetchUrl, {
    // eslint-disable-next-line @typescript-eslint/naming-convention
    headers: { Accept: 'application/json' },
  }).then(({ data: rows }) =>
    rows.map(
      (
        [
          nodeId,
          name,
          fullName,
          nodeNumber,
          highestNodeNumber,
          rankId,
          acceptedId = undefined,
          acceptedName = undefined,
          author = undefined,
          children,
        ],
        index,
        { length }
      ) => ({
        nodeId,
        name,
        fullName,
        nodeNumber,
        highestNodeNumber,
        rankId,
        acceptedId,
        acceptedName,
        author,
        children,
        isLastChild: index + 1 === length,
      })
    )
  );

export type Stats = RR<
  number,
  {
    readonly directCount: number;
    readonly childCount: number;
  }
>;

/**
 * Fetch tree node usage stats
 */
export const fetchStats = async (url: string): Promise<Stats> =>
  ajax<RA<readonly [number, number, number]>>(
    url,
    {
      // eslint-disable-next-line @typescript-eslint/naming-convention
      headers: { Accept: 'application/json' },
    },
    { strict: false }
  )
    .then(({ data }) =>
      Object.fromEntries(
        data.map(([childId, directCount, allCount]) => [
          childId,
          {
            directCount,
            childCount: allCount - directCount,
          },
        ])
      )
    )
    .catch(() => ({}));

export type Row = Awaited<ReturnType<typeof fetchRows>>[number];

export type Conformations = RA<Conformation>;

/* eslint-disable @typescript-eslint/consistent-type-definitions */

// eslint-disable-next-line functional/prefer-readonly-type
export interface Conformation extends Readonly<[number, ...Conformations]> {}

/* eslint-enable @typescript-eslint/consistent-type-definitions */

export function deserializeConformation(
  conformation: string
): Conformations | undefined {
  if (conformation === '') return undefined;
  const serialized = conformation
    .replaceAll(/([^~])~/g, '$1,~')
    .replaceAll('~', '[')
    .replaceAll('-', ']');
  try {
    return JSON.parse(serialized) as Conformations;
  } catch {
    softFail(new Error('bad tree conformation:'), serialized);
    return undefined;
  }
}

/**
 * Replace reserved url characters to avoid percent escaping. Also, commas are
 * superfluous since they precede every open bracket that is not itself preceded
 * by an open bracket by nature of the construction.
 */
export function serializeConformation(
  conformation: Conformations | undefined
): string | undefined {
  const value = JSON.stringify(conformation)
    .replaceAll('[', '~')
    .replaceAll(']', '-')
    .replaceAll(',', '');
  return value === '~~' ? undefined : value;
}

const throttleRate = 250;
export const scrollIntoView = _.throttle(function scrollIntoView(
  element: HTMLElement,
  mode: ScrollLogicalPosition = 'center'
): void {
  try {
    element.scrollIntoView({
      behavior: getTransitionDuration() === 0 ? 'auto' : 'smooth',
      block: mode,
      inline: mode,
    });
  } catch {
    element.scrollIntoView(mode === 'start');
  }
},
throttleRate);

export type KeyAction =
  | 'child'
  | 'focusNext'
  | 'focusPrevious'
  | 'next'
  | 'parent'
  | 'previous'
  | 'toggle';
const keyMapper = {
  ArrowUp: 'previous',
  ArrowDown: 'next',
  ArrowLeft: 'parent',
  ArrowRight: 'child',
  Enter: 'toggle',
  Tab: 'focus',
} as const;

export function mapKey(
  event: React.KeyboardEvent<HTMLButtonElement>
): KeyAction | undefined {
  const action = keyMapper[event.key as keyof typeof keyMapper];
  if (action === undefined) return undefined;

  event.preventDefault();
  event.stopPropagation();

  if (action === 'focus') return event.shiftKey ? 'focusPrevious' : 'focusNext';

  return action;
}

export const formatTreeStats = (
  nodeStats: Stats[number],
  isLeaf: boolean
): {
  readonly title: string;
  readonly text: string;
} => ({
  title: filterArray([
    commonText.colonLine({
      label: treeText.directCollectionObjectCount({
        collectionObjectTable: schema.models.CollectionObject.label,
      }),
      value: nodeStats.directCount.toString(),
    }),
    isLeaf
      ? undefined
      : commonText.colonLine({
          label: treeText.indirectCollectionObjectCount({
            collectionObjectTable: schema.models.CollectionObject.label,
          }),
          value: nodeStats.childCount.toString(),
        }),
  ]).join('\n'),
  text: isLeaf
    ? treeText.leafNodeStats({ directCount: nodeStats.directCount })
    : treeText.nodeStats({
        directCount: nodeStats.directCount,
        childCount: nodeStats.childCount,
      }),
});

/**
 * Check if there are any enforced ranks between current tree node parent
 * and the proposed tree node parent.
 * Fixes https://github.com/specify/specify7/issues/915
 */
export function checkMoveViolatesEnforced(
  tableName: AnyTree['tableName'],
  newParenRankId: number,
  currentRankId: number
): boolean {
  const treeRanks = strictGetTreeDefinitionItems(tableName, true);
  const currentRankIndex = treeRanks.findIndex(
    ({ rankId }) => rankId === currentRankId
  );
  const currentParentRankIndex = currentRankIndex - 1;
  const newParentRankIndex = treeRanks.findIndex(
    ({ rankId }) => rankId === newParenRankId
  );
  /*
   * Check for enforced ranks between children of newParentRankIndex and
   * currentParentRankIndex
   */
  return treeRanks
    .slice(newParentRankIndex + 1, currentParentRankIndex)
    .some(({ isEnforced }) => isEnforced);
}<|MERGE_RESOLUTION|>--- conflicted
+++ resolved
@@ -7,14 +7,10 @@
 import type { RA, RR } from '../../utils/types';
 import { filterArray } from '../../utils/types';
 import type { AnyTree } from '../DataModel/helperTypes';
+import { schema } from '../DataModel/schema';
 import { softFail } from '../Errors/Crash';
-<<<<<<< HEAD
 import { strictGetTreeDefinitionItems } from '../InitialContext/treeRanks';
 import { getTransitionDuration } from '../UserPreferences/Hooks';
-=======
-import { commonText } from '../../localization/common';
-import { schema } from '../DataModel/schema';
->>>>>>> c8d80ecc
 
 export const fetchRows = async (fetchUrl: string) =>
   ajax<
