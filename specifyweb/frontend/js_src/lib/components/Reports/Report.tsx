--- conflicted
+++ resolved
@@ -118,9 +118,9 @@
       <ParametersDialog
         appResource={appResource}
         definition={definition}
-        table={table}
         query={query}
         resourceId={resourceId}
+        table={table}
         onClose={handleClose}
       />
     ) : (
@@ -228,14 +228,8 @@
       icon={<span className="text-blue-500">{icons.documentReport}</span>}
       onClose={(): void => setIndex(undefined)}
     >
-<<<<<<< HEAD
-      <AttachmentsPlugin
-        resource={undefined}
-        onUploadComplete={(attachment): void =>
-=======
       <UploadAttachment
         onUploaded={(attachment): void =>
->>>>>>> 3ea6689c
           loading(
             attachment
               .set('title', missingAttachments[index])
@@ -292,10 +286,10 @@
       typeof resourceId === 'number' && typeof table === 'object' ? (
         <ReportForRecord
           definition={definition}
-          table={table}
           parameters={parameters}
           query={query}
           resourceId={resourceId}
+          table={table}
           onClose={handleClose}
         />
       ) : (
