--- conflicted
+++ resolved
@@ -18,6 +18,7 @@
   SerializedResource,
 } from '../DataModel/helperTypes';
 import { schema } from '../DataModel/schema';
+import { serializeResource } from '../DataModel/serializers';
 import type { SpecifyModel } from '../DataModel/specifyModel';
 import type { SpAppResource } from '../DataModel/types';
 import { ErrorBoundary } from '../Errors/ErrorBoundary';
@@ -26,16 +27,10 @@
 import { Dialog } from '../Molecules/Dialog';
 import { FormattedResource } from '../Molecules/FormattedResource';
 import { SortIndicator, useSortConfig } from '../Molecules/Sorting';
+import { TableIcon } from '../Molecules/TableIcon';
 import { formatUrl } from '../Router/queryString';
 import { OverlayContext } from '../Router/Router';
 import { Report } from './Report';
-<<<<<<< HEAD
-import { serializeResource } from '../DataModel/serializers';
-=======
-import { reportsText } from '../../localization/report';
-import { schema } from '../DataModel/schema';
-import { TableIcon } from '../Molecules/TableIcon';
->>>>>>> 8acc8412
 
 export const reportsAvailable = ajax<{ readonly available: boolean }>(
   cachableUrl('/context/report_runner_status.json'),
@@ -144,7 +139,7 @@
             <h2>{reportsText.reports()}</h2>
             <ReportRow
               cacheKey="listOfReports"
-              icon={<TableIcon name="Reports" label={false} />}
+              icon={<TableIcon label={false} name="Reports" />}
               resources={reports}
               onClick={setSelectedReport}
             />
@@ -153,7 +148,7 @@
             <h2>{reportsText.labels()}</h2>
             <ReportRow
               cacheKey="listOfLabels"
-              icon={<TableIcon name="Labels" label={false} />}
+              icon={<TableIcon label={false} name="Labels" />}
               resources={labels}
               onClick={setSelectedReport}
             />
