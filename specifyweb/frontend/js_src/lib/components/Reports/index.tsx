import React from 'react';

import { useAsyncState } from '../../hooks/useAsyncState';
import { useLiveState } from '../../hooks/useLiveState';
import { commonText } from '../../localization/common';
import { reportsText } from '../../localization/report';
import { ajax } from '../../utils/ajax';
import { f } from '../../utils/functools';
import type { RA } from '../../utils/types';
import { split } from '../../utils/utils';
import { Button } from '../Atoms/Button';
import { icons } from '../Atoms/Icons';
import { Link } from '../Atoms/Link';
import { attachmentSettingsPromise } from '../Attachments/attachments';
import { getField, serializeResource } from '../DataModel/helpers';
import type {
  SerializedModel,
  SerializedResource,
} from '../DataModel/helperTypes';
import { schema } from '../DataModel/schema';
import type { SpecifyModel } from '../DataModel/specifyModel';
import type { SpAppResource } from '../DataModel/types';
import { ErrorBoundary } from '../Errors/ErrorBoundary';
import { cachableUrl, contextUnlockedPromise } from '../InitialContext';
import { DateElement } from '../Molecules/DateElement';
import { Dialog } from '../Molecules/Dialog';
import { FormattedResourceUrl } from '../Molecules/FormattedResource';
import { SortIndicator, useSortConfig } from '../Molecules/Sorting';
import { TableIcon } from '../Molecules/TableIcon';
import { formatUrl } from '../Router/queryString';
import { OverlayContext } from '../Router/Router';
import { Report } from './Report';

<<<<<<< HEAD
export const reportsAvailable = ajax<{ readonly available: boolean }>(
  cachableUrl('/context/report_runner_status.json'),
  {
    headers: { Accept: 'application/json' },
    errorMode: 'dismissible',
  }
)
  .then(({ data }) => data.available)
  .catch(() => false);
=======
export const reportsAvailable = contextUnlockedPromise.then((entrypoint) =>
  entrypoint === 'main'
    ? ajax<{ readonly available: boolean }>(
        cachableUrl('/context/report_runner_status.json'),
        {
          headers: { Accept: 'application/json' },
        },
        { strict: false }
      )
        .then(({ data }) => data.available)
        .catch(() => false)
    : false
);
>>>>>>> 7e500c2e

export function ReportsOverlay(): JSX.Element {
  const handleClose = React.useContext(OverlayContext);
  return (
    <ReportsView
      autoSelectSingle={false}
      model={undefined}
      resourceId={undefined}
      onClose={handleClose}
    />
  );
}

const fetchAttachmentSettings = async (): Promise<true> =>
  attachmentSettingsPromise.then(f.true);

export function ReportsView({
  // If resource ID is provided, model must be too
  model,
  resourceId,
  autoSelectSingle,
  onClose: handleClose,
}: {
  readonly model: SpecifyModel | undefined;
  readonly resourceId: number | undefined;
  readonly autoSelectSingle: boolean;
  readonly onClose: () => void;
}): JSX.Element | null {
  const [appResources] = useAsyncState(
    React.useCallback(
      async () =>
        ajax<{
          readonly objects: RA<SerializedModel<SpAppResource>>;
        }>(
          formatUrl(
            typeof model === 'object'
              ? `/report_runner/get_reports_by_tbl/${model.tableId}/`
              : '/report_runner/get_reports/',
            {
              domainFilter: 'false',
            }
          ),
          {
            headers: { Accept: 'application/json' },
          }
        ).then(({ data: { objects } }) =>
          split(
            objects.map(serializeResource),
            (resource) => resource.mimeType?.includes('report') === true
          )
        ),
      [model]
    ),
    true
  );

  const [selectedReport, setSelectedReport] = useLiveState(
    React.useCallback(
      () =>
        // Select the first one automatically
        autoSelectSingle &&
        Array.isArray(appResources) &&
        appResources.flat().length === 1
          ? appResources.flat()[0]
          : undefined,
      [autoSelectSingle, appResources]
    )
  );

  const [attachmentSettings = false] = useAsyncState(
    fetchAttachmentSettings,
    true
  );

  const [labels, reports] = appResources ?? [[], []];

  return typeof appResources === 'object' && attachmentSettings ? (
    typeof selectedReport === 'object' ? (
      <ErrorBoundary dismissible>
        <Report
          appResource={selectedReport}
          model={model}
          resourceId={resourceId}
          onClose={handleClose}
        />
      </ErrorBoundary>
    ) : (
      <Dialog
        buttons={commonText.cancel()}
        header={reportsText.reports()}
        icon={<span className="text-blue-500">{icons.documentReport}</span>}
        onClose={handleClose}
      >
        <div className="flex flex-col gap-4">
          <section>
            <h2>{reportsText.reports()}</h2>
            <ReportRow
              cacheKey="listOfReports"
              icon={<TableIcon label={false} name="Reports" />}
              resources={reports}
              onClick={setSelectedReport}
            />
          </section>
          <section>
            <h2>{reportsText.labels()}</h2>
            <ReportRow
              cacheKey="listOfLabels"
              icon={<TableIcon label={false} name="Labels" />}
              resources={labels}
              onClick={setSelectedReport}
            />
          </section>
        </div>
      </Dialog>
    )
  ) : null;
}

function ReportRow({
  resources: unsortedResources,
  icon,
  cacheKey,
  onClick: handleClick,
}: {
  readonly resources: RA<SerializedResource<SpAppResource>>;
  readonly icon: JSX.Element;
  readonly cacheKey: 'listOfLabels' | 'listOfReports';
  readonly onClick: (resource: SerializedResource<SpAppResource>) => void;
}): JSX.Element {
  const [sortConfig, handleSort, applySortConfig] = useSortConfig(
    cacheKey,
    'name'
  );
  const resources = React.useMemo(
    () =>
      applySortConfig(
        unsortedResources,
        (record) => record[sortConfig.sortField]
      ),
    [sortConfig, unsortedResources]
  );
  return resources.length === 0 ? (
    <p>{commonText.noResults()}</p>
  ) : (
    // BUG: replace 1fr with minmax(0,1fr) everywhere where necessary
    <table className="grid-table grid-cols-[1fr_auto_auto_min-content] gap-2">
      <thead>
        <tr>
          <th>
            <Button.LikeLink onClick={(): void => handleSort('name')}>
              {getField(schema.models.SpReport, 'name').label}
              <SortIndicator fieldName="name" sortConfig={sortConfig} />
            </Button.LikeLink>
          </th>
          <th>
            <Button.LikeLink
              onClick={(): void => handleSort('timestampCreated')}
            >
              {getField(schema.models.SpReport, 'timestampCreated').label}
              <SortIndicator
                fieldName="timestampCreated"
                sortConfig={sortConfig}
              />
            </Button.LikeLink>
          </th>
          <th>{getField(schema.models.SpReport, 'createdByAgent').label}</th>
          <td />
        </tr>
      </thead>
      <tbody>
        {resources.map((resource) => (
          <tr key={resource.id}>
            <td>
              <Button.LikeLink
                className="flex-1"
                title={resource.description ?? undefined}
                onClick={(): void => handleClick(resource)}
              >
                {icon}
                {resource.name}
              </Button.LikeLink>
            </td>
            <td>
              <DateElement date={resource.timestampCreated} />
            </td>
            <td>
              <FormattedResourceUrl resourceUrl={resource.specifyUser} />
            </td>
            <td>
              <Link.Icon
                aria-label={commonText.edit()}
                href={`/specify/resources/app-resource/${resource.id}/`}
                icon="pencil"
                title={commonText.edit()}
              />
            </td>
          </tr>
        ))}
      </tbody>
    </table>
  );
}<|MERGE_RESOLUTION|>--- conflicted
+++ resolved
@@ -31,31 +31,18 @@
 import { OverlayContext } from '../Router/Router';
 import { Report } from './Report';
 
-<<<<<<< HEAD
-export const reportsAvailable = ajax<{ readonly available: boolean }>(
-  cachableUrl('/context/report_runner_status.json'),
-  {
-    headers: { Accept: 'application/json' },
-    errorMode: 'dismissible',
-  }
-)
-  .then(({ data }) => data.available)
-  .catch(() => false);
-=======
 export const reportsAvailable = contextUnlockedPromise.then((entrypoint) =>
   entrypoint === 'main'
     ? ajax<{ readonly available: boolean }>(
         cachableUrl('/context/report_runner_status.json'),
         {
           headers: { Accept: 'application/json' },
-        },
-        { strict: false }
+        }
       )
         .then(({ data }) => data.available)
         .catch(() => false)
     : false
 );
->>>>>>> 7e500c2e
 
 export function ReportsOverlay(): JSX.Element {
   const handleClose = React.useContext(OverlayContext);
