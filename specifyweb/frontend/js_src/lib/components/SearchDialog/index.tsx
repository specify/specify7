--- conflicted
+++ resolved
@@ -158,10 +158,7 @@
         ? // Cast numbers to strings
           values.some((value) => {
             const fieldValue = resource.get(field);
-<<<<<<< HEAD
             // eslint-disable-next-line eqeqeq
-=======
->>>>>>> a0c1fdf2
             return isRelationship
               ? value == strictIdFromUrl(fieldValue!).toString()
               : value == fieldValue;
