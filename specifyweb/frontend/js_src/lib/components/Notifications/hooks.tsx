import React from 'react';
import type { LocalizedString } from 'typesafe-i18n';

import { ajax } from '../../utils/ajax';
import { formatDateForBackEnd } from '../../utils/parser/dateFormat';
import type { IR, RA } from '../../utils/types';
import { sortFunction } from '../../utils/utils';
import { formatUrl } from '../Router/queryString';
import type { GenericNotification } from './NotificationRenderers';

<<<<<<< HEAD
const INITIAL_INTERVAL = (process.env.NODE_ENV === 'development') ? 60000 : 5000;
=======
const INITIAL_INTERVAL = process.env.NODE_ENV === 'development' ? 60_000 : 5000;
>>>>>>> 9c65b910
const INTERVAL_MULTIPLIER = 1.1;

export function useNotificationsFetch({
  freezeFetchPromise,
  isOpen,
}: {
  readonly freezeFetchPromise: React.MutableRefObject<
    Promise<void> | undefined
  >;
  readonly isOpen: boolean;
}): {
  readonly notifications: RA<GenericNotification> | undefined;
  readonly setNotifications: React.Dispatch<
    React.SetStateAction<RA<GenericNotification> | undefined>
  >;
} {
  const [notifications, setNotifications] = React.useState<
    RA<GenericNotification> | undefined
  >(undefined);

  const lastFetchDateRef = React.useRef<Date | undefined>(undefined);

  React.useEffect(() => {
    let pullInterval = INITIAL_INTERVAL;
    let timeout: NodeJS.Timeout | undefined = undefined;

    const doFetch = (since = new Date()): void => {
      const startFetchTimestamp = new Date();

      const url = getSinceUrl(
        lastFetchDateRef.current === undefined ? undefined : since
      );

      /*
       * Poll interval is scaled exponentially to reduce requests if the tab is
       * left open.
       */
      pullInterval *= INTERVAL_MULTIPLIER;

      // Don't fetch while a message is being deleted or marked as read
      (freezeFetchPromise.current ?? Promise.resolve())
        .then(async () =>
          ajax<
            RA<
              Omit<GenericNotification, 'messageId' | 'payload'> & {
                // eslint-disable-next-line @typescript-eslint/naming-convention
                readonly message_id: string;
              }
            >
          >(url, {
            headers: { Accept: 'application/json' },
            /*
             * Don't show modal error dialog on errors. Several reasons why:
             *  - Request may fail if Django migrations weren't run
             *  - Request is initialized automatically, not by user, thus having
             *    an error dialog appear out of blue could be confusing/unexpected
             *  - Notifications is not a critical component, so if it fails, it
             *    shouldn't bring down entire application
             */
            errorMode: 'silent',
          })
        )
        .then(({ data: newNotifications }) => {
          if (destructorCalled) return;

          setNotifications((existingNotifications) =>
            mergeAndSortNotifications(existingNotifications, newNotifications)
          );

          lastFetchDateRef.current = startFetchTimestamp;
          // Stop updating if tab is hidden
          timeout =
            document.visibilityState === 'hidden'
              ? undefined
              : globalThis.setTimeout(
                  () => doFetch(lastFetchDateRef.current),
                  pullInterval
                );
        })
        .catch(console.error);
    };

    const handler = (): void => {
      if (timeout !== undefined) globalThis.clearTimeout(timeout);

      pullInterval = INITIAL_INTERVAL;
      if (document.visibilityState === 'visible') {
        doFetch();
      }
    };

    document.addEventListener('visibilitychange', handler);

    doFetch();

    let destructorCalled = false;

    return (): void => {
      document.removeEventListener('visibilitychange', handler);
      destructorCalled = true;
      if (timeout !== undefined) globalThis.clearTimeout(timeout);
    };
  }, [isOpen]);

  return { notifications, setNotifications };
}

function mergeAndSortNotifications(
  existingNotifications: RA<GenericNotification> | undefined,
  newNotifications: RA<
    Omit<GenericNotification, 'messageId' | 'payload'> & {
      readonly message_id: string;
    }
  >
): RA<GenericNotification> {
  const mappedNewNotifications = newNotifications.map(
    ({ message_id, read, timestamp, type, ...rest }) => ({
      messageId: message_id,
      read,
      timestamp,
      type,
      payload: rest as IR<LocalizedString>,
    })
  );

  const filteredNewNotifications = mappedNewNotifications.filter(
    (newNotification) =>
      !existingNotifications?.some(
        (existingNotification) =>
          existingNotification.messageId === newNotification.messageId
      )
  );

  return [...(existingNotifications ?? []), ...filteredNewNotifications].sort(
    sortFunction(({ timestamp }) => new Date(timestamp).getTime(), true)
  );
}

function getSinceUrl(time: Date | undefined): string {
  const baseUrl = `/notifications/messages/`;
  return time === undefined
    ? baseUrl
    : formatUrl(baseUrl, {
        since: formatDateForBackEnd(time),
      });
}

export const exportsForTests = {
  INITIAL_INTERVAL,
  mergeAndSortNotifications,
  getSinceUrl,
};<|MERGE_RESOLUTION|>--- conflicted
+++ resolved
@@ -8,11 +8,7 @@
 import { formatUrl } from '../Router/queryString';
 import type { GenericNotification } from './NotificationRenderers';
 
-<<<<<<< HEAD
-const INITIAL_INTERVAL = (process.env.NODE_ENV === 'development') ? 60000 : 5000;
-=======
 const INITIAL_INTERVAL = process.env.NODE_ENV === 'development' ? 60_000 : 5000;
->>>>>>> 9c65b910
 const INTERVAL_MULTIPLIER = 1.1;
 
 export function useNotificationsFetch({
