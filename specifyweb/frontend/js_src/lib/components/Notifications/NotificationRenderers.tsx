import React from 'react';
import type { LocalizedString } from 'typesafe-i18n';

import { useBooleanState } from '../../hooks/useBooleanState';
import { localityText } from '../../localization/locality';
import { mergingText } from '../../localization/merging';
import { notificationsText } from '../../localization/notifications';
import { StringToJsx } from '../../localization/utils';
import type { IR, RA } from '../../utils/types';
import { Button } from '../Atoms/Button';
import { Link } from '../Atoms/Link';
import { downloadArchive } from '../Attachments/attachments';
import { LoadingContext } from '../Core/Contexts';
import { getTable } from '../DataModel/tables';
import { userInformation } from '../InitialContext/userInformation';
import {
  LocalityUpdateFailed,
  LocalityUpdateParseErrors,
  LocalityUpdateSuccess,
} from '../LocalityUpdate/Status';
import type { LocalityUpdateParseError } from '../LocalityUpdate/types';
import { mergingQueryParameter } from '../Merging/queryString';
import { FormattedResource } from '../Molecules/FormattedResource';
import { TableIcon } from '../Molecules/TableIcon';
import { formatUrl } from '../Router/queryString';
import { deleteNotification } from './utils';

export type GenericNotification = {
  readonly messageId: string;
  readonly read: boolean;
  readonly timestamp: string;
  readonly type: string;
  readonly payload: IR<LocalizedString>;
};

export const notificationRenderers: IR<
  (
    notification: GenericNotification,
    handleDelete: (promise: Promise<void>) => void
  ) => React.ReactNode
> = {
  'feed-item-updated'(notification) {
    const filename = notification.payload.file;
    return (
      <>
        {notificationsText.feedItemUpdated()}
        {filename !== null && (
          <Link.Success
            className="w-fit normal-case"
            download
            href={`/static/depository/export_feed/${encodeURIComponent(
              filename
            )}`}
          >
            {filename}
          </Link.Success>
        )}
      </>
    );
  },
  'update-feed-failed'(notification) {
    return (
      <>
        {notificationsText.updateFeedFailed()}
        <Link.Success
          className="w-fit"
          download
          href={`data:application/json:${JSON.stringify(notification.payload)}`}
        >
          {notificationsText.exception()}
        </Link.Success>
      </>
    );
  },
  'dwca-export-complete'(notification) {
    return (
      <>
        {notificationsText.dwcaExportCompleted()}
        <Link.Success
          className="w-fit"
          download
          href={`/static/depository/${encodeURIComponent(
            notification.payload.file
          )}`}
        >
          {notificationsText.download()}
        </Link.Success>
      </>
    );
  },
  'dwca-export-failed'(notification) {
    return (
      <>
        {notificationsText.dwcaExportFailed()}
        <Link.Success
          className="w-fit"
          download
          href={`data:application/json:${JSON.stringify(notification.payload)}`}
        >
          {notificationsText.exception()}
        </Link.Success>
      </>
    );
  },
  'query-export-to-csv-complete'(notification) {
    return (
      <>
        {notificationsText.queryExportToCsvCompleted()}
        <Link.Success
          className="w-fit"
          download
          href={`/static/depository/${encodeURIComponent(
            notification.payload.file
          )}`}
        >
          {notificationsText.download()}
        </Link.Success>
      </>
    );
  },
  'query-export-to-kml-complete'(notification) {
    return (
      <>
        {notificationsText.queryExportToKmlCompleted()}
        <Link.Success
          className="w-fit"
          download
          href={`/static/depository/${encodeURIComponent(
            notification.payload.file
          )}`}
        >
          {notificationsText.download()}
        </Link.Success>
      </>
    );
  },
  'dataset-ownership-transferred'(notification) {
    return (
      <StringToJsx
        components={{
          userName: <i>{notification.payload['previous-owner-name']}</i>,
          dataSetName: (
            <Link.NewTab
              href={`/specify/workbench/${notification.payload['dataset-id']}/`}
            >
              <i>{notification.payload['dataset-name']}</i>
            </Link.NewTab>
          ),
        }}
        string={notificationsText.dataSetOwnershipTransferred()}
      />
    );
  },
  'record-merge-starting'(notification) {
    const tableName = notification.payload.table;
    const collectionId = Number.parseInt(notification.payload.collection_id);
    const mergeName = notification.payload.name;
    const collection = userInformation.availableCollections.find(
      ({ id }) => id === collectionId
    );

    return (
      <>
        {mergingText.mergingHasStarted()}
        <div className="flex items-center gap-2">
          <TableIcon label name={tableName} />
          <p>{`${collection?.collectionName} - ${mergeName}`}</p>
        </div>
      </>
    );
  },
  'record-merge-failed'(notification) {
    const tableName = notification.payload.table;
    const id = Number.parseInt(notification.payload.new_record_id);
    const ids = [JSON.parse(notification.payload.old_record_ids), id];
    const url = formatUrl(`/specify/overlay/merge/${tableName}/`, {
      [mergingQueryParameter]: Array.from(ids).join(','),
    });
    return (
      <>
        {mergingText.mergingHasFailed()}
        <div className="flex items-center gap-2">
          <TableIcon label name={tableName} />
          <Link.NewTab href={url}>{mergingText.retryMerge()}</Link.NewTab>
        </div>
      </>
    );
  },
  'record-merge-aborted'(notification) {
    const tableName = notification.payload.table;
    const collectionId = Number.parseInt(notification.payload.collection_id);
    const mergeName = notification.payload.name;
    const collection = userInformation.availableCollections.find(
      ({ id }) => id === collectionId
    );

    return (
      <>
        {mergingText.mergingHasBeenCanceled()}
        <div className="flex items-center gap-2">
          <TableIcon label name={tableName} />
          <p>{`${collection?.collectionName} - ${mergeName}`}</p>
        </div>
      </>
    );
  },
  'record-merge-succeeded'(notification) {
    const id = Number.parseInt(notification.payload.new_record_id);
    const tableName = notification.payload.table;
    const model = getTable(tableName);
    const resource = React.useMemo(
      () =>
        typeof model === 'object' ? new model.Resource({ id }) : undefined,
      [model, id]
    );
    return (
      resource !== undefined && (
        <>
          {mergingText.mergingHasSucceeded()}
          <div className="flex items-center gap-2">
            <TableIcon label name={tableName} />
            <FormattedResource asLink resource={resource} />
          </div>
        </>
      )
    );
  },
  'localityupdate-starting'(notification) {
    return (
      <>
        <p>{localityText.localityUpdateStarted()}</p>
        <details>
          <summary>{localityText.taskId()}</summary>
          {notification.payload.taskid}
        </details>
      </>
    );
  },
  'localityupdate-parse-failed'(notification) {
    const [isOpen, handleOpen, handleClose] = useBooleanState();
    return (
      <>
        <p>{localityText.localityUpdateParseFailure()}</p>
        <Button.Small onClick={handleOpen}>
          {localityText.localityUpdateFailureResults()}
        </Button.Small>
        {isOpen && (
          <LocalityUpdateParseErrors
            errors={
              notification.payload
                .errors as unknown as RA<LocalityUpdateParseError>
            }
            onClose={handleClose}
          />
        )}
        <details>
          <summary>{localityText.taskId()}</summary>
          {notification.payload.taskid}
        </details>
      </>
    );
  },
  'localityupdate-failed'(notification) {
    const [isOpen, handleOpen, handleClose] = useBooleanState();
    return (
      <>
        <p>{localityText.localityUpdateFailed()}</p>
        <Button.Small onClick={handleOpen}>
          {localityText.localityUpdateFailureResults()}
        </Button.Small>
        {isOpen && (
          <LocalityUpdateFailed
            taskId={notification.payload.taskid}
            traceback={notification.payload.traceback}
            onClose={handleClose}
          />
        )}
        <details>
          <summary>{localityText.taskId()}</summary>
          {notification.payload.taskid}
        </details>
      </>
    );
  },
  'localityupdate-aborted'(notification) {
    return (
      <>
        <p>{localityText.localityUpdateCancelled()}</p>
        <details>
          <summary>{localityText.taskId()}</summary>
          {notification.payload.taskid}
        </details>
      </>
    );
  },
  'localityupdate-parse-succeeded'(notification) {
    return (
      <>
        <p>{localityText.localityUpdateParsed()}</p>
        <details>
          <summary>{localityText.taskId()}</summary>
          {notification.payload.taskid}
        </details>
      </>
    );
  },
  'localityupdate-succeeded'(notification) {
    const [isOpen, handleOpen, handleClose] = useBooleanState();
    return (
      <>
        <p>{localityText.localityUpdateSucceeded()}</p>
        <Button.Small onClick={handleOpen}>
          {localityText.localityUpdateResults()}
        </Button.Small>
        {isOpen && (
          <LocalityUpdateSuccess
            geoCoordDetailIds={
              notification.payload.geocoorddetails as unknown as RA<number>
            }
            localityIds={
              notification.payload.localities as unknown as RA<number>
            }
            recordSetId={
              notification.payload.recordsetid as unknown as number | undefined
            }
            onClose={handleClose}
          />
        )}
        <details>
          <summary>{localityText.taskId()}</summary>
          {notification.payload.taskid}
        </details>
      </>
    );
  },
  'attachment-download-ready'(notification, handleDelete) {
    const loading = React.useContext(LoadingContext);
    return (
      <>
        {notificationsText.attachmentDownloadReady({
          archiveName: notification.payload.archive_name,
        })}
        <Button.Success
          className="w-fit"
          onClick={(): void => {
            loading(
<<<<<<< HEAD
              downloadArchive(notification.payload.file, notification.payload.archive_name).then(() => 
                handleDelete(deleteNotification(notification))
              ).catch((error) =>
                console.error(error)
              )
=======
              downloadArchive(
                notification.payload.file,
                notification.payload.archive_name
              ).then(() => {
                handleDelete(deleteNotification(notification));
              })
>>>>>>> d35fc293
            );
          }}
        >
          {notificationsText.download()}
        </Button.Success>
      </>
    );
  },
  'attachment-download-failed'(notification) {
    return (
      <>
        {notificationsText.attachmentDownloadFailed({
          archiveName: notification.payload.archive_name,
        })}
      </>
    );
  },
  default(notification) {
    console.error('Unknown notification type', { notification });
    return <pre>{JSON.stringify(notification, null, 2)}</pre>;
  },
};<|MERGE_RESOLUTION|>--- conflicted
+++ resolved
@@ -344,20 +344,11 @@
           className="w-fit"
           onClick={(): void => {
             loading(
-<<<<<<< HEAD
               downloadArchive(notification.payload.file, notification.payload.archive_name).then(() => 
                 handleDelete(deleteNotification(notification))
               ).catch((error) =>
                 console.error(error)
               )
-=======
-              downloadArchive(
-                notification.payload.file,
-                notification.payload.archive_name
-              ).then(() => {
-                handleDelete(deleteNotification(notification));
-              })
->>>>>>> d35fc293
             );
           }}
         >
