import React from 'react';
import type { LocalizedString } from 'typesafe-i18n';

import { useBooleanState } from '../../hooks/useBooleanState';
import { localityText } from '../../localization/locality';
import { mergingText } from '../../localization/merging';
import { notificationsText } from '../../localization/notifications';
import { StringToJsx } from '../../localization/utils';
import type { IR, RA } from '../../utils/types';
import { Button } from '../Atoms/Button';
import { Link } from '../Atoms/Link';
import { getTable } from '../DataModel/tables';
import { userInformation } from '../InitialContext/userInformation';
import {
  LocalityUpdateFailed,
  LocalityUpdateParseErrors,
  LocalityUpdateSuccess,
} from '../LocalityUpdate/Status';
import type { LocalityUpdateParseError } from '../LocalityUpdate/types';
import { mergingQueryParameter } from '../Merging/queryString';
import { FormattedResource } from '../Molecules/FormattedResource';
import { TableIcon } from '../Molecules/TableIcon';
import { formatUrl } from '../Router/queryString';
import { downloadArchive } from '../Attachments/attachments';

export type GenericNotification = {
  readonly messageId: string;
  readonly read: boolean;
  readonly timestamp: string;
  readonly type: string;
  readonly payload: IR<LocalizedString>;
};

export const notificationRenderers: IR<
  (notification: GenericNotification) => React.ReactNode
> = {
  'feed-item-updated'(notification) {
    const filename = notification.payload.file;
    return (
      <>
        {notificationsText.feedItemUpdated()}
        {filename !== null && (
          <Link.Success
            className="w-fit normal-case"
            download
            href={`/static/depository/export_feed/${encodeURIComponent(
              filename
            )}`}
          >
            {filename}
          </Link.Success>
        )}
      </>
    );
  },
  'update-feed-failed'(notification) {
    return (
      <>
        {notificationsText.updateFeedFailed()}
        <Link.Success
          className="w-fit"
          download
          href={`data:application/json:${JSON.stringify(notification.payload)}`}
        >
          {notificationsText.exception()}
        </Link.Success>
      </>
    );
  },
  'dwca-export-complete'(notification) {
    return (
      <>
        {notificationsText.dwcaExportCompleted()}
        <Link.Success
          className="w-fit"
          download
          href={`/static/depository/${encodeURIComponent(
            notification.payload.file
          )}`}
        >
          {notificationsText.download()}
        </Link.Success>
      </>
    );
  },
  'dwca-export-failed'(notification) {
    return (
      <>
        {notificationsText.dwcaExportFailed()}
        <Link.Success
          className="w-fit"
          download
          href={`data:application/json:${JSON.stringify(notification.payload)}`}
        >
          {notificationsText.exception()}
        </Link.Success>
      </>
    );
  },
  'query-export-to-csv-complete'(notification) {
    return (
      <>
        {notificationsText.queryExportToCsvCompleted()}
        <Link.Success
          className="w-fit"
          download
          href={`/static/depository/${encodeURIComponent(
            notification.payload.file
          )}`}
        >
          {notificationsText.download()}
        </Link.Success>
      </>
    );
  },
  'query-export-to-kml-complete'(notification) {
    return (
      <>
        {notificationsText.queryExportToKmlCompleted()}
        <Link.Success
          className="w-fit"
          download
          href={`/static/depository/${encodeURIComponent(
            notification.payload.file
          )}`}
        >
          {notificationsText.download()}
        </Link.Success>
      </>
    );
  },
  'dataset-ownership-transferred'(notification) {
    return (
      <StringToJsx
        components={{
          userName: <i>{notification.payload['previous-owner-name']}</i>,
          dataSetName: (
            <Link.NewTab
              href={`/specify/workbench/${notification.payload['dataset-id']}/`}
            >
              <i>{notification.payload['dataset-name']}</i>
            </Link.NewTab>
          ),
        }}
        string={notificationsText.dataSetOwnershipTransferred()}
      />
    );
  },
  'record-merge-starting'(notification) {
    const tableName = notification.payload.table;
    const collectionId = Number.parseInt(notification.payload.collection_id);
    const mergeName = notification.payload.name;
    const collection = userInformation.availableCollections.find(
      ({ id }) => id === collectionId
    );

    return (
      <>
        {mergingText.mergingHasStarted()}
        <div className="flex items-center gap-2">
          <TableIcon label name={tableName} />
          <p>{`${collection?.collectionName} - ${mergeName}`}</p>
        </div>
      </>
    );
  },
  'record-merge-failed'(notification) {
    const tableName = notification.payload.table;
    const id = Number.parseInt(notification.payload.new_record_id);
    const ids = [JSON.parse(notification.payload.old_record_ids), id];
    const url = formatUrl(`/specify/overlay/merge/${tableName}/`, {
      [mergingQueryParameter]: Array.from(ids).join(','),
    });
    return (
      <>
        {mergingText.mergingHasFailed()}
        <div className="flex items-center gap-2">
          <TableIcon label name={tableName} />
          <Link.NewTab href={url}>{mergingText.retryMerge()}</Link.NewTab>
        </div>
      </>
    );
  },
  'record-merge-aborted'(notification) {
    const tableName = notification.payload.table;
    const collectionId = Number.parseInt(notification.payload.collection_id);
    const mergeName = notification.payload.name;
    const collection = userInformation.availableCollections.find(
      ({ id }) => id === collectionId
    );

    return (
      <>
        {mergingText.mergingHasBeenCanceled()}
        <div className="flex items-center gap-2">
          <TableIcon label name={tableName} />
          <p>{`${collection?.collectionName} - ${mergeName}`}</p>
        </div>
      </>
    );
  },
  'record-merge-succeeded'(notification) {
    const id = Number.parseInt(notification.payload.new_record_id);
    const tableName = notification.payload.table;
    const model = getTable(tableName);
    const resource = React.useMemo(
      () =>
        typeof model === 'object' ? new model.Resource({ id }) : undefined,
      [model, id]
    );
    return (
      resource !== undefined && (
        <>
          {mergingText.mergingHasSucceeded()}
          <div className="flex items-center gap-2">
            <TableIcon label name={tableName} />
            <FormattedResource asLink resource={resource} />
          </div>
        </>
      )
    );
  },
  'localityupdate-starting'(notification) {
    return (
      <>
        <p>{localityText.localityUpdateStarted()}</p>
        <details>
          <summary>{localityText.taskId()}</summary>
          {notification.payload.taskid}
        </details>
      </>
    );
  },
  'localityupdate-parse-failed'(notification) {
    const [isOpen, handleOpen, handleClose] = useBooleanState();
    return (
      <>
        <p>{localityText.localityUpdateParseFailure()}</p>
        <Button.Small onClick={handleOpen}>
          {localityText.localityUpdateFailureResults()}
        </Button.Small>
        {isOpen && (
          <LocalityUpdateParseErrors
            errors={
              notification.payload
                .errors as unknown as RA<LocalityUpdateParseError>
            }
            onClose={handleClose}
          />
        )}
        <details>
          <summary>{localityText.taskId()}</summary>
          {notification.payload.taskid}
        </details>
      </>
    );
  },
  'localityupdate-failed'(notification) {
    const [isOpen, handleOpen, handleClose] = useBooleanState();
    return (
      <>
        <p>{localityText.localityUpdateFailed()}</p>
        <Button.Small onClick={handleOpen}>
          {localityText.localityUpdateFailureResults()}
        </Button.Small>
        {isOpen && (
          <LocalityUpdateFailed
            taskId={notification.payload.taskid}
            traceback={notification.payload.traceback}
            onClose={handleClose}
          />
        )}
        <details>
          <summary>{localityText.taskId()}</summary>
          {notification.payload.taskid}
        </details>
      </>
    );
  },
  'localityupdate-aborted'(notification) {
    return (
      <>
        <p>{localityText.localityUpdateCancelled()}</p>
        <details>
          <summary>{localityText.taskId()}</summary>
          {notification.payload.taskid}
        </details>
      </>
    );
  },
  'localityupdate-parse-succeeded'(notification) {
    return (
      <>
        <p>{localityText.localityUpdateParsed()}</p>
        <details>
          <summary>{localityText.taskId()}</summary>
          {notification.payload.taskid}
        </details>
      </>
    );
  },
  'localityupdate-succeeded'(notification) {
    const [isOpen, handleOpen, handleClose] = useBooleanState();
    return (
      <>
        <p>{localityText.localityUpdateSucceeded()}</p>
        <Button.Small onClick={handleOpen}>
          {localityText.localityUpdateResults()}
        </Button.Small>
        {isOpen && (
          <LocalityUpdateSuccess
            geoCoordDetailIds={
              notification.payload.geocoorddetails as unknown as RA<number>
            }
            localityIds={
              notification.payload.localities as unknown as RA<number>
            }
            recordSetId={
              notification.payload.recordsetid as unknown as number | undefined
            }
            onClose={handleClose}
          />
        )}
        <details>
          <summary>{localityText.taskId()}</summary>
          {notification.payload.taskid}
        </details>
      </>
    );
  },
  'attachment-download-ready'(notification) {
    return (
      <>
<<<<<<< HEAD
        {notificationsText.attachmentDownloadReady({ archiveName: notification.payload.archive_name })}
        <Button.Small
          onClick={(): void => {downloadArchive(notification.payload.file, notification.payload.archive_name)}}
        >
          {localityText.localityUpdateResults()}
        </Button.Small>
        {/* <Link.Success
=======
        {notificationsText.attachmentDownloadReady({
          archiveName: notification.payload.archive_name,
        })}
        <Link.Success
>>>>>>> c0badeec
          className="w-fit"
          download
          href={`/static/depository/${encodeURIComponent(
            notification.payload.file
          )}`}
        >
          {notificationsText.download()}
        </Link.Success> */}
      </>
    );
  },
  'attachment-download-failed'(notification) {
    return (
      <>
        {notificationsText.attachmentDownloadFailed({
          archiveName: notification.payload.archive_name,
        })}
      </>
    );
  },
  default(notification) {
    console.error('Unknown notification type', { notification });
    return <pre>{JSON.stringify(notification, null, 2)}</pre>;
  },
};<|MERGE_RESOLUTION|>--- conflicted
+++ resolved
@@ -331,7 +331,6 @@
   'attachment-download-ready'(notification) {
     return (
       <>
-<<<<<<< HEAD
         {notificationsText.attachmentDownloadReady({ archiveName: notification.payload.archive_name })}
         <Button.Small
           onClick={(): void => {downloadArchive(notification.payload.file, notification.payload.archive_name)}}
@@ -339,12 +338,6 @@
           {localityText.localityUpdateResults()}
         </Button.Small>
         {/* <Link.Success
-=======
-        {notificationsText.attachmentDownloadReady({
-          archiveName: notification.payload.archive_name,
-        })}
-        <Link.Success
->>>>>>> c0badeec
           className="w-fit"
           download
           href={`/static/depository/${encodeURIComponent(
