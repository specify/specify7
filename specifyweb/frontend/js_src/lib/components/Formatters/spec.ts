import { f } from '../../utils/functools';
import { localized } from '../../utils/types';
import type { SpecifyTable } from '../DataModel/specifyTable';
import type { SpecToJson } from '../Syncer';
import { pipe, syncer } from '../Syncer';
import { syncers } from '../Syncer/syncers';
import type { SimpleXmlNode } from '../Syncer/xmlToJson';
import { createSimpleXmlNode } from '../Syncer/xmlToJson';
import { createXmlSpec } from '../Syncer/xmlUtils';
<<<<<<< HEAD
import { localized } from '../../utils/types';
=======
>>>>>>> 7caa5981

export const formattersSpec = f.store(() =>
  createXmlSpec({
    formatters: pipe(
      syncers.xmlChildren('format'),
      syncers.map(
        pipe(
          syncers.object(formatterSpec()),
          syncers.dependent('definition', switchSpec),
          syncer(
            (formatter) => formatter,
            ({ definition, ...formatter }) => ({
              ...formatter,
              definition: {
                ...definition,
                isSingle: definition.fields.length <= 1,
              },
            })
          )
        )
      )
    ),
    aggregators: pipe(
      syncers.xmlChild('aggregators'),
      syncers.fallback<SimpleXmlNode>(createSimpleXmlNode),
      syncers.xmlChildren('aggregator'),
      syncers.map(
        pipe(
          syncers.object(aggregatorSpec()),
          syncers.change(
            'sortField',
            ({ table, sortField }) =>
              syncers.field(table?.name).serializer(sortField),
            ({ table, sortField }) =>
              syncers.field(table?.name).deserializer(sortField)
          )
        )
      )
    ),
  })
);

export type Formatter = SpecToJson<
  ReturnType<typeof formattersSpec>
>['formatters'][number];
export type Aggregator = SpecToJson<
  ReturnType<typeof formattersSpec>
>['aggregators'][number];

const formatterSpec = f.store(() =>
  createXmlSpec({
    name: pipe(
      syncers.xmlAttribute('name', 'required'),
      syncers.default<string>('')
    ),
    title: syncers.xmlAttribute('title', 'empty'),
    table: pipe(
      syncers.xmlAttribute('class', 'required'),
      syncers.maybe(syncers.javaClassName())
    ),
    isDefault: pipe(
      syncers.xmlAttribute('default', 'empty'),
      syncers.maybe(syncers.toBoolean),
      syncers.default<boolean>(false)
    ),
    definition: pipe(
      syncers.xmlChild('switch'),
      syncers.fallback<SimpleXmlNode>(createSimpleXmlNode),
      syncers.captureLogContext()
    ),
  })
);

// eslint-disable-next-line @typescript-eslint/explicit-function-return-type
const switchSpec = ({ table }: SpecToJson<ReturnType<typeof formatterSpec>>) =>
  createXmlSpec({
    isSingle: pipe(
      syncers.xmlAttribute('single', 'skip'),
      syncers.maybe(syncers.toBoolean)
    ),
    conditionField: pipe(
      syncers.xmlAttribute('field', 'skip'),
      syncers.field(table?.name)
    ),
    external: syncers.xmlChild('external', 'optional'),
    fields: pipe(
      syncers.xmlChildren('fields'),
      syncers.map(syncers.object(fieldsSpec(table)))
    ),
  });

// eslint-disable-next-line @typescript-eslint/explicit-function-return-type
const fieldsSpec = (table: SpecifyTable | undefined) =>
  createXmlSpec({
    value: syncers.xmlAttribute('value', 'skip'),
    fields: pipe(
      syncers.xmlChildren('field'),
      syncers.map(syncers.object(fieldSpec(table)))
    ),
  });

// eslint-disable-next-line @typescript-eslint/explicit-function-return-type
const fieldSpec = (table: SpecifyTable | undefined) =>
  createXmlSpec({
    separator: pipe(
      syncers.xmlAttribute('sep', 'skip', false),
      syncers.default(localized(''))
    ),
    aggregator: syncers.xmlAttribute('aggregator', 'skip'),
    formatter: syncers.xmlAttribute('formatter', 'skip'),
    fieldFormatter: syncers.xmlAttribute('uiFieldFormatter', 'skip'),
    field: pipe(syncers.xmlContent, syncers.field(table?.name)),
  });

const aggregatorSpec = f.store(() =>
  createXmlSpec({
    name: pipe(
      syncers.xmlAttribute('name', 'required'),
      syncers.default<string>('')
    ),
    title: syncers.xmlAttribute('title', 'empty'),
    table: pipe(
      syncers.xmlAttribute('class', 'required'),
      syncers.maybe(syncers.javaClassName())
    ),
    isDefault: pipe(
      syncers.xmlAttribute('default', 'empty'),
      syncers.maybe(syncers.toBoolean),
      syncers.default<boolean>(false)
    ),
    separator: pipe(
      syncers.xmlAttribute('separator', 'empty', false),
      syncers.default(localized('; '))
    ),
    suffix: syncers.xmlAttribute('ending', 'empty', false),
    limit: pipe(
      syncers.xmlAttribute('count', 'skip'),
      syncers.maybe(syncers.toDecimal)
    ),
    formatter: syncers.xmlAttribute('format', 'empty'),
    sortField: syncers.xmlAttribute('orderFieldName', 'skip'),
  })
);<|MERGE_RESOLUTION|>--- conflicted
+++ resolved
@@ -7,10 +7,6 @@
 import type { SimpleXmlNode } from '../Syncer/xmlToJson';
 import { createSimpleXmlNode } from '../Syncer/xmlToJson';
 import { createXmlSpec } from '../Syncer/xmlUtils';
-<<<<<<< HEAD
-import { localized } from '../../utils/types';
-=======
->>>>>>> 7caa5981
 
 export const formattersSpec = f.store(() =>
   createXmlSpec({
