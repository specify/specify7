--- conflicted
+++ resolved
@@ -125,7 +125,6 @@
 
   return (
     <div
-<<<<<<< HEAD
       className={`flex
         ${isExpanded || !hasCondition ? 'flex-col' : ''}
         ${isExpanded ? 'gap-2' : ''}
@@ -138,10 +137,6 @@
             ? 'items-center'
             : ''
         }
-=======
-      className={`flex gap-2 pt-2
-        ${isExpanded || !hasCondition ? 'flex-col' : ' items-center pb-2'}
->>>>>>> 8489d0c7
       `}
       key={index}
     >
