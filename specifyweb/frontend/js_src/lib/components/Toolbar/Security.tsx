/**
 * Entrypoint for the Security Panel
 */

import React from 'react';
import type { LocalizedString } from 'typesafe-i18n';

import { useAsyncState } from '../../hooks/useAsyncState';
import { userText } from '../../localization/user';
import { ajax } from '../../utils/ajax';
import type { GetOrSet, IR, RA } from '../../utils/types';
import { index } from '../../utils/utils';
import { Container, H2, H3 } from '../Atoms';
import { className } from '../Atoms/className';
import { fetchCollection } from '../DataModel/collection';
<<<<<<< HEAD
=======
import { serializeResource } from '../DataModel/helpers';
>>>>>>> 4cb5b149
import type { SerializedResource } from '../DataModel/helperTypes';
import { schema } from '../DataModel/schema';
import type { Institution, SpecifyUser } from '../DataModel/types';
import { ErrorBoundary } from '../Errors/ErrorBoundary';
import { useAvailableCollections } from '../Forms/OtherCollectionView';
import { userInformation } from '../InitialContext/userInformation';
import { hasPermission, hasTablePermission } from '../Permissions/helpers';
import { ActiveLink } from '../Router/ActiveLink';
import { SafeOutlet } from '../Router/RouterUtils';
import { processPolicies } from '../Security/policyConverter';
import type { Role } from '../Security/Role';
import type { BackEndRole } from '../Security/utils';
<<<<<<< HEAD
import { serializeResource } from '../DataModel/serializers';
=======
>>>>>>> 4cb5b149

export type SecurityOutlet = {
  readonly institution: SerializedResource<Institution> | undefined;
  readonly getSetUsers: GetOrSet<
    IR<SerializedResource<SpecifyUser>> | undefined
  >;
  readonly getSetLibraryRoles: GetOrSet<IR<Role> | undefined>;
};

export function SecurityPanel(): JSX.Element | null {
  const [institution] = useAsyncState(
    React.useCallback(
      async () =>
        hasTablePermission('Institution', 'read')
          ? fetchCollection('Institution', { limit: 1 }).then(
              ({ records }) => records[0]
            )
          : undefined,
      []
    ),
    true
  );

  const users = useAsyncState<IR<SerializedResource<SpecifyUser>>>(
    React.useCallback(
      async () =>
        hasTablePermission('SpecifyUser', 'read')
          ? fetchCollection('SpecifyUser', { limit: 0 }).then(({ records }) =>
              index(records)
            )
          : {
              [userInformation.id]: serializeResource(userInformation),
            },
      []
    ),
    false
  );

  const libraryRoles = useAsyncState<IR<Role>>(
    React.useCallback(
      async () =>
        hasPermission('/permissions/library/roles', 'read')
          ? ajax<RA<BackEndRole>>('/permissions/library_roles/', {
              headers: { Accept: 'application/json' },
            }).then(({ data }) =>
              index(
                data.map((role) => ({
                  ...role,
                  policies: processPolicies(role.policies),
                }))
              )
            )
          : undefined,
      []
    ),
    false
  );

  const context: SecurityOutlet = {
    institution,
    getSetUsers: users,
    getSetLibraryRoles: libraryRoles,
  };

  /*
   * FEATURE: replace blank home page with a security dashboard
   *    that includes: whether page is using https, how many super admins
   *    there are and etc
   */
  return (
    <Container.FullGray>
      <H2 className="text-2xl">{userText.securityPanel()}</H2>
      <div className="flex h-0 flex-1 gap-4">
        <Aside institution={institution} />
        <ErrorBoundary dismissible>
          <SafeOutlet<SecurityOutlet> {...context} />
        </ErrorBoundary>
      </div>
    </Container.FullGray>
  );
}

function Aside({
  institution,
}: {
  readonly institution: SerializedResource<Institution> | undefined;
}): JSX.Element {
  const availableCollections = useAvailableCollections();
  return (
    <aside className={className.containerBase}>
      {typeof institution === 'object' && (
        <section>
          <H3>{schema.models.Institution.label}</H3>
          <ActiveLink href="/specify/security/institution">
            {institution.name as LocalizedString}
          </ActiveLink>
        </section>
      )}
      <section>
        <H3>
          {availableCollections.length === 0
            ? schema.models.Collection.label
            : userText.collections()}
        </H3>
        <ul>
          {availableCollections.map((collection, index) => (
            <li key={index}>
              <ActiveLink
                href={`/specify/security/collection/${collection.id}/`}
              >
                {collection.collectionName as LocalizedString}
              </ActiveLink>
            </li>
          ))}
        </ul>
      </section>
    </aside>
  );
}<|MERGE_RESOLUTION|>--- conflicted
+++ resolved
@@ -13,10 +13,6 @@
 import { Container, H2, H3 } from '../Atoms';
 import { className } from '../Atoms/className';
 import { fetchCollection } from '../DataModel/collection';
-<<<<<<< HEAD
-=======
-import { serializeResource } from '../DataModel/helpers';
->>>>>>> 4cb5b149
 import type { SerializedResource } from '../DataModel/helperTypes';
 import { schema } from '../DataModel/schema';
 import type { Institution, SpecifyUser } from '../DataModel/types';
@@ -29,10 +25,7 @@
 import { processPolicies } from '../Security/policyConverter';
 import type { Role } from '../Security/Role';
 import type { BackEndRole } from '../Security/utils';
-<<<<<<< HEAD
 import { serializeResource } from '../DataModel/serializers';
-=======
->>>>>>> 4cb5b149
 
 export type SecurityOutlet = {
   readonly institution: SerializedResource<Institution> | undefined;
