import React from 'react';
import { useNavigate } from 'react-router-dom';

import { useBooleanState } from '../../hooks/useBooleanState';
import { formsText } from '../../localization/forms';
import { queryText } from '../../localization/query';
import { Button } from '../Atoms/Button';
import { ReadOnlyContext } from '../Core/Contexts';
import type { SpecifyResource } from '../DataModel/legacyTypes';
import { getTableById, tables } from '../DataModel/tables';
import type { RecordSet } from '../DataModel/types';
import { recordSetView } from '../FormParse/webOnlyViews';
import { ResourceView } from '../Forms/ResourceView';
import { hasToolPermission } from '../Permissions/helpers';
import { formatUrl } from '../Router/queryString';
import { QueryListDialog } from './Query';

export function EditRecordSet({
  recordSet,
  onClose: handleClose,
  onDeleted: handleDeleted,
  onSaving: handleSaving,
}: {
  readonly recordSet: SpecifyResource<RecordSet>;
  readonly onClose: () => void;
  readonly onDeleted?: () => void;
  readonly onSaving?: Parameters<typeof ResourceView>[0]['onSaving'];
}): JSX.Element {
  const navigate = useNavigate();
  const [isQuerying, handleOpenQuery, handleCloseQuery] = useBooleanState();
<<<<<<< HEAD
  const isReadOnly =
    React.useContext(ReadOnlyContext) ||
    (!recordSet.isNew() && !hasToolPermission('recordSets', 'update'));
  return (
    <ReadOnlyContext.Provider value={isReadOnly}>
      {isQuerying ? (
        <QueryRecordSet recordSet={recordSet} onClose={handleCloseQuery} />
      ) : (
        <ResourceView
          // BUG: the message is stale if record set is renamed
          deletionMessage={formsText.recordSetDeletionWarning({
            recordSetTable: tables.RecordSet.label,
            recordSetName: recordSet.get('name') ?? '',
          })}
          dialog="modal"
          extraButtons={
            hasToolPermission('queryBuilder', 'read') && !recordSet.isNew() ? (
              <>
                <span className="-ml-2 flex-1" />
                <Button.Blue onClick={handleOpenQuery}>
                  {queryText.query()}
                </Button.Blue>
              </>
            ) : undefined
          }
          isDependent={false}
          isSubForm={false}
          resource={recordSet}
          viewName={recordSetView}
          onAdd={undefined}
          onClose={handleClose}
          onDeleted={(): void => {
            handleDeleted?.();
            handleClose();
          }}
          onSaved={(): void => navigate(`/specify/record-set/${recordSet.id}/`)}
          onSaving={handleSaving}
        />
      )}
    </ReadOnlyContext.Provider>
=======
  return isQuerying ? (
    <QueryRecordSet
      isReadOnly={isReadOnly}
      recordSet={recordSet}
      onClose={handleCloseQuery}
    />
  ) : (
    <ResourceView
      // BUG: the message is stale if record set is renamed
      deletionMessage={formsText.recordSetDeletionWarning({
        recordSetTable: schema.models.RecordSet.label,
        recordSetName: recordSet.get('name') ?? '',
      })}
      dialog="modal"
      extraButtons={
        hasToolPermission('queryBuilder', 'read') && !recordSet.isNew() ? (
          <>
            <span className="-ml-2 flex-1" />
            <Button.Info onClick={handleOpenQuery}>
              {queryText.query()}
            </Button.Info>
          </>
        ) : undefined
      }
      isDependent={false}
      isSubForm={false}
      mode={
        isReadOnly ||
        (!recordSet.isNew() && !hasToolPermission('recordSets', 'update'))
          ? 'view'
          : 'edit'
      }
      resource={recordSet}
      viewName={recordSetNewView}
      onAdd={undefined}
      onClose={handleClose}
      onDeleted={() => {
        handleDeleted?.();
        handleClose();
      }}
      onSaved={(): void => navigate(`/specify/record-set/${recordSet.id}/`)}
      onSaving={handleSaving}
    />
>>>>>>> 634cb890
  );
}

function QueryRecordSet({
  recordSet,
  onClose: handleClose,
}: {
  readonly recordSet: SpecifyResource<RecordSet>;
  readonly onClose: () => void;
}): JSX.Element {
  return (
    <QueryListDialog
      getQuerySelectCallback={(query): string =>
        formatUrl(`/specify/query/${query.id}/`, {
          recordSetId: recordSet.id,
        })
      }
      newQueryUrl={formatUrl(
        `/specify/query/new/${getTableById(
          recordSet.get('dbTableId')
        ).name.toLowerCase()}/`,
        { recordSetId: recordSet.id }
      )}
      onClose={handleClose}
    />
  );
}<|MERGE_RESOLUTION|>--- conflicted
+++ resolved
@@ -28,7 +28,6 @@
 }): JSX.Element {
   const navigate = useNavigate();
   const [isQuerying, handleOpenQuery, handleCloseQuery] = useBooleanState();
-<<<<<<< HEAD
   const isReadOnly =
     React.useContext(ReadOnlyContext) ||
     (!recordSet.isNew() && !hasToolPermission('recordSets', 'update'));
@@ -48,9 +47,9 @@
             hasToolPermission('queryBuilder', 'read') && !recordSet.isNew() ? (
               <>
                 <span className="-ml-2 flex-1" />
-                <Button.Blue onClick={handleOpenQuery}>
+                <Button.Info onClick={handleOpenQuery}>
                   {queryText.query()}
-                </Button.Blue>
+                </Button.Info>
               </>
             ) : undefined
           }
@@ -69,51 +68,6 @@
         />
       )}
     </ReadOnlyContext.Provider>
-=======
-  return isQuerying ? (
-    <QueryRecordSet
-      isReadOnly={isReadOnly}
-      recordSet={recordSet}
-      onClose={handleCloseQuery}
-    />
-  ) : (
-    <ResourceView
-      // BUG: the message is stale if record set is renamed
-      deletionMessage={formsText.recordSetDeletionWarning({
-        recordSetTable: schema.models.RecordSet.label,
-        recordSetName: recordSet.get('name') ?? '',
-      })}
-      dialog="modal"
-      extraButtons={
-        hasToolPermission('queryBuilder', 'read') && !recordSet.isNew() ? (
-          <>
-            <span className="-ml-2 flex-1" />
-            <Button.Info onClick={handleOpenQuery}>
-              {queryText.query()}
-            </Button.Info>
-          </>
-        ) : undefined
-      }
-      isDependent={false}
-      isSubForm={false}
-      mode={
-        isReadOnly ||
-        (!recordSet.isNew() && !hasToolPermission('recordSets', 'update'))
-          ? 'view'
-          : 'edit'
-      }
-      resource={recordSet}
-      viewName={recordSetNewView}
-      onAdd={undefined}
-      onClose={handleClose}
-      onDeleted={() => {
-        handleDeleted?.();
-        handleClose();
-      }}
-      onSaved={(): void => navigate(`/specify/record-set/${recordSet.id}/`)}
-      onSaving={handleSaving}
-    />
->>>>>>> 634cb890
   );
 }
 
