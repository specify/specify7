/**
 * Display a list of queries
 */

import React from 'react';
import { useOutletContext } from 'react-router';

import { useAsyncState } from '../../hooks/useAsyncState';
import { commonText } from '../../localization/common';
import { queryText } from '../../localization/query';
import type { RA } from '../../utils/types';
import { Button } from '../Atoms/Button';
import { icons } from '../Atoms/Icons';
import { Link } from '../Atoms/Link';
import type { CollectionFetchFilters } from '../DataModel/collection';
import { fetchCollection } from '../DataModel/collection';
import { getField } from '../DataModel/helpers';
import type { SerializedResource } from '../DataModel/helperTypes';
import { resourceEvents } from '../DataModel/resource';
import { getModelById, schema } from '../DataModel/schema';
import type { SpQuery } from '../DataModel/types';
import { userInformation } from '../InitialContext/userInformation';
import { DateElement } from '../Molecules/DateElement';
import { Dialog } from '../Molecules/Dialog';
import { SortIndicator, useSortConfig } from '../Molecules/Sorting';
import { TableIcon } from '../Molecules/TableIcon';
import { hasPermission, hasToolPermission } from '../Permissions/helpers';
import { QueryEditButton } from '../QueryBuilder/Edit';
import { OverlayContext } from '../Router/Router';
import { SafeOutlet } from '../Router/RouterUtils';
import { QueryTablesWrapper } from './QueryTablesWrapper';

export function QueriesOverlay(): JSX.Element {
  const handleClose = React.useContext(OverlayContext);
  const queries = useQueries();
  return (
    <SafeOutlet<QueryListContextType>
      getQuerySelectUrl={undefined}
      isReadOnly={false}
      newQueryUrl="/specify/overlay/queries/new/"
      queries={queries}
      onClose={handleClose}
    />
  );
}

const QUERY_FETCH_LIMIT = 5000;

export type QueryListContextType = {
  readonly queries: RA<SerializedResource<SpQuery>> | undefined;
  readonly newQueryUrl: string;
  readonly isReadOnly: boolean;
  readonly onClose: () => void;
  readonly getQuerySelectUrl?: (query: SerializedResource<SpQuery>) => string;
};

export function useQueries(
  spQueryFilter?: Partial<CollectionFetchFilters<SpQuery>>
): RA<SerializedResource<SpQuery>> | undefined {
  const [queries, setQueries] = useAsyncState<RA<SerializedResource<SpQuery>>>(
    React.useCallback(
      async () =>
        fetchCollection('SpQuery', {
          limit: QUERY_FETCH_LIMIT,
          ...(spQueryFilter ?? { specifyUser: userInformation.id }),
        }).then(({ records }) => records),
      [spQueryFilter]
    ),
    true
  );
  React.useEffect(
    () =>
      resourceEvents.on('deleted', (resource) => {
        if (resource.specifyModel.name === 'SpQuery')
          setQueries(queries?.filter((query) => query.id !== resource.id));
      }),
    [queries]
  );
  return queries;
}

export function QueryListOutlet(): JSX.Element {
  const props = useOutletContext<QueryListContextType>();
  return <QueryListDialog {...props} />;
}

export function QueryListDialog({
  queries,
  newQueryUrl,
  onClose: handleClose,
  getQuerySelectUrl,
  isReadOnly,
}: QueryListContextType): JSX.Element | null {
  return Array.isArray(queries) ? (
    <Dialog
      buttons={
        <>
          <Button.DialogClose>{commonText.cancel()}</Button.DialogClose>
          {(hasToolPermission('queryBuilder', 'create') ||
            hasPermission('/querybuilder/query', 'execute')) && (
            <Link.Blue href={newQueryUrl}>{commonText.new()}</Link.Blue>
          )}
        </>
      }
      header={commonText.countLine({
        resource: queryText.queries(),
        count: queries.length,
      })}
      icon={<span className="text-blue-500">{icons.documentSearch}</span>}
      onClose={handleClose}
    >
      <QueryList
        getQuerySelectCallback={getQuerySelectUrl}
        isReadOnly={isReadOnly}
        queries={queries}
      />
    </Dialog>
  ) : null;
}

export function QueryList({
  queries: unsortedQueries,
  isReadOnly,
  getQuerySelectCallback,
}: {
  readonly queries: RA<SerializedResource<SpQuery>>;
  readonly isReadOnly: boolean;
  readonly getQuerySelectCallback?: (
    query: SerializedResource<SpQuery>
  ) => string | (() => void);
}): JSX.Element {
  const [sortConfig, handleSort, applySortConfig] = useSortConfig(
    'listOfQueries',
    'name',
    false
  );

  const queries = applySortConfig(
    unsortedQueries,
    (query) => query[sortConfig.sortField]
  );

  return (
    <table className="grid-table grid-cols-[repeat(3,auto)_min-content] gap-2">
      <thead>
        <tr>
          <th
            className="pl-[calc(theme(spacing.table-icon)_+_theme(spacing.2))]"
            scope="col"
          >
            <Button.LikeLink onClick={(): void => handleSort('name')}>
              {getField(schema.models.SpQuery, 'name').label}
              <SortIndicator fieldName="name" sortConfig={sortConfig} />
            </Button.LikeLink>
          </th>
          <th scope="col">
            <Button.LikeLink
              onClick={(): void => handleSort('timestampCreated')}
            >
              {getField(schema.models.SpQuery, 'timestampCreated').label}
              <SortIndicator
                fieldName="timestampCreated"
                sortConfig={sortConfig}
              />
            </Button.LikeLink>
          </th>
          <th scope="col">
            <Button.LikeLink
              onClick={(): void => handleSort('timestampModified')}
            >
              {getField(schema.models.SpQuery, 'timestampModified').label}
              <SortIndicator
                fieldName="timestampModified"
                sortConfig={sortConfig}
              />
            </Button.LikeLink>
          </th>
          <td />
        </tr>
      </thead>
      <tbody>
<<<<<<< HEAD
        {queries.map((query) => (
          <tr key={query.id} title={query.remarks ?? undefined}>
            <td>
              <Link.Default
                /*
                 * BUG: consider applying these styles everywhere
                 * className="max-w-full overflow-auto text-left"
                 */
                className="overflow-x-auto"
                href={
                  getQuerySelectUrl?.(query) ?? `/specify/query/${query.id}/`
                }
              >
                <TableIcon
                  label
                  name={getModelById(query.contextTableId).name}
                />
                {query.name}
              </Link.Default>
            </td>
            <td>
              <DateElement date={query.timestampCreated} />
            </td>
            <td>
              {typeof query.timestampModified === 'string' && (
                <DateElement date={query.timestampModified} />
              )}
            </td>
            <td className="justify-end">
              {!isReadOnly && <QueryEditButton query={query} />}
            </td>
          </tr>
        ))}
=======
        {queries.map((query) => {
          const callBack =
            getQuerySelectCallback?.(query) ?? `/specify/query/${query.id}/`;
          const text = (
            <>
              <TableIcon label name={getModelById(query.contextTableId).name} />
              {query.name}
            </>
          );
          return (
            <tr key={query.id} title={query.remarks ?? undefined}>
              <td>
                {typeof callBack === 'string' ? (
                  <Link.Default className="overflow-x-auto" href={callBack}>
                    {text}
                  </Link.Default>
                ) : (
                  <Button.LikeLink
                    className="overflow-x-auto"
                    onClick={callBack}
                  >
                    {text}
                  </Button.LikeLink>
                )}
              </td>
              <td>
                <DateElement date={query.timestampCreated} />
              </td>
              <td>
                {typeof query.timestampModified === 'string' && (
                  <DateElement date={query.timestampModified} />
                )}
              </td>
              <td className="justify-end">
                {!isReadOnly && <QueryEditButton query={query} />}
              </td>
            </tr>
          );
        })}
>>>>>>> a89a552d
      </tbody>
    </table>
  );
}

export function NewQuery(): JSX.Element {
  const {
    queries,
    isReadOnly,
    onClose: handleClose,
  } = useOutletContext<QueryListContextType>();
  return (
    <QueryTablesWrapper
      isReadOnly={isReadOnly}
      queries={queries}
      onClick={undefined}
      onClose={handleClose}
    />
  );
}<|MERGE_RESOLUTION|>--- conflicted
+++ resolved
@@ -179,41 +179,6 @@
         </tr>
       </thead>
       <tbody>
-<<<<<<< HEAD
-        {queries.map((query) => (
-          <tr key={query.id} title={query.remarks ?? undefined}>
-            <td>
-              <Link.Default
-                /*
-                 * BUG: consider applying these styles everywhere
-                 * className="max-w-full overflow-auto text-left"
-                 */
-                className="overflow-x-auto"
-                href={
-                  getQuerySelectUrl?.(query) ?? `/specify/query/${query.id}/`
-                }
-              >
-                <TableIcon
-                  label
-                  name={getModelById(query.contextTableId).name}
-                />
-                {query.name}
-              </Link.Default>
-            </td>
-            <td>
-              <DateElement date={query.timestampCreated} />
-            </td>
-            <td>
-              {typeof query.timestampModified === 'string' && (
-                <DateElement date={query.timestampModified} />
-              )}
-            </td>
-            <td className="justify-end">
-              {!isReadOnly && <QueryEditButton query={query} />}
-            </td>
-          </tr>
-        ))}
-=======
         {queries.map((query) => {
           const callBack =
             getQuerySelectCallback?.(query) ?? `/specify/query/${query.id}/`;
@@ -227,6 +192,10 @@
             <tr key={query.id} title={query.remarks ?? undefined}>
               <td>
                 {typeof callBack === 'string' ? (
+                  /*
+                   * BUG: consider applying these styles everywhere
+                   * className="max-w-full overflow-auto text-left"
+                   */
                   <Link.Default className="overflow-x-auto" href={callBack}>
                     {text}
                   </Link.Default>
@@ -253,7 +222,6 @@
             </tr>
           );
         })}
->>>>>>> a89a552d
       </tbody>
     </table>
   );
