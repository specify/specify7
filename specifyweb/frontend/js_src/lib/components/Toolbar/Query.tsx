/**
 * Display a list of queries
 */

import React from 'react';
import { useOutletContext } from 'react-router';

import { useAsyncState } from '../../hooks/useAsyncState';
import { commonText } from '../../localization/common';
import { queryText } from '../../localization/query';
import type { RA } from '../../utils/types';
import { Button } from '../Atoms/Button';
import { icons } from '../Atoms/Icons';
import { Link } from '../Atoms/Link';
import { ReadOnlyContext } from '../Core/Contexts';
import type { CollectionFetchFilters } from '../DataModel/collection';
import { fetchCollection } from '../DataModel/collection';
import { getField } from '../DataModel/helpers';
import type { SerializedResource } from '../DataModel/helperTypes';
import { resourceEvents } from '../DataModel/resource';
import { getTableById, tables } from '../DataModel/tables';
import type { SpQuery } from '../DataModel/types';
import { userInformation } from '../InitialContext/userInformation';
import { DateElement } from '../Molecules/DateElement';
import { Dialog } from '../Molecules/Dialog';
import { SortIndicator, useSortConfig } from '../Molecules/Sorting';
import { TableIcon } from '../Molecules/TableIcon';
import { hasPermission, hasToolPermission } from '../Permissions/helpers';
import { QueryEditButton } from '../QueryBuilder/Edit';
import { OverlayContext } from '../Router/Router';
import { SafeOutlet } from '../Router/RouterUtils';
import { QueryTablesWrapper } from './QueryTablesWrapper';

export function QueriesOverlay(): JSX.Element {
  const handleClose = React.useContext(OverlayContext);
  const queries = useQueries();
  return (
    <SafeOutlet<QueryListContextType>
      getQuerySelectUrl={undefined}
      newQueryUrl="/specify/overlay/queries/new/"
      queries={queries}
      onClose={handleClose}
    />
  );
}

const QUERY_FETCH_LIMIT = 5000;

export type QueryListContextType = {
  readonly queries: RA<SerializedResource<SpQuery>> | undefined;
  readonly newQueryUrl: string;
  readonly onClose: () => void;
  readonly getQuerySelectUrl?: (query: SerializedResource<SpQuery>) => string;
};

export function useQueries(
  spQueryFilter?: Partial<CollectionFetchFilters<SpQuery>>
): RA<SerializedResource<SpQuery>> | undefined {
  const [queries, setQueries] = useAsyncState<RA<SerializedResource<SpQuery>>>(
    React.useCallback(
      async () =>
        fetchCollection('SpQuery', {
          limit: QUERY_FETCH_LIMIT,
          ...(spQueryFilter ?? { specifyUser: userInformation.id }),
        }).then(({ records }) => records),
      [spQueryFilter]
    ),
    true
  );
  React.useEffect(
    () =>
      resourceEvents.on('deleted', (resource) => {
        if (resource.specifyTable.name === 'SpQuery')
          setQueries(queries?.filter((query) => query.id !== resource.id));
      }),
    [queries]
  );
  return queries;
}

export function QueryListOutlet(): JSX.Element {
  const props = useOutletContext<QueryListContextType>();
  return <QueryListDialog {...props} />;
}

export function QueryListDialog({
  queries,
  newQueryUrl,
  onClose: handleClose,
  getQuerySelectUrl,
}: QueryListContextType): JSX.Element | null {
  return Array.isArray(queries) ? (
    <Dialog
      buttons={
        <>
          <Button.DialogClose>{commonText.cancel()}</Button.DialogClose>
          {(hasToolPermission('queryBuilder', 'create') ||
            hasPermission('/querybuilder/query', 'execute')) && (
            <Link.Blue href={newQueryUrl}>{commonText.new()}</Link.Blue>
          )}
        </>
      }
      header={commonText.countLine({
        resource: queryText.queries(),
        count: queries.length,
      })}
      icon={<span className="text-blue-500">{icons.documentSearch}</span>}
      onClose={handleClose}
    >
<<<<<<< HEAD
      <QueryList getQuerySelectUrl={getQuerySelectUrl} queries={queries} />
=======
      <QueryList
        getQuerySelectCallback={getQuerySelectUrl}
        isReadOnly={isReadOnly}
        queries={queries}
      />
>>>>>>> dbb15abb
    </Dialog>
  ) : null;
}

export function QueryList({
  queries: unsortedQueries,
<<<<<<< HEAD
  getQuerySelectUrl,
}: {
  readonly queries: RA<SerializedResource<SpQuery>>;
  readonly getQuerySelectUrl?: (query: SerializedResource<SpQuery>) => string;
=======
  isReadOnly,
  getQuerySelectCallback,
}: {
  readonly queries: RA<SerializedResource<SpQuery>>;
  readonly isReadOnly: boolean;
  readonly getQuerySelectCallback?: (
    query: SerializedResource<SpQuery>
  ) => string | (() => void);
>>>>>>> dbb15abb
}): JSX.Element {
  const [sortConfig, handleSort, applySortConfig] = useSortConfig(
    'listOfQueries',
    'name',
    false
  );

  const queries = applySortConfig(
    unsortedQueries,
    (query) => query[sortConfig.sortField]
  );

  const isReadOnly = React.useContext(ReadOnlyContext);
  return (
    <table className="grid-table grid-cols-[repeat(3,auto)_min-content] gap-2">
      <thead>
        <tr>
          <th
            className="pl-[calc(theme(spacing.table-icon)_+_theme(spacing.2))]"
            scope="col"
          >
            <Button.LikeLink onClick={(): void => handleSort('name')}>
              {getField(tables.SpQuery, 'name').label}
              <SortIndicator fieldName="name" sortConfig={sortConfig} />
            </Button.LikeLink>
          </th>
          <th scope="col">
            <Button.LikeLink
              onClick={(): void => handleSort('timestampCreated')}
            >
              {getField(tables.SpQuery, 'timestampCreated').label}
              <SortIndicator
                fieldName="timestampCreated"
                sortConfig={sortConfig}
              />
            </Button.LikeLink>
          </th>
          <th scope="col">
            <Button.LikeLink
              onClick={(): void => handleSort('timestampModified')}
            >
              {getField(tables.SpQuery, 'timestampModified').label}
              <SortIndicator
                fieldName="timestampModified"
                sortConfig={sortConfig}
              />
            </Button.LikeLink>
          </th>
          <td />
        </tr>
      </thead>
      <tbody>
<<<<<<< HEAD
        {queries.map((query) => (
          <tr key={query.id} title={query.remarks ?? undefined}>
            <td>
              <Link.Default
                className="overflow-x-auto"
                href={
                  getQuerySelectUrl?.(query) ?? `/specify/query/${query.id}/`
                }
              >
                <TableIcon
                  label
                  name={getTableById(query.contextTableId).name}
                />
                {query.name}
              </Link.Default>
            </td>
            <td>
              <DateElement date={query.timestampCreated} />
            </td>
            <td>
              {typeof query.timestampModified === 'string' && (
                <DateElement date={query.timestampModified} />
              )}
            </td>
            <td className="justify-end">
              {!isReadOnly && <QueryEditButton query={query} />}
            </td>
          </tr>
        ))}
=======
        {queries.map((query) => {
          const callBack =
            getQuerySelectCallback?.(query) ?? `/specify/query/${query.id}/`;
          const text = (
            <>
              <TableIcon label name={getModelById(query.contextTableId).name} />
              {query.name}
            </>
          );
          return (
            <tr key={query.id} title={query.remarks ?? undefined}>
              <td>
                {typeof callBack === 'string' ? (
                  <Link.Default className="overflow-x-auto" href={callBack}>
                    {text}
                  </Link.Default>
                ) : (
                  <Button.LikeLink
                    className="overflow-x-auto"
                    onClick={callBack}
                  >
                    {text}
                  </Button.LikeLink>
                )}
              </td>
              <td>
                <DateElement date={query.timestampCreated} />
              </td>
              <td>
                {typeof query.timestampModified === 'string' && (
                  <DateElement date={query.timestampModified} />
                )}
              </td>
              <td className="justify-end">
                {!isReadOnly && <QueryEditButton query={query} />}
              </td>
            </tr>
          );
        })}
>>>>>>> dbb15abb
      </tbody>
    </table>
  );
}

export function NewQuery(): JSX.Element {
<<<<<<< HEAD
  const { queries, onClose: handleClose } =
    useOutletContext<QueryListContextType>();
  return <QueryTables queries={queries} onClose={handleClose} />;
=======
  const {
    queries,
    isReadOnly,
    onClose: handleClose,
  } = useOutletContext<QueryListContextType>();
  return (
    <QueryTablesWrapper
      isReadOnly={isReadOnly}
      queries={queries}
      onClick={undefined}
      onClose={handleClose}
    />
  );
>>>>>>> dbb15abb
}<|MERGE_RESOLUTION|>--- conflicted
+++ resolved
@@ -12,13 +12,11 @@
 import { Button } from '../Atoms/Button';
 import { icons } from '../Atoms/Icons';
 import { Link } from '../Atoms/Link';
-import { ReadOnlyContext } from '../Core/Contexts';
 import type { CollectionFetchFilters } from '../DataModel/collection';
 import { fetchCollection } from '../DataModel/collection';
 import { getField } from '../DataModel/helpers';
 import type { SerializedResource } from '../DataModel/helperTypes';
 import { resourceEvents } from '../DataModel/resource';
-import { getTableById, tables } from '../DataModel/tables';
 import type { SpQuery } from '../DataModel/types';
 import { userInformation } from '../InitialContext/userInformation';
 import { DateElement } from '../Molecules/DateElement';
@@ -29,7 +27,9 @@
 import { QueryEditButton } from '../QueryBuilder/Edit';
 import { OverlayContext } from '../Router/Router';
 import { SafeOutlet } from '../Router/RouterUtils';
+import { getTableById, tables } from '../DataModel/tables';
 import { QueryTablesWrapper } from './QueryTablesWrapper';
+import { ReadOnlyContext } from '../Core/Contexts';
 
 export function QueriesOverlay(): JSX.Element {
   const handleClose = React.useContext(OverlayContext);
@@ -107,36 +107,19 @@
       icon={<span className="text-blue-500">{icons.documentSearch}</span>}
       onClose={handleClose}
     >
-<<<<<<< HEAD
-      <QueryList getQuerySelectUrl={getQuerySelectUrl} queries={queries} />
-=======
-      <QueryList
-        getQuerySelectCallback={getQuerySelectUrl}
-        isReadOnly={isReadOnly}
-        queries={queries}
-      />
->>>>>>> dbb15abb
+      <QueryList getQuerySelectCallback={getQuerySelectUrl} queries={queries} />
     </Dialog>
   ) : null;
 }
 
 export function QueryList({
   queries: unsortedQueries,
-<<<<<<< HEAD
-  getQuerySelectUrl,
-}: {
-  readonly queries: RA<SerializedResource<SpQuery>>;
-  readonly getQuerySelectUrl?: (query: SerializedResource<SpQuery>) => string;
-=======
-  isReadOnly,
   getQuerySelectCallback,
 }: {
   readonly queries: RA<SerializedResource<SpQuery>>;
-  readonly isReadOnly: boolean;
   readonly getQuerySelectCallback?: (
     query: SerializedResource<SpQuery>
   ) => string | (() => void);
->>>>>>> dbb15abb
 }): JSX.Element {
   const [sortConfig, handleSort, applySortConfig] = useSortConfig(
     'listOfQueries',
@@ -189,43 +172,12 @@
         </tr>
       </thead>
       <tbody>
-<<<<<<< HEAD
-        {queries.map((query) => (
-          <tr key={query.id} title={query.remarks ?? undefined}>
-            <td>
-              <Link.Default
-                className="overflow-x-auto"
-                href={
-                  getQuerySelectUrl?.(query) ?? `/specify/query/${query.id}/`
-                }
-              >
-                <TableIcon
-                  label
-                  name={getTableById(query.contextTableId).name}
-                />
-                {query.name}
-              </Link.Default>
-            </td>
-            <td>
-              <DateElement date={query.timestampCreated} />
-            </td>
-            <td>
-              {typeof query.timestampModified === 'string' && (
-                <DateElement date={query.timestampModified} />
-              )}
-            </td>
-            <td className="justify-end">
-              {!isReadOnly && <QueryEditButton query={query} />}
-            </td>
-          </tr>
-        ))}
-=======
         {queries.map((query) => {
           const callBack =
             getQuerySelectCallback?.(query) ?? `/specify/query/${query.id}/`;
           const text = (
             <>
-              <TableIcon label name={getModelById(query.contextTableId).name} />
+              <TableIcon label name={getTableById(query.contextTableId).name} />
               {query.name}
             </>
           );
@@ -259,30 +211,19 @@
             </tr>
           );
         })}
->>>>>>> dbb15abb
       </tbody>
     </table>
   );
 }
 
 export function NewQuery(): JSX.Element {
-<<<<<<< HEAD
   const { queries, onClose: handleClose } =
     useOutletContext<QueryListContextType>();
-  return <QueryTables queries={queries} onClose={handleClose} />;
-=======
-  const {
-    queries,
-    isReadOnly,
-    onClose: handleClose,
-  } = useOutletContext<QueryListContextType>();
   return (
     <QueryTablesWrapper
-      isReadOnly={isReadOnly}
       queries={queries}
+      onClose={handleClose}
       onClick={undefined}
-      onClose={handleClose}
     />
   );
->>>>>>> dbb15abb
 }