/**
 * Render a dialog for choosing a data set
 *
 * @module
 */

import React from 'react';
import { useNavigate, useParams } from 'react-router-dom';

import { useAsyncState } from '../../hooks/useAsyncState';
import { commonText } from '../../localization/common';
import { wbPlanText } from '../../localization/wbPlan';
import { wbText } from '../../localization/workbench';
import { ajax } from '../../utils/ajax';
import { Http } from '../../utils/ajax/definitions';
import type { RA } from '../../utils/types';
import { uniquifyDataSetName } from '../../utils/uniquifyName';
import { Button } from '../Atoms/Button';
import { className } from '../Atoms/className';
import { icons } from '../Atoms/Icons';
import { Link } from '../Atoms/Link';
import { LoadingContext } from '../Core/Contexts';
import { getField } from '../DataModel/helpers';
import { schema } from '../DataModel/schema';
import { DateElement } from '../Molecules/DateElement';
import { Dialog, dialogClassNames } from '../Molecules/Dialog';
import type { SortConfig } from '../Molecules/Sorting';
import { SortIndicator, useSortConfig } from '../Molecules/Sorting';
import { hasPermission } from '../Permissions/helpers';
import { OverlayContext } from '../Router/Router';
import type { Dataset, DatasetBrief } from '../WbPlanView/Wrapped';
<<<<<<< HEAD
import { DataSetMeta } from '../WorkBench/DataSetMeta';
=======
import { DateElement } from '../Molecules/DateElement';
import { Button } from '../Atoms/Button';
import { Link } from '../Atoms/Link';
import { className } from '../Atoms/className';
import { useAsyncState } from '../../hooks/useAsyncState';
import { SortConfig, SortIndicator, useSortConfig } from '../Molecules/Sorting';
import { Http } from '../../utils/ajax/definitions';
import { wbPlanText } from '../../localization/wbPlan';
import { schema } from '../DataModel/schema';
import { getField } from '../DataModel/helpers';
import { TableIcon } from '../Molecules/TableIcon';
>>>>>>> 8acc8412

const createEmptyDataSet = async (): Promise<Dataset> =>
  ajax<Dataset>(
    '/api/workbench/dataset/',
    {
      method: 'POST',
      body: {
        name: await uniquifyDataSetName(
          wbText.newDataSetName({ date: new Date().toDateString() })
        ),
        importedfilename: '',
        columns: [],
        rows: [],
      },
      headers: {
        // eslint-disable-next-line @typescript-eslint/naming-convention
        Accept: 'application/json',
      },
    },
    {
      expectedResponseCodes: [Http.CREATED],
    }
  ).then(({ data }) => data);

/** Wrapper for Data Set Meta */
export function DataSetMetaOverlay(): JSX.Element | null {
  const { dataSetId = '' } = useParams();
  const handleClose = React.useContext(OverlayContext);
  const [dataset] = useAsyncState<Dataset>(
    React.useCallback(
      async () =>
        ajax<Dataset>(`/api/workbench/dataset/${dataSetId}/`, {
          // eslint-disable-next-line @typescript-eslint/naming-convention
          headers: { Accept: 'application/json' },
        }).then(({ data }) => data),
      [dataSetId]
    ),
    true
  );

  const navigate = useNavigate();

  return typeof dataset === 'object' ? (
    <DataSetMeta
      dataset={dataset}
      onChange={handleClose}
      onClose={handleClose}
      onDeleted={() => navigate('/specify/', { replace: true })}
    />
  ) : null;
}

function TableHeader({
  sortConfig,
  onSort: handleSort,
}: {
  readonly sortConfig:
    | SortConfig<'dateCreated' | 'dateUploaded' | 'name'>
    | undefined;
  readonly onSort: (sortField: 'dateCreated' | 'dateUploaded' | 'name') => void;
}): JSX.Element {
  return (
    <thead>
      <tr>
        <th
          className="pl-[calc(theme(spacing.table-icon)_+_theme(spacing.2))]"
          scope="col"
        >
          <Button.LikeLink onClick={(): void => handleSort('name')}>
            {getField(schema.models.Workbench, 'name').label}
            <SortIndicator fieldName="name" sortConfig={sortConfig} />
          </Button.LikeLink>
        </th>
        <th scope="col">
          <Button.LikeLink onClick={(): void => handleSort('dateCreated')}>
            {getField(schema.models.Workbench, 'timestampCreated').label}
            <SortIndicator fieldName="dateCreated" sortConfig={sortConfig} />
          </Button.LikeLink>
        </th>
        <th scope="col">
          <Button.LikeLink onClick={(): void => handleSort('dateUploaded')}>
            {getField(schema.models.Workbench, 'timestampModified').label}
            <SortIndicator fieldName="dateUploaded" sortConfig={sortConfig} />
          </Button.LikeLink>
        </th>
        <td />
      </tr>
    </thead>
  );
}

/** Render a dialog for choosing a data set */
export function DataSetsDialog({
  onClose: handleClose,
  showTemplates,
  onDataSetSelect: handleDataSetSelect,
}: {
  readonly showTemplates: boolean;
  readonly onClose: () => void;
  readonly onDataSetSelect?: (id: number) => void;
}): JSX.Element | null {
  const [unsortedDatasets] = useAsyncState(
    React.useCallback(
      async () =>
        ajax<RA<DatasetBrief>>(
          `/api/workbench/dataset/${showTemplates ? '?with_plan' : ''}`,
          // eslint-disable-next-line @typescript-eslint/naming-convention
          { headers: { Accept: 'application/json' } }
        ).then(({ data }) => data),
      [showTemplates]
    ),
    true
  );

  const [sortConfig, handleSort, applySortConfig] = useSortConfig(
    'listOfDataSets',
    'dateCreated',
    false
  );

  const datasets = Array.isArray(unsortedDatasets)
    ? applySortConfig(
        unsortedDatasets,
        ({ name, timestampcreated, uploadresult }) =>
          sortConfig.sortField === 'name'
            ? name
            : sortConfig.sortField === 'dateCreated'
            ? timestampcreated
            : uploadresult?.timestamp ?? ''
      )
    : undefined;

  const canImport =
    hasPermission('/workbench/dataset', 'create') && !showTemplates;
  const navigate = useNavigate();
  const loading = React.useContext(LoadingContext);
  return Array.isArray(datasets) ? (
    <Dialog
      buttons={
        <>
          <Button.DialogClose>{commonText.cancel()}</Button.DialogClose>
          {canImport && (
            <>
              <Link.Blue href="/specify/workbench/import/">
                {wbText.importFile()}
              </Link.Blue>
              <Button.Blue
                onClick={(): void =>
                  loading(
                    createEmptyDataSet().then(({ id }) =>
                      navigate(`/specify/workbench/plan/${id}/`)
                    )
                  )
                }
              >
                {wbText.createNew()}
              </Button.Blue>
            </>
          )}
        </>
      }
      className={{
        container: dialogClassNames.wideContainer,
      }}
      header={
        showTemplates
          ? wbPlanText.copyPlan()
          : commonText.countLine({
              resource: wbText.dataSets(),
              count: datasets.length,
            })
      }
      icon={<span className="text-blue-500">{icons.table}</span>}
      onClose={handleClose}
    >
      {datasets.length === 0 ? (
        <p>
          {showTemplates
            ? wbPlanText.noPlansToCopyFrom()
            : `${wbText.wbsDialogEmpty()} ${
                canImport ? wbText.createDataSetInstructions() : ''
              }`}
        </p>
      ) : (
        <nav>
          <table className="grid-table grid-cols-[1fr_auto_auto_auto] gap-2">
            <TableHeader sortConfig={sortConfig} onSort={handleSort} />
            <tbody>
              {datasets.map((dataset, index) => (
                <tr key={index}>
                  <td className="overflow-x-auto">
                    <Link.Default
                      className="font-bold"
                      href={`/specify/workbench/${dataset.id}/`}
                      onClick={
                        handleDataSetSelect
                          ? (event): void => {
                              event.preventDefault();
                              handleDataSetSelect(dataset.id);
                            }
                          : undefined
                      }
                    >
                      <TableIcon name="Workbench" label={false} />
                      {dataset.name}
                    </Link.Default>
                  </td>
                  <td>
                    <DateElement date={dataset.timestampcreated} />
                  </td>
                  <td>
                    <DateElement
                      date={
                        dataset.uploadresult?.success === true
                          ? dataset.uploadresult?.timestamp
                          : undefined
                      }
                    />
                  </td>
                  <td>
                    {canImport && (
                      <Link.Icon
                        aria-label={commonText.edit()}
                        className={className.dataEntryEdit}
                        href={`/specify/overlay/workbench/${dataset.id}/meta/`}
                        icon="pencil"
                        title={commonText.edit()}
                      />
                    )}
                  </td>
                </tr>
              ))}
            </tbody>
          </table>
        </nav>
      )}
    </Dialog>
  ) : null;
}

export function DataSetsOverlay(): JSX.Element {
  const handleClose = React.useContext(OverlayContext);
  return <DataSetsDialog showTemplates={false} onClose={handleClose} />;
}<|MERGE_RESOLUTION|>--- conflicted
+++ resolved
@@ -29,21 +29,8 @@
 import { hasPermission } from '../Permissions/helpers';
 import { OverlayContext } from '../Router/Router';
 import type { Dataset, DatasetBrief } from '../WbPlanView/Wrapped';
-<<<<<<< HEAD
 import { DataSetMeta } from '../WorkBench/DataSetMeta';
-=======
-import { DateElement } from '../Molecules/DateElement';
-import { Button } from '../Atoms/Button';
-import { Link } from '../Atoms/Link';
-import { className } from '../Atoms/className';
-import { useAsyncState } from '../../hooks/useAsyncState';
-import { SortConfig, SortIndicator, useSortConfig } from '../Molecules/Sorting';
-import { Http } from '../../utils/ajax/definitions';
-import { wbPlanText } from '../../localization/wbPlan';
-import { schema } from '../DataModel/schema';
-import { getField } from '../DataModel/helpers';
 import { TableIcon } from '../Molecules/TableIcon';
->>>>>>> 8acc8412
 
 const createEmptyDataSet = async (): Promise<Dataset> =>
   ajax<Dataset>(
