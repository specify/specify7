--- conflicted
+++ resolved
@@ -32,11 +32,7 @@
 import { Dialog, dialogClassNames } from '../Molecules/Dialog';
 import type {
   PreferenceItem,
-<<<<<<< HEAD
   PreferenceRendererProps,
-=======
-  PreferenceItemComponent,
->>>>>>> 634cb890
 } from '../Preferences/types';
 import { userPreferences } from '../Preferences/userPreferences';
 import { formatUrl } from '../Router/queryString';
