--- conflicted
+++ resolved
@@ -6,7 +6,7 @@
 import type { LocalizedString } from 'typesafe-i18n';
 
 import { useSearchParameter } from '../../hooks/navigation';
-import { useAsyncState } from '../../hooks/useAsyncState';
+import { usePromise } from '../../hooks/useAsyncState';
 import { useBooleanState } from '../../hooks/useBooleanState';
 import { commonText } from '../../localization/common';
 import { headerText } from '../../localization/header';
@@ -31,19 +31,6 @@
   treeRanksPromise,
 } from '../InitialContext/treeRanks';
 import { Dialog } from '../Molecules/Dialog';
-<<<<<<< HEAD
-import { ResourceView } from '../Forms/ResourceView';
-import { OverlayContext } from '../Router/Router';
-import { useSearchParameter } from '../../hooks/navigation';
-import { Button } from '../Atoms/Button';
-import { Ul } from '../Atoms';
-import { Link } from '../Atoms/Link';
-import { DataEntry } from '../Atoms/DataEntry';
-import { usePromise } from '../../hooks/useAsyncState';
-import { useBooleanState } from '../../hooks/useBooleanState';
-import { FilterTablesByEndsWith } from '../DataModel/helperTypes';
-=======
->>>>>>> d16a33c1
 import { TableIcon } from '../Molecules/TableIcon';
 import { hasPermission, hasTreeAccess } from '../Permissions/helpers';
 import { formatUrl } from '../Router/queryString';
