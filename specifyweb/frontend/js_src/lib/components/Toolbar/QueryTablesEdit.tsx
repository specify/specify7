import React from 'react';
import type { LocalizedString } from 'typesafe-i18n';

import { commonText } from '../../localization/common';
import { queryText } from '../../localization/query';
import { schemaText } from '../../localization/schema';
import type { RA } from '../../utils/types';
import { Button } from '../Atoms/Button';
import type { SpecifyTable } from '../DataModel/specifyTable';
import { genericTables } from '../DataModel/tables';
import type { Tables } from '../DataModel/types';
import { Dialog } from '../Molecules/Dialog';
import { userPreferences } from '../Preferences/userPreferences';
import { tablesFilter } from '../SchemaConfig/Tables';
import { ListEdit } from './ListEdit';
import { defaultQueryTablesConfig, useQueryTables } from './QueryTablesWrapper';

export function QueryTablesEdit({
  onClose: handleClose,
}: {
  readonly onClose: () => void;
}): JSX.Element {
  const [isNoRestrictionMode] = userPreferences.use(
    'queryBuilder',
    'general',
    'noRestrictionsMode'
  );
  const [tables, setTables] = useQueryTables();
  return (
    <TablesListEdit
      defaultTables={defaultQueryTablesConfig}
      header={queryText.configureQueryTables()}
      isNoRestrictionMode={isNoRestrictionMode}
      tables={tables}
      onChange={setTables}
      onClose={handleClose}
    />
  );
}
<<<<<<< HEAD
/*
 * TODO: temp fix, remove this, use to hide geo tables for COG until 9.8 release
 * TODO: Revert #5236 to unhide COType
 */
export const HIDDEN_GEO_TABLES = new Set([
  'CollectionObjectType',
  'CollectionObjectGroup',
  'CollectionObjectGroupJoin',
]);
=======

>>>>>>> f1092c16
export function TablesListEdit({
  isNoRestrictionMode,
  defaultTables,
  header,
  tables: selectedTables,
  onChange: handleChange,
  onClose: handleClose,
}: {
  readonly isNoRestrictionMode: boolean;
  readonly defaultTables: RA<keyof Tables>;
  readonly header: LocalizedString;
  readonly tables: RA<SpecifyTable>;
  readonly onChange: (table: RA<SpecifyTable>) => void;
  readonly onClose: () => void;
}): JSX.Element {
  const selectedValues = selectedTables.map(({ name }) => name);
  const allTables = Object.values(genericTables)
    .filter((table) =>
      tablesFilter(isNoRestrictionMode, false, true, table, selectedValues)
    )
    .map(({ name, label }) => ({ name, label }));

  const handleChanged = (items: RA<keyof Tables>): void =>
    handleChange(items.map((name) => genericTables[name]));
  return (
    <Dialog
      buttons={
        <>
          <Button.Info onClick={(): void => handleChanged(defaultTables)}>
            {commonText.reset()}
          </Button.Info>
          <span className="-ml-2 flex-1" />
          <Button.Info onClick={handleClose}>{commonText.close()}</Button.Info>
        </>
      }
      header={header}
      onClose={handleClose}
    >
      <ListEdit<keyof Tables>
        allItems={allTables}
        availableLabel={schemaText.possibleTables()}
        defaultValues={defaultTables}
        selectedLabel={schemaText.selectedTables()}
        selectedValues={selectedValues}
        onChange={handleChanged}
      />
    </Dialog>
  );
}<|MERGE_RESOLUTION|>--- conflicted
+++ resolved
@@ -37,19 +37,7 @@
     />
   );
 }
-<<<<<<< HEAD
-/*
- * TODO: temp fix, remove this, use to hide geo tables for COG until 9.8 release
- * TODO: Revert #5236 to unhide COType
- */
-export const HIDDEN_GEO_TABLES = new Set([
-  'CollectionObjectType',
-  'CollectionObjectGroup',
-  'CollectionObjectGroupJoin',
-]);
-=======
 
->>>>>>> f1092c16
 export function TablesListEdit({
   isNoRestrictionMode,
   defaultTables,
