import type { State } from 'typesafe-reducer';

import { attachmentsText } from '../../localization/attachments';
import { commonText } from '../../localization/common';
import { formsText } from '../../localization/forms';
import { wbText } from '../../localization/workbench';
import type { AjaxResponseObject } from '../../utils/ajax';
import { ajax } from '../../utils/ajax';
import { Http } from '../../utils/ajax/definitions';
import { f } from '../../utils/functools';
import type { RA, RR } from '../../utils/types';
import { defined, filterArray } from '../../utils/types';
import {
  insertItem,
  keysToLowerCase,
  mappedFind,
  replaceItem,
  stripFileExtension,
} from '../../utils/utils';
import { addMissingFields } from '../DataModel/addMissingFields';
import type {
  SerializedRecord,
  SerializedResource,
} from '../DataModel/helperTypes';
import type { SpecifyResource } from '../DataModel/legacyTypes';
import {
  deserializeResource,
  serializeResource,
} from '../DataModel/serializers';
import { strictGetTable, tables } from '../DataModel/tables';
import type { CollectionObject, SpQuery, Tables } from '../DataModel/types';
import type { UiFormatter } from '../FieldFormatters';
<<<<<<< HEAD
import { queryFieldFilters } from '../QueryBuilder/FieldFilter';
=======
import { formatterTypeMapper } from '../FieldFormatters';
import { queryFieldFilterSpecs } from '../QueryBuilder/FieldFilterSpec';
>>>>>>> 148be693
import { makeQueryField } from '../QueryBuilder/fromTree';
import type { QueryFieldWithPath } from '../Statistics/types';
import type { AttachmentUploadSpec } from './Import';
import { staticAttachmentImportPaths } from './importPaths';
import type { AttachmentStatus, PartialUploadableFileSpec } from './types';

export type ResolvedAttachmentRecord =
  | State<
      'invalid' | 'valid',
      { readonly reason: keyof typeof keyLocalizationMapAttachment }
    >
  | State<'matched', { readonly id: number }>;

const resolveAttachmentMatch = (
  matchedId: RA<number>,
  disambiguated: number | undefined
): ResolvedAttachmentRecord =>
  matchedId.length === 0
    ? { type: 'invalid', reason: 'noMatch' }
    : matchedId.length > 1 && disambiguated === undefined
      ? {
          type: 'invalid',
          reason: 'multipleMatches',
        }
      : {
          type: 'matched',
          id: disambiguated ?? matchedId[0],
        };

export function resolveAttachmentRecord(
  matchedId: RA<number> | undefined,
  disambiguated: number | undefined,
  parsedName: string | undefined
): ResolvedAttachmentRecord {
  if (parsedName === undefined)
    return { type: 'invalid', reason: 'incorrectFormatter' };
  if (matchedId === undefined)
    return { type: 'valid', reason: 'correctlyFormatted' };
  return resolveAttachmentMatch(matchedId, disambiguated);
}

export const canDeleteAttachment = (
  uploadSpec: PartialUploadableFileSpec
): boolean =>
  uploadSpec.attachmentId !== undefined &&
  uploadSpec.matchedId !== undefined &&
  resolveAttachmentMatch(uploadSpec.matchedId, uploadSpec.disambiguated)
    .type === 'matched';

type InQueryField = RA<{
  readonly field: QueryFieldWithPath;
  readonly lookUp?: RA<number | string | undefined>;
}>;

function generateInQueryResource(
  baseTable: keyof Tables,
  queryName: string,
  inQueryFields: InQueryField
): SpecifyResource<SpQuery> {
  const queryFields = inQueryFields.map((inQueryField, index) => {
    const rawField =
      inQueryField.lookUp === undefined
        ? inQueryField.field
        : {
            isDisplay: true,
            operStart: queryFieldFilterSpecs.in.id,
            // Just unique values are necessary. Also decreases the number of values to send to backend
            startValue: f.unique(filterArray(inQueryField.lookUp)).join(','),
            ...inQueryField.field,
          };
    const { path, ...field } = rawField;
    return serializeResource(
      makeQueryField(baseTable, path, { ...field, position: index })
    );
  });

  return deserializeResource(
    addMissingFields('SpQuery', {
      name: queryName,
      contextName: baseTable,
      contextTableId: tables[baseTable].tableId,
      countOnly: false,
      fields: queryFields,
    })
  );
}

export async function validateAttachmentFiles(
  uploadableFiles: RA<PartialUploadableFileSpec>,
  uploadSpec: AttachmentUploadSpec,
  keepDisambiguation: boolean = false
): Promise<RA<PartialUploadableFileSpec>> {
  const { baseTable, path } =
    staticAttachmentImportPaths[uploadSpec.staticPathKey];

  const validationQueryResource = generateInQueryResource(
    baseTable,
    'Batch Attachment Upload',
    [
      {
        field: { path },
        lookUp: uploadableFiles.map(({ uploadFile }) => uploadFile.parsedName),
      },
    ]
  );
  const rawValidationResponse = await validationPromiseGenerator(
    validationQueryResource
  );
  const mappedResponse = rawValidationResponse.map(([targetId, restResult]) => {
    const rawResult = uploadSpec.formatQueryResults(restResult[0]);
    return rawResult === undefined
      ? undefined
      : ([targetId, rawResult] as const);
  });

  return matchFileSpec(
    uploadableFiles,
    filterArray(mappedResponse),
    keepDisambiguation
  );
}

type MatchSelectedFiles = {
  readonly resolvedFiles: RA<PartialUploadableFileSpec>;
  readonly duplicateFiles: RA<PartialUploadableFileSpec>;
};
export const matchSelectedFiles = (
  previousUploadables: RA<PartialUploadableFileSpec>,
  filesToResolve: RA<PartialUploadableFileSpec>
): MatchSelectedFiles =>
  filesToResolve.reduce<MatchSelectedFiles>(
    (previousMatchedSpec, uploadable) => {
      const matchedIndex = previousMatchedSpec.resolvedFiles.findIndex(
        (previousUploadable) =>
          previousUploadable.uploadFile !== undefined &&
          previousUploadable.uploadFile.file.name ===
            uploadable.uploadFile.file.name &&
          previousUploadable.uploadFile.file.size ===
            uploadable.uploadFile.file.size &&
          previousUploadable.uploadFile.file.type ===
            uploadable.uploadFile.file.type
      );
      if (matchedIndex === -1)
        return {
          ...previousMatchedSpec,
          resolvedFiles: insertItem(
            previousMatchedSpec.resolvedFiles,
            previousMatchedSpec.resolvedFiles.length,
            uploadable
          ),
        };
      const previousMatch = previousMatchedSpec.resolvedFiles[matchedIndex];
      if (previousMatch.uploadFile.file instanceof File)
        return {
          ...previousMatchedSpec,
          duplicateFiles: [...previousMatchedSpec.duplicateFiles, uploadable],
        };

      return {
        ...previousMatchedSpec,
        resolvedFiles: replaceItem(
          previousMatchedSpec.resolvedFiles,
          matchedIndex,
          {
            ...previousMatch,
            uploadFile: uploadable.uploadFile,
            /*
             * Generating tokens again because the file could have been
             * uploaded to the asset server but not yet recorded in Specify DB.
             */
            uploadTokenSpec: undefined,
            /*
             * Take the new status in case of parse failure was reported.
             * But take the previous status it was a success
             */
            status:
              previousMatch.status?.type === 'success' ||
              (previousMatch.status?.type === 'skipped' &&
                previousMatch.status.reason === 'alreadyUploaded')
                ? previousMatch.status
                : uploadable.status,
          }
        ),
      };
    },
    {
      resolvedFiles: previousUploadables,
      duplicateFiles: [],
    }
  );

export function resolveFileNames(
  fileName: string,
  getFormatted: (rawName: number | string | undefined) => string | undefined,
  formatter?: UiFormatter
): string | undefined {
  // BUG: Won't catch if formatters begin or end with a space
  const splitName = stripFileExtension(fileName).trim();
  let nameToParse = splitName;
  if (formatter?.parts.every((field) => field.type !== 'regex') === true) {
    nameToParse = fileName.trim().slice(0, formatter.size);
  }
  let formatted = nameToParse === '' ? undefined : getFormatted(nameToParse);
  const numericFields = formatter?.parts.filter(
    (field) => field.type === 'numeric'
  );
  if (
    formatter?.parts?.length === 1 &&
    numericFields?.length === 1 &&
    formatted === undefined &&
    splitName !== ''
  ) {
    const numericValue = splitName.padStart(numericFields[0].size, '0');
    formatted = getFormatted(numericValue);
  }
  return formatted;
}

const validationPromiseGenerator = async (
  queryResource: SpecifyResource<SpQuery>
): Promise<RA<readonly [number, RA<number | string | null>]>> =>
  ajax<{
    // First value is the primary key
    readonly results: RA<readonly [number, ...RA<number | string | null>]>;
  }>('/stored_query/ephemeral/', {
    method: 'POST',
    headers: {
      // eslint-disable-next-line @typescript-eslint/naming-convention
      Accept: 'application/json',
    },
    body: keysToLowerCase({
      ...serializeResource(queryResource),
      countOnly: false,
      limit: 0,
    }),
  }).then(({ data }) =>
    data.results.map(([target, ...restResult]) => [target, restResult])
  );

export const matchFileSpec = (
  uploadFileSpec: RA<PartialUploadableFileSpec>,
  queryResults: RA<readonly [number, string]>,
  keepDisambiguation: boolean = false
): RA<PartialUploadableFileSpec> =>
  uploadFileSpec.map((spec) => {
    const specParsedName = spec.uploadFile?.parsedName;
    // Don't match files already uploaded.
    if (specParsedName === undefined || typeof spec.attachmentId === 'number')
      return spec;
    const matchingResults = queryResults.filter(
      (result) => result[1] === specParsedName
    );
    const newSpec: PartialUploadableFileSpec = {
      ...spec,
      matchedId: matchingResults.map((result) => result[0]),
    };

    if (
      keepDisambiguation &&
      spec.disambiguated !== undefined &&
      spec.matchedId !== undefined &&
      // If disambiguation was chosen, but it became invalid, reset disambiguation
      newSpec.matchedId?.includes(spec.disambiguated) === true &&
      spec.matchedId.length === newSpec.matchedId.length &&
      newSpec.matchedId.every((newMatch) => spec.matchedId!.includes(newMatch))
      // Reset disambiguation if sets are different in any way
    ) {
      return newSpec;
    }
    return { ...newSpec, disambiguated: undefined };
  });

const getBaseModelInField = (
  baseTable: keyof Tables,
  files: RA<PartialUploadableFileSpec>
) => ({
  field: {
    path: strictGetTable(baseTable).idField.name,
    isDisplay: false,
  },
  lookUp: filterArray(
    files.map((uploadable) =>
      uploadable.status?.type === 'matched' ? uploadable.status.id : undefined
    )
  ),
});

export async function reconstructDeletingAttachment(
  staticKey: keyof typeof staticAttachmentImportPaths,
  deletableFiles: RA<PartialUploadableFileSpec>
): Promise<RA<PartialUploadableFileSpec>> {
  const baseTable = staticAttachmentImportPaths[staticKey].baseTable;
  const relationshipName = `${baseTable}attachments`;
  const attachmentTableId = `${baseTable}attachmentid`;
  const path = `${relationshipName}.${attachmentTableId}`;
  const relatedAttachments = filterArray(
    deletableFiles.map((deletable) =>
      deletable.status?.type === 'matched' ? deletable.attachmentId : undefined
    )
  );
  const reconstructingQueryResource = generateInQueryResource(
    baseTable,
    'Batch Attachment Upload',
    [
      getBaseModelInField(baseTable, deletableFiles),
      {
        field: { path },
        lookUp: relatedAttachments,
      },
    ]
  );

  const queryResults = await validationPromiseGenerator(
    reconstructingQueryResource
  );
  return inferDeletedAttachments(queryResults, deletableFiles);
}

export async function reconstructUploadingAttachmentSpec(
  staticKey: keyof typeof staticAttachmentImportPaths,
  uploadableFiles: RA<PartialUploadableFileSpec>
): Promise<RA<PartialUploadableFileSpec>> {
  const baseTable = staticAttachmentImportPaths[staticKey].baseTable;
  const relationshipName = `${baseTable}attachments`;
  const pathToAttachmentLocation = `${relationshipName}.attachment.attachmentLocation`;
  const attachmentTableId = `${relationshipName}.${baseTable}attachmentid`;
  const filteredAttachmentLocations = filterArray(
    uploadableFiles.map((uploadable) =>
      uploadable.status?.type === 'matched'
        ? uploadable.uploadTokenSpec?.attachmentLocation
        : undefined
    )
  );

  const reconstructingQueryResource = generateInQueryResource(
    baseTable,
    'Batch Attachment Upload',
    [
      getBaseModelInField(baseTable, uploadableFiles),
      {
        field: {
          path: attachmentTableId,
          isDisplay: true,
          id: queryFieldFilterSpecs.any.id,
        },
      },
      {
        field: { path: pathToAttachmentLocation },
        lookUp: filteredAttachmentLocations,
      },
    ]
  );
  const queryResults = await validationPromiseGenerator(
    reconstructingQueryResource
  );
  return inferUploadedAttachments(queryResults, uploadableFiles);
}

export const inferUploadedAttachments = (
  queryResults: RA<readonly [number, RA<number | string | null>]>,
  uploadableFiles: RA<PartialUploadableFileSpec>
): RA<PartialUploadableFileSpec> =>
  uploadableFiles.map((uploadable) => {
    if (uploadable.status?.type !== 'matched') return uploadable;
    const matchedId = uploadable.status.id;
    const foundInQueryResult = queryResults.find(
      ([targetId, [_, attachmentLocation]]) =>
        typeof attachmentLocation === 'string' &&
        targetId === matchedId &&
        attachmentLocation.toString() ===
          uploadable.uploadTokenSpec!.attachmentLocation
    );

    return {
      ...uploadable,
      attachmentId: foundInQueryResult?.[1][0] as number,
      status:
        typeof foundInQueryResult === 'object'
          ? ({ type: 'success', successType: 'uploaded' } as const)
          : uploadable.status.type === 'matched'
            ? //
              /*
               *BUG: Handle case where attachment location is set to null or resource no longer exists better.
               * Currently, it will incorrectly inform it to be interrupted. That is fine since trying to upload
               * the dataset will automatically correctly regenerate tokens / show match error
               */
              ({
                type: 'cancelled',
                reason: 'uploadInterruption',
              } as const)
            : uploadable.status,
    };
  });

export const inferDeletedAttachments = (
  queryResults: RA<readonly [number, RA<number | string | null>]>,
  deletableFiles: RA<PartialUploadableFileSpec>
): RA<PartialUploadableFileSpec> =>
  deletableFiles.map((deletable) => {
    if (deletable.status?.type !== 'matched') return deletable;
    const matchedId = deletable.status.id;
    const foundInQueryResult = queryResults.find(
      ([targetId, [attachmentId]]) =>
        targetId === matchedId && attachmentId === deletable.attachmentId
    );
    return {
      ...deletable,
      attachmentId: foundInQueryResult?.[1][0] as number,
      status:
        foundInQueryResult === undefined
          ? ({ type: 'success', successType: 'deleted' } as const)
          : deletable.status.type === 'matched'
            ? ({
                type: 'cancelled',
                reason: 'rollbackInterruption',
              } as const)
            : deletable.status,
    };
  });

export const keyLocalizationMapAttachment = {
  incorrectFormatter: attachmentsText.incorrectFormatter(),
  noFile: attachmentsText.noFile(),
  uploaded: commonText.uploaded(),
  deleted: attachmentsText.deleted(),
  alreadyUploaded: attachmentsText.alreadyUploaded(),
  skipped: attachmentsText.skipped(),
  cancelled: attachmentsText.cancelled(),
  matchError: attachmentsText.matchError(),
  noAttachments: attachmentsText.noAttachments(),
  uploadInterruption: attachmentsText.frontEndInterruption({
    action: wbText.upload(),
  }),
  rollbackInterruption: attachmentsText.frontEndInterruption({
    action: wbText.rollback(),
  }),
  errorReadingFile: attachmentsText.errorReadingFile(),
  saveConflict: formsText.saveConflict(),
  unhandledFatalResourceError: attachmentsText.unhandledFatalResourceError(),
  nothingFound: formsText.nothingFound(),
  noMatch: attachmentsText.noMatch(),
  multipleMatches: attachmentsText.multipleMatches(),
  correctlyFormatted: attachmentsText.correctlyFormatted(),
  userStopped: attachmentsText.stoppedByUser(),
  interruptionStopped: attachmentsText.interruptionStopped(),
  errorFetchingRecord: attachmentsText.errorFetchingRecord(),
  saveError: attachmentsText.errorSavingRecord(),
  attachmentUploadError: attachmentsText.attachmentUploadError(),
} as const;

export function resolveAttachmentStatus(
  attachmentStatus: AttachmentStatus
): string {
  if ('reason' in attachmentStatus) {
    const reason = keyLocalizationMapAttachment[attachmentStatus.reason];
    return commonText.colonLine({
      label: keyLocalizationMapAttachment[attachmentStatus.type],
      value: reason,
    });
  }
  return attachmentStatus.type === 'success'
    ? keyLocalizationMapAttachment[attachmentStatus.successType]
    : '';
}

export const getAttachmentsFromResource = (
  baseResource: SerializedResource<Tables['CollectionObject']>,
  relationshipName: string
): {
  readonly key: keyof SerializedResource<Tables['CollectionObject']>;
  readonly values: RA<SerializedResource<Tables['CollectionObjectAttachment']>>;
} =>
  defined(
    mappedFind(Object.entries(baseResource), ([key, value]) =>
      key.toLowerCase() === relationshipName.toLowerCase()
        ? {
            key,
            values: value as RA<
              SerializedResource<Tables['CollectionObjectAttachment']>
            >,
          }
        : undefined
    )
  );

type RecordResponse =
  | State<
      'invalid',
      { readonly reason: keyof typeof keyLocalizationMapAttachment }
    >
  | State<'valid', { readonly record: SerializedResource<CollectionObject> }>;

const wrapAjaxRecordResponse = async (
  ajaxPromise: () => Promise<
    AjaxResponseObject<SerializedRecord<CollectionObject>>
  >,
  // Defines errors on which to not trigger a retry.
  statusMap: RR<number | 'fallback', keyof typeof keyLocalizationMapAttachment>,
  triggerRetry?: () => void
): Promise<RecordResponse> =>
  ajaxPromise().then(({ data, status }) => {
    if (statusMap[status] !== undefined)
      return { type: 'invalid', reason: statusMap[status] };
    if (status !== Http.OK) {
      triggerRetry?.();
      return { type: 'invalid', reason: statusMap.fallback };
    }
    return {
      type: 'valid',
      record: serializeResource(data),
    };
  });

const baseStatusMap = {
  [Http.NOT_FOUND]: 'nothingFound',
  [Http.CONFLICT]: 'saveConflict',
} as const;

export const fetchForAttachmentUpload = async (
  baseTableName: keyof Tables,
  matchId: number,
  triggerRetry?: () => void
) =>
  wrapAjaxRecordResponse(
    async () =>
      ajax<SerializedRecord<CollectionObject>>(
        `/api/specify/${baseTableName.toLowerCase()}/${matchId}/`,
        {
          headers: { Accept: 'application/json' },
          expectedErrors: Object.values(Http),
          errorMode: 'silent',
        }
      ),
    { ...baseStatusMap, fallback: 'errorFetchingRecord' },
    triggerRetry
  );

export const saveForAttachmentUpload = async (
  baseTableName: keyof Tables,
  matchId: number,
  data: Partial<SerializedResource<CollectionObject>>,
  triggerRetry?: () => void
) =>
  wrapAjaxRecordResponse(
    async () =>
      ajax<SerializedRecord<CollectionObject>>(
        `/api/specify/${baseTableName.toLowerCase()}/${matchId}/`,
        {
          method: 'PUT',
          body: keysToLowerCase(addMissingFields(baseTableName, data)),
          headers: { Accept: 'application/json' },
          errorMode: 'silent',
          expectedErrors: Object.values(Http),
        }
      ),
    { ...baseStatusMap, fallback: 'saveError' },
    triggerRetry
  );<|MERGE_RESOLUTION|>--- conflicted
+++ resolved
@@ -30,12 +30,7 @@
 import { strictGetTable, tables } from '../DataModel/tables';
 import type { CollectionObject, SpQuery, Tables } from '../DataModel/types';
 import type { UiFormatter } from '../FieldFormatters';
-<<<<<<< HEAD
-import { queryFieldFilters } from '../QueryBuilder/FieldFilter';
-=======
-import { formatterTypeMapper } from '../FieldFormatters';
 import { queryFieldFilterSpecs } from '../QueryBuilder/FieldFilterSpec';
->>>>>>> 148be693
 import { makeQueryField } from '../QueryBuilder/fromTree';
 import type { QueryFieldWithPath } from '../Statistics/types';
 import type { AttachmentUploadSpec } from './Import';
