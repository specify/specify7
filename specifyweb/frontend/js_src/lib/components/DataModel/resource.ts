import { ajax } from '../../utils/ajax';
import { Http } from '../../utils/ajax/definitions';
import { ping } from '../../utils/ajax/ping';
import { f } from '../../utils/functools';
import type { RA } from '../../utils/types';
import { defined, filterArray } from '../../utils/types';
import { keysToLowerCase, removeKey } from '../../utils/utils';
import { formatUrl } from '../Router/queryString';
import { getUserPref } from '../UserPreferences/helpers';
import { relationshipIsToMany } from '../WbPlanView/mappingHelpers';
import { addMissingFields } from './addMissingFields';
import { businessRuleDefs } from './businessRuleDefs';
import type {
  AnySchema,
  SerializedModel,
  SerializedResource,
  TableFields,
} from './helperTypes';
import type { SpecifyResource } from './legacyTypes';
import { getModel, schema } from './schema';
import type { SpecifyModel } from './specifyModel';
import type { Tables } from './types';
<<<<<<< HEAD
import { serializeResource } from './serializers';
=======
>>>>>>> 4cb5b149

/*
 * REFACTOR: experiment with an object singleton:
 * There is only ever one instance of a record with the same table name
 * and id. Any changes in one place propagate to all the other places where
 * that record is used. Record is only fetched once and updates are kept track
 * of. When requesting object fetch, return the previous fetched version, while
 * fetching the new one.
 */

/**
 * Fetch a single resource from the back-end
 */
export const fetchResource = async <
  TABLE_NAME extends keyof Tables,
  SCHEMA extends Tables[TABLE_NAME],
  STRICT extends boolean = true
>(
  tableName: TABLE_NAME,
  id: number,
  // @ts-expect-error Whether to trigger 404 on resource not found
  strict: STRICT = true
): Promise<
  SerializedResource<SCHEMA> | (STRICT extends true ? never : undefined)
> =>
  ajax<SerializedModel<SCHEMA>>(
    `/api/specify/${tableName.toLowerCase()}/${id}/`,
    // eslint-disable-next-line @typescript-eslint/naming-convention
    { headers: { Accept: 'application/json' } },
    strict ? undefined : { expectedResponseCodes: [Http.OK, Http.NOT_FOUND] }
  ).then(({ data: record, status }) =>
    status === Http.NOT_FOUND ? undefined! : serializeResource(record)
  );

export const deleteResource = async (
  tableName: keyof Tables,
  id: number
): Promise<void> =>
  ping(
    `/api/specify/${tableName.toLowerCase()}/${id}/`,
    {
      method: 'DELETE',
    },
    { expectedResponseCodes: [Http.NO_CONTENT] }
  ).then(f.void);

export const createResource = async <TABLE_NAME extends keyof Tables>(
  tableName: TABLE_NAME,
  data: Partial<SerializedResource<Tables[TABLE_NAME]>>
): Promise<SerializedResource<Tables[TABLE_NAME]>> =>
  ajax<SerializedModel<Tables[TABLE_NAME]>>(
    `/api/specify/${tableName.toLowerCase()}/`,
    {
      method: 'POST',
      body: keysToLowerCase(
        removeKey(
          addMissingFields(tableName, data, {
            optionalFields: 'omit',
            toManyRelationships: 'omit',
            optionalRelationships: 'omit',
          }),
          'id',
          '_tableName'
        )
      ),
      headers: { Accept: 'application/json' },
    },
    { expectedResponseCodes: [Http.CREATED] }
  ).then(({ data }) => serializeResource(data));

export const saveResource = async <TABLE_NAME extends keyof Tables>(
  tableName: TABLE_NAME,
  id: number,
  data: Partial<SerializedResource<Tables[TABLE_NAME]>>,
  handleConflict: (() => void) | void
): Promise<SerializedResource<Tables[TABLE_NAME]>> =>
  ajax<SerializedModel<Tables[TABLE_NAME]>>(
    `/api/specify/${tableName.toLowerCase()}/${id}/`,
    {
      method: 'PUT',
      body: keysToLowerCase(addMissingFields(tableName, data)),
      headers: { Accept: 'application/json' },
    },
    {
      expectedResponseCodes: [
        Http.OK,
        ...(typeof handleConflict === 'function' ? [Http.CONFLICT] : []),
      ],
    }
  ).then(({ data: response, status }) => {
    if (status === Http.CONFLICT) {
      handleConflict?.();
      return data as SerializedResource<Tables[TABLE_NAME]>;
    } else return serializeResource(response);
  });

/**
 * Generate a URL to view the resource in the front-end
 */
export function getResourceViewUrl(
  tableName: keyof Tables,
  resourceId: number | 'new' = 'new',
  recordSetId?: number
): string {
  const url = `/specify/view/${tableName.toLowerCase()}/${resourceId}/`;
  return typeof recordSetId === 'number'
    ? formatUrl(url, { recordSetId: recordSetId.toString() })
    : url;
}

/**
 * Generate a URL for working with a resource through a back-end API
 */
export function getResourceApiUrl(
  tableName: keyof Tables,
  resourceId: number | string | undefined,
  recordSetId?: number
): string {
  if (resourceId === undefined)
    return `/api/specify/${tableName.toLowerCase()}/`;
  const url = `/api/specify/${tableName.toLowerCase()}/${resourceId}/`;
  return typeof recordSetId === 'number'
    ? formatUrl(url, { recordSetId: recordSetId.toString() })
    : url;
}

export function parseResourceUrl(
  resourceUrl: string
): readonly [modelName: keyof Tables, id: number | undefined] | undefined {
  const parsed = /^\/api\/specify\/(\w+)\/(?:(\d+)\/)?$/u
    .exec(resourceUrl)
    ?.slice(1);
  const tableName = getModel(parsed?.[0] ?? '')?.name;
  return Array.isArray(parsed) && typeof tableName === 'string'
    ? [tableName, f.parseInt(parsed[1])]
    : undefined;
}

export const strictParseResourceUrl = (
  resourceUrl: string
): readonly [modelName: keyof Tables, id: number | undefined] =>
  defined(
    parseResourceUrl(resourceUrl),
    `Unable to parse resource API url: ${resourceUrl}`
  );

export const idFromUrl = (url: string): number | undefined =>
  parseResourceUrl(url)?.[1];

export const strictIdFromUrl = (url: string): number =>
  defined(idFromUrl(url), `Unable to extract resource id from url: ${url}`);

export function resourceFromUrl(
  resourceUrl: string,
  options?: ConstructorParameters<SpecifyModel['Resource']>[1]
): SpecifyResource<AnySchema> | undefined {
  const parsed = parseResourceUrl(resourceUrl);
  if (parsed === undefined) return undefined;
  const [tableName, id] = parsed;
  return new schema.models[tableName].Resource({ id }, options);
}

/**
 * This needs to exist outside of Resorce definition due to type conflicts
 * between AnySchema and table schemas defined in datamodel.ts
 */
export const resourceToJson = <SCHEMA extends AnySchema>(
  resource: SpecifyResource<SCHEMA>
): SerializedModel<SCHEMA> => resource.toJSON() as SerializedModel<SCHEMA>;

/*
 * Things to keep in mind:
 * on resource delete send header: {'If-Match': resource.get('version')}
 * placeInSameHierarchy
 * zero-to-one
 * business rules and validation
 * prevent fetching multiple at the same time
 * have separate types for new resource and resource (and on new resource
 * required fields can be undefined and and id is undefined). Potentially,
 * NewResource should extend Resource type since NewResource can turn into
 * Resource when saved, so components should be able to handle that
 */

/**
 * A type-safe wrapper for Backbone.Events to keep things sane
 */
export function resourceOn(
  resource: {
    readonly on: (
      eventName: string,
      callback: (...args: RA<any>) => void
    ) => void;
    readonly off: (
      eventName?: string,
      callback?: (...args: RA<any>) => void
    ) => void;
  },
  event: string,
  callback: (...args: RA<never>) => void,
  immediate: boolean
): () => void {
  if (immediate) callback();
  resource.on(event.toLowerCase(), callback as () => void);
  return (): void => resource.off(event.toLowerCase(), callback as () => void);
}

/** Extract model name from a Java class name */
export const parseJavaClassName = (className: string): string =>
  className.split('.').at(-1) ?? '';

export function getFieldsToNotClone(
  model: SpecifyModel,
  cloneAll: boolean
): RA<string> {
  const fieldsToClone = getCarryOverPreference(model, cloneAll);
  const uniqueFields = getUniqueFields(model);
  return model.fields
    .map(({ name }) => name)
    .filter(
      (fieldName) =>
        uniqueFields.includes(fieldName) || !fieldsToClone.includes(fieldName)
    );
}

const getCarryOverPreference = (
  model: SpecifyModel,
  cloneAll: boolean
): RA<string> =>
  (cloneAll
    ? undefined
    : getUserPref('form', 'preferences', 'carryForward')?.[model.name]) ??
  getFieldsToClone(model);

export const getFieldsToClone = (model: SpecifyModel): RA<string> =>
  model.fields
    .filter(
      (field) =>
        !field.isVirtual &&
        (!field.isRelationship ||
          field.isDependent() ||
          !relationshipIsToMany(field))
    )
    .map(({ name }) => name);

// REFACTOR: move this into businessRuleDefs.ts
const businessRules = businessRuleDefs as {
  readonly [TABLE_NAME in keyof Tables]?: {
    readonly uniqueIn?: {
      readonly [FIELD_NAME in Lowercase<TableFields<Tables[TABLE_NAME]>>]?:
        | Lowercase<keyof Tables>
        | unknown;
    };
  };
};

const uniqueFields = [
  'guid',
  'timestampCreated',
  'version',
  'isCurrent',
  'timestampModified',
];

export const getUniqueFields = (model: SpecifyModel): RA<string> =>
  f.unique([
    ...Object.entries(businessRules[model.name]?.uniqueIn ?? {})
      .filter(
        ([_fieldName, uniquenessRules]) =>
          typeof uniquenessRules === 'string' &&
          uniquenessRules in schema.domainLevelIds
      )
      .map(([fieldName]) => model.strictGetField(fieldName).name),
    /*
     * Each attachment is assumed to refer to a unique attachment file
     * See https://github.com/specify/specify7/issues/1754#issuecomment-1157796585
     * Also, https://github.com/specify/specify7/issues/2562
     */
    ...model.relationships
      .filter(({ relatedModel }) => relatedModel.name.endsWith('Attachment'))
      .map(({ name }) => name),
    ...filterArray(
      uniqueFields.map((fieldName) => model.getField(fieldName)?.name)
    ),
  ]);

export const exportsForTests = {
  getCarryOverPreference,
  getFieldsToClone,
};<|MERGE_RESOLUTION|>--- conflicted
+++ resolved
@@ -20,10 +20,7 @@
 import { getModel, schema } from './schema';
 import type { SpecifyModel } from './specifyModel';
 import type { Tables } from './types';
-<<<<<<< HEAD
 import { serializeResource } from './serializers';
-=======
->>>>>>> 4cb5b149
 
 /*
  * REFACTOR: experiment with an object singleton:
