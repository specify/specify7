import { ajax } from '../../utils/ajax';
import { Http } from '../../utils/ajax/definitions';
import { ping } from '../../utils/ajax/ping';
import { eventListener } from '../../utils/events';
import { f } from '../../utils/functools';
import type { DeepPartial, RA } from '../../utils/types';
import { defined, filterArray } from '../../utils/types';
import { keysToLowerCase, removeKey } from '../../utils/utils';
import { userPreferences } from '../Preferences/userPreferences';
import { formatUrl } from '../Router/queryString';
import { relationshipIsToMany } from '../WbPlanView/mappingHelpers';
import { addMissingFields } from './addMissingFields';
import { businessRuleDefs } from './businessRuleDefs';
import type {
  AnySchema,
  SerializedRecord,
  SerializedResource,
} from './helperTypes';
import type { SpecifyResource } from './legacyTypes';
import { schema } from './schema';
import { serializeResource } from './serializers';
import type { SpecifyTable } from './specifyTable';
import { getTable, tables } from './tables';
import type { Tables } from './types';

// FEATURE: use this everywhere
export const resourceEvents = eventListener<{
  readonly deleted: SpecifyResource<AnySchema>;
}>();

/**
 * Fetch a single resource from the back-end
 */
export const fetchResource = async <
  TABLE_NAME extends keyof Tables,
  SCHEMA extends Tables[TABLE_NAME],
  STRICT extends boolean = true
>(
  tableName: TABLE_NAME,
  id: number,
  // @ts-expect-error Whether to trigger 404 on resource not found
  strict: STRICT = true
): Promise<
  SerializedResource<SCHEMA> | (STRICT extends true ? never : undefined)
> =>
  ajax<SerializedRecord<SCHEMA>>(
    `/api/specify/${tableName.toLowerCase()}/${id}/`,

    {
      headers: { Accept: 'application/json' },
      expectedErrors: strict ? undefined : [Http.NOT_FOUND],
    }
  ).then(({ data: record, status }) =>
    status === Http.NOT_FOUND ? undefined! : serializeResource(record)
  );

// BUG: trigger resourceEvents.deleted here
export const deleteResource = async (
  tableName: keyof Tables,
  id: number
): Promise<void> =>
  ping(`/api/specify/${tableName.toLowerCase()}/${id}/`, {
    method: 'DELETE',
  }).then(f.void);

export async function createResource<TABLE_NAME extends keyof Tables>(
  tableName: TABLE_NAME,
<<<<<<< HEAD
  fullData: DeepPartial<SerializedResource<Tables[TABLE_NAME]>>
): Promise<SerializedResource<Tables[TABLE_NAME]>> {
  const { id: _, resource_uri: __, ...data } = fullData;
  return ajax<SerializedRecord<Tables[TABLE_NAME]>>(
=======
  data: DeepPartial<SerializedResource<Tables[TABLE_NAME]>>
): Promise<SerializedResource<Tables[TABLE_NAME]>> =>
  ajax<SerializedModel<Tables[TABLE_NAME]>>(
>>>>>>> b63632a7
    `/api/specify/${tableName.toLowerCase()}/`,
    {
      method: 'POST',
      body: keysToLowerCase(
        removeKey(
          addMissingFields(tableName, data as typeof fullData, {
            optionalFields: 'omit',
            toManyRelationships: 'omit',
            optionalRelationships: 'omit',
          }),
          '_tableName'
        )
      ),
      headers: { Accept: 'application/json' },
    }
  ).then(({ data }) => serializeResource(data));
}

export const saveResource = async <TABLE_NAME extends keyof Tables>(
  tableName: TABLE_NAME,
  id: number,
  data: DeepPartial<SerializedResource<Tables[TABLE_NAME]>>,
  handleConflict: (() => void) | void
): Promise<SerializedResource<Tables[TABLE_NAME]>> =>
  ajax<SerializedRecord<Tables[TABLE_NAME]>>(
    `/api/specify/${tableName.toLowerCase()}/${id}/`,
    {
      method: 'PUT',
      body: keysToLowerCase(addMissingFields(tableName, data)),
      headers: { Accept: 'application/json' },
      expectedErrors: Array.from(
        typeof handleConflict === 'function' ? [Http.CONFLICT] : []
      ),
    }
  ).then(({ data: response, status }) => {
    if (status === Http.CONFLICT) {
      handleConflict?.();
      return data as SerializedResource<Tables[TABLE_NAME]>;
    } else return serializeResource(response);
  });

/**
 * Generate a URL to view the resource in the front-end
 */
export function getResourceViewUrl(
  tableName: keyof Tables,
  resourceId: number | 'new' = 'new',
  recordSetId?: number
): string {
  const url = `/specify/view/${tableName.toLowerCase()}/${resourceId}/`;
  return typeof recordSetId === 'number'
    ? formatUrl(url, { recordSetId })
    : url;
}

/**
 * Generate a URL for working with a resource through a back-end API
 */
export function getResourceApiUrl(
  tableName: keyof Tables,
  resourceId: number | string | undefined,
  recordSetId?: number
): string {
  if (resourceId === undefined)
    return `/api/specify/${tableName.toLowerCase()}/`;
  const url = `/api/specify/${tableName.toLowerCase()}/${resourceId}/`;
  return typeof recordSetId === 'number'
    ? formatUrl(url, { recordSetId })
    : url;
}

export function parseResourceUrl(
  resourceUrl: string
): readonly [tableName: keyof Tables, id: number | undefined] | undefined {
  const parsed = /^\/api\/specify\/(\w+)\/(?:(\d+)\/)?$/u
    .exec(resourceUrl)
    ?.slice(1);
  const tableName = getTable(parsed?.[0] ?? '')?.name;
  return Array.isArray(parsed) && typeof tableName === 'string'
    ? [tableName, f.parseInt(parsed[1])]
    : undefined;
}

export const strictParseResourceUrl = (
  resourceUrl: string
): readonly [tableName: keyof Tables, id: number | undefined] =>
  defined(
    parseResourceUrl(resourceUrl),
    `Unable to parse resource API url: ${resourceUrl}`
  );

export const idFromUrl = (url: string): number | undefined =>
  parseResourceUrl(url)?.[1];

export const strictIdFromUrl = (url: string): number =>
  defined(idFromUrl(url), `Unable to extract resource id from url: ${url}`);

export function resourceFromUrl(
  resourceUrl: string,
  options?: ConstructorParameters<SpecifyTable['Resource']>[1]
): SpecifyResource<AnySchema> | undefined {
  const parsed = parseResourceUrl(resourceUrl);
  if (parsed === undefined) return undefined;
  const [tableName, id] = parsed;
  return new tables[tableName].Resource({ id }, options);
}

/**
 * This needs to exist outside of Resorce definition due to type conflicts
 * between AnySchema and table schemas defined in dataModel.ts
 */
export const resourceToJson = <SCHEMA extends AnySchema>(
  resource: SpecifyResource<SCHEMA>
): SerializedRecord<SCHEMA> => resource.toJSON() as SerializedRecord<SCHEMA>;

/*
 * Things to keep in mind:
 * on resource delete send header: {'If-Match': resource.get('version')}
 * placeInSameHierarchy
 * zero-to-one
 * business rules and validation
 * prevent fetching multiple at the same time
 * have separate types for new resource and resource (and on new resource
 * required fields can be undefined and and id is undefined). Potentially,
 * NewResource should extend Resource type since NewResource can turn into
 * Resource when saved, so components should be able to handle that
 */

/**
 * A type-safe wrapper for Backbone.Events to keep things sane
 */
export function resourceOn(
  resource: {
    readonly on: (
      eventName: string,
      callback: (...args: RA<any>) => void
    ) => void;
    readonly off: (
      eventName?: string,
      callback?: (...args: RA<any>) => void
    ) => void;
  },
  event: string,
  callback: (...args: RA<never>) => void,
  immediate: boolean
): () => void {
  if (immediate) callback();
  resource.on(event.toLowerCase(), callback as () => void);
  return (): void => resource.off(event.toLowerCase(), callback as () => void);
}

/** Extract table name from a Java class name */
export const parseJavaClassName = (className: string): string =>
  className.split('.').at(-1) ?? '';

export function getFieldsToNotClone(
  table: SpecifyTable,
  cloneAll: boolean
): RA<string> {
  const fieldsToClone = getCarryOverPreference(table, cloneAll);
  const uniqueFields = getUniqueFields(table);
  return table.fields
    .map(({ name }) => name)
    .filter(
      (fieldName) =>
        uniqueFields.includes(fieldName) || !fieldsToClone.includes(fieldName)
    );
}

const getCarryOverPreference = (
  table: SpecifyTable,
  cloneAll: boolean
): RA<string> =>
  (cloneAll
    ? undefined
    : userPreferences.get('form', 'preferences', 'carryForward')?.[
        table.name
      ]) ?? getFieldsToClone(table);

export const getFieldsToClone = (table: SpecifyTable): RA<string> =>
  table.fields
    .filter(
      (field) =>
        !field.isVirtual &&
        (!field.isRelationship ||
          field.isDependent() ||
          !relationshipIsToMany(field))
    )
    .map(({ name }) => name);

const uniqueFields = [
  'guid',
  'timestampCreated',
  'version',
  'isCurrent',
  'timestampModified',
];

export const getUniqueFields = (table: SpecifyTable): RA<string> =>
  f.unique([
<<<<<<< HEAD
    ...Object.entries(businessRuleDefs[table.name]?.uniqueIn ?? {})
      .filter(
        ([_fieldName, uniquenessRules]) =>
          uniquenessRules in schema.domainLevelIds
=======
    ...Object.entries(businessRuleDefs[model.name]?.uniqueIn ?? {})
      .filter(
        /*
         * When cloning a resource, do not carry over the field which have
         * uniqueness rules which are scoped to one of the institutional
         * hierarchy tables or should be globally unique.
         * All other uniqueness rules can be cloned
         */
        ([_field, [uniquenessScope]]: readonly [
          string,
          RA<Record<string, RA<string> | string> | string | undefined>
        ]) =>
          typeof uniquenessScope === 'string'
            ? uniquenessScope in schema.domainLevelIds
            : uniquenessScope === undefined
>>>>>>> b63632a7
      )
      .map(([fieldName]) => table.strictGetField(fieldName).name),
    /*
     * Each attachment is assumed to refer to a unique attachment file
     * See https://github.com/specify/specify7/issues/1754#issuecomment-1157796585
     * Also, https://github.com/specify/specify7/issues/2562
     */
    ...table.relationships
      .filter(({ relatedTable }) => relatedTable.name.endsWith('Attachment'))
      .map(({ name }) => name),
    ...filterArray(
      uniqueFields.map((fieldName) => table.getField(fieldName)?.name)
    ),
  ]);

export const exportsForTests = {
  getCarryOverPreference,
  getFieldsToClone,
};<|MERGE_RESOLUTION|>--- conflicted
+++ resolved
@@ -65,16 +65,10 @@
 
 export async function createResource<TABLE_NAME extends keyof Tables>(
   tableName: TABLE_NAME,
-<<<<<<< HEAD
   fullData: DeepPartial<SerializedResource<Tables[TABLE_NAME]>>
 ): Promise<SerializedResource<Tables[TABLE_NAME]>> {
   const { id: _, resource_uri: __, ...data } = fullData;
   return ajax<SerializedRecord<Tables[TABLE_NAME]>>(
-=======
-  data: DeepPartial<SerializedResource<Tables[TABLE_NAME]>>
-): Promise<SerializedResource<Tables[TABLE_NAME]>> =>
-  ajax<SerializedModel<Tables[TABLE_NAME]>>(
->>>>>>> b63632a7
     `/api/specify/${tableName.toLowerCase()}/`,
     {
       method: 'POST',
@@ -275,13 +269,7 @@
 
 export const getUniqueFields = (table: SpecifyTable): RA<string> =>
   f.unique([
-<<<<<<< HEAD
     ...Object.entries(businessRuleDefs[table.name]?.uniqueIn ?? {})
-      .filter(
-        ([_fieldName, uniquenessRules]) =>
-          uniquenessRules in schema.domainLevelIds
-=======
-    ...Object.entries(businessRuleDefs[model.name]?.uniqueIn ?? {})
       .filter(
         /*
          * When cloning a resource, do not carry over the field which have
@@ -296,7 +284,6 @@
           typeof uniquenessScope === 'string'
             ? uniquenessScope in schema.domainLevelIds
             : uniquenessScope === undefined
->>>>>>> b63632a7
       )
       .map(([fieldName]) => table.strictGetField(fieldName).name),
     /*
