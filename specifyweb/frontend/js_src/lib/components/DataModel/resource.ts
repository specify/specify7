--- conflicted
+++ resolved
@@ -5,12 +5,9 @@
 import type { RA } from '../../utils/types';
 import { defined, filterArray } from '../../utils/types';
 import { keysToLowerCase, removeKey } from '../../utils/utils';
+import { userPreferences } from '../Preferences/userPreferences';
 import { formatUrl } from '../Router/queryString';
-<<<<<<< HEAD
-=======
-import { getUserPref } from '../UserPreferences/helpers';
 import { relationshipIsToMany } from '../WbPlanView/mappingHelpers';
->>>>>>> 7e500c2e
 import { addMissingFields } from './addMissingFields';
 import { businessRuleDefs } from './businessRuleDefs';
 import { serializeResource } from './helpers';
@@ -24,11 +21,6 @@
 import { getModel, schema } from './schema';
 import type { SpecifyModel } from './specifyModel';
 import type { Tables } from './types';
-<<<<<<< HEAD
-import { relationshipIsToMany } from '../WbPlanView/mappingHelpers';
-import { userPreferences } from '../Preferences/userPreferences';
-=======
->>>>>>> 7e500c2e
 
 /*
  * REFACTOR: experiment with an object singleton:
