import { ajax } from '../../utils/ajax';
import { Http } from '../../utils/ajax/definitions';
import { ping } from '../../utils/ajax/ping';
import { eventListener } from '../../utils/events';
import { f } from '../../utils/functools';
import type { DeepPartial, RA, RR } from '../../utils/types';
import { defined, filterArray } from '../../utils/types';
import { keysToLowerCase, removeKey } from '../../utils/utils';
import { userPreferences } from '../Preferences/userPreferences';
import { formatUrl } from '../Router/queryString';
import { relationshipIsToMany } from '../WbPlanView/mappingHelpers';
import { addMissingFields } from './addMissingFields';
import { getFieldsFromPath } from './businessRules';
<<<<<<< HEAD
import { serializeResource } from './helpers';
=======
>>>>>>> bb744a8b
import type {
  AnySchema,
  SerializedRecord,
  SerializedResource,
} from './helperTypes';
import type { SpecifyResource } from './legacyTypes';
import { schema } from './schema';
import { serializeResource } from './serializers';
import type { SpecifyTable } from './specifyTable';
import { genericTables, getTable } from './tables';
import type { Tables } from './types';
import { getUniquenessRules } from './uniquenessRules';

// FEATURE: use this everywhere
export const resourceEvents = eventListener<{
  readonly deleted: SpecifyResource<AnySchema>;
}>();

/**
 * Fetch a single resource from the back-end
 */

export const fetchResource = async <
  TABLE_NAME extends keyof Tables,
  SCHEMA extends Tables[TABLE_NAME],
  STRICT extends boolean = true
>(
  tableName: TABLE_NAME,
  id: number,
  // @ts-expect-error Whether to trigger 404 on resource not found
  strict: STRICT = true
): Promise<
  SerializedResource<SCHEMA> | (STRICT extends true ? never : undefined)
> =>
  ajax<SerializedRecord<SCHEMA>>(
    `/api/specify/${tableName.toLowerCase()}/${id}/`,

    {
      headers: { Accept: 'application/json' },
      expectedErrors: strict ? undefined : [Http.NOT_FOUND],
    }
  ).then(({ data: record, status }) =>
    status === Http.NOT_FOUND ? undefined! : serializeResource(record)
  );

// BUG: trigger resourceEvents.deleted here
export const deleteResource = async (
  tableName: keyof Tables,
  id: number
): Promise<void> =>
  ping(`/api/specify/${tableName.toLowerCase()}/${id}/`, {
    method: 'DELETE',
  }).then(f.void);

export async function createResource<TABLE_NAME extends keyof Tables>(
  tableName: TABLE_NAME,
  fullData: DeepPartial<SerializedResource<Tables[TABLE_NAME]>>
): Promise<SerializedResource<Tables[TABLE_NAME]>> {
  const { id: _, resource_uri: __, ...data } = fullData;
  return ajax<SerializedRecord<Tables[TABLE_NAME]>>(
    `/api/specify/${tableName.toLowerCase()}/`,
    {
      method: 'POST',
      body: keysToLowerCase(
        removeKey(
          addMissingFields(tableName, data as typeof fullData, {
            optionalFields: 'omit',
            toManyRelationships: 'omit',
            optionalRelationships: 'omit',
          }),
          '_tableName'
        )
      ),
      headers: { Accept: 'application/json' },
    }
  ).then(({ data }) => serializeResource(data));
}

export const saveResource = async <TABLE_NAME extends keyof Tables>(
  tableName: TABLE_NAME,
  id: number,
  data: DeepPartial<SerializedResource<Tables[TABLE_NAME]>>,
  handleConflict: (() => void) | void
): Promise<SerializedResource<Tables[TABLE_NAME]>> =>
  ajax<SerializedRecord<Tables[TABLE_NAME]>>(
    `/api/specify/${tableName.toLowerCase()}/${id}/`,
    {
      method: 'PUT',
      body: keysToLowerCase(addMissingFields(tableName, data)),
      headers: { Accept: 'application/json' },
      expectedErrors:
        typeof handleConflict === 'function' ? [Http.CONFLICT] : [],
    }
  ).then(({ data: response, status }) => {
    if (status === Http.CONFLICT) {
      handleConflict?.();
      return data as SerializedResource<Tables[TABLE_NAME]>;
    } else return serializeResource(response);
  });

/**
 * Generate a URL to view the resource in the front-end
 */
export function getResourceViewUrl(
  tableName: keyof Tables,
  resourceId: number | 'new' = 'new',
  recordSetId?: number
): string {
  const url = `/specify/view/${tableName.toLowerCase()}/${resourceId}/`;
  return typeof recordSetId === 'number'
    ? formatUrl(url, { recordSetId })
    : url;
}

/**
 * Generate a URL for working with a resource through a back-end API
 */
export function getResourceApiUrl(
  tableName: keyof Tables,
  resourceId: number | string | undefined,
  recordSetId?: number
): string {
  if (resourceId === undefined)
    return `/api/specify/${tableName.toLowerCase()}/`;
  const url = `/api/specify/${tableName.toLowerCase()}/${resourceId}/`;
  return typeof recordSetId === 'number'
    ? formatUrl(url, { recordSetId })
    : url;
}

export function parseResourceUrl(
  resourceUrl: string
): readonly [tableName: keyof Tables, id: number | undefined] | undefined {
  const parsed = /^\/api\/specify\/(\w+)\/(?:(\d+)\/)?$/u
    .exec(resourceUrl)
    ?.slice(1);
  const tableName = getTable(parsed?.[0] ?? '')?.name;
  return Array.isArray(parsed) && typeof tableName === 'string'
    ? [tableName, f.parseInt(parsed[1])]
    : undefined;
}

export const strictParseResourceUrl = (
  resourceUrl: string
): readonly [tableName: keyof Tables, id: number | undefined] =>
  defined(
    parseResourceUrl(resourceUrl),
    `Unable to parse resource API url: ${resourceUrl}`
  );

export const idFromUrl = (url: string): number | undefined =>
  parseResourceUrl(url)?.[1];

export const strictIdFromUrl = (url: string): number =>
  defined(idFromUrl(url), `Unable to extract resource id from url: ${url}`);

export function resourceFromUrl(
  resourceUrl: string,
  options?: ConstructorParameters<SpecifyTable['Resource']>[1]
): SpecifyResource<AnySchema> | undefined {
  const parsed = parseResourceUrl(resourceUrl);
  if (parsed === undefined) return undefined;
  const [tableName, id] = parsed;
  return new genericTables[tableName].Resource({ id }, options);
}

/**
 * This needs to exist outside of Resorce definition due to type conflicts
 * between AnySchema and table schemas defined in dataModel.ts
 */
export const resourceToJson = <SCHEMA extends AnySchema>(
  resource: SpecifyResource<SCHEMA>
): SerializedRecord<SCHEMA> => resource.toJSON() as SerializedRecord<SCHEMA>;

/*
 * Things to keep in mind:
 * on resource delete send header: {'If-Match': resource.get('version')}
 * placeInSameHierarchy
 * zero-to-one
 * business rules and validation
 * prevent fetching multiple at the same time
 * have separate types for new resource and resource (and on new resource
 * required fields can be undefined and and id is undefined). Potentially,
 * NewResource should extend Resource type since NewResource can turn into
 * Resource when saved, so components should be able to handle that
 */

/**
 * A type-safe wrapper for Backbone.Events to keep things sane
 */
export function resourceOn(
  resource: {
    readonly on: (
      eventName: string,
      callback: (...args: RA<any>) => void
    ) => void;
    readonly off: (
      eventName?: string,
      callback?: (...args: RA<any>) => void
    ) => void;
  },
  event: string,
  callback: (...args: RA<never>) => void,
  immediate: boolean
): () => void {
  if (immediate) callback();
  resource.on(event.toLowerCase(), callback as () => void);
  return (): void => resource.off(event.toLowerCase(), callback as () => void);
}

/** Extract table name from a Java class name */
export const parseJavaClassName = (className: string): string =>
  className.split('.').at(-1) ?? '';

export function getFieldsToNotClone(
  table: SpecifyTable,
  cloneAll: boolean
): RA<string> {
  const fieldsToClone = getCarryOverPreference(table, cloneAll);
  const uniqueFields = getUniqueFields(table);
  return table.fields
    .map(({ name }) => name)
    .filter(
      (fieldName) =>
        uniqueFields.includes(fieldName) || !fieldsToClone.includes(fieldName)
    );
}

function getCarryOverPreference(
  table: SpecifyTable,
  cloneAll: boolean
): RA<string> {
  const config: Partial<RR<keyof Tables, RA<string>>> = cloneAll
    ? {}
    : userPreferences.get('form', 'preferences', 'carryForward');
  return config?.[table.name] ?? getFieldsToClone(table);
}

export const getFieldsToClone = (table: SpecifyTable): RA<string> =>
  table.fields
    .filter(
      (field) =>
        !field.isVirtual &&
        (!field.isRelationship ||
          field.isDependent() ||
          !relationshipIsToMany(field))
    )
    .map(({ name }) => name);

const uniqueFields = [
  'guid',
  'timestampCreated',
  'version',
  'isCurrent',
  'isPrimary',
  'timestampModified',
];

export const getUniqueFields = (table: SpecifyTable): RA<string> =>
  f.unique([
    ...filterArray(
      (getUniquenessRules(table.name) ?? [])
        .filter(({ rule: { scopes } }) =>
          scopes.every(
            (fieldPath) =>
              (
                getFieldsFromPath(table, fieldPath).at(-1)?.name ?? ''
              ).toLowerCase() in schema.domainLevelIds
          )
        )
        .flatMap(({ rule: { fields } }) =>
          fields.flatMap((field) => table.getField(field)?.name)
        )
    ),
    /*
     * Each attachment is assumed to refer to a unique attachment file
     * See https://github.com/specify/specify7/issues/1754#issuecomment-1157796585
     * Also, https://github.com/specify/specify7/issues/2562
     */
    ...table.relationships
      .filter(({ relatedTable }) => relatedTable.name.endsWith('Attachment'))
      .map(({ name }) => name),
    ...filterArray(
      uniqueFields.map((fieldName) => table.getField(fieldName)?.name)
    ),
  ]);

export const exportsForTests = {
  getCarryOverPreference,
  getFieldsToClone,
};<|MERGE_RESOLUTION|>--- conflicted
+++ resolved
@@ -11,10 +11,6 @@
 import { relationshipIsToMany } from '../WbPlanView/mappingHelpers';
 import { addMissingFields } from './addMissingFields';
 import { getFieldsFromPath } from './businessRules';
-<<<<<<< HEAD
-import { serializeResource } from './helpers';
-=======
->>>>>>> bb744a8b
 import type {
   AnySchema,
   SerializedRecord,
