--- conflicted
+++ resolved
@@ -84,8 +84,6 @@
         unique: false,
       }),
       new LiteralField(table, {
-<<<<<<< HEAD
-=======
         name: 'isMemberOfCOG',
         required: false,
         readOnly: true,
@@ -95,7 +93,6 @@
       }),
       new LiteralField(table, {
         // TODO: LiteralField or Relationship?
->>>>>>> ff013761
         name: 'age',
         required: false,
         readOnly: true,
