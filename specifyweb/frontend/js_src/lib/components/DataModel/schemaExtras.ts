--- conflicted
+++ resolved
@@ -91,8 +91,6 @@
         indexed: false,
         unique: false,
       }),
-<<<<<<< HEAD
-=======
       new LiteralField(table, {
         // TODO: LiteralField or Relationship?
         name: 'age',
@@ -102,7 +100,6 @@
         indexed: false,
         unique: false,
       }),
->>>>>>> 8e4b9e4d
     ],
     (): void => {
       const collection = getField(table, 'collection');
