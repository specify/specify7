// @ts-nocheck

import _ from 'underscore';

import { removeKey } from '../../utils/utils';
import { assert } from '../Errors/assert';
import { relationshipIsToMany } from '../WbPlanView/mappingHelpers';
import { Backbone } from './backbone';
<<<<<<< HEAD
=======
import { DEFAULT_FETCH_LIMIT } from './collection';
>>>>>>> b1b457e5
import type { AnySchema } from './helperTypes';
import type { SpecifyResource } from './legacyTypes';

// REFACTOR: remove @ts-nocheck

const Base = Backbone.Collection.extend({
  __name__: 'CollectionBase',
  async getTotalCount() {
    return this.length;
  },
});

export const isRelationshipCollection = (value: unknown): boolean =>
  value instanceof DependentCollection ||
  value instanceof IndependentCollection;

function notSupported() {
  throw new Error('method is not supported');
}

async function fakeFetch() {
  return this;
}

async function lazyFetch(options) {
  assert(this instanceof LazyCollection);
  if (this._fetch) return this._fetch;
  if (this.related?.isNew()) return this;

  this._neverFetched = false;

  options ||= {};

  options.update ??= true;
  options.remove ??= false;
  options.silent = true;
  assert(options.at == null);

  options.data =
    options.data || _.extend({ domainfilter: this.domainfilter }, this.filters);
  options.data.offset = options.offset ?? this.length;
  options.data.orderby = options.orderby;

  _(options).has('limit') && (options.data.limit = options.limit);
  this._fetch = Backbone.Collection.prototype.fetch.call(this, options);
  return this._fetch.then(() => {
    this._fetch = null;
    return this;
  });
}

function setupToOne(collection, options) {
  collection.field = options.field;
  collection.related = options.related;

  assert(
    collection.field.table === collection.table.specifyTable,
    "field doesn't belong to table"
  );
  assert(
    collection.field.relatedTable === collection.related.specifyTable,
    'field is not to related resource'
  );
}

export const DependentCollection = Base.extend({
  __name__: 'DependentCollectionBase',
  constructor(options, records = []) {
    this.table = this.model;
    assert(_.isArray(records));
    Base.call(this, records, options);
  },
  initialize(_tables, options) {
    this.on(
      'add remove',
      function () {
        /*
         * Warning: changing a collection record does not trigger a
         * change event in the parent (though it probably should)
         */
        this.trigger('saverequired');
      },
      this
    );

    setupToOne(this, options);

    /*
     * If the id of the related resource changes, we go through and update
     * all the objects that point to it with the new pointer.
     * This is to support having collections of objects attached to
     * newly created resources that don't have ids yet. When the
     * resource is saved, the related objects can have their foreign keys
     * set correctly.
     */
    this.related.on(
      'change:id',
      function () {
        const relatedUrl = this.related.url();
        _.chain(this.models)
          .compact()
          .invoke('set', this.field.name, relatedUrl);
      },
      this
    );
  },
  isComplete() {
    return true;
  },
  getFetchOffset() {
    return 0;
  },
  fetch: fakeFetch,
  sync: notSupported,
  create: notSupported,
});

export const LazyCollection = Base.extend({
  __name__: 'LazyCollectionBase',
  _neverFetched: true,
  constructor(options = {}) {
    this.table = this.model;
    Base.call(this, null, options);
<<<<<<< HEAD
    this._neverFetched = true;
=======
>>>>>>> b1b457e5
    this._totalCount = undefined;
    this.filters = options.filters || {};
    this.domainfilter =
      Boolean(options.domainfilter) &&
      this.model?.specifyTable.getScopingRelationship() !== undefined;
  },
  url() {
    return `/api/specify/${this.model.specifyTable.name.toLowerCase()}/`;
  },
  isComplete() {
<<<<<<< HEAD
    return this._neverFetched && this.length === this._totalCount;
=======
    return !this._neverFetched && this.length === this._totalCount;
>>>>>>> b1b457e5
  },
  parse(resp) {
    let objects;
    if (resp.meta) {
      this._totalCount = resp.meta.total_count;
      objects = resp.objects;
    } else {
      console.warn("expected 'meta' in response");
      this._totalCount = resp.length;
      objects = resp;
    }

    return objects;
  },
  async fetch(options) {
    if (this.isComplete()) {
      console.error('fetching for already filled collection');
<<<<<<< HEAD

    options ||= {};

    options.update = true;
    options.remove = false;
    options.silent = true;
    assert(options.at == null);

    options.data =
      options.data ||
      _.extend({ domainfilter: this.domainfilter }, this.filters);
    options.data.offset = options.offset || this.length;

    _(options).has('limit') && (options.data.limit = options.limit);
    this._fetch = Backbone.Collection.prototype.fetch.call(this, options);
    return this._fetch.then(() => {
      this._fetch = null;
=======
>>>>>>> b1b457e5
      return this;
    }
    return lazyFetch.call(this, options);
  },
  async fetchIfNotPopulated() {
    return this._neverFetched && this.related?.isNew() !== true
      ? this.fetch()
      : this;
  },
  getFetchOffset() {
    return this.length;
  },
  getTotalCount() {
    if (_.isNumber(this._totalCount)) return Promise.resolve(this._totalCount);
    return this.fetchIfNotPopulated().then((_this) => _this._totalCount);
  },
});

export const IndependentCollection = LazyCollection.extend({
  __name__: 'IndependentCollectionBase',
  constructor(options, records = []) {
    this.table = this.model;
    assert(_.isArray(records));
    Base.call(this, records, options);
    this.filters = options.filters || {};
    this.domainfilter =
      Boolean(options.domainfilter) &&
      this.model?.specifyTable.getScopingRelationship() !== undefined;

    this._totalCount = records.length;

    this.removed = new Set<string>();
    this.updated = {};
  },
  initialize(_tables, options) {
<<<<<<< HEAD
=======
    setupToOne(this, options);

>>>>>>> b1b457e5
    this.on(
      'change',
      function (resource: SpecifyResource<AnySchema>) {
        if (!resource.isBeingInitialized()) {
<<<<<<< HEAD
=======
          if (relationshipIsToMany(this.field)) {
            const otherSideName = this.field.getReverse().name;
            this.related.set(otherSideName, resource);
          }
>>>>>>> b1b457e5
          this.updated[resource.cid] = resource;
          this.trigger('saverequired');
        }
      },
      this
    );

    this.on(
      'add',
      function (resource: SpecifyResource<AnySchema>) {
<<<<<<< HEAD
        if (!resource.isNew()) {
          (this.removed as Set<string>).delete(resource.url());
          this.updated[resource.cid] = resource.url();
        } else {
          this.updated[resource.cid] = resource;
=======
        if (resource.isNew()) {
          this.updated[resource.cid] = resource;
        } else {
          (this.removed as ReadonlySet<string>).delete(resource.url());
          this.updated[resource.cid] = resource.url();
>>>>>>> b1b457e5
        }
        this._totalCount += 1;
        this.trigger('saverequired');
      },
      this
    );

    this.on(
      'remove',
      function (resource: SpecifyResource<AnySchema>) {
        if (!resource.isNew()) {
<<<<<<< HEAD
          (this.removed as Set<string>).add(resource.url());
=======
          (this.removed as ReadonlySet<string>).add(resource.url());
>>>>>>> b1b457e5
        }
        this.updated = removeKey(this.updated, resource.cid);
        this._totalCount -= 1;
        this.trigger('saverequired');
      },
      this
    );

    this.listenTo(options.related, 'saved', function () {
      this.updated = {};
      this.removed = new Set<string>();
    });
<<<<<<< HEAD

    setupToOne(this, options);
=======
>>>>>>> b1b457e5
  },
  parse(resp) {
    const self = this;
    const records = Reflect.apply(
      LazyCollection.prototype.parse,
      this,
      arguments
    );

<<<<<<< HEAD
    this._totalCount -= (this.removed as Set<string>).size;

    return records;
  },
  async fetch(options) {
    if (this.related.isBeingInitialized()) {
      return this;
    }
    this.filters[this.field.name.toLowerCase()] = this.related.id;

    const offset =
      this.length === 0 && this.removed.size > 0
        ? this.removed.size
        : this.length;

    options = { ...(options ?? {}), silent: true, offset };

    return Reflect.apply(LazyCollection.prototype.fetch, this, [options]);
=======
    this._totalCount -= (this.removed as ReadonlySet<string>).size;

    return records.filter(
      ({ resource_uri }) =>
        !(this.removed as ReadonlySet<string>).has(resource_uri)
    );
  },
  async fetch(options) {
    // If the related is being fetched, don't try and fetch the collection
    if (this.related._fetch !== null) return this;

    this.filters[this.field.name.toLowerCase()] = this.related.id;

    const newOptions = {
      ...options,
      update: options?.reset !== true,
      offset: options?.offset ?? this.getFetchOffset(),
    };

    return lazyFetch.call(this, newOptions);
  },
  getFetchOffset() {
    return this.length === 0 && this.removed.size > 0
      ? this.removed.size
      : Math.floor(this.length / DEFAULT_FETCH_LIMIT) * DEFAULT_FETCH_LIMIT;
>>>>>>> b1b457e5
  },
  toApiJSON(options) {
    const self = this;

    return {
      update: Object.values(this.updated),
      remove: Array.from(self.removed),
    };
  },
});

export const ToOneCollection = LazyCollection.extend({
  __name__: 'LazyToOneCollectionBase',
  initialize(_models, options) {
    setupToOne(this, options);
  },
  async fetch() {
    if (this.related.isNew()) {
      console.error("can't fetch collection related to unpersisted resource");
      return this;
    }
    this.filters[this.field.name.toLowerCase()] = this.related.id;
    return Reflect.apply(LazyCollection.prototype.fetch, this, arguments);
  },
});<|MERGE_RESOLUTION|>--- conflicted
+++ resolved
@@ -6,10 +6,7 @@
 import { assert } from '../Errors/assert';
 import { relationshipIsToMany } from '../WbPlanView/mappingHelpers';
 import { Backbone } from './backbone';
-<<<<<<< HEAD
-=======
 import { DEFAULT_FETCH_LIMIT } from './collection';
->>>>>>> b1b457e5
 import type { AnySchema } from './helperTypes';
 import type { SpecifyResource } from './legacyTypes';
 
@@ -133,10 +130,6 @@
   constructor(options = {}) {
     this.table = this.model;
     Base.call(this, null, options);
-<<<<<<< HEAD
-    this._neverFetched = true;
-=======
->>>>>>> b1b457e5
     this._totalCount = undefined;
     this.filters = options.filters || {};
     this.domainfilter =
@@ -147,11 +140,7 @@
     return `/api/specify/${this.model.specifyTable.name.toLowerCase()}/`;
   },
   isComplete() {
-<<<<<<< HEAD
-    return this._neverFetched && this.length === this._totalCount;
-=======
     return !this._neverFetched && this.length === this._totalCount;
->>>>>>> b1b457e5
   },
   parse(resp) {
     let objects;
@@ -169,26 +158,6 @@
   async fetch(options) {
     if (this.isComplete()) {
       console.error('fetching for already filled collection');
-<<<<<<< HEAD
-
-    options ||= {};
-
-    options.update = true;
-    options.remove = false;
-    options.silent = true;
-    assert(options.at == null);
-
-    options.data =
-      options.data ||
-      _.extend({ domainfilter: this.domainfilter }, this.filters);
-    options.data.offset = options.offset || this.length;
-
-    _(options).has('limit') && (options.data.limit = options.limit);
-    this._fetch = Backbone.Collection.prototype.fetch.call(this, options);
-    return this._fetch.then(() => {
-      this._fetch = null;
-=======
->>>>>>> b1b457e5
       return this;
     }
     return lazyFetch.call(this, options);
@@ -224,22 +193,16 @@
     this.updated = {};
   },
   initialize(_tables, options) {
-<<<<<<< HEAD
-=======
     setupToOne(this, options);
 
->>>>>>> b1b457e5
     this.on(
       'change',
       function (resource: SpecifyResource<AnySchema>) {
         if (!resource.isBeingInitialized()) {
-<<<<<<< HEAD
-=======
           if (relationshipIsToMany(this.field)) {
             const otherSideName = this.field.getReverse().name;
             this.related.set(otherSideName, resource);
           }
->>>>>>> b1b457e5
           this.updated[resource.cid] = resource;
           this.trigger('saverequired');
         }
@@ -250,19 +213,11 @@
     this.on(
       'add',
       function (resource: SpecifyResource<AnySchema>) {
-<<<<<<< HEAD
-        if (!resource.isNew()) {
-          (this.removed as Set<string>).delete(resource.url());
-          this.updated[resource.cid] = resource.url();
-        } else {
-          this.updated[resource.cid] = resource;
-=======
         if (resource.isNew()) {
           this.updated[resource.cid] = resource;
         } else {
           (this.removed as ReadonlySet<string>).delete(resource.url());
           this.updated[resource.cid] = resource.url();
->>>>>>> b1b457e5
         }
         this._totalCount += 1;
         this.trigger('saverequired');
@@ -274,11 +229,7 @@
       'remove',
       function (resource: SpecifyResource<AnySchema>) {
         if (!resource.isNew()) {
-<<<<<<< HEAD
-          (this.removed as Set<string>).add(resource.url());
-=======
           (this.removed as ReadonlySet<string>).add(resource.url());
->>>>>>> b1b457e5
         }
         this.updated = removeKey(this.updated, resource.cid);
         this._totalCount -= 1;
@@ -291,11 +242,6 @@
       this.updated = {};
       this.removed = new Set<string>();
     });
-<<<<<<< HEAD
-
-    setupToOne(this, options);
-=======
->>>>>>> b1b457e5
   },
   parse(resp) {
     const self = this;
@@ -305,26 +251,6 @@
       arguments
     );
 
-<<<<<<< HEAD
-    this._totalCount -= (this.removed as Set<string>).size;
-
-    return records;
-  },
-  async fetch(options) {
-    if (this.related.isBeingInitialized()) {
-      return this;
-    }
-    this.filters[this.field.name.toLowerCase()] = this.related.id;
-
-    const offset =
-      this.length === 0 && this.removed.size > 0
-        ? this.removed.size
-        : this.length;
-
-    options = { ...(options ?? {}), silent: true, offset };
-
-    return Reflect.apply(LazyCollection.prototype.fetch, this, [options]);
-=======
     this._totalCount -= (this.removed as ReadonlySet<string>).size;
 
     return records.filter(
@@ -350,7 +276,6 @@
     return this.length === 0 && this.removed.size > 0
       ? this.removed.size
       : Math.floor(this.length / DEFAULT_FETCH_LIMIT) * DEFAULT_FETCH_LIMIT;
->>>>>>> b1b457e5
   },
   toApiJSON(options) {
     const self = this;
