--- conflicted
+++ resolved
@@ -229,11 +229,7 @@
     this.on(
       'remove',
       function (resource: SpecifyResource<AnySchema>) {
-<<<<<<< HEAD
-        if (!resource.isNew()) {
-=======
         if (!resource.isNew() && resource.get(this.field.name) !== null) {
->>>>>>> a24717db
           this.removed.add(resource.url());
         }
         this.updated = removeKey(this.updated, resource.cid);
