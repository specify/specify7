--- conflicted
+++ resolved
@@ -42,8 +42,6 @@
   Friday: 6,
   Saturday: 7,
 } as const;
-<<<<<<< HEAD
-=======
 
 const _backendFilters = (field: string, ...fieldTransforms: RA<string>) =>
   ({
@@ -120,7 +118,6 @@
           : caseInsensitiveHash(weekDayMap, value),
     }),
   } as const);
->>>>>>> 8e4b9e4d
 
 /**
  * Use this to construct a query using a lookup for Django.
@@ -140,74 +137,8 @@
  * https://docs.djangoproject.com/en/3.2/ref/models/querysets/#field-lookups
  */
 export const backendFilter = (field: string) => ({
-<<<<<<< HEAD
-  equals: (value: number | string) => ({
-    [[field, 'exact'].join(djangoLookupSeparator)]: value,
-  }),
-  contains: (value: string) => ({
-    [[field, 'contains'].join(djangoLookupSeparator)]: value,
-  }),
-  caseInsensitiveContains: (value: string) => ({
-    [[field, 'icontains'].join(djangoLookupSeparator)]: value,
-  }),
-  caseInsensitiveStartsWith: (value: string) => ({
-    [[field, 'istartswith'].join(djangoLookupSeparator)]: value,
-  }),
-  startsWith: (value: string) => ({
-    [[field, 'startswith'].join(djangoLookupSeparator)]: value,
-  }),
-  caseInsensitiveEndsWith: (value: string) => ({
-    [[field, 'iendswith'].join(djangoLookupSeparator)]: value,
-  }),
-  endsWith: (value: string) => ({
-    [[field, 'endswith'].join(djangoLookupSeparator)]: value,
-  }),
-  isIn: (value: RA<number | string>) => ({
-    [[field, 'in'].join(djangoLookupSeparator)]: value.join(','),
-  }),
-  isNull: (value: 'false' | 'true' = 'true') => ({
-    [[field, 'isnull'].join(djangoLookupSeparator)]: value,
-  }),
-  greaterThan: (value: number) => ({
-    [[field, 'gt'].join(djangoLookupSeparator)]: value,
-  }),
-  greaterThanOrEqualTo: (value: number) => ({
-    [[field, 'gte'].join(djangoLookupSeparator)]: value,
-  }),
-  lessThan: (value: number) => ({
-    [[field, 'lt'].join(djangoLookupSeparator)]: value,
-  }),
-  lessThanOrEqualTo: (value: number) => ({
-    [[field, 'lte'].join(djangoLookupSeparator)]: value,
-  }),
-  matchesRegex: (value: string) => ({
-    [[field, 'regex'].join(djangoLookupSeparator)]: value,
-  }),
-
-  dayEquals: (value: number) => ({
-    [[field, 'day'].join(djangoLookupSeparator)]: value,
-  }),
-  monthEquals: (value: number) => ({
-    [[field, 'month'].join(djangoLookupSeparator)]: value,
-  }),
-  yearEquals: (value: number) => ({
-    [[field, 'year'].join(djangoLookupSeparator)]: value,
-  }),
-  weekEquals: (value: number) => ({
-    [[field, 'week'].join(djangoLookupSeparator)]: value,
-  }),
-  weekDayEquals: (
-    value: ValueOf<typeof weekDayMap> | keyof typeof weekDayMap
-  ) => ({
-    [[field, 'week_day'].join(djangoLookupSeparator)]:
-      typeof value === 'number'
-        ? value
-        : caseInsensitiveHash(weekDayMap, value),
-  }),
-=======
   not: _backendFilters(field, 'not'),
   ..._backendFilters(field),
->>>>>>> 8e4b9e4d
 });
 
 export const isResourceOfType = <TABLE_NAME extends keyof Tables>(
