--- conflicted
+++ resolved
@@ -215,8 +215,6 @@
     id: collectorId,
     agent: getResourceApiUrl('Agent', agentId),
   });
-<<<<<<< HEAD
-=======
 
   test('single field path', async () => {
     const resource = new schema.models.Collector.Resource({ id: collectorId });
@@ -234,33 +232,21 @@
     resource_uri: getResourceApiUrl('Collector', emptyCollectorId),
     id: emptyCollectorId,
   });
->>>>>>> 8acc8412
   const agent = {
     resource_uri: getResourceApiUrl('Agent', agentId),
     id: agentId,
     lastname: 'a',
   };
   overrideAjax(`/api/specify/agent/${agentId}/`, agent);
-<<<<<<< HEAD
-  test('single field path', async () => {
-    const resource = new schema.models.Collector.Resource({ id: collectorId });
-=======
   test('valid field with missing related resource', async () => {
     const resource = new schema.models.Collector.Resource({
       id: emptyCollectorId,
     });
->>>>>>> 8acc8412
     const field = schema.models.Collector.strictGetField('agent');
     const data = (await fetchDistantRelated(resource, [field]))!;
     expect(data.resource).toBe(resource);
     expect(data.field).toBe(field);
-<<<<<<< HEAD
-    expect(data.resource.get('agent')).toBe(
-      getResourceApiUrl('Agent', agentId)
-    );
-=======
     expect(data.resource!.get(field.name)).toBeUndefined();
->>>>>>> 8acc8412
   });
 
   test('multi field path', async () => {
@@ -270,11 +256,7 @@
       schema.models.Agent.strictGetField('lastName'),
     ];
     const data = (await fetchDistantRelated(resource, fields))!;
-<<<<<<< HEAD
-    expect(data.resource.toJSON()).toEqual(agent);
-=======
     expect(data.resource!.toJSON()).toEqual(agent);
->>>>>>> 8acc8412
     expect(data.field).toBe(fields.at(-1));
   });
 });