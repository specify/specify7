import { mockTime, requireContext } from '../../../tests/helpers';
import { theories } from '../../../tests/utils';
import { localized } from '../../../utils/types';
import { addMissingFields } from '../addMissingFields';
import type { AnySchema, SerializedResource } from '../helperTypes';
import { getResourceApiUrl } from '../resource';
import type { Agent } from '../types';
<<<<<<< HEAD
import { localized } from '../../../utils/types';
=======
>>>>>>> e3b39792

mockTime();
requireContext();

/**
 * A typing helper
 * This is needed because addMissingFields relies on a generic, but the theories
 * function does not seem to support generics at the moment
 */
const typing = <T extends AnySchema = AnySchema>(
  data: Partial<SerializedResource<T>>
): Partial<SerializedResource<AnySchema>> =>
  data as Partial<SerializedResource<AnySchema>>;

theories(addMissingFields, [
  {
    in: [
      'CollectionObject',
      {},
      {
        requiredFields: 'omit',
        optionalFields: 'omit',
        toManyRelationships: 'omit',
        requiredRelationships: 'omit',
        optionalRelationships: 'omit',
      },
    ],
    out: typing({
      _tableName: 'CollectionObject',
      collection: getResourceApiUrl('Collection', 4),
    }),
  },
  {
    in: [
      'CollectionObject',
      typing({ text1: 'abc' }),
      {
        requiredFields: 'omit',
        optionalFields: 'omit',
        toManyRelationships: 'omit',
        requiredRelationships: 'omit',
        optionalRelationships: 'omit',
      },
    ],
    out: {
      _tableName: 'CollectionObject',
      resource_uri: undefined,
      collection: getResourceApiUrl('Collection', 4),
      text1: 'abc',
    },
  },
  {
    in: [
      'Agent',
      typing({ text1: 'abc', division: getResourceApiUrl('Division', 5) }),
      {
        requiredFields: 'omit',
        optionalFields: 'define',
        toManyRelationships: 'set',
        requiredRelationships: 'omit',
        optionalRelationships: 'define',
      },
    ],
    out: typing<Agent>({
      _tableName: 'Agent',
      abbreviation: null,
      addresses: [],
      agentAttachments: [],
      agentGeographies: [],
      agentSpecialties: [],
      collContentContact: null,
      collTechContact: null,
      createdByAgent: null,
      date1: null,
      date1Precision: null,
      date2: null,
      date2Precision: null,
      dateOfBirth: null,
      dateOfBirthPrecision: null,
      dateOfDeath: null,
      dateOfDeathPrecision: null,
      dateType: null,
      division: getResourceApiUrl('Division', 5),
      email: null,
      firstName: null,
      groups: [],
      guid: null,
      identifiers: [],
      initials: null,
      instContentContact: null,
      instTechContact: null,
      integer1: null,
      integer2: null,
      interests: null,
      jobTitle: null,
      lastName: null,
      middleInitial: null,
      modifiedByAgent: null,
      organization: null,
      remarks: null,
      resource_uri: undefined,
      specifyUser: null,
      suffix: null,
      text1: localized('abc'),
      text2: null,
      text3: null,
      text4: null,
      text5: null,
      timestampModified: null,
      title: null,
      url: null,
      variants: [],
      verbatimDate1: null,
      verbatimDate2: null,
      version: 1,
    }),
  },
  {
    in: [
      'Agent',
      typing({ text2: 'abc' }),
      {
        requiredFields: 'define',
        optionalFields: 'set',
        toManyRelationships: 'omit',
        requiredRelationships: 'define',
        optionalRelationships: 'set',
      },
    ],
    out: typing({
      _tableName: 'Agent',
      abbreviation: '',
      agentType: null,
      collContentContact: null,
      collTechContact: null,
      createdByAgent: null,
      date1: '2022-08-31',
      date1Precision: 0,
      date2: '2022-08-31',
      date2Precision: 0,
      dateOfBirth: '2022-08-31',
      dateOfBirthPrecision: 0,
      dateOfDeath: '2022-08-31',
      dateOfDeathPrecision: 0,
      dateType: 0,
      division: getResourceApiUrl('Division', 2),
      email: '',
      firstName: '',
      guid: '',
      initials: '',
      instContentContact: null,
      instTechContact: null,
      integer1: 0,
      integer2: 0,
      interests: '',
      jobTitle: '',
      lastName: '',
      middleInitial: '',
      modifiedByAgent: null,
      organization: null,
      remarks: '',
      specifyUser: null,
      suffix: '',
      text1: '',
      text2: 'abc',
      text3: '',
      text4: '',
      text5: '',
      timestampCreated: null,
      timestampModified: '2022-08-31',
      title: '',
      url: '',
      verbatimDate1: '',
      verbatimDate2: '',
      version: 1,
    }),
  },
]);<|MERGE_RESOLUTION|>--- conflicted
+++ resolved
@@ -5,10 +5,6 @@
 import type { AnySchema, SerializedResource } from '../helperTypes';
 import { getResourceApiUrl } from '../resource';
 import type { Agent } from '../types';
-<<<<<<< HEAD
-import { localized } from '../../../utils/types';
-=======
->>>>>>> e3b39792
 
 mockTime();
 requireContext();
