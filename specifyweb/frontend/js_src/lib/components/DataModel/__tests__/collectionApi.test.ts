import { overrideAjax } from '../../../tests/ajax';
import { requireContext } from '../../../tests/helpers';
import { overwriteReadOnly } from '../../../utils/types';
import type { CollectionFetchFilters } from '../collection';
import { DEFAULT_FETCH_LIMIT } from '../collection';
import type { AnySchema } from '../helperTypes';
import { getResourceApiUrl } from '../resource';
import type { Collection } from '../specifyTable';
import { tables } from '../tables';
import type { Accession, Agent, CollectionObject } from '../types';

requireContext();

describe('LazyCollection', () => {
  const secondAccessionUrl = getResourceApiUrl('Accession', 12);
  const accessionId = 11;
  const accessionUrl = getResourceApiUrl('Accession', accessionId);
  const accessionNumber = '2011-IC-116';
  const accessionsResponse = [
    {
      resource_uri: accessionUrl,
      id: 11,
      accessionnumber: accessionNumber,
    },
    {
      resource_uri: secondAccessionUrl,
      id: 12,
    },
  ];

  overrideAjax(
    '/api/specify/accession/?domainfilter=false&addressofrecord=4&offset=0',
    {
      meta: { total_count: 2 },
      objects: accessionsResponse,
    }
  );

  overrideAjax(
    '/api/specify/accession/?domainfilter=false&addressofrecord=4&offset=2',
    {
      meta: { total_count: 2 },
      objects: accessionsResponse,
    }
  );

  test('can create a new instance', () => {
    const collection = new tables.Agent.LazyCollection() as Collection<Agent>;
    expect(collection.table.specifyTable).toBe(tables.Agent);
  });

  test('can fetch', async () => {
    const rawCollection = new tables.Accession.LazyCollection({
      filters: { addressOfRecord: 4 },
    });
    expect((rawCollection as Collection<Accession>).isComplete()).toBe(false);

    const collection = await rawCollection.fetch();
    expect(collection._totalCount).toBe(2);
    expect(collection.isComplete()).toBe(true);
    expect(collection.toJSON()).toEqual(accessionsResponse);

    // Can fetch again
    overwriteReadOnly(collection, '_totalCount', 3);
    expect(collection.isComplete()).toBe(false);
    await rawCollection.fetch();

    /*
     * Can handle case when record was deleted on the server in between fetches,
     * thus total count goes down
     */
    expect(collection._totalCount).toBe(2);
    expect(collection.isComplete()).toBe(true);
    expect(collection.toJSON()).toEqual(accessionsResponse);
  });
});

describe('Independent Collection', () => {
  const collectionObjectsResponse = Array.from({ length: 41 }, (_, index) => ({
    id: index + 1,
    resource_uri: getResourceApiUrl('CollectionObject', index + 1),
  }));

  overrideAjax(
    '/api/specify/collectionobject/?domainfilter=false&accession=1&offset=0',
    {
      objects: collectionObjectsResponse.slice(0, DEFAULT_FETCH_LIMIT),
      meta: {
        limit: DEFAULT_FETCH_LIMIT,
        total_count: collectionObjectsResponse.length,
      },
    }
  );

  overrideAjax(
    `/api/specify/collectionobject/?domainfilter=false&accession=1&offset=${DEFAULT_FETCH_LIMIT}`,
    {
      objects: collectionObjectsResponse.slice(
        DEFAULT_FETCH_LIMIT,
        DEFAULT_FETCH_LIMIT * 2
      ),
      meta: {
        limit: DEFAULT_FETCH_LIMIT,
        total_count: collectionObjectsResponse.length,
      },
    }
  );

  overrideAjax(
    `/api/specify/collectionobject/?domainfilter=false&accession=1&offset=${
      DEFAULT_FETCH_LIMIT * 2
    }`,
    {
      objects: collectionObjectsResponse.slice(DEFAULT_FETCH_LIMIT * 2),
      meta: {
        limit: DEFAULT_FETCH_LIMIT,
        total_count: collectionObjectsResponse.length,
      },
    }
  );

  overrideAjax(
    '/api/specify/collectionobject/?domainfilter=false&accession=1&offset=20&limit=0',
    {
      objects: collectionObjectsResponse.slice(DEFAULT_FETCH_LIMIT),
      meta: {
        limit: 0,
        total_count: collectionObjectsResponse.length,
      },
    }
  );

  test('lazily fetched', async () => {
    const accession = new tables.Accession.Resource({
      id: 1,
    });

    const rawCollection = new tables.CollectionObject.IndependentCollection({
      related: accession,
      field: tables.CollectionObject.strictGetRelationship('accession'),
    });

    const collection = await rawCollection.fetch();
    expect(collection._totalCount).toBe(collectionObjectsResponse.length);
    expect(collection).toHaveLength(DEFAULT_FETCH_LIMIT);
    expect(collection.models.map(({ id }) => id)).toStrictEqual(
      collectionObjectsResponse
        .slice(0, DEFAULT_FETCH_LIMIT)
        .map(({ id }) => id)
    );

    await collection.fetch();
    expect(collection).toHaveLength(DEFAULT_FETCH_LIMIT * 2);
    expect(
      collection.models
        .slice(DEFAULT_FETCH_LIMIT, DEFAULT_FETCH_LIMIT * 2)
        .map(({ id }) => id)
    ).toStrictEqual(
      collectionObjectsResponse
        .slice(DEFAULT_FETCH_LIMIT, DEFAULT_FETCH_LIMIT * 2)
        .map(({ id }) => id)
    );

    await collection.fetch();
<<<<<<< HEAD
    const totalCount = collection._totalCount ?? 0;
    expect(collection).toHaveLength(totalCount);
=======
    // eslint-disable-next-line jest/prefer-to-have-length
    expect(collection.length).toBe(collection._totalCount);
>>>>>>> dc4ae072
  });

  test('specified offset', async () => {
    const accession = new tables.Accession.Resource({
      id: 1,
    });

    const rawCollection = new tables.CollectionObject.IndependentCollection({
      related: accession,
      field: tables.CollectionObject.strictGetRelationship('accession'),
    });

    const collection = await rawCollection.fetch({
      offset: DEFAULT_FETCH_LIMIT,
    });
    expect(collection).toHaveLength(DEFAULT_FETCH_LIMIT);
    expect(collection.models.map(({ id }) => id)).toStrictEqual(
      collectionObjectsResponse
        .slice(DEFAULT_FETCH_LIMIT, DEFAULT_FETCH_LIMIT * 2)
        .map(({ id }) => id)
    );
  });

  test('reset', async () => {
    const accession = new tables.Accession.Resource({
      id: 1,
    });

    const rawCollection = new tables.CollectionObject.IndependentCollection({
      related: accession,
      field: tables.CollectionObject.strictGetRelationship('accession'),
    });

    const collection = await rawCollection.fetch({
      offset: DEFAULT_FETCH_LIMIT,
      limit: 0,
    });
    expect(collection).toHaveLength(
      collectionObjectsResponse.length - DEFAULT_FETCH_LIMIT
    );
    expect(collection.models.map(({ id }) => id)).toStrictEqual(
      collectionObjectsResponse.slice(DEFAULT_FETCH_LIMIT).map(({ id }) => id)
    );
    await collection.fetch({
      reset: true,
      offset: 0,
    } as CollectionFetchFilters<AnySchema>);
    expect(collection).toHaveLength(DEFAULT_FETCH_LIMIT);
    expect(collection.models.map(({ id }) => id)).toStrictEqual(
      collectionObjectsResponse
        .slice(0, DEFAULT_FETCH_LIMIT)
        .map(({ id }) => id)
    );
  });

  test('removed objects not refetched', async () => {
    const accession = new tables.Accession.Resource({
      id: 1,
    });

    const rawCollection = new tables.CollectionObject.IndependentCollection({
      related: accession,
      field: tables.CollectionObject.strictGetRelationship('accession'),
    });

    const collection = await rawCollection.fetch();
    const collectionObjectsToRemove = collection.models
      .slice(0, 5)
      .map((collectionObject) => ({ ...collectionObject }));
    collectionObjectsToRemove.forEach((collectionObject) =>
      collection.remove(collectionObject)
    );
    await collection.fetch({ offset: 0 });
    expect(collection.models.map(({ id }) => id)).toStrictEqual(
      collectionObjectsResponse
        .slice(5, DEFAULT_FETCH_LIMIT)
        .map(({ id }) => id)
    );
  });

  test('offset adjusted when all models removed', async () => {
    const accession = new tables.Accession.Resource({
      id: 1,
    });

    const rawCollection = new tables.CollectionObject.IndependentCollection({
      related: accession,
      field: tables.CollectionObject.strictGetRelationship('accession'),
    });

    const collection = await rawCollection.fetch();
    const collectionObjectsToRemove = collection.models.map(
      (collectionObject) => ({ ...collectionObject })
    );
    collectionObjectsToRemove.forEach((collectionObject) =>
      collection.remove(collectionObject)
    );
    expect(collection.getFetchOffset()).toBe(DEFAULT_FETCH_LIMIT);
    await collection.fetch();
    expect(collection.models.map(({ id }) => id)).toStrictEqual(
      collectionObjectsResponse
        .slice(DEFAULT_FETCH_LIMIT, DEFAULT_FETCH_LIMIT * 2)
        .map(({ id }) => id)
    );
  });

  test('on resource change event', async () => {
    const accession = new tables.Accession.Resource({
      id: 1,
    });

    const rawCollection = new tables.CollectionObject.IndependentCollection({
      related: accession,
      field: tables.CollectionObject.strictGetRelationship('accession'),
    });

    const collection = await rawCollection.fetch();

    expect(collection._totalCount).toBe(collectionObjectsResponse.length);

    collection.models[0].set('text1', 'someValue');
    expect(
      Object.values(collection.updated ?? {}).map((resource) =>
        typeof resource === 'string' ? resource : resource.toJSON()
      )
    ).toStrictEqual([
      {
        id: 1,
        resource_uri: '/api/specify/collectionobject/1/',
        text1: 'someValue',
      },
    ]);
  });

  overrideAjax('/api/specify/accession/1/', {
    id: 1,
    resource_uri: getResourceApiUrl('Accession', 1),
  });

  overrideAjax('/api/specify/collectionobject/1/', {
    id: 1,
    resource_uri: getResourceApiUrl('CollectionObject', 1),
  });

  test('on change toOne', async () => {
    const collectionObject = new tables.CollectionObject.Resource({ id: 1 });

    const collection = new tables.Accession.IndependentCollection({
      related: collectionObject,
      field: tables.Accession.strictGetRelationship('collectionObjects'),
    }) as Collection<Accession>;

    const rawAccession = new tables.Accession.Resource({ id: 1 });
    const accession = await rawAccession.fetch();

    expect(collectionObject.get('accession')).toBeUndefined();
    collection.add(accession);
    expect(collection.updated?.[accession.cid]).toBe(
      getResourceApiUrl('Accession', 1)
    );
    accession.set('accessionNumber', '2011-IC-116');
    expect(collection.updated?.[accession.cid]).toBe(accession);
    expect(collectionObject.get('accession')).toBe(
      getResourceApiUrl('Accession', 1)
    );
  });

  test('on add event', async () => {
    const accession = new tables.Accession.Resource({
      id: 1,
    });

    const rawCollection = new tables.CollectionObject.IndependentCollection({
      related: accession,
      field: tables.CollectionObject.strictGetRelationship('accession'),
    });

    const collection = await rawCollection.fetch();

    const newCollectionObjects = [
      new tables.CollectionObject.Resource(),
      new tables.CollectionObject.Resource({ id: 100 }),
    ];
    collection.add(newCollectionObjects);
    expect(collection._totalCount).toBe(
      collectionObjectsResponse.length + newCollectionObjects.length
    );
    expect(Object.keys(collection.updated ?? {})).toStrictEqual(
      newCollectionObjects.map(({ cid }) => cid)
    );
    newCollectionObjects.forEach((collectionObject) => {
      const updatedEntry = collection.updated?.[collectionObject.cid];
      expect(updatedEntry).toBe(
        collectionObject.isNew() ? collectionObject : collectionObject.url()
      );
    });
  });
  test('on remove event', async () => {
    const accession = new tables.Accession.Resource({
      id: 1,
    });

    const rawCollection = new tables.CollectionObject.IndependentCollection({
      related: accession,
      field: tables.CollectionObject.strictGetRelationship('accession'),
    });

    const collection = await rawCollection.fetch();

    const collectionObjectsToRemove = collection.models.slice(0, 3);
    collectionObjectsToRemove.forEach((collectionObject) =>
      collection.remove(collectionObject)
    );
    expect(collection._totalCount).toBe(
      collectionObjectsResponse.length - collectionObjectsToRemove.length
    );
    expect(Array.from(collection.removed ?? [])).toStrictEqual(
      collectionObjectsToRemove.map((resource) => resource.get('resource_uri'))
    );
  });
  test('removed and updated modify eachother', () => {
    const accession = new tables.Accession.Resource({
      id: 1,
    });

    const collection = new tables.CollectionObject.IndependentCollection({
      related: accession,
      field: tables.CollectionObject.strictGetRelationship('accession'),
    }) as Collection<CollectionObject>;
    const collectionObject = new tables.CollectionObject.Resource({ id: 1 });
    collection.add(collectionObject);
    expect(collection.updated).toStrictEqual({
      [collectionObject.cid]: collectionObject.url(),
    });
    collection.remove(collectionObject);
    expect(collection.removed).toStrictEqual(new Set([collectionObject.url()]));
    expect(collection.updated).toStrictEqual({});
    collection.add(collectionObject);
    expect(collection.updated).toStrictEqual({
      [collectionObject.cid]: collectionObject.url(),
    });
    expect(collection.removed).toStrictEqual(new Set());
  });

  test('success options respected', async () => {
    const accession = new tables.Accession.Resource();

    expect(accession.isNew()).toBe(true);

    const collection = new tables.CollectionObject.IndependentCollection({
      related: accession,
      field: tables.CollectionObject.strictGetRelationship('accession'),
    }) as Collection<CollectionObject>;

    await collection.fetch({
      success: (collection) => {
        collection.add(new tables.CollectionObject.Resource());
      },
    } as CollectionFetchFilters<AnySchema>);
    expect(collection.models).toHaveLength(1);
  });

  overrideAjax('/api/specify/collectionobject/200/', {
    id: 200,
    resource_uri: getResourceApiUrl('CollectionObject', 200),
  });

  test('toApiJSON', async () => {
    const accession = new tables.Accession.Resource({
      id: 1,
    });

    const rawCollection = new tables.CollectionObject.IndependentCollection({
      related: accession,
      field: tables.CollectionObject.strictGetRelationship('accession'),
    });
    const collection = await rawCollection.fetch();
    expect(collection.toApiJSON()).toStrictEqual({
      update: [],
      remove: [],
    });
    const collectionObjectsToRemove = collection.models
      .slice(1, 4)
      .map((collectionObject) => collectionObject);

    collectionObjectsToRemove.forEach((collectionObject) => {
      collection.remove(collectionObject);
    });

    const collectionObjectsToAdd = [
      new tables.CollectionObject.Resource({ id: 200 }),
      new tables.CollectionObject.Resource({ text1: 'someValue' }),
    ];
    collection.add(collectionObjectsToAdd);
    collection.models[0].set('catalogNumber', '000000001');

    expect(collection.toApiJSON()).toStrictEqual({
      remove: collectionObjectsToRemove.map((collectionObject) =>
        collectionObject.get('resource_uri')
      ),
      update: [
        '/api/specify/collectionobject/200/',
        collection.models.at(-1),
        collection.models[0],
      ],
    });
  });
});<|MERGE_RESOLUTION|>--- conflicted
+++ resolved
@@ -162,13 +162,8 @@
     );
 
     await collection.fetch();
-<<<<<<< HEAD
-    const totalCount = collection._totalCount ?? 0;
-    expect(collection).toHaveLength(totalCount);
-=======
     // eslint-disable-next-line jest/prefer-to-have-length
     expect(collection.length).toBe(collection._totalCount);
->>>>>>> dc4ae072
   });
 
   test('specified offset', async () => {
