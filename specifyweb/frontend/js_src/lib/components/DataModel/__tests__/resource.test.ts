import { overrideAjax } from '../../../tests/ajax';
import { mockTime, requireContext } from '../../../tests/helpers';
import { theories } from '../../../tests/utils';
import { Http } from '../../../utils/ajax/definitions';
import type { RA } from '../../../utils/types';
import { userPreferences } from '../../Preferences/userPreferences';
import { addMissingFields } from '../addMissingFields';
import type { AnySchema, TableFields } from '../helperTypes';
import type { SpecifyResource } from '../legacyTypes';
import {
  createResource,
  deleteResource,
  exportsForTests,
  fetchResource,
  getFieldsToNotClone,
  getResourceApiUrl,
  getResourceViewUrl,
  getUniqueFields,
  idFromUrl,
  parseJavaClassName,
  parseResourceUrl,
  resourceFromUrl,
  resourceToJson,
  saveResource,
  strictIdFromUrl,
  strictParseResourceUrl,
} from '../resource';
import { serializeResource } from '../serializers';
import { tables } from '../tables';
import type { CollectionObject } from '../types';

const { getCarryOverPreference, getFieldsToClone } = exportsForTests;

mockTime();
requireContext();

describe('fetchResource', () => {
  const baseAgentRecord = {
    resource_uri: getResourceApiUrl('Agent', 1),
  };
  overrideAjax('/api/specify/agent/1/', baseAgentRecord);

  overrideAjax('/api/specify/agent/2/', '', {
    responseCode: Http.NOT_FOUND,
  });

  test('found case', async () =>
    expect(fetchResource('Agent', 1)).resolves.toEqual(
      serializeResource(baseAgentRecord)
    ));
  test('not found case', async () =>
    expect(fetchResource('Agent', 2, false)).resolves.toBeUndefined());
});

overrideAjax('/api/specify/locality/1/', '', {
  method: 'DELETE',
  responseCode: Http.NO_CONTENT,
});

test('deleteResource', async () =>
  expect(deleteResource('Locality', 1)).resolves.toBeUndefined());

const localityId = 2;

overrideAjax(
  '/api/specify/locality/',
  {
    resource_uri: getResourceApiUrl('Locality', localityId),
    id: localityId,
    localityname: 'name',
    discipline: getResourceApiUrl('Discipline', 3),
  },
  {
    method: 'POST',
    responseCode: Http.CREATED,
    body: {
      discipline: getResourceApiUrl('Discipline', 3),
      localityname: 'name',
      srclatlongunit: 0,
      timestampcreated: '2022-08-31',
    },
  }
);

test('createResource', async () =>
  expect(
    createResource('Locality', {
      localityName: 'name',
      // This should get ignored
      resource_uri: getResourceApiUrl('Locality', 123),
      // This should get ignored
      id: 44,
    })
  ).resolves.toEqual(
    addMissingFields('Locality', {
      resource_uri: getResourceApiUrl('Locality', localityId),
      id: localityId,
      discipline: getResourceApiUrl('Discipline', 3),
      localityName: 'name',
    })
  ));

describe('saveResource', () => {
  overrideAjax(
    '/api/specify/locality/3/',
    {
      resource_uri: getResourceApiUrl('Locality', 2),
      id: 1,
      localityname: 'name',
    },
    {
      method: 'PUT',
    }
  );
  test('without conflict', async () =>
    expect(
      saveResource('Locality', 3, { localityName: 'name' })
    ).resolves.toEqual(
      addMissingFields('Locality', {
        resource_uri: getResourceApiUrl('Locality', 2),
        id: 1,
        localityName: 'name',
      })
    ));
});

theories(getResourceViewUrl, [
  { in: ['CollectionObject', 3], out: '/specify/view/collectionobject/3/' },
  {
    in: ['CollectionObject', 'new'],
    out: '/specify/view/collectionobject/new/',
  },
  {
    in: ['CollectionObject', 3, 4],
    out: '/specify/view/collectionobject/3/?recordsetid=4',
  },
  {
    in: ['CollectionObject', 'new', 4],
    out: '/specify/view/collectionobject/new/?recordsetid=4',
  },
]);

theories(getResourceApiUrl, [
  { in: ['CollectionObject', 3], out: '/api/specify/collectionobject/3/' },
  {
    in: ['CollectionObject', 'new'],
    out: '/api/specify/collectionobject/new/',
  },
  {
    in: ['CollectionObject', 3, 4],
    out: '/api/specify/collectionobject/3/?recordsetid=4',
  },
  {
    in: ['CollectionObject', 'new', 4],
    out: '/api/specify/collectionobject/new/?recordsetid=4',
  },
]);

theories(parseResourceUrl, [
  { in: ['/api/specify/collectionobject/1/'], out: ['CollectionObject', 1] },
  // Does not parse URLs with query parameters for now
  {
    in: ['/api/specify/collectionobject/2/?recordsetid=4'],
    out: undefined,
  },
  { in: ['/api/specify/collectionobject/new/'], out: undefined },
  { in: ['/api/specify/collectionobject/new/'], out: undefined },
  { in: ['/new/'], out: undefined },
]);

describe('strictParseResourceUrl', () => {
  test('valid url', () =>
    expect(strictParseResourceUrl('/api/specify/collectionobject/1/')).toEqual([
      'CollectionObject',
      1,
    ]));
  test('valid url without id', () =>
    expect(strictParseResourceUrl('/api/specify/collectionobject/')).toEqual([
      'CollectionObject',
      undefined,
    ]));
  test('invalid url', () =>
    expect(() => strictParseResourceUrl('/api//1/')).toThrow(
      /^Unable to parse resource API url/u
    ));
});

theories(idFromUrl, [
  { in: ['/api/specify/collectionobject/1/'], out: 1 },
  // Does not parse URLs with query parameters for now
  {
    in: ['/api/specify/collectionobject/2/?recordsetid=4'],
    out: undefined,
  },
  { in: ['/api/specify/collectionobject/new/'], out: undefined },
  { in: ['/api/specify/collectionobject/new/'], out: undefined },
  { in: ['/new/'], out: undefined },
]);

describe('strictIdFromUrl', () => {
  test('valid url', () =>
    expect(strictIdFromUrl('/api/specify/collectionobject/1/')).toBe(1));
  test('invalid url', () =>
    expect(() => strictIdFromUrl('/api//1/')).toThrow(
      /^Unable to extract resource id from url/u
    ));
});

describe('resourceFromUrl', () => {
  test('valid url', () => {
    const resource = resourceFromUrl('/api/specify/collectionobject/123/', {
      noBusinessRules: true,
    })!;
    expect(resource.specifyTable).toBe(tables.CollectionObject);
    expect(resource.id).toBe(123);
    expect(resource.noBusinessRules).toBe(true);
  });
  test('invalid url', () =>
    expect(resourceFromUrl('/api//1/')).toBeUndefined());
});

test('resourceToJson', () => {
  const toJSON = jest.fn(() => 'a');
  const a = { toJSON } as unknown as SpecifyResource<AnySchema>;
  expect(resourceToJson(a)).toBe('a');
});

theories(parseJavaClassName, [
  { in: ['edu.ku.brc.specify.datamodel.Accession'], out: 'Accession' },
  { in: ['TEST'], out: 'TEST' },
]);
describe('getCarryOverPreference', () => {
  test('default carry over fields', () =>
    expect(getCarryOverPreference(tables.SpQuery, true)).toEqual(
      getFieldsToClone(tables.SpQuery)
    ));
  test('customize carry over fields', () => {
    userPreferences.set('form', 'preferences', 'carryForward', {
      Locality: ['localityName', 'text1'],
    });
    expect(getCarryOverPreference(tables.Locality, false)).toEqual([
      'localityName',
      'text1',
    ]);
    expect(getCarryOverPreference(tables.SpQuery, true)).toEqual(
      getFieldsToClone(tables.SpQuery)
    );
  });
});

describe('getUniqueFields', () => {
  test('CollectionObject', () =>
    expect(getUniqueFields(tables.CollectionObject)).toEqual([
      'catalogNumber',
      'uniqueIdentifier',
      'guid',
      'collectionObjectAttachments',
      'timestampCreated',
      'version',
      'timestampModified',
    ]));
  test('Locality', () =>
<<<<<<< HEAD
    expect(getUniqueFields(tables.Locality)).toEqual([
=======
    expect(getUniqueFields(schema.models.Locality)).toEqual([
      'uniqueIdentifier',
>>>>>>> d0d280dc
      'localityAttachments',
      'guid',
      'timestampCreated',
      'version',
      'timestampModified',
    ]));
  test('AccessionAttachment', () =>
    expect(getUniqueFields(tables.AccessionAttachment)).toEqual([
      'attachment',
      'timestampCreated',
      'version',
      'timestampModified',
    ]));
  test('AccessionAgent', () =>
    expect(getUniqueFields(tables.AccessionAgent)).toEqual([
      'timestampCreated',
      'version',
      'timestampModified',
    ]));
});

test('getFieldsToNotClone', () => {
  userPreferences.set('form', 'preferences', 'carryForward', {
    CollectionObject: getFieldsToClone(tables.CollectionObject).filter(
      (name) => name !== 'text1'
    ) as RA<TableFields<CollectionObject>>,
  });
  expect(getFieldsToNotClone(tables.CollectionObject, true)).toEqual([
    'actualTotalCountAmt',
    'catalogNumber',
    'timestampModified',
    'guid',
    'timestampCreated',
    'totalCountAmt',
    'uniqueIdentifier',
    'version',
    'collectionObjectAttachments',
    'currentDetermination',
    'projects',
  ]);
  expect(getFieldsToNotClone(tables.CollectionObject, false)).toEqual([
    'actualTotalCountAmt',
    'catalogNumber',
    'timestampModified',
    'guid',
    'text1',
    'timestampCreated',
    'totalCountAmt',
    'uniqueIdentifier',
    'version',
    'collectionObjectAttachments',
    'currentDetermination',
    'projects',
  ]);
});<|MERGE_RESOLUTION|>--- conflicted
+++ resolved
@@ -260,12 +260,8 @@
       'timestampModified',
     ]));
   test('Locality', () =>
-<<<<<<< HEAD
     expect(getUniqueFields(tables.Locality)).toEqual([
-=======
-    expect(getUniqueFields(schema.models.Locality)).toEqual([
       'uniqueIdentifier',
->>>>>>> d0d280dc
       'localityAttachments',
       'guid',
       'timestampCreated',
