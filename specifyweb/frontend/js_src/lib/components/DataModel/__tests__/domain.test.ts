--- conflicted
+++ resolved
@@ -7,11 +7,7 @@
   getCollectionForResource,
 } from '../scoping';
 import { getResourceApiUrl } from '../resource';
-<<<<<<< HEAD
-import { monthsPickListName } from '../../PickLists/definitions';
 import { tables } from '../tables';
-=======
->>>>>>> d0d280dc
 import { schema } from '../schema';
 
 requireContext();
