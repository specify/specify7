import { overrideAjax } from '../../../tests/ajax';
import { requireContext } from '../../../tests/helpers';
import type { RA } from '../../../utils/types';
import { replaceItem } from '../../../utils/utils';
import type { SerializedRecord } from '../helperTypes';
import { getResourceApiUrl } from '../resource';
import type { Determination } from '../types';
import { tables } from '../tables';

requireContext();

test('resource is created for correct table', () =>
  expect(new tables.CollectionObject.Resource().specifyTable).toBe(
    tables.CollectionObject
  ));

const collectionObjectId = 100;
const collectionObjectUrl = getResourceApiUrl(
  'CollectionObject',
  collectionObjectId
);
const accessionId = 11;
const accessionUrl = getResourceApiUrl('Accession', accessionId);
const collectingEventUrl = getResourceApiUrl('CollectingEvent', 8868);
const determinationUrl = getResourceApiUrl('Determination', 123);

const determinationsResponse: RA<Partial<SerializedRecord<Determination>>> = [
  {
    resource_uri: determinationUrl,
    id: 123,
    number1: null,
  },
];

const collectionObjectResponse = {
  id: 100,
  resource_uri: collectionObjectUrl,
  accession: accessionUrl,
  catalognumber: '000029432',
  collectingevent: collectingEventUrl,
  collection: getResourceApiUrl('Collection', 4),
  determinations: determinationsResponse,
};

overrideAjax(collectionObjectUrl, collectionObjectResponse);

const accessionNumber = '2011-IC-116';
const accessionResponse = {
  resource_uri: accessionUrl,
  id: 11,
  accessionnumber: accessionNumber,
  accessionagents: [],
};
overrideAjax(accessionUrl, accessionResponse);

const collectingEventResponse = {
  resource_uri: collectingEventUrl,
  id: 8868,
};
overrideAjax(collectingEventUrl, collectingEventResponse);

test('fetch', async () => {
  const resource = new tables.CollectionObject.Resource({
    id: collectionObjectId,
  });
  expect(resource.populated).toBe(false);
  await resource.fetch();
  expect(resource.populated).toBe(true);
  expect(resource.needsSaved).toBe(false);
  expect(resource.get('resource_uri')).toBe(collectionObjectUrl);
  expect(resource.get('accession')).toBe(accessionUrl);
});

describe('rgetPromise', () => {
  test('many-to-one', async () => {
    const resource = new tables.CollectionObject.Resource({
      id: collectionObjectId,
    });
    const accession = await resource.rgetPromise('accession');
    expect(accession?.toJSON()).toEqual(accessionResponse);
  });

  test('transient field', async () => {
    const resource = new tables.CollectionObject.Resource({
      id: collectionObjectId,
    });
    await expect(
      resource.rgetPromise('accession.accessionNumber' as 'accession')
    ).resolves.toBe(accessionNumber);
  });

  const localityId = 104;
  const localityUrl = getResourceApiUrl('Locality', localityId);
  const localityDetailsResponse = {
    resource_uri: getResourceApiUrl('LocalityDetail', 100),
    id: 100,
  };
  overrideAjax(localityUrl, {
    resource_uri: localityUrl,
    id: localityId,
    localitydetails: [localityDetailsResponse],
  });

  test('dependent zero-to-one', async () => {
    const resource = new tables.Locality.Resource({ id: localityId });
    const localityDetails = await resource.rgetPromise('localityDetails');
    expect(localityDetails?.toJSON()).toEqual({
      ...localityDetailsResponse,
      locality: localityUrl,
    });
  });
});

const addressOfRecordId = 42;
const addressOfRecordUrl = getResourceApiUrl(
  'AddressOfRecord',
  addressOfRecordId
);

overrideAjax(addressOfRecordUrl, {
  resource_uri: addressOfRecordUrl,
  id: 42,
});

const secondAccessionUrl = getResourceApiUrl('Accession', 12);
const accessionsResponse = [
  {
    resource_uri: accessionUrl,
    id: 11,
    accessionnumber: accessionNumber,
  },
  {
    resource_uri: secondAccessionUrl,
    id: 12,
  },
];

overrideAjax(
  '/api/specify/accession/?domainfilter=false&addressofrecord=42&offset=0',
  {
    meta: { total_count: 2 },
    objects: accessionsResponse,
  }
);

describe('rgetCollection', () => {
  test('independent one-to-many', async () => {
    const resource = new tables.AddressOfRecord.Resource({
      id: addressOfRecordId,
    });
    const accessions = await resource.rgetCollection('accessions');
    expect(accessions.table.specifyTable).toBe(tables.Accession);
    expect(accessions.models).toHaveLength(2);
    expect(accessions.models[1].populated).toBe(true);
    expect(accessions.toJSON()).toEqual(accessionsResponse);
  });

  test('dependent one-to-many', async () => {
    const resource = new tables.Accession.Resource({ id: accessionId });
    const agents = await resource.rgetCollection('accessionAgents');
    expect(agents.models).toHaveLength(0);
  });

  test('repeated calls for independent return different object', async () => {
    const resource = new tables.CollectionObject.Resource({
      id: collectionObjectId,
    });
    const firstCollectingEvent = await resource.rgetPromise('collectingEvent');
    const secondCollectingEvent = await resource.rgetPromise('collectingEvent');
    expect(firstCollectingEvent?.toJSON()).toEqual(collectingEventResponse);
    expect(firstCollectingEvent).not.toBe(secondCollectingEvent);
  });

  test('repeated calls for dependent return same object', async () => {
    const resource = new tables.CollectionObject.Resource({
      id: collectionObjectId,
    });
    const firstDeterminations = await resource.rgetCollection('determinations');
    const secondDeterminations = await resource.rgetCollection(
      'determinations'
    );
    expect(firstDeterminations.toJSON()).toEqual(determinationsResponse);
    expect(secondDeterminations.toJSON()).toEqual(determinationsResponse);
    expect(firstDeterminations).toBe(secondDeterminations);
  });

  // TEST: add dependent and independent tests for all relationship types (and zero-to-one)
});

describe('needsSaved', () => {
  test('changing field makes needsSaved true', () => {
    const resource = new tables.CollectionObject.Resource({
      id: collectionObjectId,
    });
    expect(resource.needsSaved).toBe(false);
    resource.set('text1', 'a');
    expect(resource.needsSaved).toBe(true);
  });

  test('changing dependent relationship makes needsSaved true', () => {
    const resource = new tables.CollectionObject.Resource({
      id: collectionObjectId,
    });
    expect(resource.needsSaved).toBe(false);
    resource.set('determinations', []);
    expect(resource.needsSaved).toBe(true);
  });
});

const newCatalogNumber = 'abc';
overrideAjax(
  collectionObjectUrl,
  {
    ...collectionObjectResponse,
    catalognumber: newCatalogNumber,
    determinations: replaceItem(determinationsResponse, 0, {
      ...determinationsResponse[0],
      number1: 2,
    }),
  },
  {
    method: 'PUT',
    body: JSON.stringify({
      ...collectionObjectResponse,
      determinations: replaceItem(determinationsResponse, 0, {
        ...determinationsResponse[0],
        number1: 1,
      }),
    }),
  }
);

test('save', async () => {
  const resource = new tables.CollectionObject.Resource({
    id: collectionObjectId,
  });
  await resource.fetch();

  expect(resource.needsSaved).toBe(false);
  const determination =
    resource.getDependentResource('determinations')!.models[0];
  determination.set('number1', 1);
  // "needsSaved" propagates up
  expect(determination.needsSaved).toBe(true);
  expect(resource.needsSaved).toBe(true);

  await resource.save();

  expect(resource.needsSaved).toBe(false);
  // BUG: this should be false
  expect(determination.needsSaved).toBe(true);

  // Local values are overriden with what back-end sent
  expect(resource.get('catalogNumber')).toBe(newCatalogNumber);
  // BUG: on save, old determination is thrown out and a new one is created. Fix it
  const newDetermination =
    resource.getDependentResource('determinations')!.models[0];
  expect(newDetermination.get('number1')).toBe(2);
});

/*
 * TEST: test the handler for when .save() fails
 * TEST: changing collection resource or adding/removing to collection triggers change in parent resource
 */

describe('placeInSameHierarchy', () => {
  overrideAjax('/api/specify/collection/4/', {
    id: 4,
    discipline: getResourceApiUrl('Discipline', 3),
    resource_uri: getResourceApiUrl('Collection', 4),
  });

  overrideAjax('/api/specify/collectionobject/5/', {
    id: 5,
    collection: getResourceApiUrl('Collection', 4),
    resource_uri: getResourceApiUrl('CollectionObject', 5),
  });

  test('simple case', async () => {
<<<<<<< HEAD
    const collectionObject = new tables.CollectionObject.Resource({
      id: collectionObjectId,
=======
    const collectionObject = new schema.models.CollectionObject.Resource({
      id: 5,
>>>>>>> 3ea6689c
    });
    const locality = new tables.Locality.Resource();
    const hierarchyResource = await locality.placeInSameHierarchy(
      collectionObject
    );
    expect(hierarchyResource?.url()).toBe(getResourceApiUrl('Discipline', 3));
    expect(locality.get('discipline')).toBe(getResourceApiUrl('Discipline', 3));
  });

  test('undefined if Collection Object has no collection', async () => {
<<<<<<< HEAD
    const collectionObject = new tables.CollectionObject.Resource({
      id: collectionObjectId,
      resource_uri: collectionObjectUrl,
    });
    const locality = new tables.Locality.Resource();
=======
    const collectionObject = new schema.models.CollectionObject.Resource(
      {
        id: 6,
        resource_uri: getResourceApiUrl('CollectionObject', 6),
      },
      { noBusinessRules: true }
    );
    const locality = new schema.models.Locality.Resource();
    locality.set('discipline', null as never);
>>>>>>> 3ea6689c
    await expect(
      locality.placeInSameHierarchy(collectionObject)
    ).resolves.toBeUndefined();
    expect(locality.get('discipline')).toBeNull();
  });

  test('invalid hierarchy', async () => {
    const collectionObject = new tables.CollectionObject.Resource({
      id: 100,
    });
    const author = new tables.Author.Resource();
    await expect(
      author.placeInSameHierarchy(collectionObject)
    ).resolves.toBeUndefined();
  });

  test('object with no hierarchy', async () => {
    const recordset = new tables.RecordSet.Resource({ id: 1 });
    const collectionObject = new tables.CollectionObject.Resource();
    await expect(
      collectionObject.placeInSameHierarchy(recordset)
    ).resolves.toBeUndefined();
  });

  test('hierarchy in wrong direction', async () => {
    const locality = new tables.Locality.Resource({ id: 100 });
    const collectionObject = new tables.CollectionObject.Resource();
    await expect(
      collectionObject.placeInSameHierarchy(locality)
    ).resolves.toBeUndefined();
  });
});<|MERGE_RESOLUTION|>--- conflicted
+++ resolved
@@ -277,13 +277,8 @@
   });
 
   test('simple case', async () => {
-<<<<<<< HEAD
     const collectionObject = new tables.CollectionObject.Resource({
-      id: collectionObjectId,
-=======
-    const collectionObject = new schema.models.CollectionObject.Resource({
       id: 5,
->>>>>>> 3ea6689c
     });
     const locality = new tables.Locality.Resource();
     const hierarchyResource = await locality.placeInSameHierarchy(
@@ -294,23 +289,15 @@
   });
 
   test('undefined if Collection Object has no collection', async () => {
-<<<<<<< HEAD
-    const collectionObject = new tables.CollectionObject.Resource({
-      id: collectionObjectId,
-      resource_uri: collectionObjectUrl,
-    });
-    const locality = new tables.Locality.Resource();
-=======
-    const collectionObject = new schema.models.CollectionObject.Resource(
+    const collectionObject = new tables.CollectionObject.Resource(
       {
         id: 6,
         resource_uri: getResourceApiUrl('CollectionObject', 6),
       },
       { noBusinessRules: true }
     );
-    const locality = new schema.models.Locality.Resource();
+    const locality = new tables.Locality.Resource();
     locality.set('discipline', null as never);
->>>>>>> 3ea6689c
     await expect(
       locality.placeInSameHierarchy(collectionObject)
     ).resolves.toBeUndefined();
