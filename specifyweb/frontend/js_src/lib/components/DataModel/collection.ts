--- conflicted
+++ resolved
@@ -79,20 +79,7 @@
             }).map(([key, value]) =>
               value === undefined
                 ? undefined
-<<<<<<< HEAD
                 : [key.toLowerCase(), mapValue(key, value, tableName)]
-=======
-                : [
-                    key.toLowerCase(),
-                    key === 'orderBy'
-                      ? value.toString().toLowerCase()
-                      : typeof value === 'boolean' && key !== 'domainFilter'
-                      ? value
-                        ? 'True'
-                        : 'False'
-                      : value.toString(),
-                  ]
->>>>>>> d499709f
             )
           )
         )
@@ -114,7 +101,8 @@
   else if (key === 'domainFilter') {
     const scopingField = schema.models[tableName].getScopingRelationship();
     return (value === true && typeof scopingField === 'object').toString();
-  } else return (value as string).toString();
+  } else if (typeof value === 'boolean') return value ? 'True' : 'False';
+  else return (value as string).toString();
 }
 
 /**
