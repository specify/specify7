--- conflicted
+++ resolved
@@ -671,17 +671,12 @@
             return value; // Ok if the related resource doesn't exist
           else if (typeof value.fetchIfNotPopulated === 'function')
             return value.fetchIfNotPopulated();
-<<<<<<< HEAD
-          else if (typeof value.fetch === 'function')
-            return value.fetch(options);
-=======
           /*
            * Relationship Collections have already been fetched through _rget.
            * This is needed to prevent refetching the collection with the default
            * limit of 20
            */ else if (isRelationshipCollection(value)) return value;
-          else if (typeof value.fetch === 'function') return value.fetch();
->>>>>>> 61d6cc69
+          else if (typeof value.fetch === 'function') return value.fetch(options);
         }
         return value;
       });
