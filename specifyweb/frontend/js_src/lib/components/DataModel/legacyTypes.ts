/**
 * Type definitions for files that aren't yet converted to TypeScript
 */

import type { IR, RA } from '../../utils/types';
import type { BusinessRuleManager } from './businessRules';
import type { CollectionFetchFilters } from './collection';
import type {
  AnySchema,
  CommonFields,
  SerializedRecord,
  SerializedResource,
  TableFields,
} from './helperTypes';
import type { Collection, SpecifyTable } from './specifyTable';

/*
 * FEATURE: need to improve the typing to handle the following:
 *    Dynamic references
 *    Discrimination of union types
 * REFACTOR: Phase out usages of SpecifyResource in favor of SerializedResource
 */
export type SpecifyResource<SCHEMA extends AnySchema> = {
  readonly id: number;
  // FEATURE: store original values to know when changes were reverted
  readonly needsSaved: boolean;
  readonly cid: string;
  readonly populated: boolean;
  readonly specifyTable: SpecifyTable<SCHEMA>;
  readonly createdBy?: 'clone';
  readonly deleted: boolean;
  readonly parent?: SpecifyResource<SCHEMA>;
  readonly noBusinessRules: boolean;
  readonly changed?: {
    readonly [FIELD_NAME in TableFields<AnySchema>]?: number | string;
  };
  readonly collection: Collection<SCHEMA> | undefined;
  readonly businessRuleManager?: BusinessRuleManager<SCHEMA>;
  /*
   * Shorthand method signature is used to prevent
   * https://github.com/microsoft/TypeScript/issues/48339
   * More info: https://stackoverflow.com/a/55992840/8584605
   */
  /* eslint-disable @typescript-eslint/method-signature-style */
  get<
    FIELD_NAME extends
      | keyof CommonFields
      | keyof SCHEMA['fields']
      | keyof SCHEMA['toManyDependent']
      | keyof SCHEMA['toManyIndependent']
      | keyof SCHEMA['toOneDependent']
      | keyof SCHEMA['toOneIndependent'],
    VALUE extends (CommonFields &
      IR<never> &
      SCHEMA['fields'] &
      SCHEMA['toManyDependent'] &
      SCHEMA['toManyIndependent'] &
      SCHEMA['toOneDependent'] &
      SCHEMA['toOneIndependent'])[FIELD_NAME]
  >(
    fieldName: FIELD_NAME
    // eslint-disable-next-line functional/prefer-readonly-type
  ): [VALUE] extends [never]
    ? never
    : VALUE extends AnySchema
    ? VALUE extends null
      ? string | null
      : string
    : VALUE extends RA<AnySchema>
    ? string
    : VALUE;
  // Case-insensitive fetch of a -to-one resource
  rgetPromise<
    FIELD_NAME extends
      | keyof SCHEMA['toOneDependent']
      | keyof SCHEMA['toOneIndependent'],
    VALUE = (IR<never> &
      SCHEMA['toOneDependent'] &
      SCHEMA['toOneIndependent'])[FIELD_NAME]
  >(
    fieldName: FIELD_NAME,
    prePopulate?: boolean
  ): readonly [VALUE] extends readonly [never]
    ? never
    : Promise<
        VALUE extends AnySchema
          ? SpecifyResource<Exclude<VALUE, null>>
          : Exclude<VALUE, AnySchema>
      >;
  getRelated<
    FIELD_NAME extends
      | keyof SCHEMA['toOneDependent']
      | keyof SCHEMA['toOneIndependent'],
    VALUE = (IR<never> &
      SCHEMA['toOneDependent'] &
      SCHEMA['toOneIndependent'])[FIELD_NAME]
  >(
    fieldName: FIELD_NAME,
    options?: {
      readonly prePop?: boolean;
      readonly noBusinessRules?: boolean;
    }
  ): readonly [VALUE] extends readonly [never]
    ? never
    : Promise<
        VALUE extends AnySchema
          ? SpecifyResource<Exclude<VALUE, null>>
          : Exclude<VALUE, AnySchema>
      >;
  // Case-insensitive fetch of a -to-many resource
  rgetCollection<
    FIELD_NAME extends keyof (SCHEMA['toManyDependent'] &
      SCHEMA['toManyIndependent']),
    VALUE extends (SCHEMA['toManyDependent'] &
      SCHEMA['toManyIndependent'])[FIELD_NAME]
  >(
    fieldName: FIELD_NAME,
    filters?: CollectionFetchFilters<VALUE[number]>
  ): Promise<Collection<VALUE[number]>>;
  set<
    FIELD_NAME extends
      | keyof CommonFields
      | keyof SCHEMA['fields']
      | keyof SCHEMA['toManyDependent']
      | keyof SCHEMA['toManyIndependent']
      | keyof SCHEMA['toOneDependent']
      | keyof SCHEMA['toOneIndependent'],
    VALUE extends (CommonFields &
      IR<never> &
      SCHEMA['fields'] &
      SCHEMA['toManyDependent'] &
      SCHEMA['toManyIndependent'] &
      SCHEMA['toOneDependent'] &
      SCHEMA['toOneIndependent'])[FIELD_NAME]
  >(
    fieldName: FIELD_NAME,
    value: readonly [VALUE] extends readonly [never]
      ? never
      :
          | VALUE
          | (FIELD_NAME extends
              | keyof SCHEMA['toManyIndependent']
              | keyof SCHEMA['toOneIndependent']
              ? string
              : never)
          | (VALUE extends RA<AnySchema>
              ?
                  | Collection<VALUE[number]>
                  | RA<SerializedResource<VALUE[number]>>
                  | RA<SpecifyResource<VALUE[number]>>
              : null extends VALUE
              ?
                  | SerializedResource<Exclude<VALUE, null>>
                  | SpecifyResource<Exclude<VALUE, null>>
                  | null
              : SerializedResource<VALUE> | SpecifyResource<VALUE>),
    options?: { readonly silent: boolean }
  ): SpecifyResource<SCHEMA>;
  // Not type safe
  bulkSet(value: IR<unknown>): SpecifyResource<SCHEMA>;
<<<<<<< HEAD
  //Unsafe
=======
  // Unsafe
>>>>>>> 8e4b9e4d
  readonly independentResources: IR<
    Collection<SCHEMA> | SpecifyResource<SCHEMA> | null | undefined
  >;
  // Unsafe. Use getDependentResource instead whenever possible
  readonly dependentResources: IR<
    Collection<SCHEMA> | SpecifyResource<SCHEMA> | null | undefined
  >;
  getDependentResource<FIELD_NAME extends keyof SCHEMA['toOneDependent']>(
    fieldName: FIELD_NAME
  ):
    | SpecifyResource<Exclude<SCHEMA['toOneDependent'][FIELD_NAME], null>>
    | undefined;
  getDependentResource<FIELD_NAME extends keyof SCHEMA['toManyDependent']>(
    fieldName: FIELD_NAME
  ): Collection<SCHEMA['toManyDependent'][FIELD_NAME][number]> | undefined;
  save(props?: {
    readonly onSaveConflict?: () => void;
    readonly errorOnAlreadySaving?: boolean;
  }): Promise<SpecifyResource<SCHEMA>>;
  destroy(): Promise<void>;
  fetch(): Promise<SpecifyResource<SCHEMA>>;
  viewUrl(): string;
  isNew(): boolean;
  isBeingInitialized(): boolean;
  clone(
    cloneAll: boolean,
    isBulkCarry?: boolean
  ): Promise<SpecifyResource<SCHEMA>>;
  // eslint-disable-next-line @typescript-eslint/naming-convention
  toJSON(): SerializedRecord<AnySchema>;
  getRelatedObjectCount(
    fieldName:
      | (string & keyof SCHEMA['toManyDependent'])
      | (string & keyof SCHEMA['toManyIndependent'])
  ): Promise<number | undefined>;
  url(): string;
  placeInSameHierarchy(
    resource: SpecifyResource<AnySchema>
  ): SpecifyResource<AnySchema> | undefined;
  on(
    eventName: string,
    callback: (...args: RA<never>) => void,
    thisArgument?: any
  ): void;
  once(eventName: string, callback: (...args: RA<never>) => void): void;
  off(eventName?: string, callback?: (...args: RA<never>) => void): void;
  trigger(eventName: string, ...args: RA<unknown>): void;
  /* eslint-enable @typescript-eslint/method-signature-style */
};<|MERGE_RESOLUTION|>--- conflicted
+++ resolved
@@ -158,11 +158,7 @@
   ): SpecifyResource<SCHEMA>;
   // Not type safe
   bulkSet(value: IR<unknown>): SpecifyResource<SCHEMA>;
-<<<<<<< HEAD
-  //Unsafe
-=======
   // Unsafe
->>>>>>> 8e4b9e4d
   readonly independentResources: IR<
     Collection<SCHEMA> | SpecifyResource<SCHEMA> | null | undefined
   >;
