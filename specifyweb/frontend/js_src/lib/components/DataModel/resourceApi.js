import _ from 'underscore';

import { hijackBackboneAjax } from '../../utils/ajax/backboneAjax';
import { Http } from '../../utils/ajax/definitions';
import { removeKey } from '../../utils/utils';
import { assert } from '../Errors/assert';
import { softFail } from '../Errors/Crash';
import { Backbone } from './backbone';
import { attachBusinessRules } from './businessRules';
<<<<<<< HEAD
=======
import { initializeResource } from './domain';
import { backboneFieldSeparator, specialFields } from './helpers';
>>>>>>> 1886a444
import {
  getFieldsToNotClone,
  getResourceApiUrl,
  getResourceViewUrl,
  resourceEvents,
  resourceFromUrl,
} from './resource';
import { initializeResource } from './scoping';
import { specialFields } from './serializers';

function eventHandlerForToOne(related, field) {
  return function (event) {
    const args = _.toArray(arguments);

    switch (event) {
      case 'saverequired': {
        this.handleChanged();
        this.trigger.apply(this, args);
        return;
      }
      case 'change:id': {
        this.set(field.name, related.url());
        return;
      }
      case 'changing': {
        this.trigger.apply(this, args);
        return;
      }
    }

    // Pass change:field events up the tree, updating fields with dot notation
    const match = /^r?(change):(.*)$/.exec(event);
    if (match) {
      args[0] = `r${match[1]}:${field.name.toLowerCase()}.${match[2]}`;
      this.trigger.apply(this, args);
    }
  };
}

function eventHandlerForToMany(_related, field) {
  return function (event) {
    const args = _.toArray(arguments);
    switch (event) {
      case 'changing': {
        this.trigger.apply(this, args);
        break;
      }
      case 'saverequired': {
        this.handleChanged();
        this.trigger.apply(this, args);
        break;
      }
      case 'add':
      case 'remove': {
        // Annotate add and remove events with the field in which they occurred
        args[0] = `${event}:${field.name.toLowerCase()}`;
        this.trigger.apply(this, args);
        break;
      }
    }
  };
}

export const ResourceBase = Backbone.Model.extend({
  __name__: 'ResourceBase',
  populated: false, // Indicates if this resource has data
  _fetch: null, // Stores reference to the ajax deferred while the resource is being fetched
  needsSaved: false, // Set when a local field is changed
  _save: null, // Stores reference to the ajax deferred while the resource is being saved

  /**
   * Returns true if the resource is being fetched and saved from Backbone
   * More specifically, returns true while this resource holds a reference
   * to Backbone's save() and fetch() in _save and _fetch
   */
  isBeingInitialized(){
    return this._save !== null || this._fetch !== null;
  },

  constructor() {
    this.specifyTable = this.constructor.specifyTable;
    this.dependentResources = {}; // References to related objects referred to by field in this resource
    Reflect.apply(Backbone.Model, this, arguments); // TEST: check if this is necessary
  },
  initialize(attributes, options) {
    this.noBusinessRules = options && options.noBusinessRules;
    this.noValidation = options && options.noValidation;
    this.createdBy = options && options.createdBy;

    /*
     * If initialized with some attributes that include a resource_uri,
     * assume that represents all the fields for the resource
     */
    if (attributes && _(attributes).has('resource_uri')) this.populated = true;

    /*
     * The resource needs to be saved if any of its fields change
     * unless they change because the resource is being fetched
     * or updated during a save
     */
    this.on('change', function () {
      if (!this._fetch && !this._save) {
        this.handleChanged();
        this.trigger('saverequired');
      }
    });

    if (!this.noBusinessRules) attachBusinessRules(this);
    if (this.isNew()) initializeResource(this);
    /*
     * Business rules may set some fields on resource creation
     * Those default values should not trigger unload protect
     */
    this.needsSaved = false;
  },
  /*
   * This is encapsulated into a separate function so that can set a
   * breakpoint in a single place
   */
  handleChanged() {
    this.needsSaved = true;
  },
  async clone(cloneAll = false) {
    const self = this;

    const exemptFields = getFieldsToNotClone(this.specifyTable, cloneAll).map(
      (fieldName) => fieldName.toLowerCase()
    );

    const newResource = new this.constructor(
      removeKey(this.attributes, ...specialFields, ...exemptFields),
      { createdBy: 'clone' }
    );

    newResource.needsSaved = self.needsSaved;

    await Promise.all(
      Object.entries(self.dependentResources).map(
        async ([fieldName, related]) => {
          if (exemptFields.includes(fieldName)) return;
          const field = self.specifyTable.getField(fieldName);
          switch (field.type) {
            case 'many-to-one': {
              /*
               * Many-to-one wouldn't ordinarily be dependent, but
               * this is the case for paleocontext. really more like
               * a one-to-one.
               */
              newResource.set(fieldName, await related?.clone(cloneAll));
              break;
            }
            case 'one-to-many': {
              await newResource
                .rget(fieldName)
                .then(async (newCollection) =>
                  Promise.all(
                    related.models.map(async (resource) =>
                      newCollection.add(await resource?.clone(cloneAll))
                    )
                  )
                );
              break;
            }
            case 'zero-to-one': {
              newResource.set(fieldName, await related?.clone(cloneAll));
              break;
            }
            default: {
              throw new Error('unhandled relationship type');
            }
          }
        }
      )
    );
    return newResource;
  },
  url() {
    return getResourceApiUrl(this.specifyTable.name, this.id);
  },
  viewUrl() {
    // Returns the url for viewing this resource in the UI
    if (!_.isNumber(this.id))
      softFail(new Error('viewUrl called on resource without id'), this);
    return getResourceViewUrl(this.specifyTable.name, this.id);
  },
  get(attribute) {
    if (
      attribute.toLowerCase() === this.specifyTable.idField.name.toLowerCase()
    )
      return this.id;
    // Case insensitive
    return Backbone.Model.prototype.get.call(this, attribute.toLowerCase());
  },
  storeDependent(field, related) {
    assert(field.isDependent());
    const setter =
      field.type === 'one-to-many'
        ? '_setDependentToMany'
        : '_setDependentToOne';
    this[setter](field, related);
  },
  _setDependentToOne(field, related) {
    const oldRelated = this.dependentResources[field.name.toLowerCase()];
    if (!related) {
      if (oldRelated) {
        oldRelated.off('all', null, this);
        this.trigger('saverequired');
      }
      this.dependentResources[field.name.toLowerCase()] = null;
      return;
    }

    if (oldRelated && oldRelated.cid === related.cid) return;

    oldRelated && oldRelated.off('all', null, this);

    related.on('all', eventHandlerForToOne(related, field), this);
    related.parent = this; // REFACTOR: this doesn't belong here

    switch (field.type) {
      case 'one-to-one':
      case 'many-to-one': {
        this.dependentResources[field.name.toLowerCase()] = related;
        break;
      }
      case 'zero-to-one': {
        this.dependentResources[field.name.toLowerCase()] = related;
        related.set(field.otherSideName, this.url()); // REFACTOR: this logic belongs somewhere else. up probably
        break;
      }
      default: {
        throw new Error(
          `setDependentToOne: unhandled field type: ${field.type}`
        );
      }
    }
  },
  _setDependentToMany(field, toMany) {
    const oldToMany = this.dependentResources[field.name.toLowerCase()];
    oldToMany && oldToMany.off('all', null, this);

    // Cache it and set up event handlers
    this.dependentResources[field.name.toLowerCase()] = toMany;
    toMany.on('all', eventHandlerForToMany(toMany, field), this);
  },
  // Separate name to simplify typing
  bulkSet(attributes, options) {
    return this.set(attributes, options);
  },
  set(key, value, options) {
    // This may get called with "null" or "undefined"
    const newValue = value ?? undefined;
    const oldValue =
      typeof key === 'string'
        ? this.attributes[key.toLowerCase()] ??
          this.dependentResources[key.toLowerCase()] ??
          undefined
        : undefined;
    // Don't needlessly trigger unload protect if value didn't change
    if (
      typeof key === 'string' &&
      typeof (oldValue ?? '') !== 'object' &&
      typeof (newValue ?? '') !== 'object'
    ) {
      if (oldValue === newValue) return this;
      else if (
        /*
         * Don't trigger unload protect if:
         *  - value didn't change
         *  - value changed from string to number (back-end sends
         *    decimal numeric fields as string. Front-end converts
         *    those to numbers)
         *  - value was trimmed
         *
         * Using "==" instead of "===" because of
         * https://github.com/specify/specify7/issues/2976
         * REFACTOR: this logic should be moved to this.parse()
         * TEST: add test for "5A" case
         * TEST: add test for "38.06020000" and 38.0602 case
         */
        oldValue?.toString() == newValue?.toString().trim()
      )
        options ??= { silent: true };
    }
    // Make the keys case insensitive
    const attributes = {};
    if (_.isObject(key) || key == null) {
      /*
       * In the two argument case, so
       * "key" is actually an object mapping keys to values
       */
      _(key).each((value, key) => {
        attributes[key.toLowerCase()] = value;
      });
      // And the options are actually in "value" argument
      options = value;
    } else {
      // Three argument case
      attributes[key.toLowerCase()] = value;
    }

    /*
     * Need to set the id right away if we have it because
     * relationships depend on it
     */
    if ('id' in attributes) {
      attributes.id = attributes.id && Number.parseInt(attributes.id);
      this.id = attributes.id;
    }

    const adjustedAttributes = _.reduce(
      attributes,
      (accumulator, value, fieldName) => {
        const [newFieldName, newValue] = this._handleField(value, fieldName);
        return _.isUndefined(newValue)
          ? accumulator
          : Object.assign(accumulator, { [newFieldName]: newValue });
      },
      {}
    );

    const result = Backbone.Model.prototype.set.call(
      this,
      adjustedAttributes,
      options
    );
    /*
     * Unlike "change", if changing multiple fields at once, this
     * triggers only once after all changes
     */
    this.trigger('changed');
    return result;
  },
  _handleField(value, fieldName) {
    if (fieldName === '_tablename') return ['_tablename', undefined];
    if (_(['id', 'resource_uri', 'recordset_info']).contains(fieldName))
      return [fieldName, value]; // Special fields

    const field = this.specifyTable.getField(fieldName);
    if (!field) {
      console.warn(
        `Setting unknown field ${fieldName} on ${this.specifyTable.name}.\n`,
        `If this is a virtual field, define it in schemaExtras.ts`,
        { value, resource: this }
      );
      return [fieldName, value];
    }

    fieldName = field.name.toLowerCase(); // In case field name is an alias.

    if (field.isRelationship) {
      value = _.isString(value)
        ? this._handleUri(value, fieldName)
        : typeof value === 'number'
        ? this._handleUri(
            // Back-end sends SpPrincipal.scope as a number, rather than as a URL
            getResourceApiUrl(field.table.name, value),
            fieldName
          )
        : this._handleInlineDataOrResource(value, fieldName);
    }
    return [fieldName, value];
  },
  _handleInlineDataOrResource(value, fieldName) {
    // BUG: check type of value
    const field = this.specifyTable.getField(fieldName);
    const relatedTable = field.relatedTable;
    // BUG: don't do anything for virtual fields

    switch (field.type) {
      case 'one-to-many': {
        // Should we handle passing in an schema.Model.Collection instance here??
        const collectionOptions = { related: this, field: field.getReverse() };

        if (field.isDependent()) {
          const collection = new relatedTable.DependentCollection(
            collectionOptions,
            value
          );
          this.storeDependent(field, collection);
        } else {
          console.warn(
            'got unexpected inline data for independent collection field',
            { collection: this, field, value }
          );
        }

        // Because the foreign key is on the other side
        this.trigger(`change:${fieldName}`, this);
        this.trigger('change', this);
        return undefined;
      }
      case 'many-to-one': {
        if (!value) {
          /*
           * BUG: tighten up this check.
           * The FK is null, or not a URI or inlined resource at any rate
           */
          field.isDependent() && this.storeDependent(field, null);
          return value;
        }

        const toOne =
          value instanceof ResourceBase
            ? value
            : new relatedTable.Resource(value, { parse: true });

        field.isDependent() && this.storeDependent(field, toOne);
        this.trigger(`change:${fieldName}`, this);
        this.trigger('change', this);
        return toOne.url();
      } // The FK as a URI
      case 'zero-to-one': {
        /*
         * This actually a one-to-many where the related collection is only a single resource
         * basically a one-to-one from the 'to' side
         */
        const oneTo = _.isArray(value)
          ? value.length === 0
            ? null
            : new relatedTable.Resource(_.first(value), { parse: true })
          : value || null; // In case it was undefined

        assert(oneTo == null || oneTo instanceof ResourceBase);

        field.isDependent() && this.storeDependent(field, oneTo);
        // Because the FK is on the other side
        this.trigger(`change:${fieldName}`, this);
        this.trigger('change', this);
        return undefined;
      }
    }
    if (!field.isVirtual)
      softFail('Unhandled setting of relationship field', {
        fieldName,
        value,
        resource: this,
      });
    return value;
  },
  _handleUri(value, fieldName) {
    const field = this.specifyTable.getField(fieldName);
    const oldRelated = this.dependentResources[fieldName];

    if (field.isDependent()) {
      console.warn(
        'expected inline data for dependent field',
        fieldName,
        'in',
        this
      );
    }

    if (oldRelated && field.type === 'many-to-one') {
      /*
       * Probably should never get here since the presence of an oldRelated
       * value implies a dependent field which wouldn't be receiving a URI value
       */
      console.warn('unexpected condition');
      if (oldRelated.url() !== value) {
        // The reference changed
        delete this.dependentResources[fieldName];
        oldRelated.off('all', null, this);
      }
    }
    return value;
  },
  /*
   * Get the value of the named field where the name may traverse related objects
   * using dot notation. if the named field represents a resource or collection,
   * then prePop indicates whether to return the named object or the contents of
   * the field that represents it
   */
  async rget(fieldName, prePop) {
    return this.getRelated(fieldName, { prePop });
  },
  /*
   * REFACTOR: remove the need for this
   * Like "rget", but returns native promise
   */
  async rgetPromise(fieldName, prePop = true) {
    return (
      this.getRelated(fieldName, { prePop })
        // GetRelated may return either undefined or null (yuk)
        .then((data) => (data === undefined ? null : data))
    );
  },
  // Duplicate definition for purposes of better typing:
  async rgetCollection(fieldName) {
    return this.getRelated(fieldName, { prePop: true });
  },
  async getRelated(fieldName, options) {
    options ||= {
      prePop: false,
      noBusinessRules: false,
    };
    const path = _(fieldName).isArray() ? fieldName : fieldName.split(backboneFieldSeparator);

    // First make sure we actually have this object.
    return this.fetch()
      .then((_this) => _this._rget(path, options))
      .then((value) => {
        /*
         * If the requested value is fetchable, and prePop is true,
         * fetch the value, otherwise return the unpopulated resource
         * or collection
         */
        if (options.prePop) {
          if (!value) return value; // Ok if the related resource doesn't exist
          else if (typeof value.fetchIfNotPopulated === 'function')
            return value.fetchIfNotPopulated();
          else if (typeof value.fetch === 'function') return value.fetch();
        }
        return value;
      });
  },
  async _rget(path, options) {
    let fieldName = path[0].toLowerCase();
    const field = this.specifyTable.getField(fieldName);
    field && (fieldName = field.name.toLowerCase()); // In case fieldName is an alias
    let value = this.get(fieldName);
    field ||
      console.warn(
        'accessing unknown field',
        fieldName,
        'in',
        this.specifyTable.name,
        'value is',
        value
      );

    /*
     * If field represents a value, then return that if we are done,
     * otherwise we can't traverse any farther...
     */
    if (!field || !field.isRelationship) {
      if (path.length > 1) {
        softFail('expected related field');
        return undefined;
      }
      return value;
    }

    const _this = this;
    const related = field.relatedTable;
    switch (field.type) {
      case 'one-to-one':
      case 'many-to-one': {
        // A foreign key field.
        if (!value) return value; // No related object

        // Is the related resource cached?
        let toOne = this.dependentResources[fieldName];
        if (!toOne) {
          _(value).isString() || softFail('expected URI, got', value);
          toOne = resourceFromUrl(value, {
            noBusinessRules: options.noBusinessRules,
          });
          if (field.isDependent()) {
            console.warn('expected dependent resource to be in cache');
            this.storeDependent(field, toOne);
          }
        }
        // If we want a field within the related resource then recur
        return path.length > 1 ? toOne.rget(_.tail(path)) : toOne;
      }
      case 'one-to-many': {
        if (path.length !== 1) {
          throw "can't traverse into a collection using dot notation";
        }

        // Is the collection cached?
        let toMany = this.dependentResources[fieldName];
        if (!toMany) {
          const collectionOptions = {
            field: field.getReverse(),
            related: this,
          };

          if (!field.isDependent()) {
            return new related.ToOneCollection(collectionOptions);
          }

          if (this.isNew()) {
            toMany = new related.DependentCollection(collectionOptions, []);
            this.storeDependent(field, toMany);
            return toMany;
          } else {
            console.warn('expected dependent resource to be in cache');
            const temporaryCollection = new related.ToOneCollection(
              collectionOptions
            );
            return temporaryCollection
              .fetch({ limit: 0 })
              .then(
                () =>
                  new related.DependentCollection(
                    collectionOptions,
                    temporaryCollection.tables
                  )
              )
              .then((toMany) => {
                _this.storeDependent(field, toMany);
              });
          }
        }
      }
      case 'zero-to-one': {
        /*
         * This is like a one-to-many where the many cannot be more than one
         * i.e. the current resource is the target of a FK
         */

        // Is it already cached?
        if (!_.isUndefined(this.dependentResources[fieldName])) {
          value = this.dependentResources[fieldName];
          if (value == null) return null;
          // Recur if we need to traverse more
          return path.length === 1 ? value : value.rget(_.tail(path));
        }

        // If this resource is not yet persisted, the related object can't point to it yet
        if (this.isNew()) return undefined; // TEST: this seems iffy

        const collection = new related.ToOneCollection({
          field: field.getReverse(),
          related: this,
          limit: 1,
        });

        // Fetch the collection and pretend like it is a single resource
        return collection.fetchIfNotPopulated().then(() => {
          const value = collection.isEmpty() ? null : collection.first();
          if (field.isDependent()) {
            console.warn('expect dependent resource to be in cache');
            _this.storeDependent(field, value);
          }
          if (value == null) return null;
          return path.length === 1 ? value : value.rget(_.tail(path));
        });
      }
      default: {
        softFail(`unhandled relationship type: ${field.type}`);
        throw 'unhandled relationship type';
      }
    }
  },
  save({
    onSaveConflict: handleSaveConflict,
    errorOnAlreadySaving = true,
  } = {}) {
    const resource = this;
    if (resource._save) {
      // REFACTOR: instead of erroring on save, just return same promise again
      if (errorOnAlreadySaving)
        throw new Error('resource is already being saved');
      else return resource._save;
    }
    const didNeedSaved = resource.needsSaved;
    resource.needsSaved = false;
    // BUG: should do this for dependent resources too

    let errorHandled = false;
    const save = () =>
      Backbone.Model.prototype.save
        .apply(resource, [])
        .then(() => resource.trigger('saved'));
    resource._save =
      typeof handleSaveConflict === 'function'
        ? hijackBackboneAjax([Http.CONFLICT], save, (status) => {
            if (status === Http.CONFLICT) {
              handleSaveConflict();
              errorHandled = true;
            }
          })
        : save();

    resource._save
      .catch((error) => {
        resource._save = null;
        resource.needsSaved = didNeedSaved;
        didNeedSaved && resource.trigger('saverequired');
        if (typeof handleSaveConflict === 'function' && errorHandled)
          Object.defineProperty(error, errorHandledBy, {
            value: handleSaveConflict,
          });
        throw error;
      })
      .then(() => {
        resource._save = null;
      });

    return resource._save.then(() => resource);
  },
  deleted: false,
  async destroy(...args) {
    const promise = await Backbone.Model.prototype.destroy.apply(this, ...args);
    this.deleted = true;
    resourceEvents.trigger('deleted', this);
    return promise;
  },
  toJSON() {
    const self = this;
    const json = Backbone.Model.prototype.toJSON.apply(self, arguments);

    _.each(self.dependentResources, (related, fieldName) => {
      const field = self.specifyTable.getField(fieldName);
      if (field.type === 'zero-to-one') {
        json[fieldName] = related ? [related.toJSON()] : [];
      } else {
        json[fieldName] = related ? related.toJSON() : null;
      }
    });
    if (typeof this.get('resource_uri') !== 'string')
      json._tableName = this.specifyTable.name;
    return json;
  },
  // Caches a reference to Promise so as not to start fetching twice
  async fetch(options) {
    if (
      // If already populated
      this.populated ||
      // Or if can't be populated by fetching
      this.isNew()
    )
      return this;
    else if (this._fetch) return this._fetch;
    else
      return (this._fetch = Backbone.Model.prototype.fetch
        .call(this, options)
        .then(() => {
          this._fetch = null;
          // BUG: consider doing this.needsSaved=false here
          return this;
        }));
  },
  parse(_resp) {
    // Since we are putting in data, the resource in now populated
    this.populated = true;
    return Reflect.apply(Backbone.Model.prototype.parse, this, arguments);
  },
  async sync(method, resource, options) {
    options ||= {};
    if (method === 'delete')
      // When deleting we don't send any data so put the version in a header
      options.headers = { 'If-Match': resource.get('version') };
    return Backbone.sync(method, resource, options);
  },
  async placeInSameHierarchy(other) {
    const self = this;
    const myPath = self.specifyTable.getScopingPath();
    const otherPath = other.specifyTable.getScopingPath();
    if (!myPath || !otherPath) return undefined;
    if (myPath.length > otherPath.length) return undefined;
    const diff = _(otherPath)
      .rest(myPath.length - 1)
      .reverse();
    // REFACTOR: use mappingPathToString in all places like this
    return other.rget(diff.join(backboneFieldSeparator)).then((common) => {
      if (common === undefined) return undefined;
      self.set(_(diff).last(), common.url());
      return common;
    });
  },
  getDependentResource(fieldName) {
    return this.dependentResources[fieldName.toLowerCase()];
  },
});

export function promiseToXhr(promise) {
  promise.done = function (function_) {
    return promiseToXhr(promise.then(function_));
  };
  promise.fail = function (function_) {
    return promiseToXhr(promise.then(null, function_));
  };
  promise.complete = function (function_) {
    return promiseToXhr(promise.then(function_, function_));
  };
  return promise;
}<|MERGE_RESOLUTION|>--- conflicted
+++ resolved
@@ -7,11 +7,7 @@
 import { softFail } from '../Errors/Crash';
 import { Backbone } from './backbone';
 import { attachBusinessRules } from './businessRules';
-<<<<<<< HEAD
-=======
-import { initializeResource } from './domain';
-import { backboneFieldSeparator, specialFields } from './helpers';
->>>>>>> 1886a444
+import { backboneFieldSeparator } from './helpers';
 import {
   getFieldsToNotClone,
   getResourceApiUrl,
@@ -87,7 +83,7 @@
    * More specifically, returns true while this resource holds a reference
    * to Backbone's save() and fetch() in _save and _fetch
    */
-  isBeingInitialized(){
+  isBeingInitialized() {
     return this._save !== null || this._fetch !== null;
   },
 
@@ -508,7 +504,9 @@
       prePop: false,
       noBusinessRules: false,
     };
-    const path = _(fieldName).isArray() ? fieldName : fieldName.split(backboneFieldSeparator);
+    const path = _(fieldName).isArray()
+      ? fieldName
+      : fieldName.split(backboneFieldSeparator);
 
     // First make sure we actually have this object.
     return this.fetch()
