import _ from 'underscore';

import {hijackBackboneAjax} from '../../utils/ajax/backboneAjax';
import {Http} from '../../utils/ajax/definitions';
import {removeKey} from '../../utils/utils';
import {assert} from '../Errors/assert';
import {softFail} from '../Errors/Crash';
import {Backbone} from './backbone';
import {attachBusinessRules} from './businessRules';
<<<<<<< HEAD
=======
import {initializeResource} from './domain';
import {specialFields} from './helpers';
>>>>>>> d0d280dc
import {
    getFieldsToNotClone,
    getResourceApiUrl,
    getResourceViewUrl,
    resourceEvents,
    resourceFromUrl
} from './resource';
import {errorHandledBy} from '../Errors/FormatError';
import {initializeResource} from './scoping';

function eventHandlerForToOne(related, field) {
        return function(event) {
            const args = _.toArray(arguments);

            switch (event) {
            case 'saverequired': {
                this.handleChanged();
                this.trigger.apply(this, args);
                return;
            }
            case  'change:id': {
                this.set(field.name, related.url());
                return;
            }
            case 'changing': {
                this.trigger.apply(this, args);
                return;
            }
            }

            // Pass change:field events up the tree, updating fields with dot notation
            const match = /^r?(change):(.*)$/.exec(event);
            if (match) {
                args[0] = `r${  match[1]  }:${  field.name.toLowerCase()  }.${  match[2]}`;
                this.trigger.apply(this, args);
            }
        };
    }

    function eventHandlerForToMany(_related, field) {
        return function(event) {
            const args = _.toArray(arguments);
            switch (event) {
            case 'changing': {
                this.trigger.apply(this, args);
                break;
            }
            case 'saverequired': {
                this.handleChanged();
                this.trigger.apply(this, args);
                break;
            }
            case 'add':
            case 'remove': {
                // Annotate add and remove events with the field in which they occurred
                args[0] = `${event}:${field.name.toLowerCase()}`;
                this.trigger.apply(this, args);
                break;
            }
            }
            }
    };
  

    export const ResourceBase = Backbone.Model.extend({
        __name__: "ResourceBase",
        populated: false,   // Indicates if this resource has data
        _fetch: null,       // Stores reference to the ajax deferred while the resource is being fetched
        needsSaved: false,  // Set when a local field is changed
        _save: null,        // Stores reference to the ajax deferred while the resource is being saved

        constructor() {
            this.specifyTable = this.constructor.specifyTable;
            this.dependentResources = {};   // References to related objects referred to by field in this resource
            Reflect.apply(Backbone.Model, this, arguments); // TEST: check if this is necessary
        },
        initialize(attributes, options) {
            this.noBusinessRules = options && options.noBusinessRules;

            /*
             * If initialized with some attributes that include a resource_uri,
             * assume that represents all the fields for the resource
             */
            if (attributes && _(attributes).has('resource_uri')) this.populated = true;

            /*
             * The resource needs to be saved if any of its fields change
             * unless they change because the resource is being fetched
             * or updated during a save
             */
            this.on('change', function() {
                if (!this._fetch && !this._save) {
                    this.handleChanged();
                    this.trigger('saverequired');
                }
            });

            if(!this.noBusinessRules) attachBusinessRules(this);
            if(this.isNew())
                initializeResource(this);
            /*
             * Business rules may set some fields on resource creation
             * Those default values should not trigger unload protect
             */
            this.needsSaved = false;
        },
        /*
         * This is encapsulated into a separate function so that can set a
         * breakpoint in a single place
         */
        handleChanged(){
            this.needsSaved = true;
        },
        async clone(cloneAll = false) {
            const self = this;

<<<<<<< HEAD
            const exemptFields = getFieldsToNotClone(this.specifyTable, cloneAll).map(fieldName=>fieldName.toLowerCase());
=======
    const exemptFields = getFieldsToNotClone(this.specifyModel, cloneAll).map(
      (fieldName) => fieldName.toLowerCase()
    );
>>>>>>> d0d280dc

            const newResource = new this.constructor(
              removeKey(
                this.attributes,
                ...specialFields,
                ...exemptFields
              )
            );

    newResource.needsSaved = self.needsSaved;

            await Promise.all(Object.entries(self.dependentResources).map(async ([fieldName,related])=>{
                if(exemptFields.includes(fieldName)) return;
                const field = self.specifyTable.getField(fieldName);
                switch (field.type) {
                case 'many-to-one': {
                    /*
                     * Many-to-one wouldn't ordinarily be dependent, but
                     * this is the case for paleocontext. really more like
                     * a one-to-one.
                     */
                    newResource.set(fieldName, await related?.clone(cloneAll));
                    break;
                }
                case 'one-to-many': {
                    await newResource.rget(fieldName).then(async (newCollection)=>
                        Promise.all(related.models.map(async (resource)=>newCollection.add(await resource?.clone(cloneAll))))
                    );
                    break;
                }
                case 'zero-to-one': {
                    newResource.set(fieldName, await related?.clone(cloneAll));
                    break;
                }
                default: {
                    throw new Error('unhandled relationship type');
                }
                }
            }));
            return newResource;
        },
        url() {
            return getResourceApiUrl(this.specifyTable.name, this.id);
        },
        viewUrl() {
            // Returns the url for viewing this resource in the UI
            if (!_.isNumber(this.id)) softFail(new Error("viewUrl called on resource without id"), this);
            return getResourceViewUrl(this.specifyTable.name, this.id);
        },
        get(attribute) {
            if(attribute.toLowerCase() === this.specifyTable.idField.name.toLowerCase())
                return this.id;
            // Case insensitive
            return Backbone.Model.prototype.get.call(this, attribute.toLowerCase());
        },
        storeDependent(field, related) {
            assert(field.isDependent());
            const setter = (field.type === 'one-to-many') ? "_setDependentToMany" : "_setDependentToOne";
            this[setter](field, related);
        },
        _setDependentToOne(field, related) {
            const oldRelated = this.dependentResources[field.name.toLowerCase()];
            if (!related) {
                if (oldRelated) {
                    oldRelated.off("all", null, this);
                    this.trigger('saverequired');
                }
                this.dependentResources[field.name.toLowerCase()] = null;
                return;
            }

    if (oldRelated && oldRelated.cid === related.cid) return;

    oldRelated && oldRelated.off('all', null, this);

    related.on('all', eventHandlerForToOne(related, field), this);
    related.parent = this; // REFACTOR: this doesn't belong here

            switch (field.type) {
            case 'one-to-one':
            case 'many-to-one': {
                this.dependentResources[field.name.toLowerCase()] = related;
                break;
            }
            case 'zero-to-one': {
                this.dependentResources[field.name.toLowerCase()] = related;
                related.set(field.otherSideName, this.url()); // REFACTOR: this logic belongs somewhere else. up probably
                break;
            }
            default: {
                throw new Error(`setDependentToOne: unhandled field type: ${  field.type}`);
            }
            }
        },
        _setDependentToMany(field, toMany) {
            const oldToMany = this.dependentResources[field.name.toLowerCase()];
            oldToMany && oldToMany.off("all", null, this);

            // Cache it and set up event handlers
            this.dependentResources[field.name.toLowerCase()] = toMany;
            toMany.on('all', eventHandlerForToMany(toMany, field), this);
        },
        // Separate name to simplify typing
        bulkSet(attributes,options) {
            return this.set(attributes,options);
        },
        set(key, value, options) {
            // This may get called with "null" or "undefined"
            const newValue = value ?? undefined;
            const oldValue = typeof key === 'string'
              ? this.attributes[key.toLowerCase()] ??
                this.dependentResources[key.toLowerCase()] ?? undefined
              : undefined;
            // Don't needlessly trigger unload protect if value didn't change
            if (
              typeof key === 'string' &&
              typeof (oldValue??'') !== 'object' &&
              typeof (newValue??'') !== 'object'
            ) {
                if (oldValue === newValue) return this;
                else if(
                  /*
                   * Don't trigger unload protect if:
                   *  - value didn't change
                   *  - value changed from string to number (back-end sends
                   *    decimal numeric fields as string. Front-end converts
                   *    those to numbers)
                   *  - value was trimmed
                   *
                   * Using "==" instead of "===" because of
                   * https://github.com/specify/specify7/issues/2976
                   * REFACTOR: this logic should be moved to this.parse()
                   * TEST: add test for "5A" case
                   * TEST: add test for "38.06020000" and 38.0602 case
                   */
                  oldValue?.toString() == newValue?.toString().trim()
                )
                    options ??= {silent: true};
            }
            // Make the keys case insensitive
            const attributes = {};
            if (_.isObject(key) || key == null) {
                /*
                 * In the two argument case, so
                 * "key" is actually an object mapping keys to values
                 */
                _(key).each((value, key) => { attributes[key.toLowerCase()] = value; });
                // And the options are actually in "value" argument
                options = value;
            } else {
                // Three argument case
                attributes[key.toLowerCase()] = value;
            }

            /*
             * Need to set the id right away if we have it because
             * relationships depend on it
             */
            if ('id' in attributes) {
                attributes.id = attributes.id && Number.parseInt(attributes.id);
                this.id = attributes.id;
            }

            const adjustedAttributes = _.reduce(attributes, (accumulator, value, fieldName) => {
                const [newFieldName, newValue] = this._handleField(value, fieldName);
                return _.isUndefined(newValue) ? accumulator : Object.assign(accumulator, {[newFieldName]: newValue});
            }, {});

            const result = Backbone.Model.prototype.set.call(this, adjustedAttributes, options);
            /*
             * Unlike "change", if changing multiple fields at once, this
             * triggers only once after all changes
             */
            this.trigger('changed');
            return result;
        },
        _handleField(value, fieldName) {
            if(fieldName === '_tablename') return ['_tablename', undefined];
            if (_(['id', 'resource_uri', 'recordset_info']).contains(fieldName)) return [fieldName, value]; // Special fields

            const field = this.specifyTable.getField(fieldName);
            if (!field) {
                console.warn(
                  `Setting unknown field ${fieldName} on ${this.specifyTable.name}.\n`,
                  `If this is a virtual field, define it in schemaExtras.ts`,
                  {value,resource:this}
                );
                return [fieldName, value];
            }

            fieldName = field.name.toLowerCase(); // In case field name is an alias.

            if (field.isRelationship) {
                value = _.isString(value)
                  ? this._handleUri(value, fieldName)
                  : (typeof value === 'number'
                  ? this._handleUri(
                      // Back-end sends SpPrincipal.scope as a number, rather than as a URL
                      getResourceApiUrl(field.table.name, value),
                      fieldName
                    )
                  : this._handleInlineDataOrResource(value, fieldName));
            }
            return [fieldName, value];
        },
        _handleInlineDataOrResource(value, fieldName) {
            // BUG: check type of value
            const field = this.specifyTable.getField(fieldName);
            const relatedTable = field.relatedTable;
            // BUG: don't do anything for virtual fields

            switch (field.type) {
            case 'one-to-many': {
                // Should we handle passing in an schema.Model.Collection instance here??
                const collectionOptions = { related: this, field: field.getReverse() };

<<<<<<< HEAD
                if (field.isDependent()) {
                    const collection = new relatedTable.DependentCollection(collectionOptions, value);
                    this.storeDependent(field, collection);
                } else {
                    console.warn("got unexpected inline data for independent collection field",{collection:this,field,value});
                }
=======
        if (field.isDependent()) {
          const collection = new relatedModel.DependentCollection(
            collectionOptions,
            value
          );
          this.storeDependent(field, collection);
        } else {
          console.warn(
            'got unexpected inline data for independent collection field',
            { collection: this, field, value }
          );
        }
>>>>>>> d0d280dc

                // Because the foreign key is on the other side
                this.trigger(`change:${  fieldName}`, this);
                this.trigger('change', this);
                return undefined;
            }
            case 'many-to-one': {
                if (!value) { // BUG: tighten up this check.
                    // The FK is null, or not a URI or inlined resource at any rate
                    field.isDependent() && this.storeDependent(field, null);
                    return value;
                }

<<<<<<< HEAD
                const toOne = (value instanceof ResourceBase) ? value :
                    new relatedTable.Resource(value, {parse: true});
=======
        const toOne =
          value instanceof ResourceBase
            ? value
            : new relatedModel.Resource(value, { parse: true });
>>>>>>> d0d280dc

                field.isDependent() && this.storeDependent(field, toOne);
                this.trigger(`change:${  fieldName}`, this);
                this.trigger('change', this);
                return toOne.url();
            }  // The FK as a URI
            case 'zero-to-one': {
                /*
                 * This actually a one-to-many where the related collection is only a single resource
                 * basically a one-to-one from the 'to' side
                 */
                const oneTo = _.isArray(value) ?
                    (value.length === 0 ? null :
                     new relatedTable.Resource(_.first(value), {parse: true}))
                : (value || null);  // In case it was undefined

        assert(oneTo == null || oneTo instanceof ResourceBase);

                field.isDependent() && this.storeDependent(field, oneTo);
                // Because the FK is on the other side
                this.trigger(`change:${  fieldName}`, this);
                this.trigger('change', this);
                return undefined;
            }
            }
            if(!field.isVirtual)
                softFail('Unhandled setting of relationship field', {fieldName,value,resource:this});
            return value;
        },
        _handleUri(value, fieldName) {
            const field = this.specifyTable.getField(fieldName);
            const oldRelated = this.dependentResources[fieldName];

    if (field.isDependent()) {
      console.warn(
        'expected inline data for dependent field',
        fieldName,
        'in',
        this
      );
    }

            if (oldRelated && field.type ===  'many-to-one') {
                /*
                 * Probably should never get here since the presence of an oldRelated
                 * value implies a dependent field which wouldn't be receiving a URI value
                 */
                console.warn("unexpected condition");
                if (oldRelated.url() !== value) {
                    // The reference changed
                    delete this.dependentResources[fieldName];
                    oldRelated.off('all', null, this);
                }
            }
            return value;
        },
        /*
         * Get the value of the named field where the name may traverse related objects
         * using dot notation. if the named field represents a resource or collection,
         * then prePop indicates whether to return the named object or the contents of
         * the field that represents it
         */
        async rget(fieldName, prePop) {
            return this.getRelated(fieldName, {prePop});
        },
        /*
         * REFACTOR: remove the need for this
         * Like "rget", but returns native promise
         */
        async rgetPromise(fieldName, prePop = true) {
            return this.getRelated(fieldName, {prePop})
              // GetRelated may return either undefined or null (yuk)
              .then(data=>data === undefined ? null : data);
        },
        // Duplicate definition for purposes of better typing:
        async rgetCollection(fieldName) {
            return this.getRelated(fieldName, {prePop: true});
        },
        async getRelated(fieldName, options) {
            options ||= {
                prePop: false,
                noBusinessRules: false
            };
            const path = _(fieldName).isArray()? fieldName : fieldName.split('.');

            // First make sure we actually have this object.
            return this.fetch().then((_this) => _this._rget(path, options)).then((value) => {
                /*
                 * If the requested value is fetchable, and prePop is true,
                 * fetch the value, otherwise return the unpopulated resource
                 * or collection
                 */
                if (options.prePop) {
                    if (!value) return value; // Ok if the related resource doesn't exist
                    else if (typeof value.fetchIfNotPopulated === 'function')
                        return value.fetchIfNotPopulated();
                    else if (typeof value.fetch === 'function')
                        return value.fetch();
                }
                return value;
            });
        },
        async _rget(path, options) {
            let fieldName = path[0].toLowerCase();
            const field = this.specifyTable.getField(fieldName);
            field && (fieldName = field.name.toLowerCase()); // In case fieldName is an alias
            let value = this.get(fieldName);
            field || console.warn("accessing unknown field", fieldName, "in",
                                  this.specifyTable.name, "value is",
                                  value);

            /*
             * If field represents a value, then return that if we are done,
             * otherwise we can't traverse any farther...
             */
            if (!field || !field.isRelationship) {
                if (path.length > 1) {
                    softFail("expected related field");
                    return undefined;
                }
                return value;
            }

            const _this = this;
            const related = field.relatedTable;
            switch (field.type) {
            case 'one-to-one':
            case 'many-to-one': {
                // A foreign key field.
                if (!value) return value;  // No related object

                // Is the related resource cached?
                let toOne = this.dependentResources[fieldName];
                if (!toOne) {
                    _(value).isString() || softFail("expected URI, got", value);
                    toOne = resourceFromUrl(value, {noBusinessRules: options.noBusinessRules});
                    if (field.isDependent()) {
                        console.warn("expected dependent resource to be in cache");
                        this.storeDependent(field, toOne);
                    }
                }
                // If we want a field within the related resource then recur
                return (path.length > 1) ? toOne.rget(_.tail(path)) : toOne;
            }
            case 'one-to-many': {
                if (path.length !== 1) {
                    throw "can't traverse into a collection using dot notation";
                }

                // Is the collection cached?
                let toMany = this.dependentResources[fieldName];
                if (!toMany) {
                    const collectionOptions = { field: field.getReverse(), related: this };

          if (!field.isDependent()) {
            return new related.ToOneCollection(collectionOptions);
          }

                    if (this.isNew()) {
                        toMany = new related.DependentCollection(collectionOptions, []);
                        this.storeDependent(field, toMany);
                        return toMany;
                    } else {
                        console.warn("expected dependent resource to be in cache");
                        const temporaryCollection = new related.ToOneCollection(collectionOptions);
                        return temporaryCollection.fetch({ limit: 0 }).then(() => new related.DependentCollection(collectionOptions, temporaryCollection.models)).then((toMany) => { _this.storeDependent(field, toMany); });
                    }
                }
            }
            case 'zero-to-one': {
                /*
                 * This is like a one-to-many where the many cannot be more than one
                 * i.e. the current resource is the target of a FK
                 */

                // Is it already cached?
                if (!_.isUndefined(this.dependentResources[fieldName])) {
                    value = this.dependentResources[fieldName];
                    if (value == null) return null;
                    // Recur if we need to traverse more
                    return (path.length === 1) ? value : value.rget(_.tail(path));
                }

                // If this resource is not yet persisted, the related object can't point to it yet
                if (this.isNew()) return undefined; // TEST: this seems iffy

                const collection = new related.ToOneCollection({ field: field.getReverse(), related: this, limit: 1 });

                // Fetch the collection and pretend like it is a single resource
                return collection.fetchIfNotPopulated().then(() => {
                    const value = collection.isEmpty() ? null : collection.first();
                    if (field.isDependent()) {
                        console.warn("expect dependent resource to be in cache");
                        _this.storeDependent(field, value);
                    }
                    if (value == null) return null;
                    return (path.length === 1) ? value : value.rget(_.tail(path));
                });
            }
            default: {
                softFail(`unhandled relationship type: ${  field.type}`);
                throw 'unhandled relationship type';
            }
            }
        },
        save({onSaveConflict:handleSaveConflict,errorOnAlreadySaving=true}={}) {
            const resource = this;
            if (resource._save) {
                // REFACTOR: instead of erroring on save, just return same promise again
                if(errorOnAlreadySaving)
                    throw new Error('resource is already being saved');
                else return resource._save;
            }
            const didNeedSaved = resource.needsSaved;
            resource.needsSaved = false;
            // BUG: should do this for dependent resources too

            let errorHandled = false;
            const save = ()=>Backbone.Model.prototype.save.apply(resource, [])
              .then(()=>resource.trigger('saved'));
            resource._save =
              typeof handleSaveConflict === 'function'
                ? hijackBackboneAjax([Http.CONFLICT], save, (status) =>{
                      if(status === Http.CONFLICT) {
                          handleSaveConflict()
                          errorHandled = true;
                      }
                  })
                : save();

            resource._save.catch((error) => {
                resource._save = null;
                resource.needsSaved = didNeedSaved;
                didNeedSaved && resource.trigger('saverequired');
                if(typeof handleSaveConflict === 'function' && errorHandled)
                    Object.defineProperty(error, errorHandledBy, {
                      value: handleSaveConflict,
                    });
                throw error;
            }).then(() => {
                resource._save = null;
            });

            return resource._save.then(()=>resource);
        },
        deleted: false,
        async destroy(...args) {
            const promise = await Backbone.Model.prototype.destroy.apply(this, ...args);
            this.deleted = true;
            resourceEvents.trigger('deleted', this);
            return promise;
        },
        toJSON() {
            const self = this;
            const json = Backbone.Model.prototype.toJSON.apply(self, arguments);

            _.each(self.dependentResources, (related, fieldName) => {
                const field = self.specifyTable.getField(fieldName);
                if (field.type === 'zero-to-one') {
                    json[fieldName] = related ? [related.toJSON()] : [];
                } else {
                    json[fieldName] = related ? related.toJSON() : null;
                }
            });
            if(typeof this.get('resource_uri') !== 'string')
                json._tableName = this.specifyModel.name;
            return json;
        },
        // Caches a reference to Promise so as not to start fetching twice
        async fetch(options) {
            if(
              // If already populated
              this.populated ||
              // Or if can't be populated by fetching
              this.isNew()
            )
                return this;
            else if (this._fetch) return this._fetch;
            else
                return this._fetch = Backbone.Model.prototype.fetch.call(this, options).then(()=>{
                    this._fetch = null;
                    // BUG: consider doing this.needsSaved=false here
                    return this;
                });
        },
        parse(_resp) {
            // Since we are putting in data, the resource in now populated
            this.populated = true;
            return Reflect.apply(Backbone.Model.prototype.parse, this, arguments);
        },
        async sync(method, resource, options) {
            options ||= {};
            if(method === 'delete')
                // When deleting we don't send any data so put the version in a header
                options.headers = {'If-Match': resource.get('version')};
            return Backbone.sync(method, resource, options);
        },
        async placeInSameHierarchy(other) {
            const self = this;
            const myPath = self.specifyTable.getScopingPath();
            const otherPath = other.specifyTable.getScopingPath();
            if (!myPath || !otherPath) return undefined;
            if (myPath.length > otherPath.length) return undefined;
            const diff = _(otherPath).rest(myPath.length - 1).reverse();
            // REFACTOR: use mappingPathToString in all places like this
            return other.rget(diff.join('.')).then((common) => {
                if(common === undefined) return undefined;
                self.set(_(diff).last(), common.url());
                return common;
            });
        },
        getDependentResource(fieldName){
            return this.dependentResources[fieldName.toLowerCase()];
        }
    });

export function promiseToXhr(promise) {
  promise.done = function (function_) {
    return promiseToXhr(promise.then(function_));
  };
  promise.fail = function (function_) {
    return promiseToXhr(promise.then(null, function_));
  };
  promise.complete = function (function_) {
    return promiseToXhr(promise.then(function_, function_));
  };
  return promise;
}<|MERGE_RESOLUTION|>--- conflicted
+++ resolved
@@ -7,11 +7,8 @@
 import {softFail} from '../Errors/Crash';
 import {Backbone} from './backbone';
 import {attachBusinessRules} from './businessRules';
-<<<<<<< HEAD
-=======
 import {initializeResource} from './domain';
 import {specialFields} from './helpers';
->>>>>>> d0d280dc
 import {
     getFieldsToNotClone,
     getResourceApiUrl,
@@ -19,8 +16,6 @@
     resourceEvents,
     resourceFromUrl
 } from './resource';
-import {errorHandledBy} from '../Errors/FormatError';
-import {initializeResource} from './scoping';
 
 function eventHandlerForToOne(related, field) {
         return function(event) {
@@ -109,7 +104,8 @@
                 }
             });
 
-            if(!this.noBusinessRules) attachBusinessRules(this);
+            if(!this.noBusinessRules)
+                attachBusinessRules(this);
             if(this.isNew())
                 initializeResource(this);
             /*
@@ -128,13 +124,9 @@
         async clone(cloneAll = false) {
             const self = this;
 
-<<<<<<< HEAD
-            const exemptFields = getFieldsToNotClone(this.specifyTable, cloneAll).map(fieldName=>fieldName.toLowerCase());
-=======
-    const exemptFields = getFieldsToNotClone(this.specifyModel, cloneAll).map(
+    const exemptFields = getFieldsToNotClone(this.specifyTable, cloneAll).map(
       (fieldName) => fieldName.toLowerCase()
     );
->>>>>>> d0d280dc
 
             const newResource = new this.constructor(
               removeKey(
@@ -161,7 +153,7 @@
                 }
                 case 'one-to-many': {
                     await newResource.rget(fieldName).then(async (newCollection)=>
-                        Promise.all(related.models.map(async (resource)=>newCollection.add(await resource?.clone(cloneAll))))
+                        Promise.all(related.tables.map(async (resource)=>newCollection.add(await resource?.clone(cloneAll))))
                     );
                     break;
                 }
@@ -351,16 +343,8 @@
                 // Should we handle passing in an schema.Model.Collection instance here??
                 const collectionOptions = { related: this, field: field.getReverse() };
 
-<<<<<<< HEAD
-                if (field.isDependent()) {
-                    const collection = new relatedTable.DependentCollection(collectionOptions, value);
-                    this.storeDependent(field, collection);
-                } else {
-                    console.warn("got unexpected inline data for independent collection field",{collection:this,field,value});
-                }
-=======
         if (field.isDependent()) {
-          const collection = new relatedModel.DependentCollection(
+          const collection = new relatedTable.DependentCollection(
             collectionOptions,
             value
           );
@@ -371,7 +355,6 @@
             { collection: this, field, value }
           );
         }
->>>>>>> d0d280dc
 
                 // Because the foreign key is on the other side
                 this.trigger(`change:${  fieldName}`, this);
@@ -385,15 +368,10 @@
                     return value;
                 }
 
-<<<<<<< HEAD
-                const toOne = (value instanceof ResourceBase) ? value :
-                    new relatedTable.Resource(value, {parse: true});
-=======
         const toOne =
           value instanceof ResourceBase
             ? value
-            : new relatedModel.Resource(value, { parse: true });
->>>>>>> d0d280dc
+            : new relatedTable.Resource(value, { parse: true });
 
                 field.isDependent() && this.storeDependent(field, toOne);
                 this.trigger(`change:${  fieldName}`, this);
@@ -559,7 +537,7 @@
                     } else {
                         console.warn("expected dependent resource to be in cache");
                         const temporaryCollection = new related.ToOneCollection(collectionOptions);
-                        return temporaryCollection.fetch({ limit: 0 }).then(() => new related.DependentCollection(collectionOptions, temporaryCollection.models)).then((toMany) => { _this.storeDependent(field, toMany); });
+                        return temporaryCollection.fetch({ limit: 0 }).then(() => new related.DependentCollection(collectionOptions, temporaryCollection.tables)).then((toMany) => { _this.storeDependent(field, toMany); });
                     }
                 }
             }
@@ -659,7 +637,7 @@
                 }
             });
             if(typeof this.get('resource_uri') !== 'string')
-                json._tableName = this.specifyModel.name;
+                json._tableName = this.specifyTable.name;
             return json;
         },
         // Caches a reference to Promise so as not to start fetching twice
