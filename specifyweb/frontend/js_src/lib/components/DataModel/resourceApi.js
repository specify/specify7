--- conflicted
+++ resolved
@@ -12,11 +12,8 @@
 import {hijackBackboneAjax} from '../../utils/ajax/backboneAjax';
 import {Http} from '../../utils/ajax/definitions';
 import {removeKey} from '../../utils/utils';
-<<<<<<< HEAD
 import {specialFields} from './helpers';
-=======
 import {softFail} from '../Errors/Crash';
->>>>>>> c8d80ecc
 
 function eventHandlerForToOne(related, field) {
         return function(event) {
