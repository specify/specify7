--- conflicted
+++ resolved
@@ -13,14 +13,7 @@
     getResourceViewUrl,
     resourceFromUrl
 } from './resource';
-<<<<<<< HEAD
 import {errorHandledBy} from '../Errors/FormatError';
-=======
-import {hijackBackboneAjax} from '../../utils/ajax/backboneAjax';
-import {Http} from '../../utils/ajax/definitions';
-import {removeKey} from '../../utils/utils';
-import {softFail} from '../Errors/Crash';
->>>>>>> 8acc8412
 
 function eventHandlerForToOne(related, field) {
         return function(event) {
@@ -175,11 +168,7 @@
             return getResourceApiUrl(this.specifyModel.name, this.id);
         },
         viewUrl() {
-<<<<<<< HEAD
             // Returns the url for viewing this resource in the UI
-=======
-            // returns the url for viewing this resource in the UI
->>>>>>> 8acc8412
             if (!_.isNumber(this.id)) softFail(new Error("viewUrl called on resource w/out id"), this);
             return getResourceViewUrl(this.specifyModel.name, this.id);
         },
@@ -377,10 +366,7 @@
                 this.trigger('change', this);
                 return undefined;
             }
-<<<<<<< HEAD
-            }
-=======
->>>>>>> 8acc8412
+            }
             softFail("unhandled setting of relationship field", fieldName,
                           "on", this, "value is", value);
             return value;
@@ -549,17 +535,11 @@
                     if (value == null) return null;
                     return (path.length === 1) ? value : value.rget(_.tail(path));
                 });
-<<<<<<< HEAD
             }
             default: {
                 softFail(`unhandled relationship type: ${  field.type}`);
                 throw 'unhandled relationship type';
             }
-=======
-            default:
-                softFail("unhandled relationship type: " + field.type);
-                return Promise.reject('unhandled relationship type');
->>>>>>> 8acc8412
             }
         },
         save({onSaveConflict:handleSaveConflict,errorOnAlreadySaving=true}={}) {
