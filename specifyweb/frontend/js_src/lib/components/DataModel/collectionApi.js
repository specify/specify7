--- conflicted
+++ resolved
@@ -91,12 +91,7 @@
     this.filters = options.filters || {};
     this.domainfilter =
       Boolean(options.domainfilter) &&
-<<<<<<< HEAD
-      this.model?.specifyModel.getScopingRelationship() !== undefined;
-=======
-      (typeof this.model?.specifyTable !== 'object' ||
-        hasHierarchyField(this.model.specifyTable));
->>>>>>> 5672d9e9
+      this.model?.specifyTable.getScopingRelationship() !== undefined;
   },
   url() {
     return `/api/specify/${this.model.specifyTable.name.toLowerCase()}/`;
