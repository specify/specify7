import _ from 'underscore';

import { assert } from '../Errors/assert';
import { Backbone } from './backbone';
import { hasHierarchyField } from './schema';

const Base = Backbone.Collection.extend({
  __name__: 'CollectionBase',
  async getTotalCount() {
    return this.length;
  },
});

function notSupported() {
  throw new Error('method is not supported');
}

async function fakeFetch() {
  return this;
}

function setupToOne(collection, options) {
  collection.field = options.field;
  collection.related = options.related;

  assert(
    collection.field.model === collection.model.specifyModel,
    "field doesn't belong to model"
  );
  assert(
    collection.field.relatedModel === collection.related.specifyModel,
    'field is not to related resource'
  );
}

export const DependentCollection = Base.extend({
  __name__: 'DependentCollectionBase',
  constructor(options, models = []) {
    assert(_.isArray(models));
    Base.call(this, models, options);
  },
  initialize(_models, options) {
    this.on(
      'add remove',
      function () {
        /*
         * Warning: changing a collection record does not trigger a
         * change event in the parent (though it probably should)
         */
        this.trigger('saverequired');
      },
      this
    );

    setupToOne(this, options);

    /*
     * If the id of the related resource changes, we go through and update
     * all the objects that point to it with the new pointer.
     * This is to support having collections of objects attached to
     * newly created resources that don't have ids yet. When the
     * resource is saved, the related objects can have their foreign keys
     * set correctly.
     */
    this.related.on(
      'change:id',
      function () {
        const relatedUrl = this.related.url();
        _.chain(this.models)
          .compact()
          .invoke('set', this.field.name, relatedUrl);
      },
      this
    );
  },
  isComplete() {
    return true;
  },
  fetch: fakeFetch,
  sync: notSupported,
  create: notSupported,
});

export const LazyCollection = Base.extend({
  __name__: 'LazyCollectionBase',
  _neverFetched: true,
  constructor(options) {
    options ||= {};
    Base.call(this, null, options);
    this.filters = options.filters || {};
    this.domainfilter =
      Boolean(options.domainfilter) &&
      (typeof this.model?.specifyModel !== 'object' ||
        hasHierarchyField(this.model.specifyModel));
  },
  url() {
    return `/api/specify/${this.model.specifyModel.name.toLowerCase()}/`;
  },
  isComplete() {
    return this.length === this._totalCount;
  },
  parse(resp) {
    let objects;
    if (resp.meta) {
      this._totalCount = resp.meta.total_count;
      objects = resp.objects;
    } else {
      console.warn("expected 'meta' in response");
      this._totalCount = resp.length;
      objects = resp;
    }

    return objects;
  },
  async fetch(options) {
    this._neverFetched = false;

<<<<<<< HEAD
function notSupported() {
  throw new Error('method is not supported');
}

async function fakeFetch() {
  return this;
}

function setupToOne(collection, options) {
  collection.field = options.field;
  collection.related = options.related;

  assert(
    collection.field.model === collection.model.specifyModel,
    "field doesn't belong to model"
  );
  assert(
    collection.field.relatedModel === collection.related.specifyModel,
    'field is not to related resource'
  );
}

export const DependentCollection = Base.extend({
  __name__: 'DependentCollectionBase',
  constructor(options, models = []) {
    assert(_.isArray(models));
    Base.call(this, models, options);
  },
  initialize(_models, options) {
    this.on(
      'add remove',
      function () {
        /*
         * Warning: changing a collection record does not trigger a
         * change event in the parent (though it probably should)
         */
        this.trigger('saverequired');
      },
      this
    );

    setupToOne(this, options);

    /*
     * If the id of the related resource changes, we go through and update
     * all the objects that point to it with the new pointer.
     * This is to support having collections of objects attached to
     * newly created resources that don't have ids yet. When the
     * resource is saved, the related objects can have their foreign keys
     * set correctly.
     */
    this.related.on(
      'change:id',
      function () {
        const relatedUrl = this.related.url();
        _.chain(this.models)
          .compact()
          .invoke('set', this.field.name, relatedUrl);
      },
      this
    );
  },
  isComplete() {
    return true;
  },
  fetch: fakeFetch,
  sync: notSupported,
  create: notSupported,
});

export const LazyCollection = Base.extend({
  __name__: 'LazyCollectionBase',
  _neverFetched: true,
  constructor(options) {
    options ||= {};
    Base.call(this, null, options);
    this.filters = options.filters || {};
    this.domainfilter =
      Boolean(options.domainfilter) &&
      (typeof this.model?.specifyModel !== 'object' ||
        hasHierarchyField(this.model.specifyModel));
  },
  url() {
    return `/api/specify/${this.model.specifyModel.name.toLowerCase()}/`;
  },
  isComplete() {
    return this.length === this._totalCount;
  },
  parse(resp) {
    let objects;
    if (resp.meta) {
      this._totalCount = resp.meta.total_count;
      objects = resp.objects;
    } else {
      console.warn("expected 'meta' in response");
      this._totalCount = resp.length;
      objects = resp;
    }

    return objects;
  },
  async fetch(options) {
    this._neverFetched = false;

            if(this._fetch)
                return this._fetch;
            else if(this.isComplete() || this.related?.isNew())
                return this;

    if (this.isComplete())
      console.error('fetching for already filled collection');

=======
    if (this._fetch) return this._fetch;
    else if (this.isComplete() || this.related?.isNew()) return this;

    if (this.isComplete())
      console.error('fetching for already filled collection');

>>>>>>> b9eeea06
    options ||= {};

    options.update = true;
    options.remove = false;
    options.silent = true;
    assert(options.at == null);

    options.data =
      options.data ||
      _.extend({ domainfilter: this.domainfilter }, this.filters);
    options.data.offset = this.length;

    _(options).has('limit') && (options.data.limit = options.limit);
    this._fetch = Backbone.Collection.prototype.fetch.call(this, options);
    return this._fetch.then(() => {
      this._fetch = null;
      return this;
    });
  },
  async fetchIfNotPopulated() {
    return this._neverFetched && this.related?.isNew() !== true
      ? this.fetch()
      : this;
  },
  getTotalCount() {
    if (_.isNumber(this._totalCount)) return Promise.resolve(this._totalCount);
    return this.fetchIfNotPopulated().then((_this) => _this._totalCount);
  },
});

export const ToOneCollection = LazyCollection.extend({
  __name__: 'LazyToOneCollectionBase',
  initialize(_models, options) {
    setupToOne(this, options);
  },
  async fetch() {
    if (this.related.isNew()) {
      console.error("can't fetch collection related to unpersisted resource");
      return this;
    }
    this.filters[this.field.name.toLowerCase()] = this.related.id;
    return Reflect.apply(LazyCollection.prototype.fetch, this, arguments);
  },
});<|MERGE_RESOLUTION|>--- conflicted
+++ resolved
@@ -1,8 +1,8 @@
 import _ from 'underscore';
 
-import { assert } from '../Errors/assert';
-import { Backbone } from './backbone';
-import { hasHierarchyField } from './schema';
+import {assert} from '../Errors/assert';
+import {Backbone} from './backbone';
+import {hasHierarchyField} from './schema';
 
 const Base = Backbone.Collection.extend({
   __name__: 'CollectionBase',
@@ -115,127 +115,12 @@
   async fetch(options) {
     this._neverFetched = false;
 
-<<<<<<< HEAD
-function notSupported() {
-  throw new Error('method is not supported');
-}
-
-async function fakeFetch() {
-  return this;
-}
-
-function setupToOne(collection, options) {
-  collection.field = options.field;
-  collection.related = options.related;
-
-  assert(
-    collection.field.model === collection.model.specifyModel,
-    "field doesn't belong to model"
-  );
-  assert(
-    collection.field.relatedModel === collection.related.specifyModel,
-    'field is not to related resource'
-  );
-}
-
-export const DependentCollection = Base.extend({
-  __name__: 'DependentCollectionBase',
-  constructor(options, models = []) {
-    assert(_.isArray(models));
-    Base.call(this, models, options);
-  },
-  initialize(_models, options) {
-    this.on(
-      'add remove',
-      function () {
-        /*
-         * Warning: changing a collection record does not trigger a
-         * change event in the parent (though it probably should)
-         */
-        this.trigger('saverequired');
-      },
-      this
-    );
-
-    setupToOne(this, options);
-
-    /*
-     * If the id of the related resource changes, we go through and update
-     * all the objects that point to it with the new pointer.
-     * This is to support having collections of objects attached to
-     * newly created resources that don't have ids yet. When the
-     * resource is saved, the related objects can have their foreign keys
-     * set correctly.
-     */
-    this.related.on(
-      'change:id',
-      function () {
-        const relatedUrl = this.related.url();
-        _.chain(this.models)
-          .compact()
-          .invoke('set', this.field.name, relatedUrl);
-      },
-      this
-    );
-  },
-  isComplete() {
-    return true;
-  },
-  fetch: fakeFetch,
-  sync: notSupported,
-  create: notSupported,
-});
-
-export const LazyCollection = Base.extend({
-  __name__: 'LazyCollectionBase',
-  _neverFetched: true,
-  constructor(options) {
-    options ||= {};
-    Base.call(this, null, options);
-    this.filters = options.filters || {};
-    this.domainfilter =
-      Boolean(options.domainfilter) &&
-      (typeof this.model?.specifyModel !== 'object' ||
-        hasHierarchyField(this.model.specifyModel));
-  },
-  url() {
-    return `/api/specify/${this.model.specifyModel.name.toLowerCase()}/`;
-  },
-  isComplete() {
-    return this.length === this._totalCount;
-  },
-  parse(resp) {
-    let objects;
-    if (resp.meta) {
-      this._totalCount = resp.meta.total_count;
-      objects = resp.objects;
-    } else {
-      console.warn("expected 'meta' in response");
-      this._totalCount = resp.length;
-      objects = resp;
-    }
-
-    return objects;
-  },
-  async fetch(options) {
-    this._neverFetched = false;
-
-            if(this._fetch)
-                return this._fetch;
-            else if(this.isComplete() || this.related?.isNew())
-                return this;
-
-    if (this.isComplete())
-      console.error('fetching for already filled collection');
-
-=======
     if (this._fetch) return this._fetch;
     else if (this.isComplete() || this.related?.isNew()) return this;
 
     if (this.isComplete())
       console.error('fetching for already filled collection');
 
->>>>>>> b9eeea06
     options ||= {};
 
     options.update = true;
