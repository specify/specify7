/**
 * Class for a specify model (a database table)
 */

import type { LocalizedString } from 'typesafe-i18n';

import { commonText } from '../../localization/common';
import { getCache } from '../../utils/cache';
import type { IR, R, RA } from '../../utils/types';
import { defined, filterArray } from '../../utils/types';
import { camelToHuman } from '../../utils/utils';
import { error } from '../Errors/assert';
import {
  DependentCollection,
  LazyCollection,
  ToOneCollection,
} from './collectionApi';
import type {
  AnySchema,
  CommonFields,
  SerializedModel,
  SerializedResource,
} from './helperTypes';
import type { SpecifyResource } from './legacyTypes';
import { parseJavaClassName } from './resource';
import { ResourceBase } from './resourceApi';
import type { SchemaLocalization } from './schema';
import { getSchemaLocalization, schema } from './schema';
import { unescape } from './schemaBase';
import { schemaAliases } from './schemaExtras';
import { getTableOverwrite, modelViews } from './schemaOverrides';
import type { Relationship } from './specifyField';
import {
  type FieldDefinition,
  type RelationshipDefinition,
  LiteralField,
} from './specifyField';
<<<<<<< HEAD
=======
import { getCache } from '../../utils/cache';
import { schemaAliases } from './schemaExtras';
import { LocalizedString } from 'typesafe-i18n';
import { relationshipIsToMany } from '../WbPlanView/mappingHelpers';
>>>>>>> c8d80ecc

type FieldAlias = {
  readonly vname: string;
  readonly aname: string;
};

export type TableDefinition = {
  readonly classname: string;
  readonly idFieldName: string;
  readonly view?: string | null;
  readonly searchDialog?: string | null;
  readonly tableId: number;
  // Indicates the model is a system table.
  readonly system: boolean;
  readonly fieldAliases: RA<FieldAlias>;
  readonly fields: RA<FieldDefinition>;
  readonly relationships: RA<RelationshipDefinition>;
};

type CollectionConstructor<SCHEMA extends AnySchema> = new (
  props?: {
    readonly related?: SpecifyResource<AnySchema>;
    readonly field?: Relationship;
    readonly filters?: Partial<
      {
        readonly orderby: string;
        readonly domainfilter: boolean;
      } & SCHEMA['fields'] &
        CommonFields &
        // This is required to allow for filters like leftSide__isnull
        IR<boolean | number | string | null>
    >;
    readonly domainfilter?: boolean;
  },
  models?: RA<SpecifyResource<AnySchema>>
) => UnFetchedCollection<SCHEMA>;

export type UnFetchedCollection<SCHEMA extends AnySchema> = {
  readonly fetch: (filter?: {
    readonly limit: number;
  }) => Promise<Collection<SCHEMA>>;
};

export type Collection<SCHEMA extends AnySchema> = {
  readonly field?: Relationship;
  readonly related?: SpecifyResource<AnySchema>;
  readonly _totalCount?: number;
  readonly models: RA<SpecifyResource<SCHEMA>>;
  readonly model: {
    readonly specifyModel: SpecifyModel<SCHEMA>;
  };
  readonly constructor: CollectionConstructor<SCHEMA>;
  /*
   * Shorthand method signature is used to prevent
   * https://github.com/microsoft/TypeScript/issues/48339
   * More info: https://stackoverflow.com/a/55992840/8584605
   */
  /* eslint-disable @typescript-eslint/method-signature-style */
  isComplete(): boolean;
  getTotalCount(): Promise<number>;
  // eslint-disable-next-line @typescript-eslint/naming-convention
  toJSON<V extends IR<unknown>>(): RA<V>;
  add(resource: RA<SpecifyResource<SCHEMA>> | SpecifyResource<SCHEMA>): void;
  remove(resource: SpecifyResource<SCHEMA>): void;
  fetch(filter?: { readonly limit: number }): Promise<Collection<SCHEMA>>;
  trigger(eventName: string): void;
  on(eventName: string, callback: (...args: RA<never>) => void): void;
  once(eventName: string, callback: (...args: RA<never>) => void): void;
  off(eventName?: string, callback?: (...args: RA<never>) => void): void;
  /* eslint-enable @typescript-eslint/method-signature-style */
};

// FEATURE: tighten up schema field types (use literals / enums)
export class SpecifyModel<SCHEMA extends AnySchema = AnySchema> {
  /** Java classname of the Specify 6 ORM object */
  public readonly longName: string;

  public readonly name: SCHEMA['tableName'];

  public readonly idField: LiteralField;

  public readonly isSystem: boolean;

  public readonly isHidden: boolean;

  /**
   * Overrides are used to overwrite the default data model settings and the
   * schema config settings. Overrides mostly affect Query Builder and the
   * WorkBench mapper. They are used to force-hide unsupported fields and
   * legacy fields
   */
  public readonly overrides: {
    readonly isSystem: boolean;
    readonly isHidden: boolean;
    // Common tables are prioritized when listing in the UI
    readonly isCommon: boolean;
  };

  public readonly tableId: number;

  public readonly view: string;

  public readonly searchDialog?: string;

  public readonly fieldAliases: IR<string>;

  /**
   * A Backbone model resource for accessing the API for items of this type.
   *
   * @remarks
   * RESOURCE generic is needed as a workaround for
   * https://github.com/microsoft/TypeScript/issues/48339
   */
  public readonly Resource: new <RESOURCE extends AnySchema = SCHEMA>(
    props?: Partial<
      | SerializedResource<RESOURCE>
      | SerializedModel<RESOURCE>
      /*
       * Even though id is already a part of SerializedResource, for some reason
       * I need to specify it again here
       */
      | { readonly id?: number }
    >,
    options?: Partial<{
      readonly noBusinessRules: boolean;
      readonly noValidation: boolean;
    }>
  ) => SpecifyResource<RESOURCE>;

  /** A Backbone collection for lazy loading a collection of items of this type. */
  public readonly LazyCollection: CollectionConstructor<SCHEMA>;

  /**
   * A Backbone collection for loading a dependent collection of items of this
   * type as a -to-many collection of some other resource.
   */
  public readonly DependentCollection: CollectionConstructor<SCHEMA>;

  /**
   * A Backbone collection for loading a collection of items of this type as a
   * backwards -to-one collection of some other resource.
   */
  public readonly ToOneCollection: CollectionConstructor<SCHEMA>;

  /** All table non-relationship fields */
  public readonly literalFields: RA<LiteralField> = [];

  /** All table relationships */
  public readonly relationships: RA<Relationship> = [];

  /** All table literal fields and relationships */
  public readonly fields: RA<LiteralField | Relationship> = [];

  public readonly field: IR<LiteralField | Relationship> = {};

  public readonly localization: SchemaLocalization;

  /** Localized name from the schema localization */
  public readonly label: LocalizedString;

  public constructor(tableDefinition: TableDefinition) {
    this.longName = tableDefinition.classname;
    this.name = parseJavaClassName(this.longName) as SCHEMA['tableName'];
    this.view =
      this.name === 'Attachment'
        ? // Render the attachment plugin rather than the form
          'ObjectAttachment'
        : tableDefinition.view ?? modelViews[this.name] ?? this.name;
    this.searchDialog = tableDefinition.searchDialog ?? undefined;
    this.tableId = tableDefinition.tableId;
    this.isSystem = tableDefinition.system;
    this.fieldAliases = Object.fromEntries(
      Object.entries({
        ...Object.fromEntries(
          tableDefinition.fieldAliases.map(({ aname, vname }) => [vname, aname])
        ),
        ...schemaAliases[''],
        ...schemaAliases[this.name],
      }).map(([alias, fieldName]) => [alias.toLowerCase(), fieldName])
    );

    this.Resource = ResourceBase.extend(
      { __name__: `${this.name}Resource` },
      { specifyModel: this }
    );

    this.LazyCollection = LazyCollection.extend({
      __name__: `${this.name}LazyCollection`,
      model: this.Resource,
    });

    this.DependentCollection = DependentCollection.extend({
      __name__: `${this.name}DependentCollection`,
      model: this.Resource,
    });

    this.ToOneCollection = ToOneCollection.extend({
      __name__: `${this.name}ToOneCollection`,
      model: this.Resource,
    });

    const useLabels = getCache('forms', 'useFieldLabels') ?? true;
    this.localization = getSchemaLocalization()[this.name.toLowerCase()] ?? {
      items: {},
    };
    if (!useLabels)
      this.localization = {
        ...this.localization,
        items: Object.fromEntries(
          Object.entries(this.localization.items).map(([fieldName, data]) => [
            fieldName,
            { ...data, name: fieldName as LocalizedString },
          ])
        ),
      };

    (this.localization.items as R<SchemaLocalization['items'][string]>)[
      tableDefinition.idFieldName.toLowerCase()
    ] ??= {
      name: useLabels
        ? commonText.id()
        : (tableDefinition.idFieldName as LocalizedString),
      desc: null,
      format: null,
      picklistname: null,
      weblinkname: null,
      isrequired: false,
      ishidden: true,
    };

    this.idField = new LiteralField(this, {
      name: tableDefinition.idFieldName,
      required: false,
      type: 'java.lang.Integer',
      column: tableDefinition.idFieldName,
      indexed: true,
      unique: true,
      readOnly: true,
    });

    this.label = (
      useLabels
        ? typeof this.localization.name === 'string' &&
          this.localization.name.length > 0
          ? unescape(this.localization.name)
          : camelToHuman(this.name)
        : this.name
    ) as LocalizedString;

    this.isHidden = this.localization.ishidden;

    const tableOverride = getTableOverwrite(this.name);
    this.overrides = {
      isHidden: this.isHidden || tableOverride === 'hidden',
      isSystem: this.isSystem || tableOverride === 'system',
      isCommon: tableOverride === 'commonBaseTable',
    };
  }

  /**
   * Return a field object representing the named field of this model.
   * name can be either a dotted name string or an array and will traverse
   * relationships.
   *
   * @remarks
   * Since field name can be invalid, this function can return undefined.
   * If you are absolutely sure that field exists, wrap the call to this.getField
   * in defined()
   *
   * REFACTOR: replace this with a direct access on indexed fields dict for static
   *   references
   */
  public getField(
    unparsedName: string
  ): LiteralField | Relationship | undefined {
    return this.getFields(unparsedName)?.at(-1);
  }

  // REFACTOR: use this where appropriate
  public getFields(
    unparsedName: string
  ): RA<LiteralField | Relationship> | undefined {
    if (unparsedName === '') return undefined;
    if (typeof unparsedName !== 'string') throw new Error('Invalid field name');

    const splitName = unparsedName.toLowerCase().trim().split('.');
    let fields = filterArray([
      this.fields.find((field) => field.name.toLowerCase() === splitName[0]),
    ]);

    // If can't find the field by name, try looking for aliases
    if (fields.length === 0) {
      if (
        unparsedName.toLowerCase() === this.idField.name.toLowerCase() ||
        unparsedName.toLowerCase() === 'id'
      )
        return [this.idField];

      const alias = this.fieldAliases[splitName[0]];
      if (typeof alias === 'string') {
        const aliasFields = this.getFields(
          [alias, ...splitName.slice(1)].join('.')
        );
        if (Array.isArray(aliasFields)) fields = aliasFields;
        else
          console.warn(
            `Alias ${unparsedName} was resolved to unknown field ${alias}`
          );
      }
    }

    // Handle calls like localityModel.getField('Locality.localityName')
    if (
      splitName.length > 1 &&
      splitName[0].toLowerCase() === this.name.toLowerCase()
    )
      return this.getFields(splitName.slice(1).join('.'));
    else if (fields.length === 0) return undefined;
    else if (splitName.length === 1) return fields;
    else if (splitName.length > 1 && fields[0].isRelationship) {
      const subFields = defined(fields[0].relatedModel).getFields(
        splitName.slice(1).join('.')
      );
      if (subFields === undefined) return undefined;
      return [...fields, ...subFields];
    } else throw new Error(`Field ${unparsedName} is not a relationship`);
  }

  public strictGetField(unparsedName: string): LiteralField | Relationship {
    const field = this.getField(unparsedName);
    if (field === undefined)
      throw new Error(`Tried to get unknown field: ${unparsedName}`);
    return field;
  }

  public getLiteralField(literalName: string): LiteralField | undefined {
    const field = this.getField(literalName);
    if (field === undefined) return undefined;
    else if (field.isRelationship)
      error(`Field ${literalName} is a relationship`, {
        model: this,
        literalName,
      });
    else return field;
  }

  public strictGetLiteralField(unparsedName: string): LiteralField {
    return defined(
      this.getLiteralField(unparsedName),
      `Tried to get unknown literal field: ${unparsedName}`
    );
  }

  public getRelationship(relationshipName: string): Relationship | undefined {
    const relationship = this.getField(relationshipName);
    if (relationship === undefined) return undefined;
    else if (relationship.isRelationship) return relationship;
    else throw new Error(`Field ${relationshipName} is not a relationship`);
  }

  public strictGetRelationship(unparsedName: string): Relationship {
    return defined(
      this.getRelationship(unparsedName),
      `Tried to get unknown relationship field: ${unparsedName}`
    );
  }

  public getFormat(): string | undefined {
    return this.localization.format ?? undefined;
  }

  public getAggregator(): string | undefined {
    return this.localization.aggregator ?? undefined;
  }

  /**
   * Returns the relationship field of this model that places it in
   * the collection -> discipline -> division -> institution scoping
   * hierarchy.
   */
  public getScopingRelationship(): Relationship | undefined {
    return schema.orgHierarchy
      .map((fieldName) => this.getField(fieldName))
      .find(
        (field): field is Relationship =>
          field?.isRelationship === true && (!relationshipIsToMany(field))
      );
  }

  /**
   * Returns a list of relationship field names traversing the
   * scoping hierarchy.
   */
  public getScopingPath(): RA<string> | undefined {
    if (this.name === schema.orgHierarchy.at(-1)) return [];
    const up = this.getScopingRelationship();
    return up === undefined
      ? undefined
      : [...defined(up.relatedModel.getScopingPath()), up.name.toLowerCase()];
  }

  /**
   * Instead of serializing the entire object, return a string.
   * Serializing entire object is not advisable as it has relationships to
   * other tables resulting in entire data model getting serialized (which
   * would result in 2.3mb of wasted space)
   */
  // eslint-disable-next-line @typescript-eslint/naming-convention
  public toJSON(): string {
    return `[table ${this.name}]`;
  }
}<|MERGE_RESOLUTION|>--- conflicted
+++ resolved
@@ -10,6 +10,7 @@
 import { defined, filterArray } from '../../utils/types';
 import { camelToHuman } from '../../utils/utils';
 import { error } from '../Errors/assert';
+import { relationshipIsToMany } from '../WbPlanView/mappingHelpers';
 import {
   DependentCollection,
   LazyCollection,
@@ -32,16 +33,9 @@
 import type { Relationship } from './specifyField';
 import {
   type FieldDefinition,
+  LiteralField,
   type RelationshipDefinition,
-  LiteralField,
 } from './specifyField';
-<<<<<<< HEAD
-=======
-import { getCache } from '../../utils/cache';
-import { schemaAliases } from './schemaExtras';
-import { LocalizedString } from 'typesafe-i18n';
-import { relationshipIsToMany } from '../WbPlanView/mappingHelpers';
->>>>>>> c8d80ecc
 
 type FieldAlias = {
   readonly vname: string;
@@ -427,7 +421,7 @@
       .map((fieldName) => this.getField(fieldName))
       .find(
         (field): field is Relationship =>
-          field?.isRelationship === true && (!relationshipIsToMany(field))
+          field?.isRelationship === true && !relationshipIsToMany(field)
       );
   }
 
