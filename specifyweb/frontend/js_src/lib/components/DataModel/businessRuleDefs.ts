import { resourcesText } from '../../localization/resources';
import type { BusinessRuleResult } from './businessRules';
import {
  COG_PRIMARY_KEY,
  COG_TOITSELF,
  CURRENT_DETERMINATION_KEY,
  DETERMINATION_TAXON_KEY,
  ensureSingleCollectionObjectCheck,
  hasNoCurrentDetermination,
} from './businessRuleUtils';
import { cogTypes } from './helpers';
import type { AnySchema, TableFields } from './helperTypes';
import {
  checkPrepAvailability,
  getTotalLoaned,
  getTotalResolved,
  getTotalReturned,
  previousLoanPreparations,
  updateLoanPrep,
} from './interactionBusinessRules';
import type { SpecifyResource } from './legacyTypes';
import { setSaveBlockers } from './saveBlockers';
import { schema } from './schema';
import type { Collection } from './specifyTable';
import { tables } from './tables';
import type {
  Address,
  BorrowMaterial,
  CollectionObject,
  CollectionObjectGroup,
  CollectionObjectGroupJoin,
  Determination,
  DNASequence,
  LoanPreparation,
  LoanReturnPreparation,
  Tables,
  Taxon,
} from './types';

export type BusinessRuleDefs<SCHEMA extends AnySchema> = {
  readonly onAdded?: (
    resource: SpecifyResource<SCHEMA>,
    collection: Collection<SCHEMA>
  ) => void;
  readonly onRemoved?: (
    resource: SpecifyResource<SCHEMA>,
    collection: Collection<SCHEMA>
  ) => void;
  readonly customInit?: (resource: SpecifyResource<SCHEMA>) => void;
  readonly fieldChecks?: {
    readonly [FIELD_NAME in TableFields<SCHEMA>]?: (
      resource: SpecifyResource<SCHEMA>
    ) => Promise<BusinessRuleResult | undefined> | void;
  };
};

type MappedBusinessRuleDefs = {
  readonly [TABLE in keyof Tables]?: BusinessRuleDefs<Tables[TABLE]>;
};

export const businessRuleDefs: MappedBusinessRuleDefs = {
  Address: {
    customInit: (address) => {
      if (address.isNew()) {
        const setPrimary = (): void => {
          address.set('isPrimary', true);
          if (address.collection !== undefined) {
            address.collection.models.forEach(
              (other: SpecifyResource<Address>) => {
                if (other.cid !== address.cid) other.set('isPrimary', false);
              }
            );
          }
        };
        address.on('add', setPrimary);
      }
    },
    fieldChecks: {
      isPrimary: async (address): Promise<BusinessRuleResult> => {
        if (address.get('isPrimary') === true) {
          address.collection?.models.forEach(
            (other: SpecifyResource<Address>) => {
              if (other.cid !== address.cid) {
                other.set('isPrimary', false);
              }
            }
          );
        }
        if (
          address.collection !== undefined &&
          !address.collection?.models.some((c: SpecifyResource<Address>) =>
            c.get('isPrimary')
          )
        ) {
          address.set('isPrimary', true);
        }
        return { isValid: true };
      },
    },
  },
  Agent: {
    customInit: (agent) => {
      if (agent.isNew() && agent.get('agentType') === undefined) {
        agent.set('agentType', 1);
      }
    },
  },
  BorrowMaterial: {
    fieldChecks: {
      quantityReturned: (
        borrowMaterial: SpecifyResource<BorrowMaterial>
      ): void => {
        const returned = borrowMaterial.get('quantityReturned');
        const resolved = borrowMaterial.get('quantityResolved');
        const quantity = borrowMaterial.get('quantity');

        const adjustedReturned =
          typeof quantity === 'number' &&
          typeof returned === 'number' &&
          typeof resolved === 'number'
            ? returned > quantity
              ? quantity
              : returned > resolved
                ? resolved
                : returned
            : undefined;
        if (typeof adjustedReturned === 'number')
          borrowMaterial.set('quantityReturned', adjustedReturned);
      },
      quantityResolved: (
        borrowMaterial: SpecifyResource<BorrowMaterial>
      ): void => {
        const resolved = borrowMaterial.get('quantityResolved');
        const quantity = borrowMaterial.get('quantity');
        const returned = borrowMaterial.get('quantityReturned');

        const adjustedResolved =
          typeof quantity === 'number' &&
          typeof returned === 'number' &&
          typeof resolved === 'number'
            ? resolved > quantity
              ? quantity
              : resolved < returned
                ? returned
                : resolved
            : undefined;

        if (typeof adjustedResolved === 'number')
          borrowMaterial.set('quantityResolved', adjustedResolved);
      },
    },
  },

  CollectionObject: {
    customInit: (collectionObject: SpecifyResource<CollectionObject>): void => {
      const ceField = collectionObject.specifyTable.getField('collectingEvent');
      if (
        ceField?.isDependent() &&
        collectionObject.get('collectingEvent') === undefined
      ) {
        collectionObject.set(
          'collectingEvent',
          new tables.CollectingEvent.Resource()
        );
      }

      // Set the default CoType
      if (
        typeof schema.defaultCollectionObjectType === 'string' &&
        typeof collectionObject.get('collectionObjectType') !== 'string'
      )
        collectionObject.set(
          'collectionObjectType',
          schema.defaultCollectionObjectType
        );
    },
    fieldChecks: {
      collectionObjectType: async (resource): Promise<undefined> => {
        const determinations = resource.getDependentResource('determinations');
        if (determinations === undefined || determinations.models.length === 0)
          return;

        const taxons = await Promise.all(
          determinations.models.map(async (det) => det.rgetPromise('taxon'))
        );
        const coType = await resource.rgetPromise('collectionObjectType');
        const coTypeTreeDef = coType.get('taxonTreeDef');

        // Block save when a Determination -> Taxon does not belong to the COType's tree definition
        determinations.models.forEach((determination, index) => {
          const taxon = taxons[index];
          const taxonTreeDef = taxon?.get('definition');
          const isValid =
            typeof taxonTreeDef === 'string' && taxonTreeDef === coTypeTreeDef;

          setSaveBlockers(
            determination,
            determination.specifyTable.field.taxon,
            isValid ? [] : [resourcesText.invalidDeterminationTaxon()],
            DETERMINATION_TAXON_KEY
          );
        });

        return undefined;
      },
    },
  },
<<<<<<< HEAD
  Determination: {
    customInit: (determinaton: SpecifyResource<Determination>): void => {
      if (determinaton.isNew()) {
        const setCurrent = () => {
          determinaton.set('isCurrent', true);
          if (determinaton.collection !== undefined) {
            determinaton.collection.models.forEach(
              (other: SpecifyResource<Determination>) => {
                if (other.cid !== determinaton.cid)
                  other.set('isCurrent', false);
              }
            );
=======

  CollectionObjectGroup: {
    fieldChecks: {
      cogType: (cog): void => {
        // Consolidated COGs need to have a primary CO child. If not, save will be blocked
        cog.rgetPromise('cogType').then((cogtype) => {
          if (cogtype.get('type') === cogTypes.CONSOLIDATED) {
            const children = cog.getDependentResource('children');
            const collectionObjectChildren =
              children?.models.filter(
                (child) => typeof child.get('childCo') === 'string'
              ) ?? [];

            if (
              collectionObjectChildren.length > 0 &&
              !collectionObjectChildren.some((cojo) => cojo.get('isPrimary'))
            ) {
              setSaveBlockers(
                cog,
                tables.CollectionObjectGroupJoin.field.isPrimary,
                [resourcesText.primaryCogChildRequired()],
                COG_PRIMARY_KEY
              );
              return;
            }
>>>>>>> 473b18b3
          }
          setSaveBlockers(
            cog,
            tables.CollectionObjectGroupJoin.field.isPrimary,
            [],
            COG_PRIMARY_KEY
          );
        });
      },
    },
  },

  CollectionObjectGroupJoin: {
    fieldChecks: {
      /*
       * Only a single CO in a COG can be set as primary.
       * When checking a CO as primary, other COs in that COG will get unchecked.
       */
      isPrimary: (cojo: SpecifyResource<CollectionObjectGroupJoin>): void => {
        ensureSingleCollectionObjectCheck(cojo, 'isPrimary');

        // Trigger Consolidated COGs field check when isPrimary changes
        if (
          cojo.collection?.related?.specifyTable ===
          tables.CollectionObjectGroup
        ) {
          const cog = cojo.collection
            .related as SpecifyResource<CollectionObjectGroup>;
          cog.businessRuleManager?.checkField('cogType');
        }
      },
      /*
       * Only a single CO in a COG can be set as substrate.
       * When checking a CO as substrate, other COs in that COG will get unchecked.
       */
      isSubstrate: (cojo: SpecifyResource<CollectionObjectGroupJoin>): void => {
        ensureSingleCollectionObjectCheck(cojo, 'isSubstrate');
      },
      parentCog: async (cojo): Promise<BusinessRuleResult> => {
        if (
          cojo.get('childCog') === cojo.get('parentCog') &&
          typeof cojo.get('childCog') === 'string' &&
          typeof cojo.get('parentCog') === 'string'
        ) {
          return {
            isValid: false,
            reason: resourcesText.cogAddedToItself(),
            saveBlockerKey: COG_TOITSELF,
          };
        }
        return {
          isValid: true,
          saveBlockerKey: COG_TOITSELF,
        };
      },
    },
    onAdded: (cojo, collection) => {
      if (
        cojo.get('childCog') === cojo.get('parentCog') &&
        typeof cojo.get('childCog') === 'string' &&
        typeof cojo.get('parentCog') === 'string'
      ) {
        setSaveBlockers(
          cojo,
          cojo.specifyTable.field.childCog,
          [resourcesText.cogAddedToItself()],
          COG_TOITSELF
        );
      }

      // Trigger Consolidated COGs field check when a child is added
      if (collection?.related?.specifyTable === tables.CollectionObjectGroup) {
        const cog =
          collection.related as SpecifyResource<CollectionObjectGroup>;
        cog.businessRuleManager?.checkField('cogType');
      }
    },
    onRemoved(_, collection) {
      // Trigger Consolidated COGs field check when a child is deleted
      if (collection?.related?.specifyTable === tables.CollectionObjectGroup) {
        const cog =
          collection.related as SpecifyResource<CollectionObjectGroup>;
        cog.businessRuleManager?.checkField('cogType');
      }
    },
  },

  Determination: {
    fieldChecks: {
      taxon: async (
        determination: SpecifyResource<Determination>
      ): Promise<BusinessRuleResult | undefined> =>
        determination
          .rgetPromise('taxon', true)
          .then((taxon: SpecifyResource<Taxon> | null) => {
            const getLastAccepted = async (
              taxon: SpecifyResource<Taxon>
            ): Promise<SpecifyResource<Taxon>> =>
              taxon
                .rgetPromise('acceptedTaxon', true)
                .then(async (accepted) =>
                  accepted === null ? taxon : getLastAccepted(accepted)
                );

            return taxon === null
              ? {
                  isValid: true,
                  action: () => determination.set('preferredTaxon', null),
                }
              : {
                  isValid: true,
                  action: async () =>
                    determination.set(
                      'preferredTaxon',
                      await getLastAccepted(taxon)
                    ),
                };
          }),
      isCurrent: async (
        determination: SpecifyResource<Determination>
      ): Promise<BusinessRuleResult> => {
        /*
         * Disallow multiple determinations being checked as current
         * Unchecks other determination when one of them gets checked
         */
        if (
          determination.get('isCurrent') &&
          determination.collection !== undefined
        ) {
          determination.collection.models.map(
            (other: SpecifyResource<Determination>) => {
              if (other.cid !== determination.cid) {
                other.set('isCurrent', false);
              }
            }
          );
        }
        // Flag as invalid if no determinations are checked as current
        if (
          determination.collection !== undefined &&
          hasNoCurrentDetermination(determination.collection)
        ) {
          return {
            isValid: false,
            reason: resourcesText.currentDeterminationRequired(),
            saveBlockerKey: CURRENT_DETERMINATION_KEY,
            resource: determination.collection.related,
          };
        }
        return {
          isValid: true,
          saveBlockerKey: CURRENT_DETERMINATION_KEY,
          resource: determination.collection?.related,
        };
      },
    },
    onRemoved: (determination, collection): void => {
      // Block save when no current determinations exist on removing
      if (hasNoCurrentDetermination(collection))
        setSaveBlockers(
          collection.related ?? determination,
          determination.specifyTable.field.isCurrent,
          [resourcesText.currentDeterminationRequired()],
          CURRENT_DETERMINATION_KEY
        );
      // Unblock save when all determinations are removed
      else
        setSaveBlockers(
          collection.related ?? determination,
          determination.specifyTable.field.isCurrent,
          [],
          CURRENT_DETERMINATION_KEY
        );
    },
    onAdded: (determination, collection): void => {
      determination.set('isCurrent', true);
      // Clear any existing save blocker on adding a new current determination
      setSaveBlockers(
        collection.related ?? determination,
        determination.specifyTable.field.isCurrent,
        [],
        CURRENT_DETERMINATION_KEY
      );
    },
  },
  Determiner: {
    customInit: (determiner) => {
      if (determiner.isNew()) {
        const setPrimary = (): void => {
          determiner.set('isPrimary', true);
          if (determiner.collection !== undefined) {
            determiner.collection.models.forEach((other) => {
              if (other.cid !== determiner.cid) other.set('isPrimary', false);
            });
          }
        };
        determiner.on('add', setPrimary);
      }
    },
    fieldChecks: {
      isPrimary: async (determiner) => {
        if (determiner.get('isPrimary')) {
          determiner.collection?.models.forEach((other) => {
            if (other.cid !== determiner.cid) {
              other.set('isPrimary', false);
            }
          });
        }
        if (
          determiner.collection !== undefined &&
          !determiner.collection?.models.some((other) => other.get('isPrimary'))
        ) {
          determiner.set('isPrimary', true);
        }
        return { isValid: true };
      },
    },
  },
  DisposalPreparation: {
    fieldChecks: {
      quantity: checkPrepAvailability,
    },
  },
  DNASequence: {
    fieldChecks: {
      geneSequence: (dnaSequence: SpecifyResource<DNASequence>): void => {
        const current = dnaSequence.get('geneSequence');
        if (current === null) return;

        const countObject = Array.from(current).reduce(
          (accum, currentString) => {
            const trimmed = currentString.toLowerCase().trim();
            if (trimmed === '') return accum;
            return trimmed === 'a'
              ? { ...accum, a: accum.a + 1 }
              : trimmed === 't'
              ? { ...accum, t: accum.t + 1 }
              : trimmed === 'g'
              ? { ...accum, g: accum.g + 1 }
              : trimmed === 'c'
              ? { ...accum, c: accum.c + 1 }
              : { ...accum, ambiguous: accum.ambiguous + 1 };
          },
          { a: 0, t: 0, g: 0, c: 0, ambiguous: 0 }
        );
        dnaSequence.set('compA', countObject.a);
        dnaSequence.set('compT', countObject.t);
        dnaSequence.set('compG', countObject.g);
        dnaSequence.set('compC', countObject.c);
        dnaSequence.set('ambiguousResidues', countObject.ambiguous);
        dnaSequence.set(
          'totalResidues',
          Object.values(countObject).reduce(
            (previous, current) => previous + current,
            0
          )
        );
      },
    },
  },
  FundingAgent: {
    customInit: (fundingAgent) => {
      if (fundingAgent.isNew()) {
        const setPrimary = (): void => {
          fundingAgent.set('isPrimary', true);
          if (fundingAgent.collection !== undefined) {
            fundingAgent.collection.models.forEach((other) => {
              if (other.cid !== fundingAgent.cid) other.set('isPrimary', false);
            });
          }
        };
        fundingAgent.on('add', setPrimary);
      }
    },
    fieldChecks: {
      isPrimary: async (fundingAgent) => {
        if (fundingAgent.get('isPrimary')) {
          fundingAgent.collection?.models.forEach((other) => {
            if (other.cid !== fundingAgent.cid) {
              other.set('isPrimary', false);
            }
          });
        }
        if (
          fundingAgent.collection !== undefined &&
          !fundingAgent.collection?.models.some((other) =>
            other.get('isPrimary')
          )
        ) {
          fundingAgent.set('isPrimary', true);
        }
        return { isValid: true };
      },
    },
  },
  GiftPreparation: {
    fieldChecks: {
      quantity: checkPrepAvailability,
    },
  },
  LoanPreparation: {
    customInit: (resource: SpecifyResource<LoanPreparation>): void => {
      if (!resource.isNew())
        resource
          .rgetCollection('loanReturnPreparations')
          .then((preps) => updateLoanPrep(preps, true));
    },
    fieldChecks: {
      quantity: checkPrepAvailability,
    },
  },
  LoanReturnPreparation: {
    onRemoved: (
      _loanReturnPrep: SpecifyResource<LoanReturnPreparation>,
      collection: Collection<LoanReturnPreparation>
    ): void => updateLoanPrep(collection),

    customInit: (resource: SpecifyResource<LoanReturnPreparation>): void => {
      const returned = resource.get('quantityReturned');
      const resolved = resource.get('quantityResolved');
      if (returned === undefined) resource.set('quantityReturned', 0);
      if (resolved === undefined) resource.set('quantityResolved', 0);
      if (!resource.isNew()) {
        previousLoanPreparations.previousReturned[resource.cid] =
          Number(returned);
        previousLoanPreparations.previousResolved[resource.cid] =
          Number(resolved);
      }
      updateLoanPrep(resource.collection, true);
    },
    fieldChecks: {
      quantityReturned: (
        loanReturnPrep: SpecifyResource<LoanReturnPreparation>
      ): void => {
        const returned = Number(loanReturnPrep.get('quantityReturned'))!;
        const previousReturned =
          previousLoanPreparations.previousReturned[loanReturnPrep.cid] ?? 0;
        const previousResolved =
          previousLoanPreparations.previousResolved[loanReturnPrep.cid] ?? 0;

        const totalLoaned = getTotalLoaned(loanReturnPrep)!;

        const totalResolved = getTotalResolved(loanReturnPrep)!;
        const available = totalLoaned - totalResolved;

        if (returned !== previousReturned) {
          if (returned === available && previousReturned - returned === 1) {
          } else if (returned < 0 || previousReturned < 0) {
            loanReturnPrep.set('quantityReturned', 0);
          } else {
            const changeInReturn = returned - previousReturned;
            previousLoanPreparations.previousResolved[loanReturnPrep.cid] =
              changeInReturn + previousResolved;
            loanReturnPrep.set(
              'quantityResolved',
              changeInReturn + previousResolved
            );
          }
        }

        if (returned > totalLoaned)
          loanReturnPrep.set('quantityReturned', totalLoaned);

        const returnedLeft = totalLoaned - getTotalReturned(loanReturnPrep)!;
        if (returned > returnedLeft)
          loanReturnPrep.set('quantityReturned', returnedLeft);

        if (previousResolved < returned) {
          loanReturnPrep.set('quantityResolved', returned);
          previousLoanPreparations.previousResolved[loanReturnPrep.cid] =
            returned;
        }

        previousLoanPreparations.previousReturned[loanReturnPrep.cid] =
          returned;
        updateLoanPrep(loanReturnPrep.collection);
      },
      quantityResolved: (
        loanReturnPrep: SpecifyResource<LoanReturnPreparation>
      ): void => {
        const resolved = Number(loanReturnPrep.get('quantityResolved'));

        const totalLoaned = getTotalLoaned(loanReturnPrep)!;
        const totalResolved = getTotalResolved(loanReturnPrep)!;
        const available = totalLoaned - totalResolved;
        if (resolved > available) {
          loanReturnPrep.set('quantityResolved', available);
        }

        if (resolved < 0) loanReturnPrep.set('quantityResolved', 0);

        previousLoanPreparations.previousResolved[loanReturnPrep.cid] =
          resolved;
        updateLoanPrep(loanReturnPrep.collection);
      },
    },
  },
};<|MERGE_RESOLUTION|>--- conflicted
+++ resolved
@@ -205,20 +205,6 @@
       },
     },
   },
-<<<<<<< HEAD
-  Determination: {
-    customInit: (determinaton: SpecifyResource<Determination>): void => {
-      if (determinaton.isNew()) {
-        const setCurrent = () => {
-          determinaton.set('isCurrent', true);
-          if (determinaton.collection !== undefined) {
-            determinaton.collection.models.forEach(
-              (other: SpecifyResource<Determination>) => {
-                if (other.cid !== determinaton.cid)
-                  other.set('isCurrent', false);
-              }
-            );
-=======
 
   CollectionObjectGroup: {
     fieldChecks: {
@@ -244,7 +230,6 @@
               );
               return;
             }
->>>>>>> 473b18b3
           }
           setSaveBlockers(
             cog,
@@ -331,7 +316,6 @@
       }
     },
   },
-
   Determination: {
     fieldChecks: {
       taxon: async (
