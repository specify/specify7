import { resourcesText } from '../../localization/resources';
import { f } from '../../utils/functools';
import type { BusinessRuleResult } from './businessRules';
import {
  CURRENT_DETERMINATION_KEY,
  ensureSingleCollectionObjectCheck,
  hasNoCurrentDetermination,
} from './businessRuleUtils';
import { cogTypes } from './helpers';
import type { AnySchema, TableFields } from './helperTypes';
import {
  checkPrepAvailability,
  getTotalLoaned,
  getTotalResolved,
  getTotalReturned,
  previousLoanPreparations,
  updateLoanPrep,
} from './interactionBusinessRules';
import type { SpecifyResource } from './legacyTypes';
import { fetchResource, idFromUrl } from './resource';
import { setSaveBlockers } from './saveBlockers';
import { schema } from './schema';
import type { Collection } from './specifyTable';
import { tables } from './tables';
import type {
  Address,
  BorrowMaterial,
  CollectionObject,
  CollectionObjectGroupJoin,
  Determination,
  DNASequence,
  LoanPreparation,
  LoanReturnPreparation,
  Tables,
  Taxon,
} from './types';

export type BusinessRuleDefs<SCHEMA extends AnySchema> = {
  readonly onAdded?: (
    resource: SpecifyResource<SCHEMA>,
    collection: Collection<SCHEMA>
  ) => void;
  readonly onRemoved?: (
    resource: SpecifyResource<SCHEMA>,
    collection: Collection<SCHEMA>
  ) => void;
  readonly customInit?: (resource: SpecifyResource<SCHEMA>) => void;
  readonly fieldChecks?: {
    readonly [FIELD_NAME in TableFields<SCHEMA>]?: (
      resource: SpecifyResource<SCHEMA>
    ) => Promise<BusinessRuleResult | undefined> | void;
  };
};

type MappedBusinessRuleDefs = {
  readonly [TABLE in keyof Tables]?: BusinessRuleDefs<Tables[TABLE]>;
};

export const businessRuleDefs: MappedBusinessRuleDefs = {
  Address: {
    customInit: (address) => {
      if (address.isNew()) {
        const setPrimary = (): void => {
          address.set('isPrimary', true);
          if (address.collection !== undefined) {
            address.collection.models.forEach(
              (other: SpecifyResource<Address>) => {
                if (other.cid !== address.cid) other.set('isPrimary', false);
              }
            );
          }
        };
        address.on('add', setPrimary);
      }
    },
    fieldChecks: {
      isPrimary: async (address): Promise<BusinessRuleResult> => {
        if (address.get('isPrimary') === true) {
          address.collection?.models.forEach(
            (other: SpecifyResource<Address>) => {
              if (other.cid !== address.cid) {
                other.set('isPrimary', false);
              }
            }
          );
        }
        if (
          address.collection !== undefined &&
          !address.collection?.models.some((c: SpecifyResource<Address>) =>
            c.get('isPrimary')
          )
        ) {
          address.set('isPrimary', true);
        }
        return { isValid: true };
      },
    },
  },
  BorrowMaterial: {
    fieldChecks: {
      quantityReturned: (
        borrowMaterial: SpecifyResource<BorrowMaterial>
      ): void => {
        const returned = borrowMaterial.get('quantityReturned');
        const resolved = borrowMaterial.get('quantityResolved');
        const quantity = borrowMaterial.get('quantity');

        const adjustedReturned =
          typeof quantity === 'number' &&
          typeof returned === 'number' &&
          typeof resolved === 'number'
            ? returned > quantity
              ? quantity
              : returned > resolved
              ? resolved
              : returned
            : undefined;
        if (typeof adjustedReturned === 'number')
          borrowMaterial.set('quantityReturned', adjustedReturned);
      },
      quantityResolved: (
        borrowMaterial: SpecifyResource<BorrowMaterial>
      ): void => {
        const resolved = borrowMaterial.get('quantityResolved');
        const quantity = borrowMaterial.get('quantity');
        const returned = borrowMaterial.get('quantityReturned');

        const adjustedResolved =
          typeof quantity === 'number' &&
          typeof returned === 'number' &&
          typeof resolved === 'number'
            ? resolved > quantity
              ? quantity
              : resolved < returned
              ? returned
              : resolved
            : undefined;

        if (typeof adjustedResolved === 'number')
          borrowMaterial.set('quantityResolved', adjustedResolved);
      },
    },
  },
  CollectionObject: {
    customInit: (collectionObject: SpecifyResource<CollectionObject>): void => {
      const ceField = collectionObject.specifyTable.getField('collectingEvent');
      if (
        ceField?.isDependent() &&
        collectionObject.get('collectingEvent') === undefined
      ) {
        collectionObject.set(
          'collectingEvent',
          new tables.CollectingEvent.Resource()
        );
      }

      // Set the default CoType
      if (
        typeof schema.defaultCollectionObjectType === 'string' &&
        typeof collectionObject.get('collectionObjectType') !== 'string'
      )
        collectionObject.set(
          'collectionObjectType',
          schema.defaultCollectionObjectType
        );
    },
    fieldChecks: {
      collectionObjectType: async (resource): Promise<undefined> => {
        /*
         * TEST: write tests for this
         *  Delete all determinations
         */
        const determinations = resource.getDependentResource('determinations');
        const currentDetermination = determinations?.models.find(
          (determination) => determination.get('isCurrent')
        );

        const taxonId = idFromUrl(currentDetermination?.get('taxon') ?? '');
        const COTypeID = idFromUrl(resource.get('collectionObjectType') ?? '');
        if (
          taxonId !== undefined &&
          COTypeID !== undefined &&
          currentDetermination !== undefined &&
          determinations !== undefined
        )
          await f
            .all({
              fetchedTaxon: fetchResource('Taxon', taxonId),
              fetchedCOType: fetchResource('CollectionObjectType', COTypeID),
            })
            .then(({ fetchedTaxon, fetchedCOType }) => {
              const taxonTreeDefinition = fetchedTaxon.definition;
              const COTypeTreeDefinition = fetchedCOType.taxonTreeDef;

              if (taxonTreeDefinition !== COTypeTreeDefinition)
                resource.set('determinations', []);
            })
            .catch((error) => {
              console.error('Error fetching resources:', error);
            });
        return undefined;
      },
    },
  },
<<<<<<< HEAD

  CollectionObjectGroup: {
    fieldChecks: {
      cogType: (cog): void => {
        // The first COJO CO will automatically have isPrimary set to True when the COG type is 'consolidated'
        cog.rgetPromise('cogType').then((cogtype) => {
          if (cogtype.get('type') === cogTypes.CONSOLIDATED) {
            const cojos = cog.getDependentResource('children');
            // Set first CO in COG to primary
            cojos?.models
              .find((cojo) => cojo.get('childCo') !== null)
              ?.set('isPrimary', true);
          }
        });
      },
    },
  },

  CollectionObjectGroupJoin: {
    fieldChecks: {
      /*
       * Only a single CO in a COG can be set as primary.
       * When checking a CO as primary, other COs in that COG will get unchecked.
       */
      isPrimary: (cojo: SpecifyResource<CollectionObjectGroupJoin>): void => {
        ensureSingleCollectionObjectCheck(cojo, 'isPrimary');
      },
      /*
       * Only a single CO in a COG can be set as substrate.
       * When checking a CO as substrate, other COs in that COG will get unchecked.
       */
      isSubstrate: (cojo: SpecifyResource<CollectionObjectGroupJoin>): void => {
        ensureSingleCollectionObjectCheck(cojo, 'isSubstrate');
      },
    },
  },

=======
>>>>>>> b11972eb
  Determination: {
    fieldChecks: {
      taxon: async (
        determination: SpecifyResource<Determination>
      ): Promise<BusinessRuleResult | undefined> =>
        determination
          .rgetPromise('taxon', true)
          .then((taxon: SpecifyResource<Taxon> | null) => {
            const getLastAccepted = async (
              taxon: SpecifyResource<Taxon>
            ): Promise<SpecifyResource<Taxon>> =>
              taxon
                .rgetPromise('acceptedTaxon', true)
                .then(async (accepted) =>
                  accepted === null ? taxon : getLastAccepted(accepted)
                );

            return taxon === null
              ? {
                  isValid: true,
                  action: () => determination.set('preferredTaxon', null),
                }
              : {
                  isValid: true,
                  action: async () =>
                    determination.set(
                      'preferredTaxon',
                      await getLastAccepted(taxon)
                    ),
                };
          }),
      isCurrent: async (
        determination: SpecifyResource<Determination>
      ): Promise<BusinessRuleResult> => {
        /*
         * Disallow multiple determinations being checked as current
         * Unchecks other determination when one of them gets checked
         */
        if (
          determination.get('isCurrent') &&
          determination.collection !== undefined
        ) {
          determination.collection.models.map(
            (other: SpecifyResource<Determination>) => {
              if (other.cid !== determination.cid) {
                other.set('isCurrent', false);
              }
            }
          );
        }
        // Flag as invalid if no determinations are checked as current
        if (
          determination.collection !== undefined &&
          hasNoCurrentDetermination(determination.collection)
        ) {
          return {
            isValid: false,
            reason: resourcesText.currentDeterminationRequired(),
            saveBlockerKey: CURRENT_DETERMINATION_KEY,
            resource: determination.collection.related,
          };
        }
        return {
          isValid: true,
          saveBlockerKey: CURRENT_DETERMINATION_KEY,
          resource: determination.collection?.related,
        };
      },
    },
    onRemoved: (determination, collection): void => {
      // Block save when no current determinations exist on removing
      if (hasNoCurrentDetermination(collection))
        setSaveBlockers(
          collection.related ?? determination,
          determination.specifyTable.field.isCurrent,
          [resourcesText.currentDeterminationRequired()],
          CURRENT_DETERMINATION_KEY
        );
      // Unblock save when all determinations are removed
      else
        setSaveBlockers(
          collection.related ?? determination,
          determination.specifyTable.field.isCurrent,
          [],
          CURRENT_DETERMINATION_KEY
        );
    },
    onAdded: (determination, collection): void => {
      determination.set('isCurrent', true);
      // Clear any existing save blocker on adding a new current determination
      setSaveBlockers(
        collection.related ?? determination,
        determination.specifyTable.field.isCurrent,
        [],
        CURRENT_DETERMINATION_KEY
      );
    },
  },
  DisposalPreparation: {
    fieldChecks: {
      quantity: checkPrepAvailability,
    },
  },
  DNASequence: {
    fieldChecks: {
      geneSequence: (dnaSequence: SpecifyResource<DNASequence>): void => {
        const current = dnaSequence.get('geneSequence');
        if (current === null) return;
        const countObject = { a: 0, t: 0, g: 0, c: 0, ambiguous: 0 };
        for (let i = 0; i < current.length; i++) {
          const char = current.at(i)?.toLowerCase().trim();
          if (char !== '') {
            switch (char) {
              case 'a': {
                countObject.a += 1;
                break;
              }
              case 't': {
                countObject.t += 1;
                break;
              }
              case 'g': {
                countObject.g += 1;
                break;
              }
              case 'c': {
                countObject.c += 1;
                break;
              }
              default: {
                countObject.ambiguous += 1;
              }
            }
          }
        }
        dnaSequence.set('compA', countObject.a);
        dnaSequence.set('compT', countObject.t);
        dnaSequence.set('compG', countObject.g);
        dnaSequence.set('compC', countObject.c);
        dnaSequence.set('ambiguousResidues', countObject.ambiguous);
        dnaSequence.set(
          'totalResidues',
          countObject.a +
            countObject.t +
            countObject.g +
            countObject.c +
            countObject.ambiguous
        );
      },
    },
  },
  GiftPreparation: {
    fieldChecks: {
      quantity: checkPrepAvailability,
    },
  },
  LoanPreparation: {
    customInit: (resource: SpecifyResource<LoanPreparation>): void => {
      if (!resource.isNew())
        resource.rgetCollection('loanReturnPreparations').then(updateLoanPrep);
    },
    fieldChecks: {
      quantity: checkPrepAvailability,
    },
  },
  LoanReturnPreparation: {
    onRemoved: (
      _loanReturnPrep: SpecifyResource<LoanReturnPreparation>,
      collection: Collection<LoanReturnPreparation>
    ): void => updateLoanPrep(collection),

    customInit: (resource: SpecifyResource<LoanReturnPreparation>): void => {
      const returned = resource.get('quantityReturned');
      const resolved = resource.get('quantityResolved');
      if (returned === undefined) resource.set('quantityReturned', 0);
      if (resolved === undefined) resource.set('quantityResolved', 0);
      if (!resource.isNew()) {
        previousLoanPreparations.previousReturned[resource.cid] =
          Number(returned);
        previousLoanPreparations.previousResolved[resource.cid] =
          Number(resolved);
      }
      updateLoanPrep(resource.collection);
    },
    fieldChecks: {
      quantityReturned: (
        loanReturnPrep: SpecifyResource<LoanReturnPreparation>
      ): void => {
        const returned = Number(loanReturnPrep.get('quantityReturned'))!;
        const previousReturned =
          previousLoanPreparations.previousReturned[loanReturnPrep.cid] ?? 0;
        const previousResolved =
          previousLoanPreparations.previousResolved[loanReturnPrep.cid] ?? 0;

        const totalLoaned = getTotalLoaned(loanReturnPrep)!;

        const totalResolved = getTotalResolved(loanReturnPrep)!;
        const available = totalLoaned - totalResolved;

        if (returned !== previousReturned) {
          if (returned === available && previousReturned - returned === 1) {
          } else if (returned < 0 || previousReturned < 0) {
            loanReturnPrep.set('quantityReturned', 0);
          } else {
            const changeInReturn = returned - previousReturned;
            previousLoanPreparations.previousResolved[loanReturnPrep.cid] =
              changeInReturn + previousResolved;
            loanReturnPrep.set(
              'quantityResolved',
              changeInReturn + previousResolved
            );
          }
        }

        if (returned > totalLoaned)
          loanReturnPrep.set('quantityReturned', totalLoaned);

        const returnedLeft = totalLoaned - getTotalReturned(loanReturnPrep)!;
        if (returned > returnedLeft)
          loanReturnPrep.set('quantityReturned', returnedLeft);

        if (previousResolved < returned) {
          loanReturnPrep.set('quantityResolved', returned);
          previousLoanPreparations.previousResolved[loanReturnPrep.cid] =
            returned;
        }

        previousLoanPreparations.previousReturned[loanReturnPrep.cid] =
          returned;
        updateLoanPrep(loanReturnPrep.collection);
      },
      quantityResolved: (
        loanReturnPrep: SpecifyResource<LoanReturnPreparation>
      ): void => {
        const resolved = Number(loanReturnPrep.get('quantityResolved'));

        const totalLoaned = getTotalLoaned(loanReturnPrep)!;
        const totalResolved = getTotalResolved(loanReturnPrep)!;
        const available = totalLoaned - totalResolved;
        if (resolved > available) {
          loanReturnPrep.set('quantityResolved', available);
        }

        if (resolved < 0) loanReturnPrep.set('quantityResolved', 0);

        previousLoanPreparations.previousResolved[loanReturnPrep.cid] =
          resolved;
        updateLoanPrep(loanReturnPrep.collection);
      },
    },
  },
};<|MERGE_RESOLUTION|>--- conflicted
+++ resolved
@@ -202,7 +202,6 @@
       },
     },
   },
-<<<<<<< HEAD
 
   CollectionObjectGroup: {
     fieldChecks: {
@@ -240,8 +239,6 @@
     },
   },
 
-=======
->>>>>>> b11972eb
   Determination: {
     fieldChecks: {
       taxon: async (
