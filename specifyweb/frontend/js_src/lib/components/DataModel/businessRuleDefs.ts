import { resourcesText } from '../../localization/resources';
import { resolveParser } from '../../utils/parser/definitions';
import type { ValueOf } from '../../utils/types';
import type { BusinessRuleResult } from './businessRules';
import {
  COG_PRIMARY_KEY,
  COG_TOITSELF,
  COJO_PRIMARY_DELETE_KEY,
  COMPONENT_NAME_TAXON_KEY,
  CURRENT_DETERMINATION_KEY,
  DETERMINATION_TAXON_KEY,
  ensureSingleCollectionObjectCheck,
  fieldCheckBoolUniqueInCollection,
  hasNoCurrentDetermination,
  onAddedEnsureBoolInCollection,
  PREPARATION_DISPOSED_KEY,
  PREPARATION_EXCHANGED_IN_KEY,
  PREPARATION_EXCHANGED_OUT_KEY,
  PREPARATION_GIFTED_KEY,
  PREPARATION_LOANED_KEY,
  PREPARATION_NEGATIVE_KEY,
} from './businessRuleUtils';
import { cogTypes } from './helpers';
import type { AnySchema, CommonFields, TableFields } from './helperTypes';
import {
  checkPrepAvailability,
  getTotalLoaned,
  getTotalResolved,
  getTotalReturned,
  previousLoanPreparations,
  updateLoanPrep,
} from './interactionBusinessRules';
import type { SpecifyResource } from './legacyTypes';
import { setSaveBlockers } from './saveBlockers';
import { schema } from './schema';
import type { LiteralField, Relationship } from './specifyField';
import type { Collection } from './specifyTable';
import { tables } from './tables';
import type {
  BorrowMaterial,
  CollectionObject,
  CollectionObjectGroup,
  CollectionObjectGroupJoin,
<<<<<<< HEAD
  Collector,
  Component,
=======
>>>>>>> 1d82b111
  Determination,
  DNASequence,
  LoanPreparation,
  LoanReturnPreparation,
  Tables,
  Taxon,
} from './types';

export type BusinessRuleDefs<SCHEMA extends AnySchema> = {
  readonly onAdded?: (
    resource: SpecifyResource<SCHEMA>,
    collection: Collection<SCHEMA>
  ) => void;
  readonly onRemoved?: (
    resource: SpecifyResource<SCHEMA>,
    collection: Collection<SCHEMA>
  ) => void;
  readonly customInit?: (resource: SpecifyResource<SCHEMA>) => void;
  readonly fieldChecks?: {
    readonly [FIELD_NAME in TableFields<SCHEMA>]?: (
      resource: SpecifyResource<SCHEMA>,
      field: (CommonFields &
        SCHEMA['fields'] &
        SCHEMA['toManyDependent'] &
        SCHEMA['toManyIndependent'] &
        SCHEMA['toOneDependent'] &
        SCHEMA['toOneIndependent'])[FIELD_NAME] extends ValueOf<
        AnySchema['fields']
      >
        ? LiteralField
        : Relationship
    ) => Promise<BusinessRuleResult | undefined> | void;
  };
};

type MappedBusinessRuleDefs = {
  readonly [TABLE in keyof Tables]?: BusinessRuleDefs<Tables[TABLE]>;
};

export const businessRuleDefs: MappedBusinessRuleDefs = {
  Address: {
    fieldChecks: {
      isPrimary: fieldCheckBoolUniqueInCollection('isPrimary'),
    },
    onAdded: onAddedEnsureBoolInCollection('isPrimary'),
  },
  BorrowMaterial: {
    fieldChecks: {
      quantityReturned: (
        borrowMaterial: SpecifyResource<BorrowMaterial>
      ): void => {
        const returned = borrowMaterial.get('quantityReturned');
        const resolved = borrowMaterial.get('quantityResolved');
        const quantity = borrowMaterial.get('quantity');

        const adjustedReturned =
          typeof quantity === 'number' &&
          typeof returned === 'number' &&
          typeof resolved === 'number'
            ? returned > quantity
              ? quantity
              : returned > resolved
                ? resolved
                : returned
            : undefined;
        if (typeof adjustedReturned === 'number')
          borrowMaterial.set('quantityReturned', adjustedReturned);
      },
      quantityResolved: (
        borrowMaterial: SpecifyResource<BorrowMaterial>
      ): void => {
        const resolved = borrowMaterial.get('quantityResolved');
        const quantity = borrowMaterial.get('quantity');
        const returned = borrowMaterial.get('quantityReturned');

        const adjustedResolved =
          typeof quantity === 'number' &&
          typeof returned === 'number' &&
          typeof resolved === 'number'
            ? resolved > quantity
              ? quantity
              : resolved < returned
                ? returned
                : resolved
            : undefined;

        if (typeof adjustedResolved === 'number')
          borrowMaterial.set('quantityResolved', adjustedResolved);
      },
    },
  },

  CollectionObject: {
    customInit: (collectionObject: SpecifyResource<CollectionObject>): void => {
      const ceField = collectionObject.specifyTable.getField('collectingEvent');
      if (
        ceField?.isDependent() &&
        collectionObject.get('collectingEvent') === undefined
      ) {
        collectionObject.set(
          'collectingEvent',
          new tables.CollectingEvent.Resource()
        );
      }

      // Set the default CoType
      if (
        typeof schema.defaultCollectionObjectType === 'string' &&
        typeof collectionObject.get('collectionObjectType') !== 'string'
      )
        collectionObject.set(
          'collectionObjectType',
          schema.defaultCollectionObjectType
        );
    },
    fieldChecks: {
      collectionObjectType: async (resource): Promise<undefined> => {
        if (resource.isNew()) {
          const parser = resolveParser(
            resource.specifyTable.strictGetLiteralField('catalogNumber'),
            undefined,
            resource
          );
          // REFACTOR: non-silent set causes infinite loop and silent set still triggers save blocker when parser value is empty string
          resource.set('catalogNumber', parser.value as never, {
            silent: (parser.value ?? '') === '',
          });
        }

        const determinations = resource.getDependentResource('determinations');
        if (determinations === undefined || determinations.models.length === 0)
          return;

        const taxons = await Promise.all(
          determinations.models.map(async (det) => det.rgetPromise('taxon'))
        );
        const coType = await resource.rgetPromise('collectionObjectType');
        const coTypeTreeDef = coType.get('taxonTreeDef');

        // Block save when a Determination -> Taxon does not belong to the COType's tree definition
        determinations.models.forEach((determination, index) => {
          const taxon = taxons[index];
          const taxonTreeDef = taxon?.get('definition');
          const isValid =
            typeof taxonTreeDef === 'string' && taxonTreeDef === coTypeTreeDef;

          setSaveBlockers(
            determination,
            determination.specifyTable.field.taxon,
            isValid ? [] : [resourcesText.invalidDeterminationTaxon()],
            DETERMINATION_TAXON_KEY
          );
        });

        return undefined;
      },
    },
  },

  CollectionObjectGroup: {
    fieldChecks: {
      cogType: (cog): void => {
        // Consolidated COGs need to have a primary CO child. If not, save will be blocked
        cog.rgetPromise('cogType').then((cogtype) => {
          if (cogtype.get('type') === cogTypes.CONSOLIDATED) {
            const children = cog.getDependentResource('children');
            const collectionObjectChildren =
              children?.models.filter(
                (child) => typeof child.get('childCo') === 'string'
              ) ?? [];

            if (
              collectionObjectChildren.length > 0 &&
              !collectionObjectChildren.some((cojo) => cojo.get('isPrimary'))
            ) {
              setSaveBlockers(
                cog,
                tables.CollectionObjectGroupJoin.field.isPrimary,
                [resourcesText.primaryCogChildRequired()],
                COG_PRIMARY_KEY
              );
              return;
            }
          }
          setSaveBlockers(
            cog,
            tables.CollectionObjectGroupJoin.field.isPrimary,
            [],
            COG_PRIMARY_KEY
          );
        });
      },
    },
  },

  CollectionObjectGroupJoin: {
    fieldChecks: {
      /*
       * Only a single CO in a COG can be set as primary.
       * When checking a CO as primary, other COs in that COG will get unchecked.
       */
      isPrimary: (cojo: SpecifyResource<CollectionObjectGroupJoin>): void => {
        ensureSingleCollectionObjectCheck(cojo, 'isPrimary');

        // Trigger Consolidated COGs field check when isPrimary changes
        if (
          cojo.collection?.related?.specifyTable ===
          tables.CollectionObjectGroup
        ) {
          const cog = cojo.collection
            .related as SpecifyResource<CollectionObjectGroup>;
          cog.businessRuleManager?.checkField('cogType');
        }
      },
      /*
       * Only a single CO in a COG can be set as substrate.
       * When checking a CO as substrate, other COs in that COG will get unchecked.
       */
      isSubstrate: (cojo: SpecifyResource<CollectionObjectGroupJoin>): void => {
        ensureSingleCollectionObjectCheck(cojo, 'isSubstrate');
      },
      parentCog: async (cojo): Promise<BusinessRuleResult> => {
        if (
          cojo.get('childCog') === cojo.get('parentCog') &&
          typeof cojo.get('childCog') === 'string' &&
          typeof cojo.get('parentCog') === 'string'
        ) {
          return {
            isValid: false,
            reason: resourcesText.cogAddedToItself(),
            saveBlockerKey: COG_TOITSELF,
          };
        }
        return {
          isValid: true,
          saveBlockerKey: COG_TOITSELF,
        };
      },
    },
    onAdded: (cojo, collection) => {
      if (
        cojo.get('childCog') === cojo.get('parentCog') &&
        typeof cojo.get('childCog') === 'string' &&
        typeof cojo.get('parentCog') === 'string'
      ) {
        setSaveBlockers(
          cojo,
          cojo.specifyTable.field.childCog,
          [resourcesText.cogAddedToItself()],
          COG_TOITSELF
        );
      }

      // Trigger Consolidated COGs field check when a child is added
      if (collection?.related?.specifyTable === tables.CollectionObjectGroup) {
        const cog =
          collection.related as SpecifyResource<CollectionObjectGroup>;
        cog.businessRuleManager?.checkField('cogType');
      }
    },
    onRemoved(cojo, collection) {
      // Trigger Consolidated COGs field check when a child is deleted
      if (cojo.get('isPrimary')) {
        setSaveBlockers(
          collection.related ?? cojo,
          cojo.specifyTable.field.parentCog,
          [resourcesText.deletePrimaryRecord()],
          COJO_PRIMARY_DELETE_KEY
        );
      }
      if (collection?.related?.specifyTable === tables.CollectionObjectGroup) {
        const cog =
          collection.related as SpecifyResource<CollectionObjectGroup>;
        cog.businessRuleManager?.checkField('cogType');
      }
    },
  },

  Collector: {
    fieldChecks: {
      isPrimary: fieldCheckBoolUniqueInCollection('isPrimary'),
    },
    onRemoved: (collector, collection): void => {
      if (collector.get('isPrimary') && collection.models.length > 0) {
        collection.models[0].set('isPrimary', true);
      }
    },
    onAdded: onAddedEnsureBoolInCollection('isPrimary'),
  },

  Component: {
    customInit: (component: SpecifyResource<Component>): void => {
      if (
        typeof schema.defaultCollectionObjectType === 'string' &&
        typeof component.get('type') !== 'string'
      )
        component.set('type', schema.defaultCollectionObjectType);
    },
    fieldChecks: {
      type: async (resource): Promise<undefined> => {
        const name = await resource.rgetPromise('name');
        if (name === null) return;

        const coType = await resource.rgetPromise('type');
        const coTypeTreeDef = coType.get('taxonTreeDef');

        const taxonTreeDef = name?.get('definition');

        const isValid =
          typeof taxonTreeDef === 'string' && taxonTreeDef === coTypeTreeDef;

        setSaveBlockers(
          name,
          resource.specifyTable.field.name,
          isValid ? [] : [resourcesText.invalidNameTaxon()],
          COMPONENT_NAME_TAXON_KEY
        );

        return undefined;
      },
    },
  },

  Determination: {
    fieldChecks: {
      taxon: async (
        determination: SpecifyResource<Determination>
      ): Promise<BusinessRuleResult | undefined> =>
        determination
          .rgetPromise('taxon', true)
          .then((taxon: SpecifyResource<Taxon> | null) => {
            const getLastAccepted = async (
              taxon: SpecifyResource<Taxon>
            ): Promise<SpecifyResource<Taxon>> =>
              taxon
                .rgetPromise('acceptedTaxon', true)
                .then(async (accepted) =>
                  accepted === null ? taxon : getLastAccepted(accepted)
                );

            return taxon === null
              ? {
                  isValid: true,
                  action: () => determination.set('preferredTaxon', null),
                }
              : {
                  isValid: true,
                  action: async () =>
                    determination.set(
                      'preferredTaxon',
                      await getLastAccepted(taxon)
                    ),
                };
          }),
      isCurrent: async (determination): Promise<BusinessRuleResult> => {
        /*
         * Disallow multiple determinations being checked as current
         * Unchecks other determination when one of them gets checked
         */
        if (
          determination.get('isCurrent') &&
          determination.collection !== undefined
        ) {
          determination.collection.models.map(
            (other: SpecifyResource<Determination>) => {
              if (other.cid !== determination.cid) {
                other.set('isCurrent', false);
              }
            }
          );
        }
        // Flag as invalid if no determinations are checked as current
        if (
          determination.collection !== undefined &&
          hasNoCurrentDetermination(determination.collection)
        ) {
          return {
            isValid: false,
            reason: resourcesText.currentDeterminationRequired(),
            saveBlockerKey: CURRENT_DETERMINATION_KEY,
            resource: determination.collection.related,
          };
        }
        return {
          isValid: true,
          saveBlockerKey: CURRENT_DETERMINATION_KEY,
          resource: determination.collection?.related,
        };
      },
    },
    onRemoved: (determination, collection): void => {
      // Block save when no current determinations exist on removing
      if (hasNoCurrentDetermination(collection))
        setSaveBlockers(
          collection.related ?? determination,
          determination.specifyTable.field.isCurrent,
          [resourcesText.currentDeterminationRequired()],
          CURRENT_DETERMINATION_KEY
        );
      // Unblock save when all determinations are removed
      else
        setSaveBlockers(
          collection.related ?? determination,
          determination.specifyTable.field.isCurrent,
          [],
          CURRENT_DETERMINATION_KEY
        );
    },
    onAdded: (determination, collection): void => {
      /**
       * BUG: Theoretically if the user adds an existing Determination to
       * a (Backbone) Collection we would also want to make sure the existing
       * Collection the Determination is leaving contains a current
       * Determination and prevent the operation (via saveblocker?) if so.
       */
      determination.set('isCurrent', true);
      collection.models.forEach((otherDetermination) => {
        if (determination.cid !== otherDetermination.cid)
          otherDetermination.set('isCurrent', false);
      });
      // Clear any existing save blocker on adding a new current determination
      setSaveBlockers(
        collection.related ?? determination,
        determination.specifyTable.field.isCurrent,
        [],
        CURRENT_DETERMINATION_KEY
      );
    },
  },
  Determiner: {
    fieldChecks: {
      isPrimary: fieldCheckBoolUniqueInCollection('isPrimary'),
    },
    onAdded: onAddedEnsureBoolInCollection('isPrimary'),
  },
  DisposalPreparation: {
    fieldChecks: {
      quantity: checkPrepAvailability,
    },
  },
  DNASequence: {
    fieldChecks: {
      geneSequence: (dnaSequence: SpecifyResource<DNASequence>): void => {
        const current = dnaSequence.get('geneSequence');
        if (current === null) return;

        const countObject = Array.from(current).reduce(
          (accumulator, currentString) => {
            const trimmed = currentString.toLowerCase().trim();
            if (trimmed === '') return accumulator;
            return trimmed === 'a'
              ? { ...accumulator, a: accumulator.a + 1 }
              : trimmed === 't'
                ? { ...accumulator, t: accumulator.t + 1 }
                : trimmed === 'g'
                  ? { ...accumulator, g: accumulator.g + 1 }
                  : trimmed === 'c'
                    ? { ...accumulator, c: accumulator.c + 1 }
                    : { ...accumulator, ambiguous: accumulator.ambiguous + 1 };
          },
          { a: 0, t: 0, g: 0, c: 0, ambiguous: 0 }
        );
        dnaSequence.set('compA', countObject.a);
        dnaSequence.set('compT', countObject.t);
        dnaSequence.set('compG', countObject.g);
        dnaSequence.set('compC', countObject.c);
        dnaSequence.set('ambiguousResidues', countObject.ambiguous);
        dnaSequence.set(
          'totalResidues',
          Object.values(countObject).reduce(
            (previous, current) => previous + current,
            0
          )
        );
      },
    },
  },
  FundingAgent: {
    fieldChecks: {
      isPrimary: fieldCheckBoolUniqueInCollection('isPrimary'),
    },
    onAdded: onAddedEnsureBoolInCollection('isPrimary'),
  },
  GiftPreparation: {
    fieldChecks: {
      quantity: checkPrepAvailability,
    },
  },
  LoanPreparation: {
    customInit: (resource: SpecifyResource<LoanPreparation>): void => {
      if (!resource.isNew())
        resource
          .rgetCollection('loanReturnPreparations')
          .then((preps) => updateLoanPrep(preps, true));
    },
    fieldChecks: {
      quantity: checkPrepAvailability,
    },
  },
  LoanReturnPreparation: {
    onRemoved: (
      _loanReturnPrep: SpecifyResource<LoanReturnPreparation>,
      collection: Collection<LoanReturnPreparation>
    ): void => updateLoanPrep(collection),

    customInit: (resource: SpecifyResource<LoanReturnPreparation>): void => {
      const returned = resource.get('quantityReturned');
      const resolved = resource.get('quantityResolved');
      if (returned === undefined) resource.set('quantityReturned', 0);
      if (resolved === undefined) resource.set('quantityResolved', 0);
      if (!resource.isNew()) {
        previousLoanPreparations.previousReturned[resource.cid] =
          Number(returned);
        previousLoanPreparations.previousResolved[resource.cid] =
          Number(resolved);
      }
      updateLoanPrep(resource.collection, true);
    },
    fieldChecks: {
      quantityReturned: (
        loanReturnPrep: SpecifyResource<LoanReturnPreparation>
      ): void => {
        const returned = Number(loanReturnPrep.get('quantityReturned'))!;
        const previousReturned =
          previousLoanPreparations.previousReturned[loanReturnPrep.cid] ?? 0;
        const previousResolved =
          previousLoanPreparations.previousResolved[loanReturnPrep.cid] ?? 0;

        const totalLoaned = getTotalLoaned(loanReturnPrep)!;

        const totalResolved = getTotalResolved(loanReturnPrep)!;
        const available = totalLoaned - totalResolved;

        if (returned !== previousReturned) {
          if (returned === available && previousReturned - returned === 1) {
          } else if (returned < 0 || previousReturned < 0) {
            loanReturnPrep.set('quantityReturned', 0);
          } else {
            const changeInReturn = returned - previousReturned;
            previousLoanPreparations.previousResolved[loanReturnPrep.cid] =
              changeInReturn + previousResolved;
            loanReturnPrep.set(
              'quantityResolved',
              changeInReturn + previousResolved
            );
          }
        }

        if (returned > totalLoaned)
          loanReturnPrep.set('quantityReturned', totalLoaned);

        const returnedLeft = totalLoaned - getTotalReturned(loanReturnPrep)!;
        if (returned > returnedLeft)
          loanReturnPrep.set('quantityReturned', returnedLeft);

        if (previousResolved < returned) {
          loanReturnPrep.set('quantityResolved', returned);
          previousLoanPreparations.previousResolved[loanReturnPrep.cid] =
            returned;
        }

        previousLoanPreparations.previousReturned[loanReturnPrep.cid] =
          returned;
        updateLoanPrep(loanReturnPrep.collection);
      },
      quantityResolved: (
        loanReturnPrep: SpecifyResource<LoanReturnPreparation>
      ): void => {
        const resolved = Number(loanReturnPrep.get('quantityResolved'));

        const totalLoaned = getTotalLoaned(loanReturnPrep)!;
        const totalResolved = getTotalResolved(loanReturnPrep)!;
        const available = totalLoaned - totalResolved;
        if (resolved > available) {
          loanReturnPrep.set('quantityResolved', available);
        }

        if (resolved < 0) loanReturnPrep.set('quantityResolved', 0);

        previousLoanPreparations.previousResolved[loanReturnPrep.cid] =
          resolved;
        updateLoanPrep(loanReturnPrep.collection);
      },
    },
  },
  Preparation: {
    fieldChecks: {
      countAmt: async (prep): Promise<BusinessRuleResult | undefined> => {
        const loanPrep = await prep.rgetCollection('loanPreparations');
        const totalPrep = prep.get('countAmt') ?? 0;
        let totalPrepLoaned = 0;

        loanPrep.models.forEach((loan) => {
          const quantity = loan.get('quantity') ?? 0;
          totalPrepLoaned += quantity;
        });

        if (totalPrep < 0) {
          setSaveBlockers(
            prep,
            prep.specifyTable.field.countAmt,
            [resourcesText.preparationIsNegative()],
            PREPARATION_NEGATIVE_KEY
          );
        } else if (totalPrep < totalPrepLoaned) {
          setSaveBlockers(
            prep,
            prep.specifyTable.field.countAmt,
            [resourcesText.preparationUsedInLoan()],
            PREPARATION_LOANED_KEY
          );
        } else {
          setSaveBlockers(
            prep,
            prep.specifyTable.field.countAmt,
            [],
            PREPARATION_LOANED_KEY
          );
          setSaveBlockers(
            prep,
            prep.specifyTable.field.countAmt,
            [],
            PREPARATION_NEGATIVE_KEY
          );
        }
        return undefined;
      },
    },
    onRemoved: (preparation, collection): void => {
      if (preparation.get('isOnLoan') === true) {
        setSaveBlockers(
          collection.related ?? preparation,
          preparation.specifyTable.field.isOnLoan,
          [resourcesText.deleteLoanedPrep()],
          PREPARATION_LOANED_KEY
        );
      }
      if (preparation.get('isOnGift') === true) {
        setSaveBlockers(
          collection.related ?? preparation,
          preparation.specifyTable.field.isOnGift,
          [resourcesText.deleteGiftedPrep()],
          PREPARATION_GIFTED_KEY
        );
      }
      if (preparation.get('isOnDisposal') === true) {
        setSaveBlockers(
          collection.related ?? preparation,
          preparation.specifyTable.field.isOnDisposal,
          [resourcesText.deleteDisposedPrep()],
          PREPARATION_DISPOSED_KEY
        );
      }
      if (preparation.get('isOnExchangeOut') === true) {
        setSaveBlockers(
          collection.related ?? preparation,
          preparation.specifyTable.field.isOnExchangeOut,
          [resourcesText.deleteExchangeOutPrep()],
          PREPARATION_EXCHANGED_OUT_KEY
        );
      }
      if (preparation.get('isOnExchangeIn') === true) {
        setSaveBlockers(
          collection.related ?? preparation,
          preparation.specifyTable.field.isOnExchangeIn,
          [resourcesText.deleteExchangeInPrep()],
          PREPARATION_EXCHANGED_IN_KEY
        );
      }
    },
  },
};<|MERGE_RESOLUTION|>--- conflicted
+++ resolved
@@ -41,11 +41,7 @@
   CollectionObject,
   CollectionObjectGroup,
   CollectionObjectGroupJoin,
-<<<<<<< HEAD
-  Collector,
   Component,
-=======
->>>>>>> 1d82b111
   Determination,
   DNASequence,
   LoanPreparation,
