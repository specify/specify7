import React from 'react';
import type { LocalizedString } from 'typesafe-i18n';

import { useBooleanState } from '../../hooks/useBooleanState';
import { commonText } from '../../localization/common';
import { wbText } from '../../localization/workbench';
import { Http } from '../../utils/ajax/definitions';
import { ping } from '../../utils/ajax/ping';
import { Button } from '../Atoms/Button';
import { LoadingContext } from '../Core/Contexts';
import { ErrorBoundary } from '../Errors/ErrorBoundary';
import { Dialog } from '../Molecules/Dialog';
import type { WbVariantLocalization } from '../Toolbar/WbsDialog';
import type { Dataset, Status } from '../WbPlanView/Wrapped';
import { resolveVariantFromDataset } from '../WbUtils/datasetVariants';
import type { WbCellCounts } from '../WorkBench/CellMeta';
import type { WbMapping } from '../WorkBench/mapping';
import { CreateRecordSetButton } from '../WorkBench/RecordSet';
import { WbStatus as WbStatusComponent } from '../WorkBench/Status';
import type { WbStatus, Workbench } from '../WorkBench/WbView';
import { WbNoUploadPlan } from './WbNoUploadPlan';
import { WbRevert } from './WbRevert';
import { WbRollback } from './WbRollback';
import { WbSave } from './WbSave';
import { WbUpload } from './WbUpload';
import { WbValidate } from './WbValidate';

export function WbActions({
  dataset,
  hasUnsavedChanges,
  isUploaded,
  isResultsOpen,
  workbench,
  cellCounts,
  mappings,
  checkDeletedFail,
  searchRef,
  onDatasetRefresh: handleRefresh,
  onSpreadsheetUpToDate: handleSpreadsheetUpToDate,
  onToggleResults: handleToggleResults,
}: {
  readonly dataset: Dataset;
  readonly hasUnsavedChanges: boolean;
  readonly isUploaded: boolean;
  readonly isResultsOpen: boolean;
  readonly workbench: Workbench;
  readonly cellCounts: WbCellCounts;
  readonly mappings: WbMapping | undefined;
  readonly searchRef: React.MutableRefObject<HTMLInputElement | null>;
  readonly checkDeletedFail: (statusCode: number) => void;
  readonly onDatasetRefresh: () => void;
  readonly onSpreadsheetUpToDate: () => void;
  readonly onToggleResults: () => void;
}): JSX.Element {
  const [noUploadPlan, openNoUploadPlan, closeNoUploadPlan] = useBooleanState();
  const [showStatus, openStatus, closeStatus] = useBooleanState();
  const [operationAborted, openAbortedMessage, closeAbortedMessage] =
    useBooleanState();
  const [operationCompleted, openOperationCompleted, closeOperationCompleted] =
    useBooleanState();
  const { mode, refreshInitiatorAborted, startUpload, triggerStatusComponent } =
    useWbActions({
      datasetId: dataset.id,
      onRefresh: handleRefresh,
      checkDeletedFail,
      onOpenStatus: openStatus,
      workbench,
    });

  const variant = resolveVariantFromDataset(dataset);
  const viewerLocalization: WbVariantLocalization = variant.localization.viewer;

  const message =
    mode === undefined
      ? undefined
      : getMessage(cellCounts, mode, viewerLocalization);

  const isMapped = mappings !== undefined;

  const dataCheckInProgress = React.useMemo(
    () => workbench.validation.liveValidationStack.length > 0,
    [workbench.validation.liveValidationStack.length]
  );

  return (
    <>
      <WbNoUploadPlan
        datasetId={dataset.id}
        isUploaded={isUploaded}
        mappings={mappings}
        noUploadPlan={noUploadPlan}
        onCloseNoUploadPlan={closeNoUploadPlan}
        onOpenNoUploadPlan={openNoUploadPlan}
      />
      {!isUploaded && variant.canValidate() ? (
        <ErrorBoundary dismissible>
          <WbValidate
            hasUnsavedChanges={hasUnsavedChanges}
            isMapped={isMapped}
            isResultsOpen={isResultsOpen}
            startUpload={startUpload}
            validation={workbench.validation}
          />
        </ErrorBoundary>
      ) : undefined}
      <ErrorBoundary dismissible>
        <Button.Small
          aria-haspopup="tree"
          aria-pressed={isResultsOpen}
          disabled={hasUnsavedChanges || !isMapped || dataCheckInProgress}
          title={
            dataCheckInProgress
              ? wbText.unavailableWhileValidating()
              : isUploaded
                ? undefined
                : wbText.wbUploadedUnavailable()
          }
          onClick={handleToggleResults}
        >
          {commonText.results()}
        </Button.Small>
      </ErrorBoundary>
      {isUploaded && variant.canUndo() ? (
        <ErrorBoundary dismissible>
          <WbRollback
            datasetId={dataset.id}
            triggerStatusComponent={triggerStatusComponent}
            viewerLocalization={viewerLocalization}
          />
        </ErrorBoundary>
      ) : undefined}
      {!isUploaded && variant.canDo() ? (
        <ErrorBoundary dismissible>
          <WbUpload
            cellCounts={cellCounts}
            hasUnsavedChanges={hasUnsavedChanges}
            mappings={mappings}
            openNoUploadPlan={openNoUploadPlan}
            startUpload={startUpload}
            viewerLocalization={viewerLocalization}
          />
        </ErrorBoundary>
      ) : undefined}
      {!isUploaded && variant.canEdit() ? (
        <>
          <ErrorBoundary dismissible>
            <WbRevert
              hasUnsavedChanges={hasUnsavedChanges}
              onRefresh={handleRefresh}
              onSpreadsheetUpToDate={handleSpreadsheetUpToDate}
            />
          </ErrorBoundary>
          <ErrorBoundary dismissible>
            <WbSave
              checkDeletedFail={checkDeletedFail}
              hasUnsavedChanges={hasUnsavedChanges}
              searchRef={searchRef}
              workbench={workbench}
              onSpreadsheetUpToDate={handleSpreadsheetUpToDate}
            />
          </ErrorBoundary>
        </>
      ) : undefined}
      {typeof mode === 'string' && showStatus ? (
        <WbStatusComponent
          dataset={{
            ...dataset,
            // Create initial status if it doesn't exist yet
            uploaderstatus: {
              uploaderstatus:
                dataset.uploaderstatus ??
                ({
                  operation: {
                    validate: 'validating',
                    upload: 'uploading',
                    unupload: 'unuploading',
                  }[mode],
                  taskid: '',
                } as const),
              taskstatus: 'PENDING',
              taskinfo: 'None',
            } as Status,
          }}
          onFinished={(wasAborted): void => {
            refreshInitiatorAborted.current = wasAborted;
            closeStatus();
            if (wasAborted) openAbortedMessage();
            else openOperationCompleted();
            handleRefresh();
          }}
        />
      ) : undefined}
      {operationCompleted && (
        <Dialog
          buttons={
            <>
              {cellCounts.invalidCells === 0 && mode === 'upload' && (
                <CreateRecordSetButton
                  datasetId={dataset.id}
                  datasetName={dataset.name}
                  isUpdate={dataset.isupdate}
                  small={false}
                  onClose={() => {
                    refreshInitiatorAborted.current = false;
                    closeOperationCompleted();
                  }}
                />
              )}
              <Button.DialogClose>{commonText.close()}</Button.DialogClose>
            </>
          }
          header={message!.header}
          onClose={closeOperationCompleted}
        >
          {message?.message}
        </Dialog>
      )}
      {operationAborted && (
        <Dialog
          buttons={commonText.close()}
          header={
            mode === 'validate'
              ? wbText.validationCanceled()
              : mode === 'unupload'
<<<<<<< HEAD
              ? wbText.rollbackCanceled()
              : viewerLocalization.doCancelled
=======
                ? wbText.rollbackCanceled()
                : wbText.uploadCanceled()
>>>>>>> accdd2b7
          }
          onClose={closeAbortedMessage}
        >
          {mode === 'validate'
            ? wbText.validationCanceledDescription()
            : mode === 'unupload'
<<<<<<< HEAD
            ? wbText.rollbackCanceledDescription()
            : viewerLocalization.doCancelledDescription}
=======
              ? wbText.rollbackCanceledDescription()
              : wbText.uploadCanceledDescription()}
>>>>>>> accdd2b7
        </Dialog>
      )}
    </>
  );
}

function useWbActions({
  datasetId,
  workbench,
  checkDeletedFail,
  onRefresh: handleRefresh,
  onOpenStatus: handleOpenStatus,
}: {
  readonly datasetId: number;
  readonly workbench: Workbench;
  readonly checkDeletedFail: (statusCode: number) => void;
  readonly onRefresh: () => void;
  readonly onOpenStatus: () => void;
}): {
  readonly mode: WbStatus | undefined;
  readonly refreshInitiatorAborted: React.MutableRefObject<boolean>;
  readonly startUpload: (newMode: WbStatus) => void;
  readonly triggerStatusComponent: (newMode: WbStatus) => void;
} {
  const [mode, setMode] = React.useState<WbStatus | undefined>(undefined);
  const refreshInitiatorAborted = React.useRef<boolean>(false);
  const loading = React.useContext(LoadingContext);

  const startUpload = (newMode: WbStatus): void => {
    workbench.validation.stopLiveValidation();
    loading(
      ping(`/api/workbench/${newMode}/${datasetId}/`, {
        method: 'POST',
        expectedErrors: [Http.CONFLICT],
      }).then((statusCode): void => {
        checkDeletedFail(statusCode);
        checkConflictFail(statusCode);
        triggerStatusComponent(newMode);
      })
    );
  };

  const triggerStatusComponent = (newMode: WbStatus): void => {
    setMode(newMode);
    handleOpenStatus();
  };

  const checkConflictFail = (statusCode: number): boolean => {
    if (statusCode === Http.CONFLICT)
      /*
       * Upload/Validation/Un-Upload has been initialized by another session
       * Need to reload the page to display the new state
       */
      handleRefresh();
    return statusCode === Http.CONFLICT;
  };

  return {
    mode,
    refreshInitiatorAborted,
    startUpload,
    triggerStatusComponent,
  };
}

function getMessage(
  cellCounts: WbCellCounts,
  mode: WbStatus,
  viewerLocalization: WbVariantLocalization
): {
  readonly header: LocalizedString;
  readonly message: JSX.Element | LocalizedString;
} {
  const messages = {
    validate:
      cellCounts.invalidCells === 0
        ? {
            header: wbText.validationNoErrors(),
            message: (
              <>
                {wbText.validationNoErrorsDescription()}
                <br />
                <br />
                {wbText.validationReEditWarning()}
              </>
            ),
          }
        : {
            header: wbText.validationErrors(),
            message: (
              <>
                {wbText.validationErrorsDescription()}
                <br />
                <br />
                {wbText.validationReEditWarning()}
              </>
            ),
          },
    upload:
      cellCounts.invalidCells === 0
        ? {
            header: viewerLocalization.do,
            message: viewerLocalization.doSuccessfulDescription,
          }
        : {
            header: viewerLocalization.doErrors,
            message: (
              <>
                {viewerLocalization.doErrorsDescription}
                <br />
                <br />
                {wbText.uploadErrorsSecondDescription({
                  type: viewerLocalization.do,
                })}
              </>
            ),
          },
    unupload: {
      header: wbText.dataSetRollback(),
      message: viewerLocalization.undoFinishedDescription,
    },
  };

  return messages[mode];
}<|MERGE_RESOLUTION|>--- conflicted
+++ resolved
@@ -222,26 +222,16 @@
             mode === 'validate'
               ? wbText.validationCanceled()
               : mode === 'unupload'
-<<<<<<< HEAD
               ? wbText.rollbackCanceled()
               : viewerLocalization.doCancelled
-=======
-                ? wbText.rollbackCanceled()
-                : wbText.uploadCanceled()
->>>>>>> accdd2b7
           }
           onClose={closeAbortedMessage}
         >
           {mode === 'validate'
             ? wbText.validationCanceledDescription()
             : mode === 'unupload'
-<<<<<<< HEAD
             ? wbText.rollbackCanceledDescription()
             : viewerLocalization.doCancelledDescription}
-=======
-              ? wbText.rollbackCanceledDescription()
-              : wbText.uploadCanceledDescription()}
->>>>>>> accdd2b7
         </Dialog>
       )}
     </>
