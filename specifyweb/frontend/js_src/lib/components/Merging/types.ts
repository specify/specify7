--- conflicted
+++ resolved
@@ -1,8 +1,4 @@
-<<<<<<< HEAD
-export type MergeStatus = 'FAILED' | 'MERGING' | 'PENDING' | 'SUCCEEDED';
-=======
 export type MergeStatus = 'FAILED' | 'MERGING' | 'ABORTED' | 'SUCCEEDED';
->>>>>>> 650657b2
 export type StatusState = {
   readonly status: MergeStatus;
   readonly total: number;
