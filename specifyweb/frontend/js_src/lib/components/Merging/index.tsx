import React from 'react';
import { useParams } from 'react-router-dom';

import { useSearchParameter } from '../../hooks/navigation';
import { useAsyncState } from '../../hooks/useAsyncState';
import { useCachedState } from '../../hooks/useCachedState';
import { useId } from '../../hooks/useId';
import { commonText } from '../../localization/common';
import { mergingText } from '../../localization/merging';
import { treeText } from '../../localization/tree';
import { ajax } from '../../utils/ajax';
import { Http } from '../../utils/ajax/definitions';
import { f } from '../../utils/functools';
import type { RA } from '../../utils/types';
import { filterArray } from '../../utils/types';
import { multiSortFunction, removeKey } from '../../utils/utils';
import { ErrorMessage } from '../Atoms';
import { Button } from '../Atoms/Button';
import { Input, Label } from '../Atoms/Form';
import { Link } from '../Atoms/Link';
import { Submit } from '../Atoms/Submit';
import { LoadingContext } from '../Core/Contexts';
import { deserializeResource } from '../DataModel/helpers';
import type { AnySchema, SerializedResource } from '../DataModel/helperTypes';
import {
  fetchResource,
  resourceEvents,
  resourceOn,
} from '../DataModel/resource';
import { getModel } from '../DataModel/schema';
import type { SpecifyModel } from '../DataModel/specifyModel';
<<<<<<< HEAD
import { Dialog } from '../Molecules/Dialog';
=======
import type { Tables } from '../DataModel/types';
import { Dialog, dialogClassNames } from '../Molecules/Dialog';
>>>>>>> a4188f0e
import { formatUrl } from '../Router/queryString';
import { OverlayContext, OverlayLocation } from '../Router/Router';
import { autoMerge, postMergeResource } from './autoMerge';
import { CompareRecords } from './Compare';
import { userPreferences } from '../Preferences/userPreferences';
import { SpecifyResource } from '../DataModel/legacyTypes';
import { SaveBlockedDialog } from '../Forms/Save';
<<<<<<< HEAD
import { InvalidMergeRecordsDialog } from './InvalidMergeRecords';
import { recordMergingTableSpec } from './definitions';
=======
import { useBooleanState } from '../../hooks/useBooleanState';

export const recordMergingTables = new Set<keyof Tables>(['Agent']);
>>>>>>> a4188f0e

export const mergingQueryParameter = 'records';

export function RecordMergingLink({
  table,
  selectedRows,
  // Called when merging dialog closed, only if some records were merged
  onMerged: handleMerged,
  onDeleted: handleDeleted,
}: {
  readonly table: SpecifyModel;
  readonly selectedRows: ReadonlySet<number>;
  readonly onMerged: () => void;
  readonly onDeleted: (resourceId: number) => void;
}): JSX.Element | null {
  const overlayLocation = React.useContext(OverlayLocation);
  const [records] = useSearchParameter(mergingQueryParameter, overlayLocation);
  const oldRecords = React.useRef(records);
  const needUpdateQueryResults = React.useRef(false);
  React.useEffect(() => {
    if (oldRecords.current === undefined && records !== undefined)
      needUpdateQueryResults.current = false;
    // Detect agent merging dialog getting closed after some records are merged
    else if (
      records === undefined &&
      oldRecords.current !== undefined &&
      needUpdateQueryResults.current
    )
      handleMerged();
    oldRecords.current = records;
  }, [records]);

  React.useEffect(
    () =>
      resourceEvents.on('deleted', (resource) => {
        needUpdateQueryResults.current = true;
        handleDeleted(resource.id);
      }),
    [handleDeleted]
  );

  return table.name in recordMergingTableSpec ? (
    selectedRows.size > 1 ? (
      <Link.Small
        href={formatUrl(`/specify/overlay/merge/${table.name}/`, {
          [mergingQueryParameter]: Array.from(selectedRows).join(','),
        })}
      >
        {mergingText.mergeRecords()}
      </Link.Small>
    ) : (
      <Button.Small onClick={undefined}>
        {mergingText.mergeRecords()}
      </Button.Small>
    )
  ) : null;
}

export function MergingDialog(): JSX.Element | null {
  const { tableName = '' } = useParams();
  const model = getModel(tableName);

  const [rawIds = '', setIds] = useSearchParameter(mergingQueryParameter);
  const ids = React.useMemo(
    () => filterArray(rawIds.split(',').map(f.parseInt)),
    [rawIds]
  );
  React.useEffect(
    () =>
      resourceEvents.on('deleted', (resource) =>
        setIds(ids.filter((id) => id !== resource.id).join(','))
      ),
    [ids, setIds]
  );

  const handleDismiss = (dismissedIds: RA<number>) =>
    setIds(ids.filter((id) => !dismissedIds.includes(id)).join(','));

  return model === undefined ? null : (
    <RestrictMerge model={model} ids={ids} onDismiss={handleDismiss} />
  );
}

// FIXME: Remove this once bussinessrules issues have been figured out
function RestrictMerge({
  model,
  ids,
  onDismiss: handleDismiss,
}: {
  readonly model: SpecifyModel;
  readonly ids: RA<number>;
  readonly onDismiss: (ids: RA<number>) => void;
}): JSX.Element | null {
  const records = useResources(model, ids);
<<<<<<< HEAD
=======
  const [needUpdate, setNeedUpdate] = React.useState(false);

  const initialRecords = React.useRef(records);
  if (initialRecords.current === undefined && records !== undefined)
    initialRecords.current = records;
>>>>>>> a4188f0e

  const recordsToIgnore = React.useMemo(
    () =>
      records === undefined
        ? undefined
        : filterArray(
            records.map((record) =>
              recordMergingTableSpec[model.name]?.filterIgnore?.(
                record as never
              )
            )
          ),
    [records]
  );

  return records === undefined ? null : recordsToIgnore !== undefined &&
    recordsToIgnore.length > 0 ? (
    <InvalidMergeRecordsDialog
      recordsToIgnore={recordsToIgnore as RA<SerializedResource<AnySchema>>}
      tableName={model.name}
      onDismiss={
        // Disable merging if less than 2 remaining
        records.length - recordsToIgnore.length >= 2 ? handleDismiss : undefined
      }
    />
  ) : (
    <Merging records={records} model={model} onDismiss={handleDismiss} />
  );
}

function Merging({
  model,
  records,
  onDismiss: handleDismiss,
}: {
  readonly model: SpecifyModel;
  readonly records: RA<SerializedResource<AnySchema>>;
  readonly onDismiss: (ids: RA<number>) => void;
}): JSX.Element | null {
  const initialRecords = React.useRef(records);
  const handleClose = React.useContext(OverlayContext);
  // Close the dialog when resources are deleted/unselected
  React.useEffect(
    () => (records.length < 2 ? handleClose() : undefined),
    [records, handleClose]
  );

  const id = useId('merging-dialog');
  const loading = React.useContext(LoadingContext);
  const [error, setError] = React.useState<string | undefined>(undefined);

  const [merged, setMerged] = useAsyncState(
    React.useCallback(
      () =>
        records === undefined || initialRecords.current === undefined
          ? undefined
          : postMergeResource(
              initialRecords.current,
              autoMerge(
                model,
                initialRecords.current,
                userPreferences.get('recordMerging', 'behavior', 'autoPopulate')
              )
            ).then((merged) =>
              deserializeResource(merged as SerializedResource<AnySchema>)
            ),
      [model, records]
    ),
    true
  );

  return records === undefined || merged === undefined ? null : (
    <MergeDialogContainer
      buttons={
        <>
          <Button.Success
            onClick={(): void =>
              loading(
                postMergeResource(records, autoMerge(model, records, false))
                  .then((merged) =>
                    deserializeResource(merged as SerializedResource<AnySchema>)
                  )
                  .then(setMerged)
              )
            }
          >
            {mergingText.autoPopulate()}
          </Button.Success>
          <ToggleMergeView />
          <span className="-ml-2 flex-1" />
          <Button.BorderedGray onClick={handleClose}>
            {commonText.cancel()}
          </Button.BorderedGray>
          <MergeButton id={id} mergeResource={merged} />
        </>
      }
      onClose={handleClose}
    >
      {typeof error === 'string' && <ErrorMessage>{error}</ErrorMessage>}
      <CompareRecords
        formId={id('form')}
        needUpdate={needUpdate}
        merged={merged}
        model={model}
        records={records}
        onDismiss={handleDismiss}
        onMerge={(merged, rawResources): void => {
          /*
           * Use the oldest resource as base so as to preserve timestampCreated
           * and, presumably the longest auditing history
           */
          const resources = Array.from(rawResources).sort(
            multiSortFunction(
              (resource) => resource.get('specifyUser'),
              true,
              (resource) => resource.get('timestampCreated')
            )
          );
          const target = resources[0];
          target.bulkSet(removeKey(merged.toJSON(), 'version'));

          const clones = resources.slice(1);
          loading(
            // eslint-disable-next-line functional/no-loop-statement
            ajax(
              `/api/specify/${model.name.toLowerCase()}/replace/${target.id}/`,
              {
                method: 'POST',
                headers: {
                  Accept: 'text/plain',
                },
                body: {
                  old_record_ids: clones.map((clone) => clone.id),
                  new_record_data: merged.toJSON(),
                },
                expectedErrors: [Http.NOT_ALLOWED],
                errorMode: 'dismissible',
              }
            ).then((response) => {
              if (response.status === Http.NOT_ALLOWED) {
                setError(response.data);
                return;
              }
              for (const clone of clones) {
                resourceEvents.trigger('deleted', clone);
              }

              setError(undefined);
              handleClose();
            })
          );
          setNeedUpdate(!needUpdate);
        }}
      />
    </MergeDialogContainer>
  );
}

function MergeButton<SCHEMA extends AnySchema>({
  id,
  mergeResource,
}: {
  readonly id: (suffix: string) => string;
  readonly mergeResource: SpecifyResource<SCHEMA>;
}): JSX.Element {
  const [formId] = React.useState(id('form'));
  const [saveBlocked, setSaveBlocked] = React.useState(false);
  const [showSaveBlockedDialog, setShowBlockedDialog] = React.useState(false);
  const [
    warningDialog,
    _,
    handleCloseWarningDialog,
    handleToggleWarningDialog,
  ] = useBooleanState(false);

  React.useEffect(() => {
    setSaveBlocked(false);
    return resourceOn(
      mergeResource,
      'blockersChanged',
      (): void => {
        const onlyDeferredBlockers = Array.from(
          mergeResource.saveBlockers?.blockingResources ?? []
        ).every((resource) => resource.saveBlockers?.hasOnlyDeferredBlockers());
        setSaveBlocked(!onlyDeferredBlockers);
      },
      true
    );
  }, [mergeResource]);

  const handleSubmit = () => {
    document.forms.namedItem(formId)?.requestSubmit();
  };

  const [noShowWarning = false, setNoShowWarning] = useCachedState(
    'merging',
    'warningDialog'
  );

  return (
    <>
      {!saveBlocked ? (
        <>
          {noShowWarning ? (
            <Submit.Blue form={formId}>{treeText.merge()}</Submit.Blue>
          ) : (
            <Button.Info onClick={handleToggleWarningDialog}>
              {treeText.merge()}
            </Button.Info>
          )}
        </>
      ) : (
        <Button.Danger onClick={undefined} className="cursor-not-allowed">
          {treeText.merge()}
        </Button.Danger>
      )}
      {showSaveBlockedDialog && (
        <SaveBlockedDialog
          resource={mergeResource}
          onClose={() => setShowBlockedDialog(false)}
        />
      )}
      {warningDialog && (
        <Dialog
          buttons={
            <>
              <Button.Warning onClick={handleToggleWarningDialog}>
                {commonText.cancel()}
              </Button.Warning>
              <span className="-ml-2 flex-1" />
              <Label.Inline>
                <Input.Checkbox
                  checked={noShowWarning}
                  onValueChange={() => setNoShowWarning(!noShowWarning)}
                />
                {commonText.dontShowAgain()}
              </Label.Inline>
              <Button.Info
                onClick={() => {
                  handleCloseWarningDialog();
                  handleSubmit();
                }}
              >
                {commonText.proceed()}
              </Button.Info>
            </>
          }
          header={mergingText.mergeRecords()}
          onClose={undefined}
          dimensionsKey="merging-warning"
          className={{
            container: dialogClassNames.narrowContainer,
          }}
        >
          {mergingText.warningMergeText()}
        </Dialog>
      )}
    </>
  );
}

export function MergeDialogContainer({
  children,
  buttons,
  header = mergingText.mergeRecords(),
  onClose: handleClose,
}: {
  readonly header?: string;
  readonly children: React.ReactNode;
  readonly buttons: JSX.Element;
  readonly onClose: () => void;
}): JSX.Element {
  return (
    <Dialog
      buttons={buttons}
      header={header}
      // Disable gradient because table headers have solid backgrounds
      specialMode="noGradient"
      onClose={handleClose}
    >
      {children}
    </Dialog>
  );
}

export function ToggleMergeView(): JSX.Element {
  const [showMatching = false, setShowMatching] = useCachedState(
    'merging',
    'showMatchingFields'
  );
  return (
    <Label.Inline>
      <Input.Checkbox
        checked={!showMatching}
        onValueChange={(checked): void => setShowMatching(!checked)}
      />
      {mergingText.showConflictingFieldsOnly()}
    </Label.Inline>
  );
}

function useResources(
  model: SpecifyModel,
  selectedRows: RA<number>
): RA<SerializedResource<AnySchema>> | undefined {
  /**
   * During merging, ids are removed from selectedRows one by one. Shouldn't
   * try to fetch all resources every time that happens
   */
  const cached = React.useRef<RA<SerializedResource<AnySchema>>>([]);
  return useAsyncState(
    React.useCallback(
      async () =>
        Promise.all(
          selectedRows.map((id) => {
            const resource = cached.current.find(
              (resource) => resource.id === id
            );
            return resource ?? fetchResource(model.name, id);
          })
        ).then((resources) => {
          cached.current = resources;
          return resources;
        }),
      [model, selectedRows]
    ),
    true
  )[0];
}<|MERGE_RESOLUTION|>--- conflicted
+++ resolved
@@ -29,12 +29,7 @@
 } from '../DataModel/resource';
 import { getModel } from '../DataModel/schema';
 import type { SpecifyModel } from '../DataModel/specifyModel';
-<<<<<<< HEAD
-import { Dialog } from '../Molecules/Dialog';
-=======
-import type { Tables } from '../DataModel/types';
 import { Dialog, dialogClassNames } from '../Molecules/Dialog';
->>>>>>> a4188f0e
 import { formatUrl } from '../Router/queryString';
 import { OverlayContext, OverlayLocation } from '../Router/Router';
 import { autoMerge, postMergeResource } from './autoMerge';
@@ -42,14 +37,9 @@
 import { userPreferences } from '../Preferences/userPreferences';
 import { SpecifyResource } from '../DataModel/legacyTypes';
 import { SaveBlockedDialog } from '../Forms/Save';
-<<<<<<< HEAD
 import { InvalidMergeRecordsDialog } from './InvalidMergeRecords';
 import { recordMergingTableSpec } from './definitions';
-=======
 import { useBooleanState } from '../../hooks/useBooleanState';
-
-export const recordMergingTables = new Set<keyof Tables>(['Agent']);
->>>>>>> a4188f0e
 
 export const mergingQueryParameter = 'records';
 
@@ -144,14 +134,9 @@
   readonly onDismiss: (ids: RA<number>) => void;
 }): JSX.Element | null {
   const records = useResources(model, ids);
-<<<<<<< HEAD
-=======
-  const [needUpdate, setNeedUpdate] = React.useState(false);
-
   const initialRecords = React.useRef(records);
   if (initialRecords.current === undefined && records !== undefined)
     initialRecords.current = records;
->>>>>>> a4188f0e
 
   const recordsToIgnore = React.useMemo(
     () =>
@@ -222,6 +207,8 @@
     ),
     true
   );
+
+  const [needUpdate, setNeedUpdate] = React.useState(false);
 
   return records === undefined || merged === undefined ? null : (
     <MergeDialogContainer
