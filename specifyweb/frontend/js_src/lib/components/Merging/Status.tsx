--- conflicted
+++ resolved
@@ -19,13 +19,7 @@
 import type { MergingStatus, StatusState } from './types';
 import { initialStatusState } from './types';
 
-<<<<<<< HEAD
-const statusLocalization: {
-  readonly [STATE in MergingStatus]: LocalizedString;
-} = {
-=======
-const statusLocalization: RR<MergeStatus, LocalizedString> = {
->>>>>>> 00db98b9
+const statusLocalization: RR<MergingStatus, LocalizedString> = {
   MERGING: mergingText.merging(),
   ABORTED: mergingText.mergeFailed(),
   FAILED: mergingText.mergeFailed(),
@@ -141,7 +135,7 @@
           {state.status === 'MERGING' && (
             <>
               <Progress max={state.total} value={state.current} />
-              {percentage < 100 && <p>{percentage}%</p>}
+              {percentage < 100 && <p>{`${percentage}%`}</p>}
             </>
           )}
         </div>
