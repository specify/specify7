import type { RA, WritableArray } from '../../utils/types';
import { toTable, toTreeTable } from '../DataModel/helpers';
import type { AnySchema } from '../DataModel/helperTypes';
import type { SpecifyResource } from '../DataModel/legacyTypes';
import { idFromUrl } from '../DataModel/resource';
import { schema } from '../DataModel/schema';
import type { LiteralField, Relationship } from '../DataModel/specifyField';
import type { SpecifyModel } from '../DataModel/specifyModel';
import type { SpQuery, SpQueryField } from '../DataModel/types';
import { userInformation } from '../InitialContext/userInformation';
import { queryFieldFilters } from '../QueryBuilder/FieldFilter';
import { QueryFieldSpec } from '../QueryBuilder/fieldSpec';
import { flippedSortTypes } from '../QueryBuilder/helpers';
import type { CollectionRelationships } from './useCollectionRelationships';
<<<<<<< HEAD
import { QueryComboBoxTreeData } from './useTreeData';
import { userPreferences } from '../Preferences/userPreferences';
=======
import type { QueryComboBoxTreeData } from './useTreeData';
>>>>>>> 7e500c2e

export function makeComboBoxQuery({
  fieldName,
  value,
  isTreeTable,
  typeSearch: { relatedModel },
  specialConditions,
}: {
  readonly fieldName: string;
  readonly value: string;
  readonly isTreeTable: boolean;
  readonly typeSearch: TypeSearch;
  readonly specialConditions: RA<SpecifyResource<SpQueryField>>;
}): SpecifyResource<SpQuery> {
  const query = new schema.models.SpQuery.Resource(
    {},
    { noBusinessRules: true }
  );
  query.set('name', 'Ephemeral QueryCBX query');
  query.set('contextName', relatedModel.name);
  query.set('contextTableId', relatedModel.tableId);
  query.set('selectDistinct', false);
  query.set('countOnly', false);
  query.set('specifyUser', userInformation.resource_uri);
  query.set('isFavorite', false);
  query.set('ordinal', null);

  const searchAlgorithm = userPreferences.get(
    'form',
    'queryComboBox',
    isTreeTable ? 'treeSearchAlgorithm' : 'searchAlgorithm'
  );
  const searchField = QueryFieldSpec.fromPath(
    relatedModel.name,
    fieldName.split('.')
  )
    .toSpQueryField()
    .set('isDisplay', false)
    .set('startValue', searchAlgorithm === 'contains' ? `%${value}%` : value)
    .set(
      'operStart',
      searchAlgorithm === 'contains'
        ? queryFieldFilters.like.id
        : queryFieldFilters.startsWith.id
    );

  const displayField = QueryFieldSpec.fromPath(relatedModel.name, [])
    .toSpQueryField()
    .set('isDisplay', true)
    .set('sortType', flippedSortTypes.ascending);

  query.set('fields', [searchField, displayField, ...specialConditions]);

  return query;
}

export function getQueryComboBoxConditions({
  resource,
  fieldName,
  collectionRelationships,
  treeData,
  subViewRelationship,
  typeSearch: { relatedModel },
}: {
  readonly resource: SpecifyResource<AnySchema>;
  readonly fieldName: string;
  readonly treeData: QueryComboBoxTreeData | undefined;
  readonly collectionRelationships: CollectionRelationships | undefined;
  readonly typeSearch: TypeSearch;
  readonly subViewRelationship: Relationship | undefined;
}): RA<SpecifyResource<SpQueryField>> {
  const fields: WritableArray<SpecifyResource<SpQueryField>> = [];
  const treeResource = toTreeTable(resource);
  if (typeof treeResource === 'object') {
    const tableId = resource.specifyModel.tableId;
    // Add not-a-descendant condition
    if (!treeResource.isNew())
      fields.push(
        QueryFieldSpec.fromStringId(`${tableId}..nodeNumber`, false)
          .toSpQueryField()
          .set('isDisplay', false)
          .set('isNot', true)
          .set('operStart', queryFieldFilters.between.id)
          .set(
            'startValue',
            [
              treeResource.get('nodeNumber') ?? '',
              treeResource.get('highestChildNodeNumber') ?? '',
            ].join(',')
          )
      );
    if (fieldName === 'parent') {
      // Add rank limits
      let nextRankId = 0;
      if (typeof treeData === 'object') {
        let rankIndex =
          treeData.treeRanks.findIndex(
            // "rankId" is the original value; not updated with unsaved changes
            ({ rankId }) => rankId === treeResource.get('rankId')
          ) + 1;
        if (rankIndex !== 0) {
          while (
            rankIndex < treeData.treeRanks.length &&
            !treeData.treeRanks[rankIndex].isEnforced
          )
            rankIndex += 1;
          nextRankId = treeData.treeRanks[rankIndex - 1].rankId;
        }
      }
      const lastTreeRankId = treeData?.treeRanks.at(-1)!.rankId ?? 0;

      const lowestRankId = Math.min(
        lastTreeRankId,
        nextRankId || lastTreeRankId,
        treeData?.lowestChildRank ?? lastTreeRankId
      );
      if (lowestRankId !== 0)
        fields.push(
          QueryFieldSpec.fromStringId(`${tableId}..rankId`, false)
            .toSpQueryField()
            .set('isDisplay', false)
            .set('startValue', lowestRankId.toString())
            .set('operStart', queryFieldFilters.less.id)
        );
    } else if (fieldName === 'acceptedParent') {
      // Nothing to do
    } else if (fieldName === 'hybridParent1' || fieldName === 'hybridParent2') {
      // Nothing to do
    }
  }

  if (
    typeof collectionRelationships === 'object' &&
    fieldName === 'collectionRelType'
  )
    // Add condition for current collection
    fields.push(
      QueryFieldSpec.fromStringId(
        `${relatedModel.tableId}..collectionRelTypeId`,
        true
      )
        .toSpQueryField()
        .set('isDisplay', false)
        .set('operStart', queryFieldFilters.in.id)
        .set(
          'startValue',
          collectionRelationships[
            subViewRelationship?.name === 'leftSideRels' ? 'left' : 'right'
          ]
            .map(({ id }) => id)
            .join(',')
        )
    );
  return fields;
}

export const getRelatedCollectionId = (
  { left, right }: CollectionRelationships,
  resource: SpecifyResource<AnySchema>,
  fieldName: string
): number | undefined =>
  (fieldName === 'rightSide'
    ? left
    : fieldName === 'leftSide'
    ? right
    : undefined
  )?.find(
    ({ id }) =>
      id ===
      idFromUrl(
        toTable(resource, 'CollectionRelationship')?.get('collectionRelType') ??
          ''
      )
  )?.collection;

export type TypeSearch = {
  readonly title: string;
  readonly searchFields: RA<RA<LiteralField | Relationship>>;
  readonly relatedModel: SpecifyModel;
  readonly dataObjectFormatter: string | undefined;
};<|MERGE_RESOLUTION|>--- conflicted
+++ resolved
@@ -8,16 +8,12 @@
 import type { SpecifyModel } from '../DataModel/specifyModel';
 import type { SpQuery, SpQueryField } from '../DataModel/types';
 import { userInformation } from '../InitialContext/userInformation';
+import { userPreferences } from '../Preferences/userPreferences';
 import { queryFieldFilters } from '../QueryBuilder/FieldFilter';
 import { QueryFieldSpec } from '../QueryBuilder/fieldSpec';
 import { flippedSortTypes } from '../QueryBuilder/helpers';
 import type { CollectionRelationships } from './useCollectionRelationships';
-<<<<<<< HEAD
-import { QueryComboBoxTreeData } from './useTreeData';
-import { userPreferences } from '../Preferences/userPreferences';
-=======
 import type { QueryComboBoxTreeData } from './useTreeData';
->>>>>>> 7e500c2e
 
 export function makeComboBoxQuery({
   fieldName,
