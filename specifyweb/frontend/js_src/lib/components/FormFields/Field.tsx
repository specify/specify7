import React from 'react';

<<<<<<< HEAD
import { useAsyncState } from '../../hooks/useAsyncState';
import { useResourceValue } from '../../hooks/useResourceValue';
import { commonText } from '../../localization/common';
import { userText } from '../../localization/user';
=======
import { aggregate, format } from '../Forms/dataObjFormatters';
import type { SpecifyResource } from '../DataModel/legacyTypes';
import { commonText } from '../../localization/common';
import type { FormMode } from '../FormParse';
import { hasTablePermission } from '../Permissions/helpers';
import type { LiteralField, Relationship } from '../DataModel/specifyField';
import type { Collection } from '../DataModel/specifyModel';
import type { IR } from '../../utils/types';
>>>>>>> 8acc8412
import type { Parser } from '../../utils/parser/definitions';
import {
  getValidationAttributes,
  mergeParsers,
} from '../../utils/parser/definitions';
import type { IR } from '../../utils/types';
import { Input } from '../Atoms/Form';
<<<<<<< HEAD
import type { AnySchema } from '../DataModel/helperTypes';
import type { SpecifyResource } from '../DataModel/legacyTypes';
import type { LiteralField, Relationship } from '../DataModel/specifyField';
import type { Collection } from '../DataModel/specifyModel';
import type { FormMode } from '../FormParse';
import { aggregate, format } from '../Forms/dataObjFormatters';
import { hasTablePermission } from '../Permissions/helpers';
=======
import { useResourceValue } from '../../hooks/useResourceValue';
import { useAsyncState } from '../../hooks/useAsyncState';
import { AnySchema } from '../DataModel/helperTypes';
>>>>>>> 8acc8412
import { usePref } from '../UserPreferences/usePref';
import { relationshipIsToMany } from '../WbPlanView/mappingHelpers';

export function UiField({
  id,
  name,
  resource,
  mode,
  field,
  parser,
}: {
  readonly id: string | undefined;
  readonly name: string | undefined;
<<<<<<< HEAD
  readonly resource: SpecifyResource<AnySchema>;
=======
  readonly resource: SpecifyResource<AnySchema> | undefined;
>>>>>>> 8acc8412
  readonly mode: FormMode;
  readonly field: LiteralField | Relationship | undefined;
  readonly parser?: Parser;
}): JSX.Element {
  /*
   * If tried to render a -to-many field, display a readOnly aggregated
   * collection
   */
  const [aggregated] = useAsyncState(
    React.useCallback(
      async () =>
<<<<<<< HEAD
        typeof field === 'object'
=======
        resource === undefined
          ? false
          : typeof field === 'object'
>>>>>>> 8acc8412
          ? 'models' in resource
            ? aggregate(resource as unknown as Collection<AnySchema>)
            : field.isRelationship && relationshipIsToMany(field)
            ? resource.rgetCollection(field.name).then(aggregate)
            : false
          : undefined,
<<<<<<< HEAD
      [resource.specifyModel.name, resource, field]
=======
      [resource?.specifyModel.name, resource, field]
>>>>>>> 8acc8412
    ),
    false
  );

  return aggregated === false ? (
    <Field
      field={field}
      id={id}
<<<<<<< HEAD
      mode={mode}
      model={resource}
      name={name}
=======
      name={name}
      mode={mode}
      model={resource}
>>>>>>> 8acc8412
      parser={parser}
      resource={resource}
    />
  ) : (
    <Input.Text disabled id={id} value={aggregated?.toString() ?? ''} />
  );
}

function Field({
  resource,
  id,
  name,
  field,
  model,
  mode,
  parser: defaultParser,
}: {
<<<<<<< HEAD
  readonly resource: SpecifyResource<AnySchema>;
=======
  readonly resource: SpecifyResource<AnySchema> | undefined;
>>>>>>> 8acc8412
  readonly id: string | undefined;
  readonly name: string | undefined;
  readonly field: LiteralField | Relationship | undefined;
  readonly model?: SpecifyResource<AnySchema>;
  readonly mode: FormMode;
  readonly parser?: Parser;
}): JSX.Element {
  const { value, updateValue, validationRef, parser } = useResourceValue(
    resource,
    field,
    defaultParser
  );

  const [validationAttributes, setAttributes] = React.useState<IR<string>>({});
  React.useEffect(
    () =>
      setAttributes(
        getValidationAttributes(mergeParsers(parser, defaultParser ?? {}))
      ),
    [parser, defaultParser]
  );

  const isReadOnly =
    mode === 'view' ||
    resource !== model ||
    field?.isRelationship === true ||
    (field?.isReadOnly === true && mode !== 'search');

  const [formattedRelationship] = useAsyncState(
    React.useCallback(
      () =>
        field?.isRelationship === true
          ? hasTablePermission(field.relatedModel.name, 'read')
            ? (
                resource?.rgetPromise(field.name) as Promise<
                  SpecifyResource<AnySchema> | undefined
                >
              )
                .then(format)
                .then((value) => value ?? '')
            : userText.noPermission()
          : undefined,
      /*
       * While "value" is not used in the hook, it is needed to update a
       * formatter if related resource changes
       */
      // eslint-disable-next-line react-hooks/exhaustive-deps
      [resource, field, value]
    ),
    false
  );

  const [rightAlignNumberFields] = usePref(
    'form',
    'ui',
    'rightAlignNumberFields'
  );
  return (
    <Input.Generic
      forwardRef={validationRef}
      name={name}
      {...validationAttributes}
      // This is undefined when resource.noValidation = true
      className={
        validationAttributes.type === 'number' &&
        rightAlignNumberFields &&
        globalThis.navigator.userAgent.toLowerCase().includes('webkit')
          ? `text-right ${isReadOnly ? '' : 'pr-6'}`
          : ''
      }
      id={id}
      isReadOnly={isReadOnly}
      /*
       * Update data model value before onBlur, as onBlur fires after onSubmit
       * if form is submitted using the ENTER key
       */
      required={'required' in validationAttributes && mode !== 'search'}
      tabIndex={isReadOnly ? -1 : undefined}
      type={validationAttributes.type ?? 'text'}
      /*
       * Disable "text-align: right" in non webkit browsers
       * as they don't support spinner's arrow customization
       */
      value={
        field?.isRelationship === true
          ? formattedRelationship ?? commonText.loading()
          : value?.toString() ?? ''
      }
      onBlur={
        isReadOnly ? undefined : ({ target }): void => updateValue(target.value)
      }
      onChange={(event): void => {
        const input = event.target as HTMLInputElement;
        /*
         * Don't show validation errors on value change for input fields until
         * field is blurred, unless user tried to paste a date (see definition
         * of Input.Generic)
         */
        updateValue(input.value, event.type === 'paste');
      }}
    />
  );
}<|MERGE_RESOLUTION|>--- conflicted
+++ resolved
@@ -1,20 +1,9 @@
 import React from 'react';
 
-<<<<<<< HEAD
 import { useAsyncState } from '../../hooks/useAsyncState';
 import { useResourceValue } from '../../hooks/useResourceValue';
 import { commonText } from '../../localization/common';
 import { userText } from '../../localization/user';
-=======
-import { aggregate, format } from '../Forms/dataObjFormatters';
-import type { SpecifyResource } from '../DataModel/legacyTypes';
-import { commonText } from '../../localization/common';
-import type { FormMode } from '../FormParse';
-import { hasTablePermission } from '../Permissions/helpers';
-import type { LiteralField, Relationship } from '../DataModel/specifyField';
-import type { Collection } from '../DataModel/specifyModel';
-import type { IR } from '../../utils/types';
->>>>>>> 8acc8412
 import type { Parser } from '../../utils/parser/definitions';
 import {
   getValidationAttributes,
@@ -22,7 +11,6 @@
 } from '../../utils/parser/definitions';
 import type { IR } from '../../utils/types';
 import { Input } from '../Atoms/Form';
-<<<<<<< HEAD
 import type { AnySchema } from '../DataModel/helperTypes';
 import type { SpecifyResource } from '../DataModel/legacyTypes';
 import type { LiteralField, Relationship } from '../DataModel/specifyField';
@@ -30,11 +18,6 @@
 import type { FormMode } from '../FormParse';
 import { aggregate, format } from '../Forms/dataObjFormatters';
 import { hasTablePermission } from '../Permissions/helpers';
-=======
-import { useResourceValue } from '../../hooks/useResourceValue';
-import { useAsyncState } from '../../hooks/useAsyncState';
-import { AnySchema } from '../DataModel/helperTypes';
->>>>>>> 8acc8412
 import { usePref } from '../UserPreferences/usePref';
 import { relationshipIsToMany } from '../WbPlanView/mappingHelpers';
 
@@ -48,11 +31,7 @@
 }: {
   readonly id: string | undefined;
   readonly name: string | undefined;
-<<<<<<< HEAD
-  readonly resource: SpecifyResource<AnySchema>;
-=======
   readonly resource: SpecifyResource<AnySchema> | undefined;
->>>>>>> 8acc8412
   readonly mode: FormMode;
   readonly field: LiteralField | Relationship | undefined;
   readonly parser?: Parser;
@@ -64,24 +43,16 @@
   const [aggregated] = useAsyncState(
     React.useCallback(
       async () =>
-<<<<<<< HEAD
-        typeof field === 'object'
-=======
         resource === undefined
           ? false
           : typeof field === 'object'
->>>>>>> 8acc8412
           ? 'models' in resource
             ? aggregate(resource as unknown as Collection<AnySchema>)
             : field.isRelationship && relationshipIsToMany(field)
             ? resource.rgetCollection(field.name).then(aggregate)
             : false
           : undefined,
-<<<<<<< HEAD
-      [resource.specifyModel.name, resource, field]
-=======
       [resource?.specifyModel.name, resource, field]
->>>>>>> 8acc8412
     ),
     false
   );
@@ -90,15 +61,9 @@
     <Field
       field={field}
       id={id}
-<<<<<<< HEAD
       mode={mode}
       model={resource}
       name={name}
-=======
-      name={name}
-      mode={mode}
-      model={resource}
->>>>>>> 8acc8412
       parser={parser}
       resource={resource}
     />
@@ -116,11 +81,7 @@
   mode,
   parser: defaultParser,
 }: {
-<<<<<<< HEAD
-  readonly resource: SpecifyResource<AnySchema>;
-=======
   readonly resource: SpecifyResource<AnySchema> | undefined;
->>>>>>> 8acc8412
   readonly id: string | undefined;
   readonly name: string | undefined;
   readonly field: LiteralField | Relationship | undefined;
