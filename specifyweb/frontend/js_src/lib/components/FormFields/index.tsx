--- conflicted
+++ resolved
@@ -14,16 +14,11 @@
 import type { FieldTypes, FormFieldDefinition } from '../FormParse/fields';
 import { FormPlugin } from '../FormPlugins';
 import { AutoGrowTextArea } from '../Molecules/AutoGrowTextArea';
-import { usePref } from '../UserPreferences/usePref';
+import { userPreferences } from '../Preferences/userPreferences';
 import { PrintOnSave, SpecifyFormCheckbox } from './Checkbox';
 import { Combobox } from './ComboBox';
 import { UiField } from './Field';
 import { QueryComboBox } from './QueryComboBox';
-<<<<<<< HEAD
-import { AutoGrowTextArea } from '../Molecules/AutoGrowTextArea';
-import { userPreferences } from '../Preferences/userPreferences';
-=======
->>>>>>> 7e500c2e
 
 const fieldRenderers: {
   readonly [KEY in keyof FieldTypes]: (props: {
