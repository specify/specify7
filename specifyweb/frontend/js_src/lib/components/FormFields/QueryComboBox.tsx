--- conflicted
+++ resolved
@@ -174,20 +174,7 @@
                     ).then((formatted) => ({
                       label:
                         formatted ??
-<<<<<<< HEAD
-                        `${field.relatedModel.label}${
-                          typeof resource.id === 'number'
-                            ? ` #${resource.id}`
-                            : ''
-                        }`,
-=======
-                        naiveFormatter(
-                          field.isRelationship
-                            ? field.relatedModel.label
-                            : resource.specifyModel.label,
-                          resource.id
-                        ),
->>>>>>> 50b4f162
+                        naiveFormatter(field.relatedModel.label, resource.id),
                       resource,
                     }))
               )
