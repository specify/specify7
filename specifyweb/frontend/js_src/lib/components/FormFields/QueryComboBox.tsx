import React from 'react';
import type { LocalizedString } from 'typesafe-i18n';
import type { State } from 'typesafe-reducer';

import { useAsyncState } from '../../hooks/useAsyncState';
import { useResourceValue } from '../../hooks/useResourceValue';
import { commonText } from '../../localization/common';
import { userText } from '../../localization/user';
import { runQuery } from '../../utils/ajax/specifyApi';
import { f } from '../../utils/functools';
import { getValidationAttributes } from '../../utils/parser/definitions';
import type { RA } from '../../utils/types';
import { filterArray } from '../../utils/types';
import { DataEntry } from '../Atoms/DataEntry';
import { LoadingContext } from '../Core/Contexts';
import { serializeResource, toTable } from '../DataModel/helpers';
import type { AnySchema } from '../DataModel/helperTypes';
import type { SpecifyResource } from '../DataModel/legacyTypes';
import {
  fetchResource,
  getResourceApiUrl,
  resourceOn,
} from '../DataModel/resource';
import type { Relationship } from '../DataModel/specifyField';
import type { SpecifyModel } from '../DataModel/specifyModel';
import type { FormMode, FormType } from '../FormParse';
import {
  format,
  getMainTableFields,
  naiveFormatter,
} from '../Forms/dataObjFormatters';
import { ResourceView, RESTRICT_ADDING } from '../Forms/ResourceView';
import type { QueryComboBoxFilter } from '../Forms/SearchDialog';
import { SearchDialog } from '../Forms/SearchDialog';
import { SubViewContext } from '../Forms/SubView';
import { isTreeModel } from '../InitialContext/treeRanks';
import { userInformation } from '../InitialContext/userInformation';
import type { AutoCompleteItem } from '../Molecules/AutoComplete';
import { AutoComplete } from '../Molecules/AutoComplete';
import { Dialog } from '../Molecules/Dialog';
import { hasTablePermission } from '../Permissions/helpers';
import {
  getQueryComboBoxConditions,
  getRelatedCollectionId,
  makeComboBoxQuery,
} from './queryComboBoxUtils';
import { useCollectionRelationships } from './useCollectionRelationships';
import { useTreeData } from './useTreeData';
import { useTypeSearch } from './useTypeSearch';

/*
 * REFACTOR: split this component
 * TEST: add tests for this
 */
export function QueryComboBox({
  id,
  resource,
  field,
  mode,
  formType,
  isRequired,
  hasCloneButton = false,
  typeSearch: initialTypeSearch,
  forceCollection,
  relatedModel: initialRelatedModel,
}: {
  readonly id: string | undefined;
  readonly resource: SpecifyResource<AnySchema> | undefined;
  readonly field: Relationship;
  readonly mode: FormMode;
  readonly formType: FormType;
  readonly isRequired: boolean;
  readonly hasCloneButton?: boolean;
  readonly typeSearch: Element | string | undefined;
  readonly forceCollection: number | undefined;
  readonly relatedModel?: SpecifyModel | undefined;
}): JSX.Element {
  React.useEffect(() => {
    if (resource === undefined || !resource.isNew()) return;
    if (field.name === 'cataloger') {
      const record = toTable(resource, 'CollectionObject');
      record?.set(
        'cataloger',
        record?.get('cataloger') ?? userInformation.agent.resource_uri,
        {
          silent: true,
        }
      );
    }
    if (field.name === 'receivedBy') {
      const record = toTable(resource, 'LoanReturnPreparation');
      record?.set(
        'receivedBy',
        record?.get('receivedBy') ?? userInformation.agent.resource_uri,
        {
          silent: true,
        }
      );
    }
  }, [resource, field]);

  const treeData = useTreeData(resource, field);
  const collectionRelationships = useCollectionRelationships(resource);
  const typeSearch = useTypeSearch(
    initialTypeSearch,
    field,
    initialRelatedModel
  );

  const isLoaded =
    treeData !== undefined &&
    collectionRelationships !== undefined &&
    typeSearch !== undefined;
  const { value, updateValue, validationRef, inputRef, parser } =
    useResourceValue(resource, field, undefined);

  /**
   * When resource is saved, a new instance of dependent resources is created.
   * useResourceValue is listening for that change event, but it only works
   * with resource URL, not resource object itself. Since the URL of a related
   * resource does not change on save, QueryComboBox is left displaying a stale
   * resource.
   * REFACTOR: get rid of the need for this
   */
  const [version, setVersion] = React.useState(0);
  React.useEffect(
    () =>
      resource === undefined
        ? undefined
        : resourceOn(
            resource,
            'saved',
            () => setVersion((version) => version + 1),
            false
          ),
    [resource]
  );

  /*
   * Stores the formatted resource returned by the query from the back-end
   * If back-end query hasn't been executed yet (i.e, because the form has
   * just been opened), the resource would be fetched and formatted separately
   */
  const formattedRef = React.useRef<
    { readonly value: string; readonly formatted: LocalizedString } | undefined
  >(undefined);
  const [formatted] = useAsyncState<{
    readonly label: LocalizedString;
    readonly resource: SpecifyResource<AnySchema> | undefined;
  }>(
    React.useCallback(
      async () =>
        typeof resource === 'object' &&
        (hasTablePermission(field.relatedModel.name, 'read') ||
          /*
           * If related resource is already provided, can display it
           * Even if don't have read permission (i.e, Agent for current
           * User)
           */
          field.isDependent())
          ? resource
              .rgetPromise<string, AnySchema>(field.name)
              .then((resource) =>
                resource === undefined || resource === null
                  ? {
                      label: '' as LocalizedString,
                      resource: undefined,
                    }
                  : (value === formattedRef.current?.value &&
                    typeof formattedRef.current === 'object'
                      ? Promise.resolve(formattedRef.current.formatted)
                      : format(
                          resource,
                          typeof typeSearch === 'object'
                            ? typeSearch.dataObjectFormatter
                            : undefined
                        )
                    ).then((formatted) => ({
                      label:
                        formatted ??
                        naiveFormatter(field.relatedModel.label, resource.id),
                      resource,
                    }))
              )
          : { label: userText.noPermission(), resource: undefined },
      [version, value, resource, field, typeSearch]
    ),
    false
  );

  const [state, setState] = React.useState<
    | State<
        'AddResourceState',
        { readonly resource: SpecifyResource<AnySchema> }
      >
    | State<
        'SearchState',
        {
          readonly extraConditions: RA<QueryComboBoxFilter<AnySchema>>;
        }
      >
    | State<'AccessDeniedState', { readonly collectionName: string }>
    | State<'MainState'>
    | State<'ViewResourceState'>
  >({ type: 'MainState' });

  const relatedCollectionId =
    typeof collectionRelationships === 'object' && typeof resource === 'object'
      ? getRelatedCollectionId(collectionRelationships, resource, field.name)
      : undefined;

  const loading = React.useContext(LoadingContext);
  const handleOpenRelated = (): void =>
    state.type === 'ViewResourceState' || state.type === 'AccessDeniedState'
      ? setState({ type: 'MainState' })
      : typeof relatedCollectionId === 'number' &&
        !userInformation.availableCollections.some(
          ({ id }) => id === relatedCollectionId
        )
      ? loading(
          fetchResource('Collection', relatedCollectionId).then((collection) =>
            setState({
              type: 'AccessDeniedState',
              collectionName: collection?.collectionName ?? '',
            })
          )
        )
      : setState({ type: 'ViewResourceState' });

  const subViewRelationship = React.useContext(SubViewContext)?.relationship;
  const pendingValueRef = React.useRef('');

  function pendingValueToResource(
    relationship: Relationship
  ): SpecifyResource<AnySchema> {
    const fieldName =
      (typeof typeSearch === 'object'
        ? typeSearch?.searchFields.find(
            ([searchField]) =>
              !searchField.isRelationship &&
              searchField.model === relationship.relatedModel &&
              !searchField.isReadOnly
          )?.[0].name
        : undefined) ??
      getMainTableFields(relationship.relatedModel.name)[0]?.name;
    return new relationship.relatedModel.Resource(
      /*
       * If some value is currently in the input field, try to figure out which
       * field it is intended for and populate that field in the new resource.
       * Most of the time, that field is determined based on the search field
       */
      typeof fieldName === 'string'
        ? { [fieldName]: pendingValueRef.current }
        : {}
    );
  }

  const relatedTable =
    (typeof typeSearch === 'object' ? typeSearch?.relatedModel : undefined) ??
    field.relatedModel;

  // FEATURE: use main table field if type search is not defined
  const fetchSource = React.useCallback(
    async (value: string): Promise<RA<AutoCompleteItem<string>>> =>
      isLoaded && typeof typeSearch === 'object' && typeof resource === 'object'
        ? Promise.all(
            typeSearch.searchFields
              .map((fields) =>
                makeComboBoxQuery({
                  fieldName: fields.map(({ name }) => name).join('.'),
                  value,
                  isTreeTable: isTreeModel(field.relatedModel.name),
                  typeSearch,
                  specialConditions: getQueryComboBoxConditions({
                    resource,
                    fieldName: fields.map(({ name }) => name).join('.'),
                    collectionRelationships:
                      typeof collectionRelationships === 'object'
                        ? collectionRelationships
                        : undefined,
                    treeData:
                      typeof treeData === 'object' ? treeData : undefined,
                    relatedTable,
                    subViewRelationship,
                  }),
                })
              )
              .map(serializeResource)
              .map((query) => ({
                ...query,
                fields: query.fields.map((field, index) => ({
                  ...field,
                  position: index,
                })),
              }))
              .map(async (query) =>
                runQuery<readonly [id: number, label: LocalizedString]>(query, {
                  collectionId: forceCollection ?? relatedCollectionId,
                  // REFACTOR: allow customizing these arbitrary limits
                  limit: 1000,
                })
              )
          ).then((responses) =>
            /*
             * If there are multiple search fields and both returns the
             * same record, it may be presented in results twice. Would
             * be fixed by using OR queries
             * REFACTOR: refactor to use OR queries across fields once
             *   supported
             */
            responses.flat().map(([id, label]) => ({
              data: getResourceApiUrl(field.relatedModel.name, id),
              label,
            }))
          )
        : [],
    [
      field,
      isLoaded,
      typeSearch,
      relatedTable,
      subViewRelationship,
      collectionRelationships,
      forceCollection,
      relatedCollectionId,
      resource,
      treeData,
    ]
  );

  const canAdd =
    !RESTRICT_ADDING.has(field.relatedModel.name) &&
    hasTablePermission(field.relatedModel.name, 'create');

  return (
    <div className="flex w-full min-w-[theme(spacing.40)] items-center">
      <AutoComplete<string>
        aria-label={undefined}
        disabled={
          !isLoaded ||
          mode === 'view' ||
          formType === 'formTable' ||
          typeSearch === undefined ||
          /**
           * Don't disable the input if it is currently focused
           * Fixes https://github.com/specify/specify7/issues/2142
           */
          (formatted === undefined &&
            document.activeElement !== inputRef.current)
        }
        filterItems={false}
        forwardRef={validationRef}
        inputProps={{
          id,
          required: isRequired,
          title: typeof typeSearch === 'object' ? typeSearch.title : undefined,
          ...getValidationAttributes(parser),
          type: 'text',
        }}
        pendingValueRef={pendingValueRef}
        source={fetchSource}
        value={
          formatted?.label ??
          formattedRef.current?.formatted ??
          commonText.loading()
        }
        onChange={({ data, label }): void => {
          formattedRef.current = {
            value: data,
            formatted: label.toString() as LocalizedString,
          };
          updateValue(data);
        }}
        onCleared={(): void => updateValue('', false)}
        onNewValue={
          formType !== 'formTable' && canAdd
            ? (): void =>
                state.type === 'AddResourceState'
                  ? setState({ type: 'MainState' })
                  : setState({
                      type: 'AddResourceState',
                      resource: pendingValueToResource(field),
                    })
            : undefined
        }
      />
      <span className="contents print:hidden">
        {formType === 'formTable' ? undefined : mode === 'view' ? (
          formatted?.resource === undefined ||
          hasTablePermission(formatted.resource.specifyModel.name, 'read') ? (
            <DataEntry.View
              aria-pressed={state.type === 'ViewResourceState'}
              className="ml-1"
              disabled={
                formatted?.resource === undefined ||
                collectionRelationships === undefined
              }
              onClick={handleOpenRelated}
            />
          ) : undefined
        ) : (
          <>
            <DataEntry.Edit
              aria-pressed={state.type === 'ViewResourceState'}
              disabled={
                formatted?.resource === undefined ||
                collectionRelationships === undefined
              }
              onClick={handleOpenRelated}
            />
            {canAdd ? (
              <DataEntry.Add
                aria-pressed={state.type === 'AddResourceState'}
                onClick={(): void =>
                  state.type === 'AddResourceState'
                    ? setState({ type: 'MainState' })
                    : setState({
                        type: 'AddResourceState',
                        resource: pendingValueToResource(field),
                      })
                }
              />
            ) : undefined}
            {hasCloneButton && (
              <DataEntry.Clone
                disabled={formatted?.resource === undefined}
                onClick={(): void =>
                  state.type === 'AddResourceState'
                    ? setState({ type: 'MainState' })
                    : loading(
                        formatted!.resource!.clone(true).then((resource) =>
                          setState({
                            type: 'AddResourceState',
                            resource,
                          })
                        )
                      )
                }
              />
            )}
            <DataEntry.Search
              aria-pressed={state.type === 'SearchState'}
              onClick={
                isLoaded && typeof resource === 'object'
                  ? (): void =>
                      setState({
                        type: 'SearchState',
<<<<<<< HEAD
=======
                        templateResource: new relatedTable.Resource(
                          {},
                          {
                            noBusinessRules: true,
                            noValidation: true,
                          }
                        ),
>>>>>>> e86f6da5
                        extraConditions: filterArray(
                          getQueryComboBoxConditions({
                            resource,
                            fieldName: field.name,
                            collectionRelationships:
                              typeof collectionRelationships === 'object'
                                ? collectionRelationships
                                : undefined,
                            treeData:
                              typeof treeData === 'object'
                                ? treeData
                                : undefined,
                            relatedTable,
                            subViewRelationship,
                          })
                            .map(serializeResource)
                            .map(({ fieldName, startValue }) =>
                              fieldName === 'rankId'
                                ? {
                                    field: 'rankId',
                                    operation: 'lessThan',
                                    values: [startValue],
                                  }
                                : fieldName === 'nodeNumber'
                                ? {
                                    field: 'nodeNumber',
                                    operation: 'notBetween',
                                    values: startValue.split(','),
                                  }
                                : fieldName === 'collectionRelTypeId'
                                ? {
                                    field: 'id',
                                    operation: 'in',
                                    values: startValue.split(','),
                                  }
                                : f.error(`extended filter not created`, {
                                    fieldName,
                                    startValue,
                                  })
                            )
                        ),
                      })
                  : undefined
              }
            />
          </>
        )}
      </span>
      {state.type === 'AccessDeniedState' && (
        <Dialog
          buttons={commonText.close()}
          header={userText.collectionAccessDenied()}
          onClose={(): void => setState({ type: 'MainState' })}
        >
          {userText.collectionAccessDeniedDescription({
            collectionName: state.collectionName,
          })}
        </Dialog>
      )}
      {typeof formatted?.resource === 'object' &&
      state.type === 'ViewResourceState' ? (
        <ResourceView
          dialog="nonModal"
          isDependent={field.isDependent()}
          isSubForm={false}
          mode={mode}
          resource={formatted.resource}
          onAdd={undefined}
          onClose={(): void => setState({ type: 'MainState' })}
          onDeleted={(): void => {
            resource?.set(field.name, null as never);
            setState({ type: 'MainState' });
          }}
          onSaved={undefined}
          onSaving={
            field.isDependent()
              ? f.never
              : (): void => setState({ type: 'MainState' })
          }
        />
      ) : state.type === 'AddResourceState' ? (
        <ResourceView
          dialog="nonModal"
          isDependent={false}
          isSubForm={false}
          mode={mode}
          resource={state.resource}
          onAdd={undefined}
          onClose={(): void => setState({ type: 'MainState' })}
          onDeleted={undefined}
          onSaved={(): void => {
            resource?.set(field.name, state.resource as never);
            setState({ type: 'MainState' });
          }}
          onSaving={
            field.isDependent()
              ? (): false => {
                  resource?.set(field.name, state.resource as never);
                  setState({ type: 'MainState' });
                  return false;
                }
              : undefined
          }
        />
      ) : undefined}
      {state.type === 'SearchState' && typeof typeSearch === 'object' ? (
        <SearchDialog
          extraFilters={state.extraConditions}
          forceCollection={forceCollection ?? relatedCollectionId}
          model={typeSearch.relatedModel}
          multiple={false}
          onClose={(): void => setState({ type: 'MainState' })}
          onSelected={([selectedResource]): void =>
            // @ts-expect-error Need to refactor this to use generics
            void resource.set(field.name, selectedResource)
          }
        />
      ) : undefined}
    </div>
  );
}<|MERGE_RESOLUTION|>--- conflicted
+++ resolved
@@ -445,16 +445,6 @@
                   ? (): void =>
                       setState({
                         type: 'SearchState',
-<<<<<<< HEAD
-=======
-                        templateResource: new relatedTable.Resource(
-                          {},
-                          {
-                            noBusinessRules: true,
-                            noValidation: true,
-                          }
-                        ),
->>>>>>> e86f6da5
                         extraConditions: filterArray(
                           getQueryComboBoxConditions({
                             resource,
