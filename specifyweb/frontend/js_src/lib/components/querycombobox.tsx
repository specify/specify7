import React from 'react';
import type { State } from 'typesafe-reducer';

import { ajax } from '../ajax';
import { DEFAULT_FETCH_LIMIT, fetchCollection } from '../collection';
import type { AnySchema } from '../datamodelutils';
import { serializeResource } from '../datamodelutils';
import { format, getMainTableFields } from '../dataobjformatters';
import { f } from '../functools';
import { getParsedAttribute, keysToLowerCase } from '../helpers';
import { load } from '../initialcontext';
import type { SpecifyResource } from '../legacytypes';
import { commonText } from '../localization/common';
import { queryText } from '../localization/query';
import type { FormMode, FormType } from '../parseform';
import { columnToFieldMapper } from '../parseselect';
<<<<<<< HEAD
import { hasTablePermission, hasTreeAccess } from '../permissionutils';
import { fetchPickLists } from '../picklists';
=======
import { hasTablePermission, hasTreeAccess } from '../permissions';
>>>>>>> 316b6661
import type {
  CollectionRelationships,
  QueryComboBoxTreeData,
  TypeSearch,
} from '../querycomboboxutils';
import {
  getQueryComboBoxConditions,
  getRelatedCollectionId,
  makeComboBoxQuery,
} from '../querycomboboxutils';
import { formatUrl } from '../querystring';
import {
  fetchResource,
  getResourceApiUrl,
  idFromUrl,
  resourceOn,
} from '../resource';
import { schema } from '../schema';
import type { Relationship } from '../specifyfield';
import type { SpecifyModel } from '../specifymodel';
import { toTable, toTreeTable } from '../specifymodel';
import {
  getTreeDefinitionItems,
  isTreeModel,
  treeRanksPromise,
} from '../treedefinitions';
import type { RA } from '../types';
import { defined, filterArray } from '../types';
import { getValidationAttributes } from '../uiparse';
import { userInformation } from '../userinfo';
import type { AutoCompleteItem } from './autocomplete';
import { Autocomplete } from './autocomplete';
import { DataEntry } from './basic';
import { LoadingContext } from './contexts';
import { useAsyncState } from './hooks';
import { formatList } from './internationalization';
import { Dialog } from './modaldialog';
import { ResourceView, RESTRICT_ADDING } from './resourceview';
import type { QueryComboBoxFilter } from './searchdialog';
import { SearchDialog } from './searchdialog';
import { SubViewContext } from './subview';
import { useResourceValue } from './useresourcevalue';

const typeSearches = load<Element>(
  formatUrl('/context/app.resource', { name: 'TypeSearches' }),
  'application/xml'
);

export function QueryComboBox({
  id,
  resource,
  fieldName: initialFieldName,
  mode,
  formType,
  isRequired,
  hasCloneButton = false,
  typeSearch: initialTypeSearch,
  forceCollection,
  relatedModel: initialRelatedModel,
}: {
  readonly id: string | undefined;
  readonly resource: SpecifyResource<AnySchema>;
  readonly fieldName: string | undefined;
  readonly mode: FormMode;
  readonly formType: FormType;
  readonly isRequired: boolean;
  readonly hasCloneButton?: boolean;
  readonly typeSearch: Element | string | undefined;
  readonly forceCollection: number | undefined;
  readonly relatedModel: SpecifyModel | undefined;
}): JSX.Element {
  const field = resource.specifyModel.getField(initialFieldName ?? '');

  React.useEffect(() => {
    if (!resource.isNew()) return;
    if (field?.name === 'cataloger')
      toTable(resource, 'CollectionObject')?.set(
        'cataloger',
        userInformation.agent.resource_uri,
        { silent: true }
      );
    if (field?.name === 'receivedBy')
      toTable(resource, 'LoanReturnPreparation')?.set(
        'receivedBy',
        userInformation.agent.resource_uri,
        { silent: true }
      );
  }, [resource, field]);

  const [treeData] = useAsyncState<QueryComboBoxTreeData | false>(
    React.useCallback(() => {
      const treeResource = toTreeTable(resource);
      if (
        treeResource === undefined ||
        !hasTreeAccess(treeResource.specifyModel.name, 'read')
      )
        return false;
      if (field?.name === 'parent') {
        return f.all({
          lowestChildRank: treeResource.isNew()
            ? Promise.resolve(undefined)
            : fetchCollection(
                treeResource.specifyModel.name,
                {
                  limit: 1,
                  orderBy: 'rankId',
                },
                {
                  // eslint-disable-next-line @typescript-eslint/naming-convention
                  parent_id: treeResource.id,
                }
              ).then(({ records }) => records[0]?.rankId),
          treeRanks: treeRanksPromise.then(() =>
            defined(
              getTreeDefinitionItems(treeResource.specifyModel.name, false)
            ).map((rank) => ({
              rankId: rank.rankId,
              isEnforced: rank.isEnforced ?? false,
            }))
          ),
        });
      } else if (field?.name === 'acceptedParent') {
        // Don't need to do anything. Form system prevents lookups/edits
      } else if (
        field?.name === 'hybridParent1' ||
        field?.name === 'hybridParent2'
      ) {
        /*
         * No idea what restrictions there should be, the only obviously
         * required one — that a taxon is not a hybrid of itself, seems to
         * already be enforced
         */
      }
      return false;
    }, [resource, field]),
    false
  );

  const [collectionRelationships] = useAsyncState<
    CollectionRelationships | false
  >(
    React.useCallback(
      () =>
        hasTablePermission('CollectionRelType', 'read')
          ? f.maybe(toTable(resource, 'CollectionRelationship'), async () =>
              f.all({
                left: fetchCollection(
                  'CollectionRelType',
                  { limit: DEFAULT_FETCH_LIMIT },
                  {
                    // eslint-disable-next-line @typescript-eslint/naming-convention
                    leftsidecollection_id: schema.domainLevelIds.collection,
                  }
                ).then(({ records }) =>
                  records.map((relationship) => ({
                    id: relationship.id,
                    collection: idFromUrl(
                      relationship.rightSideCollection ?? ''
                    ),
                  }))
                ),
                right: fetchCollection(
                  'CollectionRelType',
                  { limit: DEFAULT_FETCH_LIMIT },
                  {
                    // eslint-disable-next-line @typescript-eslint/naming-convention
                    rightsidecollection_id: schema.domainLevelIds.collection,
                  }
                ).then(({ records }) =>
                  records.map((relationship) => ({
                    id: relationship.id,
                    collection: idFromUrl(
                      relationship.leftSideCollection ?? ''
                    ),
                  }))
                ),
              })
            ) ?? false
          : false,
      [resource]
    ),
    false
  );

  const [typeSearch] = useAsyncState<TypeSearch | false>(
    React.useCallback(async () => {
      const relatedModel =
        initialRelatedModel ??
        (field?.isRelationship === true ? field.relatedModel : undefined);
      if (relatedModel === undefined) return false;

      const typeSearch =
        typeof initialTypeSearch === 'object'
          ? initialTypeSearch
          : (await typeSearches).querySelector(
              typeof initialTypeSearch === 'string'
                ? `[name="${initialTypeSearch}"]`
                : `[tableid="${relatedModel.tableId}"]`
            );
      if (typeSearch === undefined) return false;

      const rawSearchFieldsNames =
        typeSearch === null
          ? []
          : getParsedAttribute(typeSearch, 'searchField')
              ?.split(',')
              .map(f.trim)
              .map(
                typeof typeSearch?.textContent === 'string' &&
                  typeSearch.textContent.trim().length > 0
                  ? columnToFieldMapper(typeSearch.textContent)
                  : f.id
              ) ?? [];
      const searchFields = rawSearchFieldsNames.map((searchField) =>
        defined(relatedModel.getField(searchField))
      );

      const fieldTitles = searchFields.map((field) =>
        filterArray([
          field.model === relatedModel ? undefined : field.model.label,
          field.label,
        ]).join(' / ')
      );

      return {
        title: queryText('queryBoxDescription', formatList(fieldTitles)),
        searchFields,
        relatedModel,
        dataObjectFormatter:
          typeSearch?.getAttribute('dataObjFormatter') ?? undefined,
      };
    }, [initialTypeSearch, field, initialRelatedModel]),
    false
  );

  const isLoaded =
    treeData !== undefined &&
    collectionRelationships !== undefined &&
    typeSearch !== undefined;
  const { value, updateValue, validationRef, parser } = useResourceValue(
    resource,
    field?.name,
    undefined
  );

  /**
   * When resource is saved, a new instance of dependent resources is created.
   * useResourceValue is listening for that change event, but it only works
   * with resource URL, not resource object itself. Since the URL of a related
   * resource does not change on save, QueryComboBox is left displaying a stale
   * resource.
   * REFACTOR: get rid of the need for this
   */
  const [version, setVersion] = React.useState(0);
  React.useEffect(
    () =>
      resourceOn(resource, 'saved', () => setVersion((version) => version + 1)),
    [resource]
  );

<<<<<<< HEAD
  // REFACTOR: fetch this from the back-end
=======
  /*
   * Stores the formatted resource returned by the query from the back-end
   * If back-end query hasn't been executed yet (i.e, because the form has
   * just been opened), the resource would be fetched and formatted separately
   */
  const formattedRef = React.useRef<
    { readonly value: string; readonly formatted: string } | undefined
  >(undefined);
>>>>>>> 316b6661
  const [formatted] = useAsyncState<{
    readonly label: string;
    readonly resource: SpecifyResource<AnySchema> | undefined;
  }>(
    React.useCallback(
      async () =>
        field?.isRelationship !== true ||
        hasTablePermission(field.relatedModel.name, 'read') ||
        /*
         * If related resource is already provided, can display it
         * Even if don't have read permission (i.e, Agent for current
         * User)
         */
        typeof resource.getDependentResource(field.name) === 'object'
          ? resource
              .rgetPromise<string, AnySchema>(field?.name ?? '')
              .then((resource) =>
                resource === undefined || resource === null
                  ? {
                      label: '',
                      resource: undefined,
                    }
                  : (value === formattedRef.current?.value &&
                    typeof formattedRef.current === 'object'
                      ? Promise.resolve(formattedRef.current.formatted)
                      : format(
                          resource,
                          typeof typeSearch === 'object'
                            ? typeSearch.dataObjectFormatter
                            : undefined
                          )
                    ).then((formatted) => ({
                      label:
                        formatted ??
                        `${
                          field?.isRelationship === true
                            ? field.relatedModel.label
                            : resource.specifyModel.label
                        }${
                          typeof resource.id === 'number'
                            ? ` #${resource.id}`
                            : ''
                        }`,
                      resource,
                    }))
              )
          : { label: commonText('noPermission'), resource: undefined },
      [version, value, resource, field, typeSearch]
    ),
    false
  );

  const [state, setState] = React.useState<
    | State<
        'AddResourceState',
        { readonly resource: SpecifyResource<AnySchema> }
      >
    | State<
        'SearchState',
        {
          readonly extraConditions: RA<QueryComboBoxFilter<AnySchema>>;
          readonly templateResource: SpecifyResource<AnySchema>;
        }
      >
    | State<'AccessDeniedState', { readonly collectionName: string }>
    | State<'MainState'>
    | State<'ViewResourceState'>
  >({ type: 'MainState' });

  const relatedCollectionId =
    typeof collectionRelationships === 'object'
      ? getRelatedCollectionId(
          collectionRelationships,
          resource,
          field?.name ?? ''
        )
      : undefined;

  const loading = React.useContext(LoadingContext);
  const handleOpenRelated = (): void =>
    state.type === 'ViewResourceState' || state.type === 'AccessDeniedState'
      ? setState({ type: 'MainState' })
      : typeof relatedCollectionId === 'number' &&
        !userInformation.availableCollections.some(
          ({ id }) => id === relatedCollectionId
        )
      ? loading(
          fetchResource('Collection', relatedCollectionId).then((collection) =>
            setState({
              type: 'AccessDeniedState',
              collectionName: collection?.collectionName ?? '',
            })
          )
        )
      : setState({ type: 'ViewResourceState' });

  const subViewRelationship = React.useContext(SubViewContext)?.relationship;
  const pendingValueRef = React.useRef('');
  const pendingValueToResource = (
    relationship: Relationship
  ): SpecifyResource<AnySchema> =>
    new relationship.relatedModel.Resource(
      /*
       * If some value is currently in the input field, try to figure out which
       * field it is intended for and populate that field in the new resource.
       * Most of the time, that field is determined based on the search field
       */
      f.maybe(
        (typeof typeSearch === 'object'
          ? typeSearch.searchFields.find(
              (searchField) =>
                !searchField.isRelationship &&
                searchField.model === relationship.relatedModel &&
                !searchField.isReadOnly
            )?.name
          : undefined) ??
          getMainTableFields(relationship.relatedModel.name)[0]?.name,
        (fieldName) => ({ [fieldName]: pendingValueRef.current })
      ) ?? {}
    );

  const fetchSource = React.useCallback(
    async (value: string): Promise<RA<AutoCompleteItem<string>>> =>
      isLoaded && typeof typeSearch === 'object'
        ? Promise.all(
            typeSearch.searchFieldsNames
              .map((fieldName) =>
                makeComboBoxQuery({
                  fieldName,
                  value,
                  isTreeTable:
                    field?.isRelationship === true &&
                    isTreeModel(field.relatedModel.name),
                  typeSearch,
                  specialConditions: getQueryComboBoxConditions({
                    resource,
                    fieldName,
                    collectionRelationships:
                      typeof collectionRelationships === 'object'
                        ? collectionRelationships
                        : undefined,
                    treeData:
                      typeof treeData === 'object' ? treeData : undefined,
                    typeSearch,
                    subViewRelationship,
                  }),
                })
              )
              .map(serializeResource)
              .map((query) => ({
                ...query,
                fields: query.fields.map((field, index) => ({
                  ...field,
                  position: index,
                })),
              }))
              .map(async (query) =>
                ajax<{
                  readonly results: RA<readonly [id: number, label: string]>;
                }>('/stored_query/ephemeral/', {
                  method: 'POST',
                  // eslint-disable-next-line @typescript-eslint/naming-convention
                  headers: { Accept: 'application/json' },
                  body: keysToLowerCase({
                    ...query,
                    collectionId: forceCollection ?? relatedCollectionId,
                    // REFACTOR: allow customizing these arbitrary limits
                    limit: 1000,
                  }),
                })
              )
          ).then((responses) =>
            /*
             * If there are multiple search fields and both returns the
             * same record, it may be presented in results twice. Would
             * be fixed by using OR queries
             * REFACTOR: refactor to use OR queries across fields once
             *   supported
             */
            responses
              .flatMap(({ data: { results } }) => results)
              .map(([id, label]) => ({
                data: getResourceApiUrl(
                  field?.isRelationship === true
                    ? field.relatedModel.name
                    : resource.specifyModel.name,
                  id
                ),
                label,
              }))
          )
        : [],
    [
      field,
      isLoaded,
      typeSearch,
      subViewRelationship,
      collectionRelationships,
      forceCollection,
      relatedCollectionId,
      resource,
      treeData,
    ]
  );

  return (
    <div className="flex items-center w-full">
      <Autocomplete<string>
        aria-label={undefined}
        filterItems={false}
<<<<<<< HEAD
        forwardRef={validationRef}
        pendingValueRef={pendingValueRef}
        source={fetchSource}
        value={formatted?.label ?? commonText('loading') ?? ''}
        onChange={({ data }): void => updateValue(data)}
=======
        source={React.useCallback(
          async (value) =>
            isLoaded && typeof typeSearch === 'object'
              ? Promise.all(
                  typeSearch.searchFields
                    .map(({ name: fieldName }) =>
                      makeComboBoxQuery({
                        fieldName,
                        value,
                        isTreeTable:
                          field?.isRelationship === true &&
                          isTreeModel(field.relatedModel.name),
                        typeSearch,
                        specialConditions: getQueryComboBoxConditions({
                          resource,
                          fieldName,
                          collectionRelationships:
                            typeof collectionRelationships === 'object'
                              ? collectionRelationships
                              : undefined,
                          treeData:
                            typeof treeData === 'object' ? treeData : undefined,
                          typeSearch,
                          subViewRelationship,
                        }),
                      })
                    )
                    .map(serializeResource)
                    .map((query) => ({
                      ...query,
                      fields: query.fields.map((field, index) => ({
                        ...field,
                        position: index,
                      })),
                    }))
                    .map(async (query) =>
                      ajax<{
                        readonly results: RA<
                          Readonly<[id: number, label: string]>
                        >;
                      }>('/stored_query/ephemeral/', {
                        method: 'POST',
                        // eslint-disable-next-line @typescript-eslint/naming-convention
                        headers: { Accept: 'application/json' },
                        body: keysToLowerCase({
                          ...query,
                          collectionId: forceCollection ?? relatedCollectionId,
                          // TODO: allow customizing these arbitrary limits
                          limit: 1000,
                        }),
                      })
                    )
                ).then((responses) =>
                  /*
                   * If there are multiple search fields and both returns the
                   * same record, it may be presented in results twice. Would
                   * be fixed by using OR queries
                   * TODO: refactor to use OR queries across fields once
                   *   supported
                   */
                  responses
                    .flatMap(({ data: { results } }) => results)
                    .map(([id, label]) => ({
                      data: getResourceApiUrl(
                        field?.isRelationship === true
                          ? field.relatedModel.name
                          : resource.specifyModel.name,
                        id
                      ),
                      label,
                    }))
                )
              : [],
          [
            field,
            isLoaded,
            typeSearch,
            subViewRelationship,
            collectionRelationships,
            forceCollection,
            relatedCollectionId,
            resource,
            treeData,
          ]
        )}
        onChange={({ data, label }): void => {
          formattedRef.current = { value: data, formatted: label.toString() };
          updateValue(data);
        }}
>>>>>>> 316b6661
        onCleared={(): void => updateValue('', false)}
        onNewValue={(): void =>
          field?.isRelationship === true
            ? state.type === 'AddResourceState'
              ? setState({ type: 'MainState' })
              : setState({
                  type: 'AddResourceState',
                  resource: pendingValueToResource(field),
                })
            : undefined
        }
<<<<<<< HEAD
      >
        {({ className, ...props }): JSX.Element => (
          <Input.Generic
            className={`flex-1 ${className}`}
            id={id}
            isReadOnly={
              !isLoaded ||
              mode === 'view' ||
              formType === 'formTable' ||
              typeSearch === undefined ||
              formatted === undefined
            }
            required={isRequired}
            title={
              typeof typeSearch === 'object' ? typeSearch.title : undefined
            }
            {...getValidationAttributes(parser)}
            {...props}
          />
        )}
      </Autocomplete>
      <span className="contents print:hidden">
=======
        value={formatted?.label ?? commonText('loading') ?? ''}
        pendingValueRef={pendingValueRef}
        forwardRef={validationRef}
        aria-label={undefined}
        disabled={
          !isLoaded ||
          mode === 'view' ||
          formType === 'formTable' ||
          typeof typeSearch === 'undefined' ||
          typeof formatted === 'undefined'
        }
        inputProps={{
          id,
          required: isRequired,
          title: typeof typeSearch === 'object' ? typeSearch.title : undefined,
          ...getValidationAttributes(parser),
          type: 'text',
        }}
      />
      <span className="print:hidden contents">
>>>>>>> 316b6661
        {formType === 'formTable' ? undefined : mode === 'view' ? (
          formatted?.resource === undefined ||
          hasTablePermission(formatted.resource.specifyModel.name, 'read') ? (
            <DataEntry.View
              aria-pressed={state.type === 'ViewResourceState'}
              className="ml-1"
              disabled={
                formatted?.resource === undefined ||
                collectionRelationships === undefined
              }
              onClick={handleOpenRelated}
            />
          ) : undefined
        ) : (
          <>
            <DataEntry.Edit
              aria-pressed={state.type === 'ViewResourceState'}
              disabled={
                formatted?.resource === undefined ||
                collectionRelationships === undefined
              }
              onClick={handleOpenRelated}
            />
            {field === undefined ||
            !field.isRelationship ||
            (!RESTRICT_ADDING.has(field.relatedModel.name) &&
              hasTablePermission(field.relatedModel.name, 'create')) ? (
              <DataEntry.Add
                aria-pressed={state.type === 'AddResourceState'}
                onClick={
                  field?.isRelationship === true
                    ? (): void =>
                        state.type === 'AddResourceState'
                          ? setState({ type: 'MainState' })
                          : setState({
                              type: 'AddResourceState',
                              resource: pendingValueToResource(field),
                            })
                    : undefined
                }
              />
            ) : undefined}
            {hasCloneButton && (
              <DataEntry.Clone
                disabled={formatted?.resource === undefined}
                onClick={(): void =>
                  state.type === 'AddResourceState'
                    ? setState({ type: 'MainState' })
                    : loading(
                        defined(formatted?.resource)
                          .clone()
                          .then((resource) =>
                            setState({
                              type: 'AddResourceState',
                              resource,
                            })
                          )
                      )
                }
              />
            )}
            <DataEntry.Search
              aria-pressed={state.type === 'SearchState'}
              onClick={
                isLoaded && typeof typeSearch === 'object'
                  ? (): void =>
                      setState({
                        type: 'SearchState',
                        templateResource: new typeSearch.relatedModel.Resource(
                          {},
                          {
                            noBusinessRules: true,
                            noValidation: true,
                          }
                        ),
                        extraConditions: filterArray(
                          getQueryComboBoxConditions({
                            resource,
                            fieldName: defined(field?.name),
                            collectionRelationships:
                              typeof collectionRelationships === 'object'
                                ? collectionRelationships
                                : undefined,
                            treeData:
                              typeof treeData === 'object'
                                ? treeData
                                : undefined,
                            typeSearch,
                            subViewRelationship,
                          })
                            .map(serializeResource)
                            /*
                             * Send special conditions to dialog
                             * extremely skimpy. will work only for current known cases
                             */
                            .map(({ fieldName, startValue }) =>
                              fieldName === 'rankId'
                                ? {
                                    field: 'rankId',
                                    operation: 'lessThan',
                                    values: [startValue],
                                  }
                                : fieldName === 'nodeNumber'
                                ? {
                                    field: 'nodeNumber',
                                    operation: 'notBetween',
                                    values: startValue.split(','),
                                  }
                                : fieldName === 'collectionRelTypeId'
                                ? {
                                    field: 'id',
                                    operation: 'in',
                                    values: startValue.split(','),
                                  }
                                : f.error(`extended filter not created`, {
                                    fieldName,
                                    startValue,
                                  })
                            )
                        ),
                      })
                  : undefined
              }
            />
          </>
        )}
      </span>
      {state.type === 'AccessDeniedState' && (
        <Dialog
          buttons={commonText('close')}
          header={commonText('collectionAccessDeniedDialogHeader')}
          onClose={(): void => setState({ type: 'MainState' })}
        >
          {commonText('collectionAccessDeniedDialogText', state.collectionName)}
        </Dialog>
      )}
      {typeof formatted?.resource === 'object' &&
      state.type === 'ViewResourceState' ? (
        <ResourceView
          canAddAnother={false}
          dialog="nonModal"
          isDependent={field?.isDependent() ?? false}
          isSubForm={false}
          mode={mode}
          resource={formatted.resource}
          onClose={(): void => setState({ type: 'MainState' })}
          onDeleted={(): void => {
            resource.set(defined(field?.name), null as never);
            setState({ type: 'MainState' });
          }}
          onSaved={undefined}
          onSaving={
            field?.isDependent() === true
              ? f.never
              : (): void => setState({ type: 'MainState' })
          }
        />
      ) : state.type === 'AddResourceState' ? (
        <ResourceView
          canAddAnother={false}
          dialog="nonModal"
          isDependent={false}
          isSubForm={false}
          mode={mode}
          resource={state.resource}
          onClose={(): void => setState({ type: 'MainState' })}
          onDeleted={undefined}
          onSaved={(): void => {
            resource.set(defined(field?.name), state.resource as never);
            setState({ type: 'MainState' });
          }}
          onSaving={
            field?.isDependent()
              ? (): false => {
                  resource.set(defined(field?.name), state.resource as never);
                  setState({ type: 'MainState' });
                  return false;
                }
              : undefined
          }
        />
      ) : undefined}
      {state.type === 'SearchState' ? (
        <SearchDialog
          extraFilters={state.extraConditions}
          forceCollection={forceCollection ?? relatedCollectionId}
          multiple={false}
          templateResource={state.templateResource}
          onClose={(): void => setState({ type: 'MainState' })}
          onSelected={([selectedResource]): void =>
            // @ts-expect-error Need to refactor this to use generics
            void resource.set(defined(field?.name), selectedResource)
          }
        />
      ) : undefined}
    </div>
  );
}<|MERGE_RESOLUTION|>--- conflicted
+++ resolved
@@ -14,12 +14,7 @@
 import { queryText } from '../localization/query';
 import type { FormMode, FormType } from '../parseform';
 import { columnToFieldMapper } from '../parseselect';
-<<<<<<< HEAD
 import { hasTablePermission, hasTreeAccess } from '../permissionutils';
-import { fetchPickLists } from '../picklists';
-=======
-import { hasTablePermission, hasTreeAccess } from '../permissions';
->>>>>>> 316b6661
 import type {
   CollectionRelationships,
   QueryComboBoxTreeData,
@@ -280,9 +275,6 @@
     [resource]
   );
 
-<<<<<<< HEAD
-  // REFACTOR: fetch this from the back-end
-=======
   /*
    * Stores the formatted resource returned by the query from the back-end
    * If back-end query hasn't been executed yet (i.e, because the form has
@@ -291,7 +283,6 @@
   const formattedRef = React.useRef<
     { readonly value: string; readonly formatted: string } | undefined
   >(undefined);
->>>>>>> 316b6661
   const [formatted] = useAsyncState<{
     readonly label: string;
     readonly resource: SpecifyResource<AnySchema> | undefined;
@@ -322,7 +313,7 @@
                           typeof typeSearch === 'object'
                             ? typeSearch.dataObjectFormatter
                             : undefined
-                          )
+                        )
                     ).then((formatted) => ({
                       label:
                         formatted ??
@@ -417,8 +408,8 @@
     async (value: string): Promise<RA<AutoCompleteItem<string>>> =>
       isLoaded && typeof typeSearch === 'object'
         ? Promise.all(
-            typeSearch.searchFieldsNames
-              .map((fieldName) =>
+            typeSearch.searchFields
+              .map(({ name: fieldName }) =>
                 makeComboBoxQuery({
                   fieldName,
                   value,
@@ -498,107 +489,18 @@
   );
 
   return (
-    <div className="flex items-center w-full">
+    <div className="flex w-full items-center">
       <Autocomplete<string>
         aria-label={undefined}
         filterItems={false}
-<<<<<<< HEAD
         forwardRef={validationRef}
         pendingValueRef={pendingValueRef}
         source={fetchSource}
         value={formatted?.label ?? commonText('loading') ?? ''}
-        onChange={({ data }): void => updateValue(data)}
-=======
-        source={React.useCallback(
-          async (value) =>
-            isLoaded && typeof typeSearch === 'object'
-              ? Promise.all(
-                  typeSearch.searchFields
-                    .map(({ name: fieldName }) =>
-                      makeComboBoxQuery({
-                        fieldName,
-                        value,
-                        isTreeTable:
-                          field?.isRelationship === true &&
-                          isTreeModel(field.relatedModel.name),
-                        typeSearch,
-                        specialConditions: getQueryComboBoxConditions({
-                          resource,
-                          fieldName,
-                          collectionRelationships:
-                            typeof collectionRelationships === 'object'
-                              ? collectionRelationships
-                              : undefined,
-                          treeData:
-                            typeof treeData === 'object' ? treeData : undefined,
-                          typeSearch,
-                          subViewRelationship,
-                        }),
-                      })
-                    )
-                    .map(serializeResource)
-                    .map((query) => ({
-                      ...query,
-                      fields: query.fields.map((field, index) => ({
-                        ...field,
-                        position: index,
-                      })),
-                    }))
-                    .map(async (query) =>
-                      ajax<{
-                        readonly results: RA<
-                          Readonly<[id: number, label: string]>
-                        >;
-                      }>('/stored_query/ephemeral/', {
-                        method: 'POST',
-                        // eslint-disable-next-line @typescript-eslint/naming-convention
-                        headers: { Accept: 'application/json' },
-                        body: keysToLowerCase({
-                          ...query,
-                          collectionId: forceCollection ?? relatedCollectionId,
-                          // TODO: allow customizing these arbitrary limits
-                          limit: 1000,
-                        }),
-                      })
-                    )
-                ).then((responses) =>
-                  /*
-                   * If there are multiple search fields and both returns the
-                   * same record, it may be presented in results twice. Would
-                   * be fixed by using OR queries
-                   * TODO: refactor to use OR queries across fields once
-                   *   supported
-                   */
-                  responses
-                    .flatMap(({ data: { results } }) => results)
-                    .map(([id, label]) => ({
-                      data: getResourceApiUrl(
-                        field?.isRelationship === true
-                          ? field.relatedModel.name
-                          : resource.specifyModel.name,
-                        id
-                      ),
-                      label,
-                    }))
-                )
-              : [],
-          [
-            field,
-            isLoaded,
-            typeSearch,
-            subViewRelationship,
-            collectionRelationships,
-            forceCollection,
-            relatedCollectionId,
-            resource,
-            treeData,
-          ]
-        )}
         onChange={({ data, label }): void => {
           formattedRef.current = { value: data, formatted: label.toString() };
           updateValue(data);
         }}
->>>>>>> 316b6661
         onCleared={(): void => updateValue('', false)}
         onNewValue={(): void =>
           field?.isRelationship === true
@@ -610,34 +512,6 @@
                 })
             : undefined
         }
-<<<<<<< HEAD
-      >
-        {({ className, ...props }): JSX.Element => (
-          <Input.Generic
-            className={`flex-1 ${className}`}
-            id={id}
-            isReadOnly={
-              !isLoaded ||
-              mode === 'view' ||
-              formType === 'formTable' ||
-              typeSearch === undefined ||
-              formatted === undefined
-            }
-            required={isRequired}
-            title={
-              typeof typeSearch === 'object' ? typeSearch.title : undefined
-            }
-            {...getValidationAttributes(parser)}
-            {...props}
-          />
-        )}
-      </Autocomplete>
-      <span className="contents print:hidden">
-=======
-        value={formatted?.label ?? commonText('loading') ?? ''}
-        pendingValueRef={pendingValueRef}
-        forwardRef={validationRef}
-        aria-label={undefined}
         disabled={
           !isLoaded ||
           mode === 'view' ||
@@ -653,8 +527,7 @@
           type: 'text',
         }}
       />
-      <span className="print:hidden contents">
->>>>>>> 316b6661
+      <span className="contents print:hidden">
         {formType === 'formTable' ? undefined : mode === 'view' ? (
           formatted?.resource === undefined ||
           hasTablePermission(formatted.resource.specifyModel.name, 'read') ? (
