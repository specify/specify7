--- conflicted
+++ resolved
@@ -309,23 +309,12 @@
                   : (value === formattedRef.current?.value &&
                     typeof formattedRef.current === 'object'
                       ? Promise.resolve(formattedRef.current.formatted)
-<<<<<<< HEAD
-                      : fetchPickLists().then(async () =>
-                          format(
-                            resource,
-                            typeof typeSearch === 'object'
-                              ? typeSearch.dataObjectFormatter
-                              : undefined
-                          )
-                        )
-=======
                       : format(
                           resource,
                           typeof typeSearch === 'object'
                             ? typeSearch.dataObjectFormatter
                             : undefined
-                          )
->>>>>>> 316b6661
+                        )
                     ).then((formatted) => ({
                       label:
                         formatted ??
