--- conflicted
+++ resolved
@@ -28,13 +28,8 @@
 import { defined } from '../types';
 import { generateMappingPathPreview } from '../wbplanviewmappingpreview';
 import { Button, Container, H3 } from './basic';
-<<<<<<< HEAD
 import { loadingGif, SortIndicator, TableIcon } from './common';
 import { ErrorBoundary, fail } from './errorboundary';
-=======
-import { SortIndicator, TableIcon } from './common';
-import { crash } from './errorboundary';
->>>>>>> 4f531e32
 import { useAsyncState, useBooleanState, useTriggerState } from './hooks';
 import {
   RecordSetCreated,
@@ -224,7 +219,7 @@
   // This is undefined when running query in countOnly mode
   readonly initialData: RA<RA<number | string | null>> | undefined;
   readonly sortConfig?: RA<QueryField['sortType']>;
-  readonly onSelected?: (resource: RA<number>) => void;
+  readonly onSelected?: (selected: RA<number>) => void;
   readonly onSortChange?: (
     fieldSpec: QueryFieldSpec,
     direction: 'ascending' | 'descending' | undefined
@@ -337,17 +332,12 @@
             {formsText('deselectAll')}
           </Button.Small>
         )}
-<<<<<<< HEAD
-        <div className="-ml-2 flex-1" />
+        <div className="flex-1 -ml-2" />
+        {extraButtons}
         {hasIdField &&
         Array.isArray(results) &&
         Array.isArray(loadedResults) &&
         results.length > 0 ? (
-=======
-        <div className="flex-1 -ml-2" />
-        {extraButtons}
-        {hasIdField && Array.isArray(results) && results.length > 0 ? (
->>>>>>> 4f531e32
           <>
             {hasToolPermission('recordSets', 'create') ? (
               selectedRows.size > 0 ? (
@@ -370,7 +360,6 @@
                 createRecordSet
               )
             ) : undefined}
-<<<<<<< HEAD
             <QueryToMap
               fieldSpecs={fieldSpecs}
               model={model}
@@ -384,34 +373,16 @@
               totalCount={totalCount}
               onDelete={(index): void => {
                 setTotalCount(defined(totalCount) - 1);
-=======
-            <ViewRecords
-              selectedRows={selectedRows}
-              results={results}
-              model={model}
-              onFetchMore={isFetching ? undefined : fetchMore}
-              onDelete={(index): void => {
-                setTotalCount(totalCount - 1);
->>>>>>> 4f531e32
                 setResults(removeItem(results, index));
                 setSelectedRows(
                   new Set(
                     Array.from(selectedRows).filter(
-<<<<<<< HEAD
                       (id) => id !== loadedResults[index][queryIdField]
                     )
                   )
                 );
               }}
               onFetchMore={isFetching ? undefined : fetchMore}
-=======
-                      (id) => id !== results[index][queryIdField]
-                    )
-                  )
-                );
-              }}
-              totalCount={totalCount}
->>>>>>> 4f531e32
             />
           </>
         ) : undefined}
@@ -484,11 +455,7 @@
               model={model}
               results={loadedResults}
               selectedRows={selectedRows}
-<<<<<<< HEAD
               onSelected={(rowIndex, isSelected, isShiftClick): void => {
-=======
-              onSelected={(id, isSelected, isShiftClick): void => {
->>>>>>> 4f531e32
                 /*
                  * If shift/ctrl/cmd key was held during click, toggle all rows
                  * between the current one, and the last selected one
@@ -504,13 +471,9 @@
                           Math.min(lastSelectedRow.current!, rowIndex) + index
                       )
                     : [rowIndex]
-<<<<<<< HEAD
                 ).map(
                   (rowIndex) => loadedResults[rowIndex][queryIdField] as number
                 );
-=======
-                ).map((rowIndex) => results[rowIndex][queryIdField] as number);
->>>>>>> 4f531e32
                 const newSelectedRows = [
                   ...Array.from(selectedRows).filter(
                     (id) => isSelected || !ids.includes(id)
@@ -610,7 +573,6 @@
 
     const allFields = addAuditLogFields(baseTableName, fields);
 
-<<<<<<< HEAD
     setTotalCount(undefined);
     ajax<{ readonly count: number }>('/stored_query/ephemeral/', {
       method: 'POST',
@@ -625,22 +587,6 @@
     })
       .then(({ data }) => setTotalCount(data.count))
       .catch(fail);
-=======
-    const totalCount = ajax<{ readonly count: number }>(
-      '/stored_query/ephemeral/',
-      {
-        method: 'POST',
-        // eslint-disable-next-line @typescript-eslint/naming-convention
-        headers: { Accept: 'application/json' },
-        body: keysToLowerCase({
-          ...queryResource.toJSON(),
-          fields: unParseQueryFields(baseTableName, allFields),
-          recordSetId,
-          countOnly: true,
-        }),
-      }
-    ).then(({ data }) => data.count);
->>>>>>> 4f531e32
 
     const displayedFields = allFields.filter((field) => field.isDisplay);
     const initialData =
@@ -664,13 +610,13 @@
           initialData,
           sortConfig: fields
             .filter(({ isDisplay }) => isDisplay)
-            .map(({ sortType }) => sortType),
+            .map((field) => field.sortType),
           onSortChange:
             typeof handleSortChange === 'function'
               ? (fieldSpec, direction) => {
                   /*
-                   * If some fields are not displayed, visual index and actual
-                   * field index differ
+                   * If some fields are not displayed, visual index and actual field
+                   * index differ
                    */
                   const index = fieldSpecs.indexOf(fieldSpec);
                   const field = displayedFields[index];
@@ -696,7 +642,7 @@
 
   return props === undefined ? (
     queryRunCount === 0 ? null : (
-      <div className="flex-1 snap-start">{loadingGif}</div>
+      <div className="snap-start flex-1">{loadingGif}</div>
     )
   ) : (
     <div
