import React from 'react';

import { useErrorContext } from '../../hooks/useErrorContext';
import { useLiveState } from '../../hooks/useLiveState';
import { useTriggerState } from '../../hooks/useTriggerState';
import { formsText } from '../../localization/forms';
import { localityText } from '../../localization/locality';
import { getAppResourceUrl } from '../../utils/ajax/helpers';
import { f } from '../../utils/functools';
import { defined } from '../../utils/types';
import { getUniqueName } from '../../utils/uniquifyName';
import { Button } from '../Atoms/Button';
import { Form, Select } from '../Atoms/Form';
import { icons } from '../Atoms/Icons';
import { LoadingContext, ReadOnlyContext } from '../Core/Contexts';
import { toResource, toTable } from '../DataModel/helpers';
import type { SerializedResource } from '../DataModel/helperTypes';
import { createResource } from '../DataModel/resource';
import {
  deserializeResource,
  serializeResource,
} from '../DataModel/serializers';
import type {
  SpAppResource,
  SpAppResourceData,
  SpViewSetObj as SpViewSetObject,
} from '../DataModel/types';
import { useResourceView } from '../Forms/BaseResourceView';
import { DeleteButton } from '../Forms/DeleteButton';
import { SaveButton } from '../Forms/Save';
import { AppTitle } from '../Molecules/AppTitle';
import { hasToolPermission } from '../Permissions/helpers';
import { isOverlay, OverlayContext } from '../Router/Router';
import { clearUrlCache } from '../RouterCommands/CacheBuster';
import { isXmlSubType } from './Create';
import {
  AppResourceDownload,
  AppResourceEditButton,
  appResourceIcon,
  AppResourceLoad,
} from './EditorComponents';
import { getAppResourceType, getResourceType } from './filtersHelpers';
import { useAppResourceData } from './hooks';
<<<<<<< HEAD
import { AppResourcesTab, useEditorTabs } from './Tabs';
import { appResourceSubTypes } from './types';
=======
import { AppResourcesTabs } from './Tabs';
import { getScope } from './tree';
import type { ScopedAppResourceDir } from './types';
>>>>>>> dbb15abb

export function AppResourceEditor({
  resource,
  directory,
  initialData,
  onSaved: handleSaved,
  onClone: handleClone,
  onDeleted: handleDeleted,
  children,
}: {
<<<<<<< HEAD
  readonly resource:
    | SerializedResource<SpAppResource>
    | SerializedResource<SpViewSetObject>;
  readonly directory: SerializedResource<SpAppResourceDir>;
=======
  readonly resource: SerializedResource<SpAppResource | SpViewSetObject>;
  readonly directory: ScopedAppResourceDir;
>>>>>>> dbb15abb
  readonly initialData: string | undefined;
  readonly onDeleted: (() => void) | undefined;
  readonly onClone:
    | ((
        resource:
          | SerializedResource<SpAppResource>
          | SerializedResource<SpViewSetObject>,
        initialData: number | undefined
      ) => void)
    | undefined;
  readonly onSaved: (
<<<<<<< HEAD
    resource:
      | SerializedResource<SpAppResource>
      | SerializedResource<SpViewSetObject>,
    directory: SerializedResource<SpAppResourceDir>
=======
    resource: SerializedResource<SpAppResource | SpViewSetObject>,
    directory: ScopedAppResourceDir
>>>>>>> dbb15abb
  ) => void;
  readonly children: (renderProps: {
    readonly headerString: string;
    readonly headerJsx: JSX.Element;
    readonly headerButtons: JSX.Element;
    readonly form: JSX.Element;
    readonly footer: JSX.Element;
  }) => JSX.Element;
}): JSX.Element | null {
  const appResource = React.useMemo(
    () => deserializeResource(resource as SerializedResource<SpAppResource>),
    [resource]
  );
  useErrorContext('appResource', resource);

  const {
    resourceData: [resourceData, setResourceData],
    isChanged,
  } = useAppResourceData(resource, initialData);
  useErrorContext('resourceData', resourceData);

  const [formElement, setForm] = React.useState<HTMLFormElement | null>(null);
  const isReadOnly =
    React.useContext(ReadOnlyContext) ||
    !hasToolPermission('resources', appResource.isNew() ? 'create' : 'update');

  const loading = React.useContext(LoadingContext);

  const showValidationRef = React.useRef<(() => void) | null>(null);
  const [isFullScreen, setIsFullScreen] = React.useState(false);
  const syncData = React.useCallback(() => {
    const getData = lastDataRef.current;
    if (typeof getData === 'function')
      setResourceData((resourceData) => {
        const data = getData();
        return data === undefined
          ? resourceData
          : {
              ...defined(resourceData, 'App Resource Data is not defined'),
              data,
            };
      });
  }, [setResourceData]);
  const handleChangeFullScreen = React.useCallback(
    (value: boolean) => {
      setIsFullScreen(value);
      syncData();
    },
    [syncData]
  );

  const { title, formatted, form } = useResourceView({
    isLoading: false,
    isSubForm: false,
    mode: 'edit',
    resource: appResource,
  });
  const isInOverlay = isOverlay(React.useContext(OverlayContext));

  const tabs = useEditorTabs(resource);
  const [tabIndex, setTab] = useLiveState(React.useCallback(() => 0, [tabs]));
  const tab = Math.min(tabIndex, tabs.length - 1);
  const handleChangeTab = React.useCallback(
    (index: number) => {
      setTab(index);
      syncData();
    },
    [syncData]
  );
  const isEditingForm =
    typeof toResource(resource, 'SpViewSetObj') === 'object';
  // When editing a form, don't render the page inside of <form> to avoid #3357
  const renderInForm = !isEditingForm;

  const headerButtons = (
    <div className="flex flex-wrap gap-3">
      {tabs.length > 1 && (
        <div className="flex">
          <Select
            value={tab}
            onValueChange={(index): void =>
              handleChangeTab(f.parseInt(index) ?? 0)
            }
          >
            {tabs.map(({ label }, index) => (
              <option key={index} value={index}>
                {label}
              </option>
            ))}
          </Select>
        </div>
      )}
      {!isInOverlay && (
        <Button.Blue
          aria-label={localityText.toggleFullScreen()}
          aria-pressed={isFullScreen}
          title={localityText.toggleFullScreen()}
          onClick={(): void => handleChangeFullScreen(!isFullScreen)}
        >
          {isFullScreen ? icons.arrowsCollapse : icons.arrowsExpand}
        </Button.Blue>
      )}
      <span className="-ml-4 md:flex-1" />
      {typeof resourceData === 'object' && (
        <AppResourceLoad
          onLoaded={(data: string, mimeType: string): void => {
            setResourceData({
              ...resourceData,
              data,
            });
            const resource = toTable(appResource, 'SpAppResource');
            if (typeof resource === 'object' && mimeType !== '') {
              const currentType = resource.get('mimeType') ?? '';
              // Don't widen the type unnecessarily
              if (isXmlSubType(mimeType, currentType)) return;
              resource?.set('mimeType', mimeType);
            }
          }}
        />
      )}
      <AppResourceDownload
        data={resourceData?.data ?? ''}
        resource={resource}
      />
    </div>
  );

<<<<<<< HEAD
  const [lastData, setLastData] = useTriggerState<
    string | (() => string | null | undefined) | null
  >(resourceData?.data ?? null);
  const lastDataRef = React.useRef(lastData);
  lastDataRef.current = lastData;
  const possiblyChanged = typeof lastData === 'function';
  const [cleanup, setCleanup] = React.useState<
    (() => Promise<void>) | undefined
  >(undefined);
  const handleSetCleanup = React.useCallback(
    (callback: (() => Promise<void>) | undefined) => setCleanup(() => callback),
    []
  );

  if (resourceData === undefined) return null;

  const content = (
    <ReadOnlyContext.Provider value={isReadOnly}>
      <AppResourcesTab
        appResource={appResource}
        data={resourceData.data}
        directory={directory}
        headerButtons={headerButtons}
        isFullScreen={[isFullScreen, handleChangeFullScreen]}
        label={formatted}
        resource={resource}
        showValidationRef={showValidationRef}
        tab={tabs[tab].component}
        onChange={(data): void => {
          if (typeof data === 'function') setLastData(() => data);
          else setResourceData({ ...resourceData, data });
        }}
        onSetCleanup={handleSetCleanup}
      />
    </ReadOnlyContext.Provider>
  );

  return children({
    headerString: formatted,
    headerJsx: (
      <div className="flex items-center justify-center gap-2">
        <div className="hidden md:block">
          {appResourceIcon(getResourceType(resource))}
=======
  return typeof resourceData === 'object' ? (
    <Container.Base className="flex-1 overflow-auto">
      <DataEntry.Header className="flex-wrap">
        <div className="flex items-center justify-center gap-2">
          <div className="hidden md:block">
            {appResourceIcon(getResourceType(resource))}
          </div>
          <div className="flex max-w-[90%] gap-1">
            <h3 className="overflow-auto whitespace-nowrap text-2xl">
              {formatted}
            </h3>
            <AppResourceEditButton title={title}>
              {form()}
            </AppResourceEditButton>
          </div>
>>>>>>> dbb15abb
        </div>
        <div className="flex max-w-[90%] gap-1">
          <h3 className="overflow-auto whitespace-nowrap text-2xl">
            {formatted}
          </h3>
          <AppResourceEditButton title={title}>{form()}</AppResourceEditButton>
        </div>
        <AppTitle title={formatted} />
      </div>
    ),
    headerButtons,
    form: renderInForm ? (
      <Form className="flex-1 overflow-auto" forwardRef={setForm}>
        {content}
      </Form>
    ) : (
      <div className="flex flex-1 flex-col gap-4 overflow-auto">
        {/* A blank form just for the <SaveButton< component */}
        <Form forwardRef={setForm} className="contents" />
        {content}
      </div>
    ),
    footer: (
      <>
        {!appResource.isNew() &&
        hasToolPermission('resources', 'delete') &&
        typeof handleDeleted === 'function' ? (
          <DeleteButton resource={appResource} onDeleted={handleDeleted} />
        ) : undefined}
        <span className="-ml-2 flex-1" />
        {formElement !== null &&
        hasToolPermission(
          'resources',
          appResource.isNew() ? 'create' : 'update'
        ) ? (
          <SaveButton
            form={formElement}
            resource={appResource}
            saveRequired={isChanged || possiblyChanged}
            onAdd={
              hasToolPermission('resources', 'create') &&
              typeof handleClone === 'function'
                ? (newResource): void => {
                    const resource = serializeResource(newResource);
                    const isClone =
                      typeof resource.spAppResourceDir === 'string';
                    handleClone(
                      {
                        ...resource,
                        name:
                          resource.name.length > 0
                            ? getUniqueName(resource.name, [resource.name])
                            : formsText.newResourceTitle({
                                tableName: appResource.specifyTable.label,
                              }),
                      },
                      isClone ? resourceData.id : undefined
                    );
                  }
                : undefined
            }
            onIgnored={(): void => {
              showValidationRef.current?.();
            }}
            onSaving={(unsetUnloadProtect): false => {
              loading(
                (typeof directory.id === 'number'
                  ? Promise.resolve(directory)
                  : createResource('SpAppResourceDir', directory)
                ).then(async (resourceDirectory) => {
                  unsetUnloadProtect();

                  if (appResource.isNew())
                    appResource.set(
                      'spAppResourceDir',
                      resourceDirectory.resource_uri
                    );

                  const subType = f.maybe(
                    toResource(serializeResource(appResource), 'SpAppResource'),
                    getAppResourceType
                  );
                  // Set a mime type if it's not set yet
                  if (typeof subType === 'string') {
                    const type = appResourceSubTypes[subType];
                    if (typeof type.name === 'string')
                      appResource.set(
                        'mimeType',
                        type.mimeType ?? appResource.get('mimeType')
                      );
                  }

                  await appResource.save();
                  const resource = serializeResource(appResource);

                  const data =
                    typeof lastDataRef.current === 'function'
                      ? lastDataRef.current()
                      : lastDataRef.current;
                  const appResourceData = deserializeResource({
                    ...resourceData,
                    data: data === undefined ? resourceData.data : data,
                    spAppResource:
                      toTable(appResource, 'SpAppResource')?.get(
                        'resource_uri'
                      ) ?? null,
                    spViewSetObj:
                      toTable(appResource, 'SpViewSetObj')?.get(
                        'resource_uri'
                      ) ?? null,
                  });
                  await appResourceData.save();
                  if (appResource.specifyTable.name === 'SpAppResource')
                    await clearUrlCache(
                      getAppResourceUrl(appResource.get('name'))
                    );
                  await cleanup?.();

                  setResourceData(
                    serializeResource(
                      appResourceData
                    ) as SerializedResource<SpAppResourceData>
                  );

                  handleSaved(resource, {
                    ...resourceDirectory,
                    scope: getScope(resourceDirectory),
                  });
                })
              );

              return false;
            }}
          />
        ) : undefined}
      </>
    ),
  });
}<|MERGE_RESOLUTION|>--- conflicted
+++ resolved
@@ -41,14 +41,9 @@
 } from './EditorComponents';
 import { getAppResourceType, getResourceType } from './filtersHelpers';
 import { useAppResourceData } from './hooks';
-<<<<<<< HEAD
 import { AppResourcesTab, useEditorTabs } from './Tabs';
-import { appResourceSubTypes } from './types';
-=======
-import { AppResourcesTabs } from './Tabs';
+import { appResourceSubTypes, ScopedAppResourceDir } from './types';
 import { getScope } from './tree';
-import type { ScopedAppResourceDir } from './types';
->>>>>>> dbb15abb
 
 export function AppResourceEditor({
   resource,
@@ -59,15 +54,10 @@
   onDeleted: handleDeleted,
   children,
 }: {
-<<<<<<< HEAD
   readonly resource:
     | SerializedResource<SpAppResource>
     | SerializedResource<SpViewSetObject>;
-  readonly directory: SerializedResource<SpAppResourceDir>;
-=======
-  readonly resource: SerializedResource<SpAppResource | SpViewSetObject>;
   readonly directory: ScopedAppResourceDir;
->>>>>>> dbb15abb
   readonly initialData: string | undefined;
   readonly onDeleted: (() => void) | undefined;
   readonly onClone:
@@ -79,15 +69,10 @@
       ) => void)
     | undefined;
   readonly onSaved: (
-<<<<<<< HEAD
     resource:
       | SerializedResource<SpAppResource>
       | SerializedResource<SpViewSetObject>,
-    directory: SerializedResource<SpAppResourceDir>
-=======
-    resource: SerializedResource<SpAppResource | SpViewSetObject>,
     directory: ScopedAppResourceDir
->>>>>>> dbb15abb
   ) => void;
   readonly children: (renderProps: {
     readonly headerString: string;
@@ -215,7 +200,6 @@
     </div>
   );
 
-<<<<<<< HEAD
   const [lastData, setLastData] = useTriggerState<
     string | (() => string | null | undefined) | null
   >(resourceData?.data ?? null);
@@ -259,23 +243,6 @@
       <div className="flex items-center justify-center gap-2">
         <div className="hidden md:block">
           {appResourceIcon(getResourceType(resource))}
-=======
-  return typeof resourceData === 'object' ? (
-    <Container.Base className="flex-1 overflow-auto">
-      <DataEntry.Header className="flex-wrap">
-        <div className="flex items-center justify-center gap-2">
-          <div className="hidden md:block">
-            {appResourceIcon(getResourceType(resource))}
-          </div>
-          <div className="flex max-w-[90%] gap-1">
-            <h3 className="overflow-auto whitespace-nowrap text-2xl">
-              {formatted}
-            </h3>
-            <AppResourceEditButton title={title}>
-              {form()}
-            </AppResourceEditButton>
-          </div>
->>>>>>> dbb15abb
         </div>
         <div className="flex max-w-[90%] gap-1">
           <h3 className="overflow-auto whitespace-nowrap text-2xl">
