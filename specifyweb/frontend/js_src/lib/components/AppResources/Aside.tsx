import React from 'react';
import type { LocalizedString } from 'typesafe-i18n';
import {
  AppResources,
  AppResourcesTree,
  useAppResourceCount,
  useResourcesTree,
} from './hooks';
import { multiSortFunction, removeItem, replaceItem } from '../../utils/utils';
import { useErrorContext } from '../../hooks/useErrorContext';
import { filterArray, RA } from '../../utils/types';
import { ActiveLink, useIsActive } from '../Router/ActiveLink';
import { SpAppResource, SpViewSetObj } from '../DataModel/types';
import { useFilteredAppResources } from './Filters';
import { scrollIntoView } from '../TreeView/helpers';
import type { AppResourceFilters as AppResourceFiltersType } from './filtersHelpers';
import { getResourceType } from './filtersHelpers';
import { resourcesText } from '../../localization/resources';
import { commonText } from '../../localization/common';
import { appResourceSubTypes } from './types';
import { buildAppResourceConformation, getAppResourceMode } from './helpers';
import { f } from '../../utils/functools';
import { StringToJsx } from '../../localization/utils';
import { hasToolPermission } from '../Permissions/helpers';
import { icons } from '../Atoms/Icons';
import { appResourceIcon } from './EditorComponents';
import { Ul } from '../Atoms';
import { useCachedState } from '../../hooks/useCachedState';
import { SerializedResource } from '../DataModel/helperTypes';
import { useParams } from 'react-router-dom';
import { Button } from '../Atoms/Button';
import { useId } from '../../hooks/useId';
import { Link } from '../Atoms/Link';
import { className } from '../Atoms/className';

export function AppResourcesAside({
  resources: initialResources,
  isReadOnly,
  initialFilters,
  isEmbedded,
  onOpen: handleOpen,
}: {
  readonly resources: AppResources;
  readonly isReadOnly: boolean;
  readonly initialFilters?: AppResourceFiltersType;
  readonly isEmbedded: boolean;
  readonly onOpen?: (
    resource: SerializedResource<SpAppResource | SpViewSetObj>
  ) => void;
}): JSX.Element {
  const [conformations = [], setConformations] = useCachedState(
    'appResources',
    'conformation'
  );
  const resources = useFilteredAppResources(initialResources, initialFilters);
  const resourcesTree = useResourcesTree(resources);
  useErrorContext('appResourcesTree', resourcesTree);

  useOpenCurrent(conformations, setConformations, resourcesTree);

  return (
    <aside
      className={`
        !gap-2
        ${
          isEmbedded ? className.containerBaseUnstyled : className.containerBase
        } 
      `}
    >
      <Ul className="flex flex-1 flex-col gap-1 overflow-auto" role="tree">
        {resourcesTree.map((resources) => (
          <TreeItem
            conformations={conformations}
            isReadOnly={isReadOnly}
            key={resources.key}
            resourcesTree={resources}
            onFold={setConformations}
            onOpen={handleOpen}
          />
        ))}
      </Ul>
      <div className="flex flex-wrap gap-2">
        <AppResourcesExpand
          resourcesTree={resourcesTree}
          onChange={setConformations}
        />
      </div>
    </aside>
  );
}

function useOpenCurrent(
  conformation: RA<AppResourcesConformation>,
  setConformations: (value: RA<AppResourcesConformation>) => void,
  resourcesTree: AppResourcesTree
): void {
  const { id } = useParams();
  React.useEffect(() => {
    const idNum = f.parseInt(id);

    if (idNum === undefined) return;

    function updateConformation(
      category: AppResourcesTree[number],
      conformation: AppResourcesConformation | undefined
    ): AppResourcesConformation | undefined {
      const childrenConformation = filterArray(
        category.subCategories.map((item) =>
          updateConformation(
            item,
            conformation?.children.find(
              (conformation) => conformation.key === category.key
            )
          )
        )
      );

      if (
        containsId(category) ||
        conformation !== undefined ||
        childrenConformation.length > 0
      ) {
        return {
          key: category.key,
          children: childrenConformation,
        };
      } else return undefined;
    }

    function containsId(category: AppResourcesTree[number]): boolean {
      return (
        category.appResources.some(
          (appResources) => appResources.id === idNum!
        ) ||
        category.viewSets.some((appResources) => appResources.id === idNum!)
      );
    }

    setConformations(
      filterArray(
        resourcesTree.map((tree) =>
          updateConformation(
            tree,
            conformation.find((conformation) => conformation.key === tree.key)
          )
        )
      )
    );
  }, [setConformations, resourcesTree, id]);
}

export type AppResourcesConformation = {
  readonly key: string;
  readonly children: RA<AppResourcesConformation>;
};

function AppResourcesExpand({
  resourcesTree,
  onChange: handleChange,
}: {
  readonly resourcesTree: AppResourcesTree;
  readonly onChange: (conformation: RA<AppResourcesConformation>) => void;
}): JSX.Element {
  return (
    <>
      <Button.Blue
        className="grow"
        onClick={(): void =>
          handleChange(buildAppResourceConformation(resourcesTree))
        }
      >
        {commonText.expandAll()}
      </Button.Blue>
      <Button.Blue className="grow" onClick={(): void => handleChange([])}>
        {commonText.collapseAll()}
      </Button.Blue>
    </>
  );
}

function TreeItem({
  resourcesTree,
  conformations,
  isReadOnly,
  onFold: handleFold,
  onOpen: handleOpen,
}: {
  readonly resourcesTree: AppResourcesTree[number];
  readonly conformations: RA<AppResourcesConformation>;
  readonly isReadOnly: boolean;
  readonly onFold: (conformations: RA<AppResourcesConformation>) => void;
  readonly onOpen:
    | ((resource: SerializedResource<SpAppResource | SpViewSetObj>) => void)
    | undefined;
}): JSX.Element {
  const { label, key, subCategories } = resourcesTree;
  const conformationIndex = conformations.findIndex(
    (conformation) => conformation.key === key
  );
  const isExpanded = conformationIndex !== -1;
  const conformation = conformations[conformationIndex] ?? {
    key,
    children: [],
  };
  const id = useId('app-resources-tree');
  const count = useAppResourceCount(resourcesTree);
  return (
    <li
      aria-expanded={isExpanded}
      aria-labelledby={id('label')}
      className="flex flex-col gap-2"
      id={id('li')}
      role="treeitem"
    >
      <Button.LikeLink
        aria-controls={id('li')}
        className="font-bold inline text-left"
        id={id('label')}
        onClick={(): void =>
          handleFold(
            conformationIndex === -1
              ? [...conformations, conformation]
              : removeItem(conformations, conformationIndex)
          )
        }
      >
        <StringToJsx
          components={{
            wrap: (count) => <span className="text-neutral-500">{count}</span>,
          }}
          string={commonText.jsxCountLine({
            resource: label,
            count,
          })}
<<<<<<< HEAD
          components={{
            wrap: (count) => <span className="text-neutral-500 pl-2">{count}</span>,
          }}
=======
>>>>>>> a343f99e
        />
      </Button.LikeLink>
      {isExpanded && (
        <>
          <TreeItemResources
            isReadOnly={isReadOnly}
            resourcesTree={resourcesTree}
            onOpen={handleOpen}
          />
          {subCategories.length > 0 && (
            <Ul
              aria-label={resourcesText.subCategories()}
              className="flex flex-col gap-2 pl-4"
              role="group"
            >
              {subCategories.map((resources) => (
                <TreeItem
                  conformations={conformation.children}
                  isReadOnly={isReadOnly}
                  key={resources.key}
                  resourcesTree={resources}
                  onFold={(newConformation): void =>
                    handleFold(
                      mutateConformation(conformations, key, newConformation)
                    )
                  }
                  onOpen={handleOpen}
                />
              ))}
            </Ul>
          )}
        </>
      )}
    </li>
  );
}

const subTypes = Object.keys(appResourceSubTypes);

function TreeItemResources({
  resourcesTree,
  isReadOnly,
  onOpen: handleOpen,
}: {
  readonly resourcesTree: AppResourcesTree[number];
  readonly isReadOnly: boolean;
  readonly onOpen:
    | ((resource: SerializedResource<SpAppResource | SpViewSetObj>) => void)
    | undefined;
}): JSX.Element | null {
  const { appResources, viewSets, directory, key } = resourcesTree;
  const canCreate = hasToolPermission('resources', 'create') && !isReadOnly;
  const resources = React.useMemo(
    () =>
      Array.from([...appResources, ...viewSets], (resource) => ({
        ...resource,
        type: getResourceType(resource),
      })).sort(
        multiSortFunction(
          ({ type }) => (type === 'viewSet' ? -1 : subTypes.indexOf(type)),
          ({ name }) => name
        )
      ),
    [appResources, viewSets]
  );

  return typeof directory === 'object' &&
    (resources.length > 0 || canCreate) ? (
    <Ul aria-label={resourcesText.resources()} className="pl-4" role="group">
      {resources.map((resource, index) => (
        <li key={index}>
          <ResourceItem resource={resource} onOpen={handleOpen} />
        </li>
      ))}
      {canCreate && (
        <li>
          <Link.Default href={`/specify/resources/create/${key}/`}>
            <span className={className.dataEntryAdd}>{icons.plus}</span>
            {resourcesText.addResource()}
          </Link.Default>
        </li>
      )}
    </Ul>
  ) : null;
}

function mutateConformation(
  conformations: RA<AppResourcesConformation>,
  key: string,
  childConformation: RA<AppResourcesConformation>
): RA<AppResourcesConformation> {
  const conformationIndex = conformations.findIndex(
    (conformation) => conformation.key === key
  );
  return replaceItem(conformations, conformationIndex, {
    key,
    children: childConformation,
  });
}

function ResourceItem({
  resource,
  onOpen: handleOpen,
}: {
  readonly resource: SerializedResource<SpAppResource | SpViewSetObj> & {
    readonly type: ReturnType<typeof getResourceType>;
  };
  readonly onOpen:
    | ((resource: SerializedResource<SpAppResource | SpViewSetObj>) => void)
    | undefined;
}): JSX.Element {
  const url =
    getAppResourceMode(resource) === 'appResources'
      ? `/specify/resources/app-resource/${resource.id}/`
      : `/specify/resources/view-set/${resource.id}/`;

  const [link, setLink] = React.useState<HTMLElement | null>(null);

  const isActive = useIsActive(url, false);

  React.useEffect(() => {
    if (isActive && link) {
      scrollIntoView(link);
    }
  }, [link]);

  return (
    <ActiveLink
      className="[&:not([aria-current]):not(:hover)]:!text-neutral-500"
      href={url}
      onClick={
        typeof handleOpen === 'function'
          ? (event): void => {
              event.preventDefault();
              handleOpen(resource);
            }
          : undefined
      }
      forwardRef={setLink}
    >
      {appResourceIcon(resource.type)}
      {(resource.name as LocalizedString) || commonText.nullInline()}
    </ActiveLink>
  );
}<|MERGE_RESOLUTION|>--- conflicted
+++ resolved
@@ -226,18 +226,12 @@
       >
         <StringToJsx
           components={{
-            wrap: (count) => <span className="text-neutral-500">{count}</span>,
+            wrap: (count) => <span className="text-neutral-500 pl-2">{count}</span>,
           }}
           string={commonText.jsxCountLine({
             resource: label,
             count,
           })}
-<<<<<<< HEAD
-          components={{
-            wrap: (count) => <span className="text-neutral-500 pl-2">{count}</span>,
-          }}
-=======
->>>>>>> a343f99e
         />
       </Button.LikeLink>
       {isExpanded && (
