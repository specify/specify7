import React from 'react';
import { useParams } from 'react-router-dom';
import type { LocalizedString } from 'typesafe-i18n';

import { useCachedState } from '../../hooks/useCachedState';
import { useErrorContext } from '../../hooks/useErrorContext';
import { useId } from '../../hooks/useId';
import { commonText } from '../../localization/common';
import { resourcesText } from '../../localization/resources';
import { StringToJsx } from '../../localization/utils';
import { f } from '../../utils/functools';
import type { RA } from '../../utils/types';
import { filterArray } from '../../utils/types';
import { multiSortFunction, removeItem, replaceItem } from '../../utils/utils';
import { Ul } from '../Atoms';
import { Button } from '../Atoms/Button';
import { className } from '../Atoms/className';
import { icons } from '../Atoms/Icons';
import { Link } from '../Atoms/Link';
import type { SerializedResource } from '../DataModel/helperTypes';
import type { SpAppResource, SpViewSetObj } from '../DataModel/types';
import { hasToolPermission } from '../Permissions/helpers';
import { ActiveLink, useIsActive } from '../Router/ActiveLink';
import { scrollIntoView } from '../TreeView/helpers';
import { appResourceIcon } from './EditorComponents';
import { useFilteredAppResources } from './Filters';
import type { AppResourceFilters as AppResourceFiltersType } from './filtersHelpers';
import { getResourceType } from './filtersHelpers';
import { buildAppResourceConformation, getAppResourceMode } from './helpers';
import type { AppResources, AppResourcesTree } from './hooks';
import { useAppResourceCount, useResourcesTree } from './hooks';
import { appResourceSubTypes } from './types';

export function AppResourcesAside({
  resources: initialResources,
  isReadOnly,
  initialFilters,
  isEmbedded,
  onOpen: handleOpen,
}: {
  readonly resources: AppResources;
  readonly isReadOnly: boolean;
  readonly initialFilters?: AppResourceFiltersType;
  readonly isEmbedded: boolean;
  readonly onOpen?: (
    resource: SerializedResource<SpAppResource | SpViewSetObj>
  ) => void;
}): JSX.Element {
  const [conformations = [], setConformations] = useCachedState(
    'appResources',
    'conformation'
  );
  const resources = useFilteredAppResources(initialResources, initialFilters);
  const resourcesTree = useResourcesTree(resources);
  useErrorContext('appResourcesTree', resourcesTree);

  useOpenCurrent(conformations, setConformations, resourcesTree);

  return (
    <aside
      className={`
        !gap-2
        ${
          isEmbedded ? className.containerBaseUnstyled : className.containerBase
        } 
      `}
    >
      <Ul className="flex flex-1 flex-col gap-1 overflow-auto" role="tree">
        {resourcesTree.map((resources) => (
          <TreeItem
            conformations={conformations}
            isReadOnly={isReadOnly}
            key={resources.key}
            resourcesTree={resources}
            onFold={setConformations}
            onOpen={handleOpen}
          />
        ))}
      </Ul>
      <div className="flex flex-wrap gap-2">
        <AppResourcesExpand
          resourcesTree={resourcesTree}
          onChange={setConformations}
        />
      </div>
    </aside>
  );
}

function useOpenCurrent(
  conformation: RA<AppResourcesConformation>,
  setConformations: (value: RA<AppResourcesConformation>) => void,
  resourcesTree: AppResourcesTree
): void {
  const { id } = useParams();
  React.useEffect(() => {
    const idNumber = f.parseInt(id);

    if (idNumber === undefined) return;

    function updateConformation(
      category: AppResourcesTree[number],
      conformation: AppResourcesConformation | undefined
    ): AppResourcesConformation | undefined {
      const childrenConformation = filterArray(
        category.subCategories.map((item) =>
          updateConformation(
            item,
            conformation?.children.find(
              (conformation) => conformation.key === category.key
            )
          )
        )
      );

      return containsId(category) ||
        conformation !== undefined ||
        childrenConformation.length > 0
        ? {
            key: category.key,
            children: childrenConformation,
          }
        : undefined;
    }

    function containsId(category: AppResourcesTree[number]): boolean {
      return (
        category.appResources.some(
          (appResources) => appResources.id === idNumber!
        ) ||
        category.viewSets.some((appResources) => appResources.id === idNumber!)
      );
    }

    setConformations(
      filterArray(
        resourcesTree.map((tree) =>
          updateConformation(
            tree,
            conformation.find((conformation) => conformation.key === tree.key)
          )
        )
      )
    );
  }, [setConformations, resourcesTree, id]);
}

export type AppResourcesConformation = {
  readonly key: string;
  readonly children: RA<AppResourcesConformation>;
};

function AppResourcesExpand({
  resourcesTree,
  onChange: handleChange,
}: {
  readonly resourcesTree: AppResourcesTree;
  readonly onChange: (conformation: RA<AppResourcesConformation>) => void;
}): JSX.Element {
  return (
    <>
      <Button.Blue
        className="grow"
        onClick={(): void =>
          handleChange(buildAppResourceConformation(resourcesTree))
        }
      >
        {commonText.expandAll()}
      </Button.Blue>
      <Button.Blue className="grow" onClick={(): void => handleChange([])}>
        {commonText.collapseAll()}
      </Button.Blue>
    </>
  );
}

function TreeItem({
  resourcesTree,
  conformations,
  isReadOnly,
  onFold: handleFold,
  onOpen: handleOpen,
}: {
  readonly resourcesTree: AppResourcesTree[number];
  readonly conformations: RA<AppResourcesConformation>;
  readonly isReadOnly: boolean;
  readonly onFold: (conformations: RA<AppResourcesConformation>) => void;
  readonly onOpen:
    | ((resource: SerializedResource<SpAppResource | SpViewSetObj>) => void)
    | undefined;
}): JSX.Element {
  const { label, key, subCategories } = resourcesTree;
  const conformationIndex = conformations.findIndex(
    (conformation) => conformation.key === key
  );
  const isExpanded = conformationIndex !== -1;
  const conformation = conformations[conformationIndex] ?? {
    key,
    children: [],
  };
  const id = useId('app-resources-tree');
  const count = useAppResourceCount(resourcesTree);
  return (
    <li
      aria-expanded={isExpanded}
      aria-labelledby={id('label')}
      className="flex flex-col gap-2"
      id={id('li')}
      role="treeitem"
    >
      <Button.LikeLink
        aria-controls={id('li')}
<<<<<<< HEAD
        className="inline font-bold"
=======
        className="inline text-left font-bold"
>>>>>>> 0a023616
        id={id('label')}
        onClick={(): void =>
          handleFold(
            conformationIndex === -1
              ? [...conformations, conformation]
              : removeItem(conformations, conformationIndex)
          )
        }
      >
        <StringToJsx
          components={{
            wrap: (count) => (
              <span className="pl-2 text-neutral-500">{count}</span>
            ),
          }}
          string={commonText.jsxCountLine({
            resource: label,
            count,
          })}
        />
      </Button.LikeLink>
      {isExpanded && (
        <>
          <TreeItemResources
            isReadOnly={isReadOnly}
            resourcesTree={resourcesTree}
            onOpen={handleOpen}
          />
          {subCategories.length > 0 && (
            <Ul
              aria-label={resourcesText.subCategories()}
              className="flex flex-col gap-2 pl-4"
              role="group"
            >
              {subCategories.map((resources) => (
                <TreeItem
                  conformations={conformation.children}
                  isReadOnly={isReadOnly}
                  key={resources.key}
                  resourcesTree={resources}
                  onFold={(newConformation): void =>
                    handleFold(
                      mutateConformation(conformations, key, newConformation)
                    )
                  }
                  onOpen={handleOpen}
                />
              ))}
            </Ul>
          )}
        </>
      )}
    </li>
  );
}

const subTypes = Object.keys(appResourceSubTypes);

function TreeItemResources({
  resourcesTree,
  isReadOnly,
  onOpen: handleOpen,
}: {
  readonly resourcesTree: AppResourcesTree[number];
  readonly isReadOnly: boolean;
  readonly onOpen:
    | ((resource: SerializedResource<SpAppResource | SpViewSetObj>) => void)
    | undefined;
}): JSX.Element | null {
  const { appResources, viewSets, directory, key } = resourcesTree;
  const canCreate = hasToolPermission('resources', 'create') && !isReadOnly;
  const resources = React.useMemo(
    () =>
      Array.from([...appResources, ...viewSets], (resource) => ({
        ...resource,
        type: getResourceType(resource),
      })).sort(
        multiSortFunction(
          ({ type }) => (type === 'viewSet' ? -1 : subTypes.indexOf(type)),
          ({ name }) => name
        )
      ),
    [appResources, viewSets]
  );

  return typeof directory === 'object' &&
    (resources.length > 0 || canCreate) ? (
    <Ul aria-label={resourcesText.resources()} className="pl-4" role="group">
      {resources.map((resource, index) => (
        <li key={index}>
          <ResourceItem resource={resource} onOpen={handleOpen} />
        </li>
      ))}
      {canCreate && (
        <li>
          <Link.Default href={`/specify/resources/create/${key}/`}>
            <span className={className.dataEntryAdd}>{icons.plus}</span>
            {resourcesText.addResource()}
          </Link.Default>
        </li>
      )}
    </Ul>
  ) : null;
}

function mutateConformation(
  conformations: RA<AppResourcesConformation>,
  key: string,
  childConformation: RA<AppResourcesConformation>
): RA<AppResourcesConformation> {
  const conformationIndex = conformations.findIndex(
    (conformation) => conformation.key === key
  );
  return replaceItem(conformations, conformationIndex, {
    key,
    children: childConformation,
  });
}

function ResourceItem({
  resource,
  onOpen: handleOpen,
}: {
  readonly resource: SerializedResource<SpAppResource | SpViewSetObj> & {
    readonly type: ReturnType<typeof getResourceType>;
  };
  readonly onOpen:
    | ((resource: SerializedResource<SpAppResource | SpViewSetObj>) => void)
    | undefined;
}): JSX.Element {
  const url =
    getAppResourceMode(resource) === 'appResources'
      ? `/specify/resources/app-resource/${resource.id}/`
      : `/specify/resources/view-set/${resource.id}/`;

  const [link, setLink] = React.useState<HTMLElement | null>(null);

  const isActive = useIsActive(url, false);

  React.useEffect(() => {
    if (isActive && link) {
      scrollIntoView(link);
    }
  }, [link]);

  return (
    <ActiveLink
      className="[&:not([aria-current]):not(:hover)]:!text-neutral-500"
      forwardRef={setLink}
      href={url}
      onClick={
        typeof handleOpen === 'function'
          ? (event): void => {
              event.preventDefault();
              handleOpen(resource);
            }
          : undefined
      }
    >
      {appResourceIcon(resource.type)}
      {(resource.name as LocalizedString) || commonText.nullInline()}
    </ActiveLink>
  );
}<|MERGE_RESOLUTION|>--- conflicted
+++ resolved
@@ -210,11 +210,7 @@
     >
       <Button.LikeLink
         aria-controls={id('li')}
-<<<<<<< HEAD
-        className="inline font-bold"
-=======
         className="inline text-left font-bold"
->>>>>>> 0a023616
         id={id('label')}
         onClick={(): void =>
           handleFold(
