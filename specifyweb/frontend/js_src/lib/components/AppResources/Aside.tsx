--- conflicted
+++ resolved
@@ -28,13 +28,10 @@
 import { appResourceSubTypes } from './types';
 import { resourcesText } from '../../localization/resources';
 import { StringToJsx } from '../../localization/utils';
-<<<<<<< HEAD
 import { LocalizedString } from 'typesafe-i18n';
-=======
 import { useParams } from 'react-router-dom';
 import { scrollIntoView } from '../TreeView/helpers';
 import { f } from '../../utils/functools';
->>>>>>> 2006983f
 
 export function AppResourcesAside({
   resources: initialResources,
