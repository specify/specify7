import { json } from '@codemirror/lang-json';
import { xml } from '@codemirror/lang-xml';
import { indentUnit, StreamLanguage } from '@codemirror/language';
import { properties } from '@codemirror/legacy-modes/mode/properties';
import type { Diagnostic } from '@codemirror/lint';
import { lintGutter } from '@codemirror/lint';
import type { Extension } from '@codemirror/state';
import { EditorState } from '@codemirror/state';
import { EditorView } from 'codemirror';
import React from 'react';
import type { LocalizedString } from 'typesafe-i18n';

import { useBooleanState } from '../../hooks/useBooleanState';
import { commonText } from '../../localization/common';
import { notificationsText } from '../../localization/notifications';
import { resourcesText } from '../../localization/resources';
import type { RA } from '../../utils/types';
import { Button } from '../Atoms/Button';
import { DataEntry } from '../Atoms/DataEntry';
import { LoadingContext } from '../Core/Contexts';
import type { SerializedResource } from '../DataModel/helperTypes';
import type { SpecifyResource } from '../DataModel/legacyTypes';
import type { SpAppResource, SpViewSetObj } from '../DataModel/types';
import { Dialog } from '../Molecules/Dialog';
import { downloadFile, FilePicker, fileToText } from '../Molecules/FilePicker';
<<<<<<< HEAD
import type { BaseSpec } from '../Syncer';
import type { SimpleXmlNode } from '../Syncer/xmlToJson';
import { getUserPref } from '../UserPreferences/helpers';
import { usePref } from '../UserPreferences/usePref';
=======
import { userPreferences } from '../Preferences/userPreferences';
>>>>>>> dbb15abb
import { jsonLinter, xmlLinter } from './codeMirrorLinters';
import type { getResourceType } from './filtersHelpers';
import { getAppResourceExtension } from './hooks';
import { appResourceSubTypes, appResourceTypes } from './types';

export const appResourceIcon = (
  type: ReturnType<typeof getResourceType>
): JSX.Element => (
  <span
    /*
     * FEATURE: include this title in aria-describedby on the button itself
     *   so that screen readers announce the type after the name
     */
    aria-hidden
    title={
      type === 'viewSet'
        ? resourcesText.formDefinitions()
        : appResourceSubTypes[type].label
    }
  >
    {type === 'viewSet'
      ? appResourceTypes.viewSets.icon
      : appResourceSubTypes[type].icon}
  </span>
);

export function AppResourceEditButton({
  title,
  children,
}: {
  readonly title: LocalizedString;
  readonly children: JSX.Element;
}): JSX.Element {
  const [isEditingMeta, handleEditingMeta, handleEditedMeta] =
    useBooleanState();
  return (
    <>
      <DataEntry.Edit onClick={handleEditingMeta} />
      {isEditingMeta && (
        <Dialog
          buttons={commonText.close()}
          dimensionsKey="AppResourceEdit"
          header={title}
          onClose={handleEditedMeta}
        >
          {children}
        </Dialog>
      )}
    </>
  );
}

export function AppResourceLoad({
  onLoaded: handleLoaded,
}: {
  readonly onLoaded: (data: string, mimeType: string) => void;
}): JSX.Element {
  const [isOpen, handleOpen, handleClose] = useBooleanState();
  const loading = React.useContext(LoadingContext);
  return (
    <>
      <Button.Green className="whitespace-nowrap" onClick={handleOpen}>
        {resourcesText.loadFile()}
      </Button.Green>
      {isOpen && (
        <Dialog
          buttons={commonText.cancel()}
          header={resourcesText.loadFile()}
          onClose={handleClose}
        >
          <FilePicker
            acceptedFormats={undefined}
            onSelected={(file): void =>
              loading(
                fileToText(file)
                  .then((data) => handleLoaded(data, file.type))
                  .finally(handleClose)
              )
            }
          />
        </Dialog>
      )}
    </>
  );
}

export function AppResourceDownload({
  resource,
  data,
}: {
  readonly resource: SerializedResource<SpAppResource | SpViewSetObj>;
  readonly data: string;
}): JSX.Element {
  const loading = React.useContext(LoadingContext);
  return (
    <Button.Green
      className="whitespace-nowrap"
      disabled={data.length === 0}
      onClick={(): void =>
        loading(
          downloadFile(
            `${resource.name}.${getAppResourceExtension(resource)}`,
            data
          )
        )
      }
    >
      {notificationsText.download()}
    </Button.Green>
  );
}

const linterKey = `parseError:${'spAppResourceDatas'.toLowerCase()}`;

export function useIndent(): string {
  const [indentSize] = usePref('appResources', 'behavior', 'indentSize');
  const [indentWithTab] = usePref('appResources', 'behavior', 'indentWithTab');
  return indentWithTab ? '\t' : ' '.repeat(indentSize);
}

/**
 * Use useIndent() instead whenever possible
 */
export function getIndent(): string {
  const indentSize = getUserPref('appResources', 'behavior', 'indentSize');
  const indentWithTab = getUserPref(
    'appResources',
    'behavior',
    'indentWithTab'
  );
  return indentWithTab ? '\t' : ' '.repeat(indentSize);
}

export function useCodeMirrorExtensions(
  resource: SerializedResource<SpAppResource | SpViewSetObj>,
  appResource: SpecifyResource<SpAppResource | SpViewSetObj>,
  xmlSpec: (() => BaseSpec<SimpleXmlNode>) | undefined
): RA<Extension> {
<<<<<<< HEAD
  const [lineWrap] = usePref('appResources', 'behavior', 'lineWrap');
  const [indentSize] = usePref('appResources', 'behavior', 'indentSize');
  const indentCharacter = useIndent();
=======
  const [lineWrap] = userPreferences.use(
    'appResources',
    'behavior',
    'lineWrap'
  );
  const [indentSize] = userPreferences.use(
    'appResources',
    'behavior',
    'indentSize'
  );
  const [indentWithTab] = userPreferences.use(
    'appResources',
    'behavior',
    'indentWithTab'
  );
  const indentCharacter = indentWithTab ? '\t' : ' '.repeat(indentSize);
>>>>>>> dbb15abb

  const mode = React.useMemo(
    () => getAppResourceExtension(resource),
    [resource]
  );
  const [extensions, setExtensions] = React.useState<RA<Extension>>([]);
  React.useEffect(() => {
    function handleLinted(results: RA<Diagnostic>): void {
      const hasErrors = results.length > 0;
      if (hasErrors)
        appResource.saveBlockers?.add(
          linterKey,
          undefined,
          results.map(({ message }) => message).join('\n')
        );
      else appResource.saveBlockers?.remove(linterKey);
    }

    const language =
      mode === 'json'
        ? [json(), jsonLinter(handleLinted)]
        : mode === 'properties'
        ? [StreamLanguage.define(properties)]
        : mode === 'jrxml' || mode === 'xml'
        ? [xml(), xmlLinter(xmlSpec?.())(handleLinted)]
        : [];
    setExtensions([
      ...language,
      ...(lineWrap ? [EditorView.lineWrapping] : []),
      indentUnit.of(indentCharacter),
      EditorState.tabSize.of(indentSize),
      lintGutter(),
    ]);

    return (): void => appResource.saveBlockers?.remove(linterKey);
  }, [appResource, mode, lineWrap, indentCharacter, indentSize, xmlSpec]);

  return extensions;
}<|MERGE_RESOLUTION|>--- conflicted
+++ resolved
@@ -23,14 +23,9 @@
 import type { SpAppResource, SpViewSetObj } from '../DataModel/types';
 import { Dialog } from '../Molecules/Dialog';
 import { downloadFile, FilePicker, fileToText } from '../Molecules/FilePicker';
-<<<<<<< HEAD
+import { userPreferences } from '../Preferences/userPreferences';
 import type { BaseSpec } from '../Syncer';
 import type { SimpleXmlNode } from '../Syncer/xmlToJson';
-import { getUserPref } from '../UserPreferences/helpers';
-import { usePref } from '../UserPreferences/usePref';
-=======
-import { userPreferences } from '../Preferences/userPreferences';
->>>>>>> dbb15abb
 import { jsonLinter, xmlLinter } from './codeMirrorLinters';
 import type { getResourceType } from './filtersHelpers';
 import { getAppResourceExtension } from './hooks';
@@ -146,8 +141,16 @@
 const linterKey = `parseError:${'spAppResourceDatas'.toLowerCase()}`;
 
 export function useIndent(): string {
-  const [indentSize] = usePref('appResources', 'behavior', 'indentSize');
-  const [indentWithTab] = usePref('appResources', 'behavior', 'indentWithTab');
+  const [indentSize] = userPreferences.use(
+    'appResources',
+    'behavior',
+    'indentSize'
+  );
+  const [indentWithTab] = userPreferences.use(
+    'appResources',
+    'behavior',
+    'indentWithTab'
+  );
   return indentWithTab ? '\t' : ' '.repeat(indentSize);
 }
 
@@ -155,8 +158,12 @@
  * Use useIndent() instead whenever possible
  */
 export function getIndent(): string {
-  const indentSize = getUserPref('appResources', 'behavior', 'indentSize');
-  const indentWithTab = getUserPref(
+  const indentSize = userPreferences.get(
+    'appResources',
+    'behavior',
+    'indentSize'
+  );
+  const indentWithTab = userPreferences.get(
     'appResources',
     'behavior',
     'indentWithTab'
@@ -169,28 +176,17 @@
   appResource: SpecifyResource<SpAppResource | SpViewSetObj>,
   xmlSpec: (() => BaseSpec<SimpleXmlNode>) | undefined
 ): RA<Extension> {
-<<<<<<< HEAD
-  const [lineWrap] = usePref('appResources', 'behavior', 'lineWrap');
-  const [indentSize] = usePref('appResources', 'behavior', 'indentSize');
+  const [lineWrap] = userPreferences.use(
+    'appResources',
+    'behavior',
+    'lineWrap'
+  );
+  const [indentSize] = userPreferences.use(
+    'appResources',
+    'behavior',
+    'indentSize'
+  );
   const indentCharacter = useIndent();
-=======
-  const [lineWrap] = userPreferences.use(
-    'appResources',
-    'behavior',
-    'lineWrap'
-  );
-  const [indentSize] = userPreferences.use(
-    'appResources',
-    'behavior',
-    'indentSize'
-  );
-  const [indentWithTab] = userPreferences.use(
-    'appResources',
-    'behavior',
-    'indentWithTab'
-  );
-  const indentCharacter = indentWithTab ? '\t' : ' '.repeat(indentSize);
->>>>>>> dbb15abb
 
   const mode = React.useMemo(
     () => getAppResourceExtension(resource),
