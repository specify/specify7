--- conflicted
+++ resolved
@@ -5,7 +5,6 @@
 import { useSearchParameter } from '../../hooks/navigation';
 import { useAsyncState } from '../../hooks/useAsyncState';
 import { ajax } from '../../utils/ajax';
-import { Http } from '../../utils/ajax/definitions';
 import { getAppResourceUrl } from '../../utils/ajax/helpers';
 import { f } from '../../utils/functools';
 import { Container } from '../Atoms';
@@ -17,17 +16,12 @@
 import type { SpAppResource, SpViewSetObj } from '../DataModel/types';
 import { userInformation } from '../InitialContext/userInformation';
 import { NotFoundView } from '../Router/NotFoundView';
-<<<<<<< HEAD
 import { formatUrl } from '../Router/queryString';
+import { AppResourceSkeleton } from '../SkeletonLoaders/AppResource';
 import {
   findAppResourceDirectory,
   findAppResourceDirectoryKey,
 } from './Create';
-=======
-import { locationToState } from '../Router/RouterState';
-import { AppResourceSkeleton } from '../SkeletonLoaders/AppResource';
-import { findAppResourceDirectory } from './Create';
->>>>>>> d0d280dc
 import { AppResourceEditor } from './Editor';
 import { getAppResourceType } from './filtersHelpers';
 import type { AppResourceMode } from './helpers';
@@ -35,11 +29,8 @@
 import type { AppResources, AppResourcesTree } from './hooks';
 import { useResourcesTree } from './hooks';
 import type { AppResourcesOutlet } from './index';
-<<<<<<< HEAD
-import { appResourceSubTypes, ScopedAppResourceDir } from './types';
-=======
 import type { ScopedAppResourceDir } from './types';
->>>>>>> d0d280dc
+import { appResourceSubTypes } from './types';
 
 export function AppResourceView(): JSX.Element {
   return <Wrapper mode="appResources" />;
@@ -57,7 +48,6 @@
   const {
     getSet: [resources, setResources],
   } = useOutletContext<AppResourcesOutlet>();
-<<<<<<< HEAD
 
   const { name, mimeType, rawDirectoryKey, clone, templateFile } = useProps();
 
@@ -83,9 +73,6 @@
 
   const initialData = useInitialData(resource, f.parseInt(clone), templateFile);
 
-=======
-  const location = useLocation();
->>>>>>> d0d280dc
   const navigate = useNavigate();
 
   const resourcesTree = useResourcesTree(resources);
@@ -99,13 +86,9 @@
   const baseHref = `/specify/resources/${
     mode === 'appResources' ? 'app-resource' : 'view-set'
   }`;
-<<<<<<< HEAD
-  return initialData === undefined ? null : directory === undefined ? (
-=======
   return initialData === undefined ? (
     <AppResourceSkeleton />
   ) : resource === undefined || directory === undefined ? (
->>>>>>> d0d280dc
     <NotFoundView container={false} />
   ) : (
     <AppResourceEditor
@@ -219,7 +202,6 @@
   templateFile: string | undefined
 ): string | false | undefined {
   return useAsyncState(
-<<<<<<< HEAD
     React.useCallback(async () => {
       if (typeof initialDataFrom === 'number')
         return fetchResource('SpAppResourceData', initialDataFrom).then(
@@ -247,31 +229,15 @@
           typeof type.name === 'string' &&
           (!('useTemplate' in type) || type.useTemplate);
         if (useTemplate)
-          return ajax(
-            getAppResourceUrl(type.name, 'quiet'),
-            {
-              headers: {},
-            },
-            { expectedResponseCodes: [Http.OK, Http.NO_CONTENT] }
-          ).then(({ data }) => data);
+          return ajax(getAppResourceUrl(type.name, 'quiet'), {
+            headers: {},
+          }).then(({ data }) => data);
       }
       return false;
       // Run this only once
       // eslint-disable-next-line react-hooks/exhaustive-deps
     }, [initialDataFrom, templateFile]),
-    true
-=======
-    React.useCallback(
-      async () =>
-        initialDataFrom === undefined
-          ? false
-          : fetchResource('SpAppResourceData', initialDataFrom).then(
-              ({ data }) => data ?? ''
-            ),
-      [initialDataFrom]
-    ),
     false
->>>>>>> d0d280dc
   )[0];
 }
 
