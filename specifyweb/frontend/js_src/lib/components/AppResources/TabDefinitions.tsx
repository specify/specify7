import { openLintPanel } from '@codemirror/lint';
import { EditorSelection } from '@codemirror/state';
import { okaidia } from '@uiw/codemirror-theme-okaidia';
import { xcodeLight } from '@uiw/codemirror-theme-xcode';
import type { ReactCodeMirrorRef } from '@uiw/react-codemirror';
import CodeMirror from '@uiw/react-codemirror';
import React from 'react';

import { useLiveState } from '../../hooks/useLiveState';
import { f } from '../../utils/functools';
import type { RR } from '../../utils/types';
import { writable } from '../../utils/types';
import type { SerializedResource } from '../DataModel/helperTypes';
import type { SpecifyResource } from '../DataModel/legacyTypes';
<<<<<<< HEAD
import type {
  SpAppResource,
  SpAppResourceDir,
  SpViewSetObj,
} from '../DataModel/types';
=======
import type { SpAppResource, SpViewSetObj } from '../DataModel/types';
>>>>>>> 4cb5b149
import { PreferencesContent } from '../UserPreferences';
import type { UserPreferences } from '../UserPreferences/helpers';
import {
  getPrefDefinition,
  setPrefsGenerator,
} from '../UserPreferences/helpers';
import { PreferencesContext, useDarkMode } from '../UserPreferences/Hooks';
import { useCodeMirrorExtensions } from './EditorComponents';
import type { appResourceSubTypes } from './types';
<<<<<<< HEAD
import { ReadOnlyContext } from '../Core/Contexts';
import { DataObjectFormatter } from '../Formatters';
=======
>>>>>>> 4cb5b149

export type AppResourceTabProps = {
  readonly resource: SerializedResource<SpAppResource | SpViewSetObj>;
  readonly appResource: SpecifyResource<SpAppResource | SpViewSetObj>;
  readonly directory: SerializedResource<SpAppResourceDir>;
  readonly data: string | null;
  readonly showValidationRef: React.MutableRefObject<(() => void) | null>;
  /**
   * Instead of returning a string value on change, you return a function
   * that returns a string value. This way, if new value is stored in an
   * internal structure that is expensive to convert to string, it won't be
   * converted to string until it is necessary.
   */
  readonly onChange: (data: string | (() => string | null) | null) => void;
};

export function AppResourceTextEditor({
  resource,
  appResource,
  data,
  showValidationRef,
  onChange: handleChange,
}: AppResourceTabProps): JSX.Element {
  const isDarkMode = useDarkMode();
  const extensions = useCodeMirrorExtensions(resource, appResource);

  const [stateRestored, setStateRestored] = React.useState<boolean>(false);
  const codeMirrorRef = React.useRef<ReactCodeMirrorRef | null>(null);
  React.useEffect(() => {
    showValidationRef.current = (): void => {
      const editorView = codeMirrorRef.current?.view;
      f.maybe(editorView, openLintPanel);
    };
  }, [showValidationRef]);
  const selectionRef = React.useRef<unknown | undefined>(undefined);

  const handleRef = React.useCallback(
    (ref: ReactCodeMirrorRef | null) => {
      codeMirrorRef.current = ref;
      // Restore selection state when switching tabs or toggling full screen
      if (!stateRestored && typeof ref?.view === 'object') {
        if (selectionRef.current !== undefined)
          ref.view.dispatch({
            selection: EditorSelection.fromJSON(selectionRef.current),
          });
        setStateRestored(true);
      }
    },
    [stateRestored]
  );
  const isReadOnly = React.useContext(ReadOnlyContext);
  return (
    <CodeMirror
      extensions={writable(extensions)}
      readOnly={isReadOnly}
      ref={handleRef}
      theme={isDarkMode ? okaidia : xcodeLight}
      value={data ?? ''}
      /*
       * FEATURE: show validation errors when editing recognized XML file
       * FEATURE: provide supported attributes for autocomplete
       *   https://codemirror.net/examples/autocompletion/
       *   https://github.com/codemirror/lang-xml#api-reference
       */
      onChange={handleChange}
      onUpdate={({ state }): void => {
        selectionRef.current = state.selection.toJSON();
      }}
    />
  );
}

function UserPreferencesEditor({
  data,
  onChange: handleChange,
}: AppResourceTabProps): JSX.Element {
  const [preferencesContext] = useLiveState<
    React.ContextType<typeof PreferencesContext>
  >(
    React.useCallback(() => {
      const preferences = JSON.parse(data || '{}') as UserPreferences;
      const setPrefs = setPrefsGenerator(() => preferences, false);
      return [
        (
          category: string,
          subcategory: PropertyKey,
          item: PropertyKey
        ): unknown =>
          preferences[category]?.[subcategory as string]?.[item as string] ??
          getPrefDefinition(category, subcategory as string, item as string)
            .defaultValue,
        (
          category: string,
          subcategory: PropertyKey,
          item: PropertyKey,
          value: unknown
        ): void => {
          setPrefs(category, subcategory as string, item as string, value);
          handleChange(JSON.stringify(preferences));
        },
      ];
    }, [handleChange])
  );

  return (
    <PreferencesContext.Provider value={preferencesContext}>
      <PreferencesContent />
    </PreferencesContext.Provider>
  );
}

export const visualAppResourceEditors = f.store<
  RR<
    keyof typeof appResourceSubTypes,
    ((props: AppResourceTabProps) => JSX.Element) | undefined
  >
>(() => ({
  label: undefined,
  report: undefined,
  userPreferences: UserPreferencesEditor,
  defaultUserPreferences: UserPreferencesEditor,
  leafletLayers: undefined,
  rssExportFeed: undefined,
  expressSearchConfig: undefined,
  webLinks: undefined,
  uiFormatters: undefined,
  dataObjectFormatters: DataObjectFormatter,
  searchDialogDefinitions: undefined,
  dataEntryTables: undefined,
  interactionsTables: undefined,
  otherXmlResource: undefined,
  otherJsonResource: undefined,
  otherPropertiesResource: undefined,
  otherAppResources: undefined,
}));<|MERGE_RESOLUTION|>--- conflicted
+++ resolved
@@ -10,17 +10,15 @@
 import { f } from '../../utils/functools';
 import type { RR } from '../../utils/types';
 import { writable } from '../../utils/types';
+import { ReadOnlyContext } from '../Core/Contexts';
 import type { SerializedResource } from '../DataModel/helperTypes';
 import type { SpecifyResource } from '../DataModel/legacyTypes';
-<<<<<<< HEAD
 import type {
   SpAppResource,
   SpAppResourceDir,
   SpViewSetObj,
 } from '../DataModel/types';
-=======
-import type { SpAppResource, SpViewSetObj } from '../DataModel/types';
->>>>>>> 4cb5b149
+import { DataObjectFormatter } from '../Formatters';
 import { PreferencesContent } from '../UserPreferences';
 import type { UserPreferences } from '../UserPreferences/helpers';
 import {
@@ -30,11 +28,6 @@
 import { PreferencesContext, useDarkMode } from '../UserPreferences/Hooks';
 import { useCodeMirrorExtensions } from './EditorComponents';
 import type { appResourceSubTypes } from './types';
-<<<<<<< HEAD
-import { ReadOnlyContext } from '../Core/Contexts';
-import { DataObjectFormatter } from '../Formatters';
-=======
->>>>>>> 4cb5b149
 
 export type AppResourceTabProps = {
   readonly resource: SerializedResource<SpAppResource | SpViewSetObj>;
