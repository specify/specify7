--- conflicted
+++ resolved
@@ -1,11 +1,5 @@
 import React from "react"
-<<<<<<< HEAD
-import { requireContext } from "../../../tests/helpers";
-import { mount } from "../../../tests/reactUtils";
-import { RA } from "../../../utils/types";
-import * as Router from 'react-router-dom';
 import { testAppResources } from "./testAppResources";
-=======
 import * as Router from 'react-router-dom';
 
 import { requireContext } from "../../../tests/helpers";
@@ -13,8 +7,6 @@
 import type { RA } from "../../../utils/types";
 import type { AppResourcesConformation } from "../Aside";
 import { AppResourcesAside } from "../Aside"
-import type { AppResources } from "../hooks";
->>>>>>> 7133d488
 
 
 requireContext();
@@ -27,15 +19,11 @@
         const setConformations = jest.fn();
 
         const { asFragment, unmount } = mount(<AppResourcesAside
-<<<<<<< HEAD
             resources={testAppResources}
-=======
+            isEmbedded
+            onOpen={onOpen}
+            filters={undefined}
             conformations={[[], setConformations]}
-            filters={undefined}
->>>>>>> 7133d488
-            isEmbedded
-            resources={appResources}
-            onOpen={onOpen}
         />);
 
         expect(asFragment()).toMatchSnapshot();
@@ -61,15 +49,11 @@
         }
 
         const { getAllByRole, user, unmount, asFragment: asFragmentInitial } = mount(<AppResourcesAside
-<<<<<<< HEAD
             resources={testAppResources}
-=======
+            isEmbedded
+            onOpen={onOpen}
+            filters={undefined}
             conformations={[_conformations, setConformations]}
-            filters={undefined}
->>>>>>> 7133d488
-            isEmbedded
-            resources={appResources}
-            onOpen={onOpen}
         />);
 
         const initialFragment = asFragmentInitial().textContent;
@@ -81,15 +65,11 @@
         unmount();
 
         const { asFragment, unmount: unmountSecond, getAllByRole: getIntermediate } = mount(<AppResourcesAside
-<<<<<<< HEAD
             resources={testAppResources}
-=======
+            isEmbedded
+            onOpen={onOpen}
+            filters={undefined}
             conformations={[_conformations, setConformations]}
-            filters={undefined}
->>>>>>> 7133d488
-            isEmbedded
-            resources={appResources}
-            onOpen={onOpen}
         />);
 
         expect(asFragment()).toMatchSnapshot();
@@ -102,15 +82,11 @@
         unmountSecond();
 
         const { asFragment: asFragmentLater, unmount: unmountThird, getAllByRole: getFinal } = mount(<AppResourcesAside
-<<<<<<< HEAD
             resources={testAppResources}
-=======
+            isEmbedded
+            onOpen={onOpen}
+            filters={undefined}
             conformations={[_conformations, setConformations]}
-            filters={undefined}
->>>>>>> 7133d488
-            isEmbedded
-            resources={appResources}
-            onOpen={onOpen}
         />);
 
         const laterFragment = asFragmentLater().textContent;
@@ -127,15 +103,11 @@
         const { asFragment: asFragmentAllExpanded, unmount: unmountExpandedll } = mount(
             <Router.MemoryRouter initialEntries={['/specify/resources/']}>
                 <AppResourcesAside
-<<<<<<< HEAD
                     resources={testAppResources}
-=======
+                    isEmbedded
+                    onOpen={onOpen}
+                    filters={undefined}
                     conformations={[_conformations, setConformations]}
-                    filters={undefined}
->>>>>>> 7133d488
-                    isEmbedded
-                    resources={appResources}
-                    onOpen={onOpen}
                 />
             </Router.MemoryRouter>
 
