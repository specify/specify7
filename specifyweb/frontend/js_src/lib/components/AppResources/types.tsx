--- conflicted
+++ resolved
@@ -6,15 +6,14 @@
 import type { IR, RA, RR } from '../../utils/types';
 import { ensure } from '../../utils/types';
 import { icons } from '../Atoms/Icons';
-import type { Tables } from '../DataModel/types';
+import type { SerializedResource } from '../DataModel/helperTypes';
+import type { SpAppResourceDir, Tables } from '../DataModel/types';
 import type { AppResourceMode } from './helpers';
-import { SerializedResource } from '../DataModel/helperTypes';
-import { SpAppResourceDir } from '../DataModel/types';
 
 export type AppResourceScope =
+  | 'collection'
+  | 'discipline'
   | 'global'
-  | 'discipline'
-  | 'collection'
   | 'user'
   | 'userType';
 
@@ -37,21 +36,16 @@
   },
 };
 
-<<<<<<< HEAD
-type AppResourceSubType = {
-=======
 export type ScopedAppResourceDir = SerializedResource<SpAppResourceDir> & {
   readonly scope: AppResourceScope;
 };
 
-export type AppResourceSubType = {
->>>>>>> dbb15abb
+type AppResourceSubType = {
   readonly mimeType: string | undefined;
   readonly name: string | undefined;
   readonly documentationUrl: string | undefined;
   readonly icon: JSX.Element;
   readonly label: LocalizedString;
-<<<<<<< HEAD
   /**
    * Whether when creating a new app resource of this type, should copy the
    * contents from an existing app resource of that type that is in current
@@ -61,9 +55,10 @@
    * Else false
    */
   readonly useTemplate?: boolean;
-=======
+  /**
+   * Only allow creating this app resource at certain levels
+   */
   readonly scope?: RA<AppResourceScope>;
->>>>>>> dbb15abb
 };
 
 /**
@@ -89,18 +84,15 @@
     icon: icons.documentReport,
     label: reportsText.report(),
   },
-  user: {
+  userPreferences: {
     mimeType: 'application/json',
     name: 'UserPreferences',
     documentationUrl:
       'https://discourse.specifysoftware.org/t/specify-7-user-preferences-webinar/861',
     icon: icons.cog,
     label: preferencesText.userPreferences(),
-<<<<<<< HEAD
     useTemplate: false,
-=======
     scope: ['user'],
->>>>>>> dbb15abb
   },
   defaultUserPreferences: {
     mimeType: 'application/json',
@@ -110,7 +102,7 @@
     icon: icons.cog,
     label: preferencesText.defaultUserPreferences(),
   },
-  collection: {
+  collectionPreferences: {
     mimeType: 'application/json',
     name: 'CollectionPreferences',
     documentationUrl: undefined,
