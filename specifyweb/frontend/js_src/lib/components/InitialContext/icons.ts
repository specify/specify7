--- conflicted
+++ resolved
@@ -55,17 +55,13 @@
   xml: Document,
   cycleDetect: RA<string> = []
 ): Element | undefined {
-<<<<<<< HEAD
   if (cycleDetect.includes(icon)) {
     softFail(new Error('Circular reference in icon definitions'));
     return undefined;
   }
-  const iconNode = xml.querySelector(`icon[name="${icon}"]`);
-=======
-  if (cycleDetect.includes(icon))
-    throw new Error('Circular reference in icon definitions');
-  const iconNode = xml.querySelector(`icon[name="${icon}"],icon[file="${icon}"]`);
->>>>>>> c4f77657
+  const iconNode = xml.querySelector(
+    `icon[name="${icon}"],icon[file="${icon}"]`
+  );
   const alias = iconNode?.getAttribute('alias');
   return typeof alias === 'string'
     ? findIconInXml(alias, xml, [...cycleDetect, icon])
