--- conflicted
+++ resolved
@@ -143,7 +143,6 @@
         parser: 'java.lang.Boolean',
         isLegacy: true,
       },
-<<<<<<< HEAD
       'attachment.preview_size': {
         description: 'The size in px of the generated attachment thumbnails',
         defaultValue: 256,
@@ -160,12 +159,10 @@
       'auditing.audit_field_updates': {
         description: 'Whether Audit Log records field value changes',
         defaultValue: true,
-=======
       'sp7.allow_adding_child_to_synonymized_parent.GeologicTimePeriod': {
         description:
           'Allowed to add children to synopsized Geologic Time Period records',
         defaultValue: false,
->>>>>>> e8b69767
         parser: 'java.lang.Boolean',
         isLegacy: false,
       },
