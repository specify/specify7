/**
 * Fetch tree definitions (and tree ranks) for all fields accessible in a
 * given discipline.
 */

import { ajax } from '../../utils/ajax';
import { getCache } from '../../utils/cache';
import { f } from '../../utils/functools';
import type { RA } from '../../utils/types';
import { defined } from '../../utils/types';
import { caseInsensitiveHash } from '../../utils/utils';
import type {
  AnySchema,
  AnyTree,
  FilterTablesByEndsWith,
  SerializedRecord,
  SerializedResource,
} from '../DataModel/helperTypes';
import type { SpecifyResource } from '../DataModel/legacyTypes';
import { fetchContext as fetchDomain, schema } from '../DataModel/schema';
import { serializeResource } from '../DataModel/serializers';
import { genericTables } from '../DataModel/tables';
import type { Tables } from '../DataModel/types';

export type TreeInformation = {
  readonly [TREE_NAME in AnyTree['tableName']]: RA<{
    readonly definition: SerializedResource<FilterTablesByEndsWith<'TreeDef'>>;
    readonly ranks: RA<
      SerializedResource<FilterTablesByEndsWith<'TreeDefItem'>>
    >;
  }>;
};

let treeDefinitions: TreeInformation = undefined!;

/*
 * FEATURE: allow reordering trees
 *    See https://github.com/specify/specify7/issues/2121#issuecomment-1432158152
 */
const commonTrees = ['Geography', 'Storage', 'Taxon'] as const;
const treesForPaleo = ['GeologicTimePeriod', 'LithoStrat'] as const;
<<<<<<< HEAD
// Const treesForGeo = ['TectonicUnit'] as const;
export const allTrees = [
  ...commonTrees,
  ...treesForPaleo,
  // ...treesForGeo,
] as const;
=======
const treesForGeo = ['TectonicUnit'] as const;
export const allTrees = [...commonTrees, ...treesForPaleo, ...treesForGeo] as const;
>>>>>>> e7c23202
/*
 * Until discipline information is loaded, assume all trees are appropriate in
 * this discipline
 */
let disciplineTrees: RA<AnyTree['tableName']> = allTrees;
export const getDisciplineTrees = (): typeof disciplineTrees => disciplineTrees;

export const isTreeTable = (
  tableName: keyof Tables
): tableName is AnyTree['tableName'] => f.includes(allTrees, tableName);

export const isTreeResource = (
  resource: SpecifyResource<AnySchema>
): resource is SpecifyResource<AnyTree> =>
  f.includes(allTrees, resource.specifyTable.name);

export const treeRanksPromise = Promise.all([
  // Dynamic imports are used to prevent circular dependencies
  import('../Permissions/helpers'),
  import('../Permissions').then(async ({ fetchContext }) => fetchContext),
  import('../DataModel/tables').then(async ({ fetchContext }) => fetchContext),
  fetchDomain,
]).then(async () =>
  ajax<{
    readonly [TREE_NAME in AnyTree['tableName']]: RA<{
      readonly definition: SerializedRecord<Tables[`${TREE_NAME}TreeDef`]>;
      readonly ranks: RA<SerializedRecord<Tables[`${TREE_NAME}TreeDefItem`]>>;
    }>;
  }>('/api/specify_trees/', {
    headers: { Accept: 'application/json' },
  }).then(({ data }) => {
    const treeNames = new Set(
      Object.keys(data).map((key) => key.toLowerCase())
    );
    disciplineTrees = allTrees.filter((treeName) =>
      treeNames.has(treeName.toLowerCase())
    );

    treeDefinitions = Object.fromEntries(
      Object.entries(data).map(([treeName, information]) => [
        treeName,
        information.map(({ definition, ranks }) => ({
          definition: serializeResource(
            definition as SerializedRecord<FilterTablesByEndsWith<'TreeDef'>>
          ),
          ranks: ranks.map((rank) => serializeResource(rank)),
        })),
      ])
    );
    return treeDefinitions;
  })
);

function getTreeScope(
  treeName: AnyTree['tableName']
): keyof typeof schema['domainLevelIds'] | undefined {
  const treeRelationships = new Set(
    genericTables[`${treeName}TreeDef`].relationships.map(({ relatedTable }) =>
      relatedTable.name.toLowerCase()
    )
  );
  return Object.keys(schema.domainLevelIds).find((domainTable) =>
    treeRelationships.has(domainTable)
  );
}

export function getTreeDefinitions<TREE_NAME extends AnyTree['tableName']>(
  tableName: TREE_NAME,
  treeDefinitionId: number | 'all' | undefined = getCache(
    'tree',
    `definition${tableName}`
  )
): TreeInformation[TREE_NAME] {
  const specificTreeDefinitions = caseInsensitiveHash(
    defined(treeDefinitions),
    tableName
  );

  if (typeof treeDefinitionId === 'number') {
    const resolvedDefinition = specificTreeDefinitions.find(
      ({ definition }) => definition.id === treeDefinitionId
    );
    return resolvedDefinition === undefined
      ? specificTreeDefinitions
      : [resolvedDefinition];
  } else return specificTreeDefinitions;
}

export function getTreeDefinitionItems<TREE_NAME extends AnyTree['tableName']>(
  tableName: TREE_NAME,
  includeRoot: boolean,
  treeDefinitionId: number | 'all' | undefined = getCache(
    'tree',
    `definition${tableName}`
  )
): TreeInformation[TREE_NAME][number]['ranks'] | undefined {
  const specificTreeDefinitions =
    treeDefinitions === undefined
      ? undefined
      : caseInsensitiveHash(treeDefinitions, tableName);

  return specificTreeDefinitions === undefined
    ? undefined
    : typeof treeDefinitionId === 'number'
    ? specificTreeDefinitions
        .find(({ definition }) => definition.id === treeDefinitionId)
        ?.ranks.slice(includeRoot ? 0 : 1)
    : specificTreeDefinitions.flatMap(({ ranks }) =>
        ranks.slice(includeRoot ? 0 : 1)
      );
}

export const strictGetTreeDefinitionItems = <
  TREE_NAME extends AnyTree['tableName']
>(
  tableName: TREE_NAME,
  includeRoot: boolean,
  treeDefinitionId: number | 'all' | undefined = getCache(
    'tree',
    `definition${tableName}`
  )
): TreeInformation[TREE_NAME][number]['ranks'] =>
  defined(
    getTreeDefinitionItems(tableName, includeRoot, treeDefinitionId),
    `Unable to get tree ranks for a ${tableName} table`
  );

export const exportsForTests = {
  getTreeScope,
};<|MERGE_RESOLUTION|>--- conflicted
+++ resolved
@@ -39,17 +39,12 @@
  */
 const commonTrees = ['Geography', 'Storage', 'Taxon'] as const;
 const treesForPaleo = ['GeologicTimePeriod', 'LithoStrat'] as const;
-<<<<<<< HEAD
-// Const treesForGeo = ['TectonicUnit'] as const;
+const treesForGeo = ['TectonicUnit'] as const;
 export const allTrees = [
   ...commonTrees,
   ...treesForPaleo,
-  // ...treesForGeo,
+  ...treesForGeo,
 ] as const;
-=======
-const treesForGeo = ['TectonicUnit'] as const;
-export const allTrees = [...commonTrees, ...treesForPaleo, ...treesForGeo] as const;
->>>>>>> e7c23202
 /*
  * Until discipline information is loaded, assume all trees are appropriate in
  * this discipline
