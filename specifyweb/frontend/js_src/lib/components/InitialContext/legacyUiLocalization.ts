--- conflicted
+++ resolved
@@ -13,10 +13,6 @@
 import { localized } from '../../utils/types';
 import { mappedFind } from '../../utils/utils';
 import { load } from './index';
-<<<<<<< HEAD
-import { localized } from '../../utils/types';
-=======
->>>>>>> f00f425e
 
 const bundleLanguages = ['en', 'ru', 'uk', 'pt'];
 const locale =
