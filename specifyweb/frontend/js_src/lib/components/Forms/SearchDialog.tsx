--- conflicted
+++ resolved
@@ -29,11 +29,8 @@
 import { useBooleanState } from '../../hooks/useBooleanState';
 import { AnySchema, CommonFields } from '../DataModel/helperTypes';
 import { useViewDefinition } from './useViewDefinition';
-<<<<<<< HEAD
 import { fail } from '../Errors/Crash';
-=======
 import { LocalizedString } from 'typesafe-i18n';
->>>>>>> 50b4f162
 
 const dialogDefinitions = load<Element>(
   formatUrl('/context/app.resource', { name: 'DialogDefs' }),
