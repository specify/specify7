--- conflicted
+++ resolved
@@ -14,16 +14,11 @@
 import type { FormMode } from '../FormParse';
 import { LoadingScreen } from '../Molecules/Dialog';
 import { TableIcon } from '../Molecules/TableIcon';
+import { userPreferences } from '../Preferences/userPreferences';
 import { displaySpecifyNetwork, SpecifyNetworkBadge } from '../SpecifyNetwork';
 import { format } from './dataObjFormatters';
 import { RenderForm } from './SpecifyForm';
 import { useViewDefinition } from './useViewDefinition';
-<<<<<<< HEAD
-import { LoadingScreen } from '../Molecules/Dialog';
-import { LocalizedString } from 'typesafe-i18n';
-import { userPreferences } from '../Preferences/userPreferences';
-=======
->>>>>>> 7e500c2e
 
 export type ResourceViewProps<SCHEMA extends AnySchema> = {
   readonly isLoading?: boolean;
