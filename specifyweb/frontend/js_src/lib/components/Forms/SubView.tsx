--- conflicted
+++ resolved
@@ -1,6 +1,6 @@
 import React from 'react';
 
-import { useAsyncState } from '../../hooks/useAsyncState';
+import { usePromise } from '../../hooks/useAsyncState';
 import { useBooleanState } from '../../hooks/useBooleanState';
 import { useTriggerState } from '../../hooks/useTriggerState';
 import { commonText } from '../../localization/common';
@@ -19,15 +19,7 @@
 import type { SubViewSortField } from '../FormParse/cells';
 import { IntegratedRecordSelector } from '../FormSliders/IntegratedRecordSelector';
 import { TableIcon } from '../Molecules/TableIcon';
-<<<<<<< HEAD
-import { overwriteReadOnly } from '../../utils/types';
-import { SubViewSortField } from '../FormParse/cells';
-import { attachmentSettingsPromise } from '../Attachments/attachments';
-import { usePromise } from '../../hooks/useAsyncState';
-import { attachmentRelatedTables } from '../Attachments';
-=======
 import { relationshipIsToMany } from '../WbPlanView/mappingHelpers';
->>>>>>> d16a33c1
 
 export const SubViewContext = React.createContext<
   | {
@@ -43,11 +35,6 @@
 >(undefined);
 SubViewContext.displayName = 'SubViewContext';
 
-<<<<<<< HEAD
-=======
-const fetchAttachmentSettings = async () => attachmentSettingsPromise;
-
->>>>>>> d16a33c1
 export function SubView({
   relationship,
   parentResource,
