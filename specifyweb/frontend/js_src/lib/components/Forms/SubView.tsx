--- conflicted
+++ resolved
@@ -1,20 +1,12 @@
 import React from 'react';
 
-<<<<<<< HEAD
-import { useAsyncState } from '../../hooks/useAsyncState';
-=======
 import { usePromise } from '../../hooks/useAsyncState';
->>>>>>> 4cb5b149
 import { useBooleanState } from '../../hooks/useBooleanState';
 import { useTriggerState } from '../../hooks/useTriggerState';
 import { commonText } from '../../localization/common';
 import { overwriteReadOnly } from '../../utils/types';
 import { sortFunction } from '../../utils/utils';
 import { Button } from '../Atoms/Button';
-<<<<<<< HEAD
-=======
-import { attachmentRelatedTables } from '../Attachments';
->>>>>>> 4cb5b149
 import { attachmentSettingsPromise } from '../Attachments/attachments';
 import type { AnySchema } from '../DataModel/helperTypes';
 import type { SpecifyResource } from '../DataModel/legacyTypes';
@@ -27,10 +19,7 @@
 import { IntegratedRecordSelector } from '../FormSliders/IntegratedRecordSelector';
 import { TableIcon } from '../Molecules/TableIcon';
 import { relationshipIsToMany } from '../WbPlanView/mappingHelpers';
-<<<<<<< HEAD
 import { attachmentRelatedTables } from '../Attachments';
-=======
->>>>>>> 4cb5b149
 
 export const SubViewContext = React.createContext<
   | {
@@ -46,11 +35,6 @@
 >(undefined);
 SubViewContext.displayName = 'SubViewContext';
 
-<<<<<<< HEAD
-const fetchAttachmentSettings = async () => attachmentSettingsPromise;
-
-=======
->>>>>>> 4cb5b149
 export function SubView({
   relationship,
   parentResource,
@@ -211,7 +195,7 @@
     relationship.relatedModel.name
   );
 
-  const isAttachmentMisconfirgured =
+  const isAttachmentMisconfigured =
     isAttachmentTable && !isAttachmentConfigured;
 
   return (
@@ -246,7 +230,7 @@
           dialog={isButton ? 'nonModal' : false}
           formType={formType}
           mode={
-            !isAttachmentMisconfirgured &&
+            !isAttachmentMisconfigured &&
             relationship.isDependent() &&
             initialMode !== 'view'
               ? 'edit'
