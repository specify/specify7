import React from 'react';

import { usePromise } from '../../hooks/useAsyncState';
import { useBooleanState } from '../../hooks/useBooleanState';
import { useTriggerState } from '../../hooks/useTriggerState';
import { commonText } from '../../localization/common';
import { overwriteReadOnly } from '../../utils/types';
import { sortFunction } from '../../utils/utils';
import { Button } from '../Atoms/Button';
import { attachmentSettingsPromise } from '../Attachments/attachments';
<<<<<<< HEAD
import { attachmentRelatedTables } from '../Attachments/utils';
=======
import { ReadOnlyContext } from '../Core/Contexts';
>>>>>>> 731e40c9
import type { AnySchema } from '../DataModel/helperTypes';
import type { SpecifyResource } from '../DataModel/legacyTypes';
import { resourceOn } from '../DataModel/resource';
import type { Relationship } from '../DataModel/specifyField';
import type { Collection } from '../DataModel/specifyTable';
import { raise, softFail } from '../Errors/Crash';
import type { FormType } from '../FormParse';
import type { SubViewSortField } from '../FormParse/cells';
import { IntegratedRecordSelector } from '../FormSliders/IntegratedRecordSelector';
import { TableIcon } from '../Molecules/TableIcon';
import { relationshipIsToMany } from '../WbPlanView/mappingHelpers';

export const SubViewContext = React.createContext<
  | {
      readonly relationship: Relationship | undefined;
      readonly formType: FormType;
      readonly sortField: SubViewSortField | undefined;
      readonly handleChangeFormType: (formType: FormType) => void;
      readonly handleChangeSortField: (
        sortField: SubViewSortField | undefined
      ) => void;
    }
  | undefined
>(undefined);
SubViewContext.displayName = 'SubViewContext';

export function SubView({
  relationship,
  parentResource,
  parentFormType,
  formType: initialFormType,
  isButton,
  viewName = relationship.relatedTable.view,
  icon = relationship.relatedTable.name,
  sortField: initialSortField,
  isCollapsed,
}: {
  readonly relationship: Relationship;
  readonly parentResource: SpecifyResource<AnySchema>;
  readonly parentFormType: FormType;
  readonly formType: FormType;
  readonly isButton: boolean;
  readonly icon: string | undefined;
  readonly viewName: string | undefined;
  readonly sortField: SubViewSortField | undefined;
  readonly isCollapsed?: boolean;
}): JSX.Element {
  const [sortField, setSortField] = useTriggerState(initialSortField);

  const fetchCollection = React.useCallback(
    async function fetchCollection(): Promise<
      Collection<AnySchema> | undefined
    > {
      if (
        relationshipIsToMany(relationship) &&
        relationship.type !== 'zero-to-one'
      )
        return parentResource
          .rgetCollection(relationship.name)
          .then((collection) => {
            // TEST: check if this can ever happen
            if (collection === null)
              return new relationship.relatedTable.DependentCollection({
                related: parentResource,
                field: relationship.getReverse(),
              }) as Collection<AnySchema>;
            if (sortField === undefined) return collection;
            // BUG: this does not look into related tables
            const field = sortField.fieldNames[0];
            // Overwriting the tables on the collection
            overwriteReadOnly(
              collection,
              'models',
              Array.from(collection.models).sort(
                sortFunction(
                  (resource) => resource.get(field),
                  sortField.direction === 'desc'
                )
              )
            );
            return collection;
          });
      else {
        /**
         * If relationship is -to-one, create a collection for the related
         * resource. This allows to reuse most of the code from the -to-many
         * relationships. RecordSelector handles collections with -to-one
         * related field by removing the "+" button after first record is added
         * and not rendering record count or record slider.
         */
        const resource = await parentResource.rgetPromise(relationship.name);
        const reverse = relationship.getReverse();
        if (reverse === undefined) {
          softFail(
            new Error(
              `Can't render a SubView for ` +
                `${relationship.table.name}.${relationship.name} because ` +
                `reverse relationship does not exist`
            )
          );
          return undefined;
        }
        const collection = (
          relationship.isDependent()
            ? new relationship.relatedTable.DependentCollection({
                related: parentResource,
                field: reverse,
              })
            : new relationship.relatedTable.LazyCollection({
                filters: {
                  [reverse.name]: parentResource.id,
                },
              })
        ) as Collection<AnySchema>;
        if (relationship.isDependent() && parentResource.isNew())
          // Prevent fetching related for newly created parent
          overwriteReadOnly(collection, '_totalCount', 0);

        if (typeof resource === 'object' && resource !== null)
          collection.add(resource);
        overwriteReadOnly(
          collection,
          'related',
          collection.related ?? parentResource
        );
        overwriteReadOnly(
          collection,
          'field',
          collection.field ?? relationship.getReverse()
        );
        return collection;
      }
    },
    [parentResource, relationship, sortField]
  );

  const [collection, setCollection] = React.useState<
    Collection<AnySchema> | undefined
  >(undefined);
  const versionRef = React.useRef<number>(0);
  React.useEffect(
    () =>
      resourceOn(
        parentResource,
        `change:${relationship.name}`,
        (): void => {
          versionRef.current += 1;
          const localVersionRef = versionRef.current;
          fetchCollection()
            .then((collection) =>
              /*
               * If value changed since begun fetching, don't update the
               * collection to prevent a race condition.
               * REFACTOR: simplify this
               */
              versionRef.current === localVersionRef
                ? setCollection(collection)
                : undefined
            )
            .catch(raise);
        },
        true
      ),
    [parentResource, relationship, fetchCollection]
  );

  const [formType, setFormType] = useTriggerState(initialFormType);
  const contextValue = React.useMemo(
    () => ({
      relationship,
      formType,
      sortField,
      handleChangeFormType: setFormType,
      handleChangeSortField: setSortField,
    }),
    [relationship, formType, sortField, setFormType, setSortField]
  );

  const [isOpen, _, handleClose, handleToggle] = useBooleanState(!isButton);

  const [isAttachmentConfigured] = usePromise(attachmentSettingsPromise, true);

  const isAttachmentTable = attachmentRelatedTables().includes(
    relationship.relatedTable.name
  );

  const isAttachmentMisconfigured =
    isAttachmentTable && !isAttachmentConfigured;

  const isReadOnly = React.useContext(ReadOnlyContext);
  return (
    <SubViewContext.Provider value={contextValue}>
      {isButton && (
        <Button.BorderedGray
          aria-label={relationship.label}
          aria-pressed={isOpen}
          className={`
            w-fit 
            ${
              (collection?.models.length ?? 0) > 0
                ? '!ring-brand-300 dark:!ring-brand-400 ring-2 dark:!ring-2'
                : ''
            } 
          ${isOpen ? '!bg-brand-300 dark:!bg-brand-500' : ''}`}
          title={relationship.label}
          onClick={handleToggle}
        >
          {
            /*
             * Attachment table icons have lots of vertical white space, making
             * them look overly small on the forms.
             * See https://github.com/specify/specify7/issues/1259
             * Thus, have to introduce some inconsistency here
             */
            parentFormType === 'form' && (
              <TableIcon className="h-8 w-8" label={false} name={icon} />
            )
          }
          <span className="rounded border-gray-500 bg-white p-1 font-bold dark:bg-neutral-800">
            {collection?.models.length ?? commonText.loading()}
          </span>
        </Button.BorderedGray>
      )}
      {typeof collection === 'object' && isOpen ? (
        <ReadOnlyContext.Provider
          value={
            isReadOnly ||
            isAttachmentMisconfigured ||
            !relationship.isDependent()
          }
        >
          <IntegratedRecordSelector
            collection={collection}
            dialog={isButton ? 'nonModal' : false}
            formType={formType}
            isCollapsed={isCollapsed}
            relationship={relationship}
            sortField={sortField}
            viewName={viewName}
            onAdd={
              relationshipIsToMany(relationship) &&
              relationship.type !== 'zero-to-one'
                ? undefined
                : ([resource]): void =>
                    void parentResource.set(
                      relationship.name,
                      resource as never
                    )
            }
            onClose={handleClose}
            onDelete={
              relationshipIsToMany(relationship) &&
              relationship.type !== 'zero-to-one'
                ? undefined
                : (): void =>
                    void parentResource.set(relationship.name, null as never)
            }
          />
        </ReadOnlyContext.Provider>
      ) : undefined}
    </SubViewContext.Provider>
  );
}<|MERGE_RESOLUTION|>--- conflicted
+++ resolved
@@ -8,11 +8,8 @@
 import { sortFunction } from '../../utils/utils';
 import { Button } from '../Atoms/Button';
 import { attachmentSettingsPromise } from '../Attachments/attachments';
-<<<<<<< HEAD
 import { attachmentRelatedTables } from '../Attachments/utils';
-=======
 import { ReadOnlyContext } from '../Core/Contexts';
->>>>>>> 731e40c9
 import type { AnySchema } from '../DataModel/helperTypes';
 import type { SpecifyResource } from '../DataModel/legacyTypes';
 import { resourceOn } from '../DataModel/resource';
