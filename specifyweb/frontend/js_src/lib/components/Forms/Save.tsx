--- conflicted
+++ resolved
@@ -316,11 +316,7 @@
           tableName: resource.specifyTable.name.toLowerCase(),
           fieldName: numberFieldName.toLowerCase(),
           formatterName: formatter.name,
-<<<<<<< HEAD
           skipStartNumber: saved,
-=======
-          skipStartNumber: true,
->>>>>>> 191cff5b
         }),
       })
         .then(({ data }) => data)
