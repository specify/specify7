--- conflicted
+++ resolved
@@ -9,11 +9,8 @@
 import { formsText } from '../../localization/forms';
 import { smoothScroll } from '../../utils/dom';
 import { listen } from '../../utils/events';
-<<<<<<< HEAD
 import type { RA, WritableArray } from '../../utils/types';
-=======
 import { filterArray } from '../../utils/types';
->>>>>>> 3f3a73e4
 import { replaceKey } from '../../utils/utils';
 import { appResourceSubTypes } from '../AppResources/types';
 import { Button } from '../Atoms/Button';
