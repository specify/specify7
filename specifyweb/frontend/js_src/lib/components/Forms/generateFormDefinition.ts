import { schemaText } from '../../localization/schema';
import { resolveParser } from '../../utils/parser/definitions';
import type { RA } from '../../utils/types';
import { filterArray } from '../../utils/types';
import { sortFunction, split } from '../../utils/utils';
import type { AnySchema, TableFields } from '../DataModel/helperTypes';
import type { LiteralField, Relationship } from '../DataModel/specifyField';
import type { SpecifyTable } from '../DataModel/specifyTable';
import type {
  FormMode,
  FormType,
  ParsedFormDefinition,
  ViewDescription,
} from '../FormParse';
import type { CellTypes, FormCellDefinition } from '../FormParse/cells';
import { hasTablePermission } from '../Permissions/helpers';
import { relationshipIsToMany } from '../WbPlanView/mappingHelpers';

/**
 * If form definition is missing, this function will generate one on the fly
 */
export function autoGenerateViewDefinition<SCHEMA extends AnySchema>(
  table: SpecifyTable<SCHEMA>,
  formType: FormType,
  mode: FormMode,
  fieldsToShow: RA<TableFields<SCHEMA>> = getFieldsForAutoView(table, [])
): ViewDescription {
  return {
    ...(formType === 'form' ? generateForm : generateFormTable)(
      table,
      mode,
      fieldsToShow
    ),
    name: '',
    formType,
    mode,
    table,
  };
}

/**
 * Get fields that a user would most likely want to see.
 * The "fieldsToSkip" can be replaced by filtering the output array, however,
 * that won't be as type safe
 */
export function getFieldsForAutoView<SCHEMA extends AnySchema>(
  table: SpecifyTable<SCHEMA>,
  fieldsToSkip: RA<TableFields<SCHEMA>>
): RA<TableFields<SCHEMA>> {
  const baseFields = table.literalFields
    .filter((field) => !fieldsToSkip.includes(field.name))
    .sort(sortFunction(({ isRequired }) => isRequired, true));
  const filteredFields = baseFields.filter(
    (field) => !field.isHidden && !field.isReadOnly
  );
  // BUG: if displayed as a dependent sub view, should hide relationship to parent
  const relationships = table.relationships
    .filter(
      (field) =>
        !field.isHidden &&
        !field.isReadOnly &&
        !fieldsToSkip.includes(field.name) &&
        (field.isRequired || field.isDependent())
    )
    .sort(sortFunction(({ isRequired }) => isRequired, true));
  // Hide hidden fields, unless all fields are hidden
  const fields =
    filteredFields.length > 0 || relationships.length > 0
      ? filteredFields
      : baseFields;
  return [...fields, ...relationships].map((field) => field.name);
}

function generateFormTable(
  model: SpecifyTable,
  _mode: FormMode,
  fieldsToShow: RA<string>
): ParsedFormDefinition {
  const fields = fieldsToShow
    .map((fieldName) => model.strictGetField(fieldName))
    .filter(
      (field): field is LiteralField =>
        !field.isRelationship && !field.isHidden && !field.isReadOnly
    );
  return {
    columns: Array.from(fields).fill(undefined),
    rows: [
      fields.map(getFieldDefinition).map((cell) => ({
        ...cell,
        align: 'center',
      })),
    ],
  };
}

// Common cell attributes
const cellAttributes = {
  id: undefined,
  align: 'left',
  colSpan: 1,
  visible: true,
  ariaLabel: undefined,
  verticalAlign: 'stretch',
} as const;

function generateForm(
  table: SpecifyTable,
  mode: FormMode,
  fieldsToShow: RA<string>
): ParsedFormDefinition {
  const allFields = fieldsToShow.map((fieldName) =>
    table.strictGetField(fieldName)
  );
  const [fields, relationships] = split<LiteralField, Relationship>(
    allFields,
    (field) => field.isRelationship
  );
  const skipLabels =
    fields.length === 0 ||
    relationships.length === 0 ||
    fields.length + relationships.length < 10;
  return {
    columns: [undefined],
    rows: filterArray([
      skipLabels
        ? undefined
        : [
            {
              type: 'Separator',
              label: schemaText.fields(),
              icon: undefined,
              forClass: undefined,
              ...cellAttributes,
            },
          ],
      ...fields
        .map(
          (field) =>
            [
              [
                {
                  type: 'Label',
                  text: field.label,
                  labelForCellId: field.name,
                  fieldNames: [field.name],
                  title: field.getLocalizedDesc(),
                  ...cellAttributes,
                },
              ],
              [
                {
                  ...getFieldDefinition(field),
                  id: field.name,
                },
              ],
            ] as const
        )
        .flatMap(([label, field]) => [
          // Remove redundant labels from checkboxes
          field[0].fieldDefinition.type === 'Checkbox' ? undefined : label,
          field,
        ]),
      skipLabels
        ? undefined
        : [
            {
              type: 'Separator',
              label: schemaText.relationships(),
              ...cellAttributes,
              icon: undefined,
              forClass: undefined,
            },
          ],
      ...relationships
        .filter(({ relatedTable }) =>
          hasTablePermission(relatedTable.name, 'read')
        )
        .flatMap(
          (field) =>
            [
              [
                {
                  type: 'Label',
                  text: field.label,
                  labelForCellId: field.name,
                  fieldNames: [field.name],
                  title: field.getLocalizedDesc(),
                  ...cellAttributes,
                },
              ],
              [
                relationshipIsToMany(field)
                  ? ({
                      ...cellAttributes,
                      id: field.name,
                      type: 'SubView',
                      formType: 'form',
                      mode,
                      fieldNames: [field.name],
                      viewName: undefined,
                      isButton: true,
                      icon: undefined,
                      isRequired: false,
                      sortField: { fieldNames: ['id'], direction: 'asc' },
                    } as const)
                  : ({
                      ...cellAttributes,
                      id: field.name,
                      type: 'Field',
                      fieldNames: [field.name],
                      fieldDefinition: {
                        type: 'QueryComboBox',
                        hasCloneButton: false,
                        hasNewButton: true,
                        hasSearchButton: true,
                        hasEditButton: true,
                        hasViewButton: false,
                        typeSearch: undefined,
                        searchView: undefined,
                        isReadOnly: mode === 'view',
                      },
                      isRequired: false,
                      viewName: undefined,
                    } as const),
              ],
            ] as const
        ),
    ]),
  };
}

/**
 * Generate definition for a non-relationship field
 */
function getFieldDefinition(
  field: LiteralField
): CellTypes['Field'] & FormCellDefinition {
  const parser = resolveParser(field);
  // FEATURE: render date fields using Partial Date UI
  return {
    ...cellAttributes,
    type: 'Field',
    fieldNames: [field.name],
    isRequired: false,
    ariaLabel: undefined,
    fieldDefinition: {
      isReadOnly: false,
      ...(parser.type === 'checkbox'
        ? {
            type: 'Checkbox',
            defaultValue: undefined,
            label: field.label,
            printOnSave: false,
          }
        : typeof parser.pickListName === 'string'
<<<<<<< HEAD
        ? {
            type: 'ComboBox',
            defaultValue: undefined,
            pickList: parser.pickListName,
          }
        : field.type === 'text'
        ? {
            type: 'TextArea',
            defaultValue: undefined,
            rows: undefined,
          }
        : {
            type: 'Text',
            defaultValue: undefined,
            min: parser.min,
            max: parser.max,
            step: parser.step,
            minLength: parser.minLength,
            maxLength: parser.maxLength,
            whiteSpaceSensitive: parser.whiteSpaceSensitive,
          }),
=======
          ? {
              type: 'ComboBox',
              defaultValue: undefined,
              pickList: parser.pickListName,
            }
          : field.type === 'text'
            ? {
                type: 'TextArea',
                defaultValue: undefined,
                rows: undefined,
              }
            : {
                type: 'Text',
                defaultValue: undefined,
                min: parser.min,
                max: parser.max,
                step: parser.step,
                minLength: parser.minLength,
                maxLength: parser.maxLength,
                whiteSpaceSensitive: parser.whiteSpaceSensitive,
              }),
>>>>>>> accdd2b7
    },
  };
}<|MERGE_RESOLUTION|>--- conflicted
+++ resolved
@@ -253,29 +253,6 @@
             printOnSave: false,
           }
         : typeof parser.pickListName === 'string'
-<<<<<<< HEAD
-        ? {
-            type: 'ComboBox',
-            defaultValue: undefined,
-            pickList: parser.pickListName,
-          }
-        : field.type === 'text'
-        ? {
-            type: 'TextArea',
-            defaultValue: undefined,
-            rows: undefined,
-          }
-        : {
-            type: 'Text',
-            defaultValue: undefined,
-            min: parser.min,
-            max: parser.max,
-            step: parser.step,
-            minLength: parser.minLength,
-            maxLength: parser.maxLength,
-            whiteSpaceSensitive: parser.whiteSpaceSensitive,
-          }),
-=======
           ? {
               type: 'ComboBox',
               defaultValue: undefined,
@@ -297,7 +274,6 @@
                 maxLength: parser.maxLength,
                 whiteSpaceSensitive: parser.whiteSpaceSensitive,
               }),
->>>>>>> accdd2b7
     },
   };
 }