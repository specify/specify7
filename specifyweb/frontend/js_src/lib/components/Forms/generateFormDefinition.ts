import { sortFunction, split } from '../../utils/utils';
import type {
  FormMode,
  FormType,
  ParsedFormDefinition,
  ViewDescription,
} from '../FormParse';
import type { CellTypes, FormCellDefinition } from '../FormParse/cells';
import type { LiteralField, Relationship } from '../DataModel/specifyField';
import type { SpecifyModel } from '../DataModel/specifyModel';
import type { RA } from '../../utils/types';
import { filterArray } from '../../utils/types';
import { resolveParser } from '../../utils/parser/definitions';
import { relationshipIsToMany } from '../WbPlanView/mappingHelpers';
import { AnySchema, TableFields } from '../DataModel/helperTypes';
<<<<<<< HEAD
import { hasTablePermission } from '../Permissions/helpers';
=======
import { schemaText } from '../../localization/schema';
>>>>>>> 50b4f162

/**
 * If form definition is missing, this function will generate one on the fly
 */
export function autoGenerateViewDefinition<SCHEMA extends AnySchema>(
  model: SpecifyModel<SCHEMA>,
  formType: FormType,
  mode: FormMode,
  fieldsToShow: RA<TableFields<SCHEMA>> = getFieldsForAutoView(model, [])
): ViewDescription {
  return {
    ...(formType === 'form' ? generateForm : generateFormTable)(
      model,
      mode,
      fieldsToShow
    ),
    formType,
    mode,
    model,
  };
}

/**
 * Get fields that a user would most likely want to see.
 * The "fieldsToSkip" can be replaced by filtering the output array, however,
 * that won't be as type safe
 */
export function getFieldsForAutoView<SCHEMA extends AnySchema>(
  model: SpecifyModel<SCHEMA>,
  fieldsToSkip: RA<TableFields<SCHEMA>>
): RA<TableFields<SCHEMA>> {
  const baseFields = model.literalFields
    .filter((field) => !fieldsToSkip.includes(field.name))
    .sort(sortFunction(({ isRequired }) => isRequired, true));
  const filteredFields = baseFields.filter(
    (field) => !field.isHidden && !field.isReadOnly
  );
  const relationships = model.relationships
    .filter(
      (field) =>
        !field.isHidden &&
        !field.isReadOnly &&
        !fieldsToSkip.includes(field.name) &&
        (field.isRequired || field.isDependent())
    )
    .sort(sortFunction(({ isRequired }) => isRequired, true));
  // Hide hidden fields, unless all fields are hidden
  const fields =
    filteredFields.length > 0 || relationships.length > 0
      ? filteredFields
      : baseFields;
  return [...fields, ...relationships].map((field) => field.name);
}

function generateFormTable(
  model: SpecifyModel,
  _mode: FormMode,
  fieldsToShow: RA<string>
): ParsedFormDefinition {
  const fields = fieldsToShow
    .map((fieldName) => model.strictGetField(fieldName))
    .filter(
      (field): field is LiteralField =>
        !field.isRelationship && !field.isHidden && !field.isReadOnly
    );
  return {
    columns: Array.from(fields).fill(undefined),
    rows: [
      fields.map(getFieldDefinition).map((cell) => ({
        ...cell,
        align: 'center',
      })),
    ],
  };
}

// Common cell attributes
const cellAttributes = {
  id: undefined,
  align: 'left',
  colSpan: 1,
  visible: true,
  ariaLabel: undefined,
} as const;

function generateForm(
  model: SpecifyModel,
  mode: FormMode,
  fieldsToShow: RA<string>
): ParsedFormDefinition {
  const allFields = fieldsToShow.map((fieldName) =>
    model.strictGetField(fieldName)
  );
  const [fields, relationships] = split<LiteralField, Relationship>(
    allFields,
    (field) => field.isRelationship
  );
  const skipLabels =
    fields.length === 0 ||
    relationships.length === 0 ||
    fields.length + relationships.length < 10;
  return {
    columns: [undefined],
    rows: filterArray([
      skipLabels
        ? undefined
        : [
            {
              type: 'Separator',
              label: schemaText.fields(),
              icon: undefined,
              forClass: undefined,
              ...cellAttributes,
            },
          ],
      ...fields
        .map(
          (field) =>
            [
              [
                {
                  type: 'Label',
                  text: field.label,
                  labelForCellId: field.name,
                  fieldNames: [field.name],
                  title: field.getLocalizedDesc(),
                  ...cellAttributes,
                },
              ],
              [
                {
                  ...getFieldDefinition(field),
                  id: field.name,
                },
              ],
            ] as const
        )
        .flatMap(([label, field]) => [
          // Remove redundant labels from checkboxes
          field[0].fieldDefinition.type === 'Checkbox' ? undefined : label,
          field,
        ]),
      skipLabels
        ? undefined
        : [
            {
              type: 'Separator',
              label: schemaText.relationships(),
              ...cellAttributes,
              icon: undefined,
              forClass: undefined,
            },
          ],
      ...relationships
        .filter(({ relatedModel }) =>
          hasTablePermission(relatedModel.name, 'read')
        )
        .flatMap(
          (field) =>
            [
              [
                {
                  type: 'Label',
                  text: field.label,
                  labelForCellId: field.name,
                  fieldNames: [field.name],
                  title: field.getLocalizedDesc(),
                  ...cellAttributes,
                },
              ],
              [
                relationshipIsToMany(field)
                  ? ({
                      ...cellAttributes,
                      id: field.name,
                      type: 'SubView',
                      formType: 'form',
                      mode,
                      fieldNames: [field.name],
                      viewName: undefined,
                      isButton: true,
                      icon: undefined,
                      isRequired: false,
                      sortField: { fieldNames: ['id'], direction: 'asc' },
                    } as const)
                  : ({
                      ...cellAttributes,
                      id: field.name,
                      type: 'Field',
                      fieldNames: [field.name],
                      fieldDefinition: {
                        type: 'QueryComboBox',
                        hasCloneButton: false,
                        typeSearch: undefined,
                        isReadOnly: mode === 'view',
                      },
                      isRequired: false,
                      viewName: undefined,
                    } as const),
              ],
            ] as const
        ),
    ]),
  };
}

/**
 * Generate definition for a non-relationship field
 */
function getFieldDefinition(
  field: LiteralField
): CellTypes['Field'] & FormCellDefinition {
  const parser = resolveParser(field);
  return {
    ...cellAttributes,
    type: 'Field',
    fieldNames: [field.name],
    isRequired: false,
    ariaLabel: undefined,
    fieldDefinition: {
      isReadOnly: false,
      ...(parser.type === 'checkbox'
        ? {
            type: 'Checkbox',
            defaultValue: undefined,
            label: field.label,
            printOnSave: false,
          }
        : typeof parser.pickListName === 'string'
        ? {
            type: 'ComboBox',
            defaultValue: undefined,
            pickList: parser.pickListName,
          }
        : field.type === 'text'
        ? {
            type: 'TextArea',
            defaultValue: undefined,
            rows: undefined,
          }
        : {
            type: 'Text',
            defaultValue: undefined,
            min: parser.min,
            max: parser.max,
            step: parser.step,
          }),
    },
  };
}<|MERGE_RESOLUTION|>--- conflicted
+++ resolved
@@ -13,11 +13,8 @@
 import { resolveParser } from '../../utils/parser/definitions';
 import { relationshipIsToMany } from '../WbPlanView/mappingHelpers';
 import { AnySchema, TableFields } from '../DataModel/helperTypes';
-<<<<<<< HEAD
 import { hasTablePermission } from '../Permissions/helpers';
-=======
 import { schemaText } from '../../localization/schema';
->>>>>>> 50b4f162
 
 /**
  * If form definition is missing, this function will generate one on the fly
