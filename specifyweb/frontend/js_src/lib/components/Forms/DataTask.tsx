/**
 * Handle URLs that correspond to displaying a resource or a record set
 */

import React from 'react';
import { useNavigate, useParams } from 'react-router-dom';
import type { State } from 'typesafe-reducer';

import { useSearchParameter } from '../../hooks/navigation';
import { useAsyncState } from '../../hooks/useAsyncState';
import { useCachedState } from '../../hooks/useCachedState';
import { commonText } from '../../localization/common';
import { userText } from '../../localization/user';
import { f } from '../../utils/functools';
import type { RA } from '../../utils/types';
import { LoadingContext } from '../Core/Contexts';
import { fetchCollection } from '../DataModel/collection';
import {
  fetchCollectionsForResource,
  getCollectionForResource,
} from '../DataModel/domain';
import { getField } from '../DataModel/helpers';
import type { AnySchema } from '../DataModel/helperTypes';
import type { SpecifyResource } from '../DataModel/legacyTypes';
import { getResourceViewUrl } from '../DataModel/resource';
import { getModel, getModelById, schema } from '../DataModel/schema';
import type { SpecifyModel } from '../DataModel/specifyModel';
import type { CollectionObject, RecordSet } from '../DataModel/types';
import { userInformation } from '../InitialContext/userInformation';
import { Dialog } from '../Molecules/Dialog';
import { ProtectedTable, ProtectedTool } from '../Permissions/PermissionDenied';
import { NotFoundView } from '../Router/NotFoundView';
import { formatUrl } from '../Router/queryString';
import { switchCollection } from '../RouterCommands/SwitchCollection';
import { usePref } from '../UserPreferences/usePref';
import { OtherCollection } from './OtherCollectionView';
import { ViewResourceById } from './ShowResource';

export function ViewRecordSet(): JSX.Element {
  const { id, index } = useParams();
  const recordSetId = f.parseInt(id);
  const resourceIndex = f.parseInt(index) ?? 0;

  return typeof recordSetId === 'number' &&
    typeof resourceIndex === 'number' ? (
    <ProtectedTool action="read" tool="recordSets">
      <RecordSetView recordSetId={recordSetId} resourceIndex={resourceIndex} />
    </ProtectedTool>
  ) : (
    <NotFoundView />
  );
}

function RecordSetView({
  resourceIndex,
  recordSetId,
}: {
  readonly resourceIndex: number;
  readonly recordSetId: number;
}): JSX.Element | null {
  const [recordSet] = useAsyncState(
    React.useCallback(
      async () =>
        new schema.models.RecordSet.Resource({
          id: recordSetId,
        })
          .fetch()
          .then((recordSet) => recordSet ?? false),
      [recordSetId]
    ),
    true
  );
  // eslint-disable-next-line no-nested-ternary
  return typeof recordSet === 'object' ? (
    <CheckLoggedInCollection resource={recordSet}>
      <DisplayRecordSet recordSet={recordSet} resourceIndex={resourceIndex} />
    </CheckLoggedInCollection>
  ) : recordSet === false ? (
    <NotFoundView />
  ) : null;
}

function DisplayRecordSet({
  recordSet,
  resourceIndex,
}: {
  readonly recordSet: SpecifyResource<RecordSet>;
  readonly resourceIndex: number;
}): JSX.Element | null {
  const [recordToOpen] = usePref('form', 'recordSet', 'recordToOpen');
  const navigate = useNavigate();

  const [isReadOnly = false] = useCachedState('forms', 'readOnlyMode');

  const [readOnlyState, setReadOnlyState] = React.useState(false);

  useAsyncState(
    React.useCallback(
      async () =>
        fetchCollection('RecordSetItem', {
          recordSet: recordSet.id,
          offset: resourceIndex,
          orderBy: recordToOpen === 'first' ? 'id' : '-id',
          limit: 1,
        }).then(({ records }) =>
          isReadOnly && records.length === 0
            ? setReadOnlyState(true)
            : navigate(
                formatUrl(
                  getResourceViewUrl(
                    getModelById(recordSet.get('dbTableId')).name,
                    records[0]?.recordId ?? 'new'
                  ),
                  { recordSetId: recordSet.id.toString() }
                ),
                {
                  replace: true,
                }
              )
        ),
      [recordSet, resourceIndex, recordToOpen]
    ),
    true
  );
  return readOnlyState ? (
<<<<<<< HEAD
    <Dialog
      buttons={commonText.close()}
      header={userText.permissionDeniedError()}
      onClose={(): void => navigate('/specify/')}
    >
      {userText.emptyRecordSetsReadOnly()}
    </Dialog>
=======
    <>
      <Dialog
        buttons={commonText.close()}
        header={userText.permissionDeniedError()}
        onClose={(): void => navigate('/specify/')}
      >
        {userText.emptyRecordSetsReadOnly({
          recordSetTable: schema.models.RecordSet.label,
        })}
      </Dialog>
    </>
>>>>>>> c8d80ecc
  ) : null;
}

/** Begins the process of creating a new resource */
export function ViewResource(): JSX.Element {
  const { tableName = '', id } = useParams();
  const parsedTableName = getModel(tableName)?.name;

  return typeof parsedTableName === 'string' ? (
    <ViewResourceById id={id} tableName={parsedTableName} />
  ) : (
    <NotFoundView />
  );
}

// FEATURE: consider displaying the resource without changing the URL
export function ViewResourceByGuid({
  model,
  guid,
}: {
  readonly model: SpecifyModel;
  readonly guid: string;
}): JSX.Element | null {
  const [id] = useAsyncState<number | false>(
    React.useCallback(
      async () =>
        fetchCollection((model as SpecifyModel<CollectionObject>).name, {
          guid,
          limit: 1,
        }).then(({ records }) => records[0]?.id ?? false),
      [model, guid]
    ),
    true
  );

  const navigate = useNavigate();
  React.useEffect(
    () =>
      typeof id === 'number'
        ? navigate(getResourceViewUrl(model.name, id), { replace: true })
        : undefined,
    [id]
  );
  return id === false ? <NotFoundView /> : null;
}

export function ViewResourceByCatalog(): JSX.Element {
  return (
    <ProtectedTable action="read" tableName="CollectionObject">
      <ViewByCatalogProtected />
    </ProtectedTable>
  );
}

function ViewByCatalogProtected(): JSX.Element | null {
  const { collectionCode = '', catalogNumber = '' } = useParams();
  const [recordSetId] = useSearchParameter('recordsetid');

  const navigate = useNavigate();
  const [id] = useAsyncState<number | false>(
    React.useCallback(async () => {
      const collection = userInformation.availableCollections.find(
        ({ code }) => code?.trim() === collectionCode.trim()
      );
      if (collection === undefined) {
        console.error(
          `Unable to find the collection with code ${collectionCode}\n` +
            `Please make sure collection code is specified correctly and ` +
            `the user has access to the collection.`
        );
        return false;
      }
      if (collection.id !== schema.domainLevelIds.collection) {
        switchCollection(navigate, collection.id);
        return undefined;
      }

      /*
       * It's important that this is run after switchCollection() (if needed)
       * so that the formatter for correct collection is fetched
       */
      const formatter = getField(
        schema.models.CollectionObject,
        'catalogNumber'
      ).getUiFormatter();

      let formattedNumber = catalogNumber;
      if (typeof formatter === 'object') {
        const formatted = formatter.format(catalogNumber);
        if (formatted === undefined) {
          console.error('bad catalog number:', catalogNumber);
          return false;
        }
        formattedNumber = formatted;
      }

      return fetchCollection('CollectionObject', {
        catalogNumber: formattedNumber,
        domainFilter: true,
        limit: 1,
      }).then(({ records }) => {
        const id = records[0]?.id;
        if (typeof id === 'number') return id;
        console.error('Unable to find the resource');
        return false;
      });
    }, [collectionCode, catalogNumber, navigate]),
    true
  );

  React.useEffect(
    () =>
      typeof id === 'number'
        ? navigate(
            getResourceViewUrl('CollectionObject', id, f.parseInt(recordSetId)),
            {
              replace: true,
            }
          )
        : undefined,
    [navigate, id, recordSetId]
  );

  return id === false ? <NotFoundView /> : null;
}

/**
 * Check if it makes sense to view this resource when logged into current
 * collection
 */
export function CheckLoggedInCollection({
  resource,
  children,
  /*
   * As a performance optimization, don't check if in record set. Safe to assume
   * that if any record set item is from this collection, than all record set
   * items are from this collection (this will initially be called with
   * isInRecordSet=false when you open the record set)
   */
  isInRecordSet = false,
}: {
  readonly resource: SpecifyResource<AnySchema>;
  readonly children: JSX.Element;
  readonly isInRecordSet?: boolean;
}): JSX.Element | null {
  const [otherCollections, setOtherCollections] = React.useState<
    | State<'Accessible'>
    | State<'Inaccessible', { readonly collectionIds: RA<number> }>
    | State<'Loading'>
  >({ type: 'Loading' });
  const loading = React.useContext(LoadingContext);
  React.useEffect(() => {
    if (isInRecordSet || resource.isNew()) {
      setOtherCollections({ type: 'Accessible' });
      return;
    }
    setOtherCollections({ type: 'Loading' });
    loading(
      resource
        .fetch()
        .then<typeof otherCollections>(async () => {
          const collectionId = getCollectionForResource(resource);
          if (schema.domainLevelIds.collection === collectionId)
            return { type: 'Accessible' };
          else if (typeof collectionId === 'number')
            return {
              type: 'Inaccessible',
              collectionIds: [collectionId],
            } as const;
          else {
            const collectionIds = await fetchCollectionsForResource(resource);
            return !Array.isArray(collectionIds) ||
              collectionIds.includes(schema.domainLevelIds.collection)
              ? { type: 'Accessible' }
              : { type: 'Inaccessible', collectionIds };
          }
        })
        .then(setOtherCollections)
    );
  }, [resource, isInRecordSet]);

  return otherCollections.type === 'Accessible' ? (
    children
  ) : otherCollections.type === 'Inaccessible' ? (
    <OtherCollection collectionIds={otherCollections.collectionIds} />
  ) : null;
}<|MERGE_RESOLUTION|>--- conflicted
+++ resolved
@@ -123,27 +123,15 @@
     true
   );
   return readOnlyState ? (
-<<<<<<< HEAD
     <Dialog
       buttons={commonText.close()}
       header={userText.permissionDeniedError()}
       onClose={(): void => navigate('/specify/')}
     >
-      {userText.emptyRecordSetsReadOnly()}
+      {userText.emptyRecordSetsReadOnly({
+        recordSetTable: schema.models.RecordSet.label,
+      })}
     </Dialog>
-=======
-    <>
-      <Dialog
-        buttons={commonText.close()}
-        header={userText.permissionDeniedError()}
-        onClose={(): void => navigate('/specify/')}
-      >
-        {userText.emptyRecordSetsReadOnly({
-          recordSetTable: schema.models.RecordSet.label,
-        })}
-      </Dialog>
-    </>
->>>>>>> c8d80ecc
   ) : null;
 }
 
