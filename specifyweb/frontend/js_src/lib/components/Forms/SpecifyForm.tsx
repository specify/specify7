--- conflicted
+++ resolved
@@ -10,6 +10,7 @@
 import { hijackBackboneAjax } from '../../utils/ajax/backboneAjax';
 import { Http } from '../../utils/ajax/definitions';
 import type { RA } from '../../utils/types';
+import { filterArray } from '../../utils/types';
 import { DataEntry } from '../Atoms/DataEntry';
 import { AttachmentsPlugin } from '../Attachments/Plugin';
 import { ReadOnlyContext, SearchDialogContext } from '../Core/Contexts';
@@ -84,35 +85,25 @@
   const isAlreadyLoading = formContext.isLoading;
   const showLoading =
     !isAlreadyLoading && (!formIsLoaded || isLoading || isShowingOldResource);
-<<<<<<< HEAD
+  const viewName = viewDefinition?.name;
   const newFormContext = React.useMemo(
     () => ({
       isLoading: isAlreadyLoading || showLoading,
-      parents: [
-        ...formContext.parents,
-        ...(viewDefinition === undefined ? [] : [viewDefinition?.name]),
-      ],
+      parents: filterArray([...formContext.parents, viewName]),
     }),
-    [formContext, isAlreadyLoading, showLoading, viewDefinition?.name]
+    [formContext, isAlreadyLoading, showLoading, viewName]
   );
-  const [flexibleColumnWidth] = usePref(
-=======
   const [flexibleColumnWidth] = userPreferences.use(
->>>>>>> dbb15abb
     'form',
     'definition',
     'flexibleColumnWidth'
   );
-<<<<<<< HEAD
-  const [language] = usePref('form', 'schema', 'language');
 
   const isReadOnly =
     React.useContext(ReadOnlyContext) || viewDefinition?.mode === 'view';
   const isInSearchDialog =
     React.useContext(SearchDialogContext) || viewDefinition?.mode === 'search';
-=======
   const [language] = userPreferences.use('form', 'schema', 'language');
->>>>>>> dbb15abb
   return viewDefinition?.name === attachmentView ? (
     <AttachmentsPlugin resource={resource} />
   ) : (
