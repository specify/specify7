import React from 'react';
import { useLocation, useNavigate } from 'react-router-dom';

import { useSearchParameter } from '../../hooks/navigation';
import { useAsyncState } from '../../hooks/useAsyncState';
import { useErrorContext } from '../../hooks/useErrorContext';
import { hijackBackboneAjax } from '../../utils/ajax/backboneAjax';
import { Http } from '../../utils/ajax/definitions';
import { f } from '../../utils/functools';
import type { AnySchema } from '../DataModel/helperTypes';
import type { SpecifyResource } from '../DataModel/legacyTypes';
import { getResourceViewUrl } from '../DataModel/resource';
import { deserializeResource } from '../DataModel/serializers';
import { getTable, tables } from '../DataModel/tables';
import type { RecordSet } from '../DataModel/types';
import { RecordSetWrapper } from '../FormSliders/RecordSet';
<<<<<<< HEAD
import { useMenuItem } from '../Header/MenuContext';
=======
import { useMenuItem } from '../Header/useMenuItem';
>>>>>>> d0d280dc
import { interactionTables } from '../Interactions/config';
import { ProtectedTable } from '../Permissions/PermissionDenied';
import { NotFoundView } from '../Router/NotFoundView';
import { locationToState } from '../Router/RouterState';
import { CheckLoggedInCollection, ViewResourceByGuid } from './DataTask';

export function ShowResource({
  resource,
}: {
  readonly resource: SpecifyResource<AnySchema>;
}): JSX.Element | null {
  // Look to see if we are in the context of a Record Set
  const [recordsetid] = useSearchParameter('recordSetId');
  const recordSetId = f.parseInt(recordsetid);
  const [recordSet] = useAsyncState<SpecifyResource<RecordSet>>(
    React.useCallback(
      () =>
        typeof recordSetId === 'number'
          ? hijackBackboneAjax(
              [Http.OK, Http.NOT_FOUND],
              async () =>
                new tables.RecordSet.Resource({
                  id: recordSetId,
                }).fetch(),
              (status) =>
                status === Http.NOT_FOUND
                  ? navigate(
                      getResourceViewUrl(
                        resource.specifyTable.name,
                        resource.id
                      ),
                      { replace: true }
                    )
                  : undefined
            )
          : new tables.RecordSet.Resource({
              dbTableId: resource.specifyTable.tableId,
              type: 0,
            }),
      [recordSetId]
    ),
    true
  );

  useErrorContext('recordSet', recordSet);
  useErrorContext('resource', resource);

  useMenuItem(
    typeof recordSetId === 'number'
      ? 'recordSets'
      : interactionTables.has(resource.specifyTable.name)
      ? 'interactions'
      : 'dataEntry'
  );

  const navigate = useNavigate();
  return recordSet === undefined ? null : (
    <RecordSetWrapper
      recordSet={recordSet}
      resource={resource}
      onClose={(): void => navigate('/specify/')}
    />
  );
}

const reGuid = /[\da-f]{8}(?:-[\da-f]{4}){3}-[\da-f]{12}/u;

/**
 * Shows user's individual resources which can optionally be in the context of
 * some Record Set
 *
 * id may be a record id, or GUID (for Collection Objects)
 */
export function ViewResourceById({
  tableName,
  id,
}: {
  readonly tableName: string;
  // Undefined if you wish to see a new resource
  readonly id: string | undefined;
}): JSX.Element {
<<<<<<< HEAD
  const table = getTable(tableName);
  const location = useStableLocation(useLocation());
=======
  const model = getModel(tableName);
  const location = useLocation();
>>>>>>> d0d280dc
  const state = locationToState(location, 'RecordSet');
  const record = React.useMemo(
    () => f.maybe(state?.resource, deserializeResource),
    [state?.resource]
  );
  const isInRecordSet = typeof state === 'object';

  const numericId = f.parseInt(id);
  const resource = React.useMemo(
    () =>
      typeof table === 'object'
        ? record ?? new table.Resource({ id: numericId })
        : undefined,
    [table, record, numericId]
  );

  if (
    (numericId === undefined && id?.toLowerCase() !== 'new') ||
    table === undefined ||
    resource === undefined
  )
    return <NotFoundView />;
  else if (reGuid.test(id ?? ''))
    return <ViewResourceByGuid guid={id!} table={table} />;
  else
    return (
      <ProtectedTable
        action={numericId === undefined ? 'create' : 'read'}
        tableName={table.name}
      >
        <CheckLoggedInCollection
          isInRecordSet={isInRecordSet}
          resource={resource}
        >
          <ShowResource resource={resource} />
        </CheckLoggedInCollection>
      </ProtectedTable>
    );
}<|MERGE_RESOLUTION|>--- conflicted
+++ resolved
@@ -14,11 +14,7 @@
 import { getTable, tables } from '../DataModel/tables';
 import type { RecordSet } from '../DataModel/types';
 import { RecordSetWrapper } from '../FormSliders/RecordSet';
-<<<<<<< HEAD
 import { useMenuItem } from '../Header/MenuContext';
-=======
-import { useMenuItem } from '../Header/useMenuItem';
->>>>>>> d0d280dc
 import { interactionTables } from '../Interactions/config';
 import { ProtectedTable } from '../Permissions/PermissionDenied';
 import { NotFoundView } from '../Router/NotFoundView';
@@ -100,13 +96,8 @@
   // Undefined if you wish to see a new resource
   readonly id: string | undefined;
 }): JSX.Element {
-<<<<<<< HEAD
   const table = getTable(tableName);
-  const location = useStableLocation(useLocation());
-=======
-  const model = getModel(tableName);
   const location = useLocation();
->>>>>>> d0d280dc
   const state = locationToState(location, 'RecordSet');
   const record = React.useMemo(
     () => f.maybe(state?.resource, deserializeResource),
