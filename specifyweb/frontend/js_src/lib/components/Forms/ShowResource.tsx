import React from 'react';
import { useLocation, useNavigate } from 'react-router-dom';

import { useSearchParameter } from '../../hooks/navigation';
import { useAsyncState } from '../../hooks/useAsyncState';
import { useErrorContext } from '../../hooks/useErrorContext';
import { hijackBackboneAjax } from '../../utils/ajax/backboneAjax';
import { Http } from '../../utils/ajax/definitions';
import { f } from '../../utils/functools';
<<<<<<< HEAD
=======
import { deserializeResource } from '../DataModel/helpers';
>>>>>>> dbb15abb
import type { AnySchema } from '../DataModel/helperTypes';
import type { SpecifyResource } from '../DataModel/legacyTypes';
import { getResourceViewUrl } from '../DataModel/resource';
import {
  deserializeResource,
  serializeResource,
} from '../DataModel/serializers';
import { getTable, tables } from '../DataModel/tables';
import type { RecordSet } from '../DataModel/types';
import { RecordSetWrapper } from '../FormSliders/RecordSet';
import { useMenuItem } from '../Header/MenuContext';
import { interactionTables } from '../Interactions/InteractionsDialog';
import { ProtectedTable } from '../Permissions/PermissionDenied';
import { NotFoundView } from '../Router/NotFoundView';
import { locationToState, useStableLocation } from '../Router/RouterState';
import { CheckLoggedInCollection, ViewResourceByGuid } from './DataTask';

export function ShowResource({
  resource,
}: {
  readonly resource: SpecifyResource<AnySchema>;
}): JSX.Element | null {
  // Look to see if we are in the context of a Record Set
  const [recordsetid] = useSearchParameter('recordSetId');
  const recordSetId = f.parseInt(recordsetid);
  const [recordSet] = useAsyncState<SpecifyResource<RecordSet>>(
    React.useCallback(
      () =>
        typeof recordSetId === 'number'
          ? hijackBackboneAjax(
              [Http.OK, Http.NOT_FOUND],
              async () =>
                new tables.RecordSet.Resource({
                  id: recordSetId,
                }).fetch(),
              (status) =>
                status === Http.NOT_FOUND
                  ? navigate(
                      getResourceViewUrl(
                        resource.specifyTable.name,
                        resource.id
                      ),
                      { replace: true }
                    )
                  : undefined
            )
          : new schema.models.RecordSet.Resource({
              dbTableId: resource.specifyModel.tableId,
              type: 0,
            }),
      [recordSetId]
    ),
    true
  );

  useErrorContext('recordSet', recordSet);
  useErrorContext('resource', resource);

  useMenuItem(
    typeof recordSet === 'object'
      ? 'recordSets'
      : interactionTables.has(resource.specifyTable.name)
      ? 'interactions'
      : 'dataEntry'
  );

  const navigate = useNavigate();
  return recordSet === undefined ? null : (
    <RecordSetWrapper
      recordSet={recordSet}
      resource={resource}
      onClose={(): void => navigate('/specify/')}
    />
<<<<<<< HEAD
  ) : (
    <ResourceView
      dialog={false}
      isDependent={false}
      isSubForm={false}
      resource={resource}
      viewName={resource.specifyTable.view}
      onAdd={(newResource): void =>
        navigate(
          getResourceViewUrl(
            newResource.specifyTable.name,
            undefined,
            recordSetId
          ),
          {
            state: {
              type: 'RecordSet',
              resource: serializeResource(newResource),
            },
          }
        )
      }
      onClose={f.never}
      onDeleted={f.void}
      onSaved={(): void => navigate(resource.viewUrl())}
    />
=======
>>>>>>> dbb15abb
  );
}

const reGuid = /[\da-f]{8}(?:-[\da-f]{4}){3}-[\da-f]{12}/u;

/**
 * Shows user's individual resources which can optionally be in the context of
 * some Record Set
 *
 * id may be a record id, or GUID (for Collection Objects)
 */
export function ViewResourceById({
  tableName,
  id,
}: {
  readonly tableName: string;
  // Undefined if you wish to see a new resource
  readonly id: string | undefined;
}): JSX.Element {
  const table = getTable(tableName);
  const location = useStableLocation(useLocation());
  const state = locationToState(location, 'RecordSet');
  const record = React.useMemo(
    () => f.maybe(state?.resource, deserializeResource),
    [state?.resource]
  );
  const isInRecordSet = typeof state === 'object';

  const numericId = f.parseInt(id);
  const resource = React.useMemo(
    () =>
      typeof table === 'object'
        ? record ?? new table.Resource({ id: numericId })
        : undefined,
    [table, record, numericId]
  );

  if (
    (numericId === undefined && id?.toLowerCase() !== 'new') ||
    table === undefined ||
    resource === undefined
  )
    return <NotFoundView />;
  else if (reGuid.test(id ?? ''))
    return <ViewResourceByGuid guid={id!} table={table} />;
  else
    return (
      <ProtectedTable
        action={numericId === undefined ? 'create' : 'read'}
        tableName={table.name}
      >
        <CheckLoggedInCollection
          isInRecordSet={isInRecordSet}
          resource={resource}
        >
          <ShowResource resource={resource} />
        </CheckLoggedInCollection>
      </ProtectedTable>
    );
}<|MERGE_RESOLUTION|>--- conflicted
+++ resolved
@@ -7,17 +7,10 @@
 import { hijackBackboneAjax } from '../../utils/ajax/backboneAjax';
 import { Http } from '../../utils/ajax/definitions';
 import { f } from '../../utils/functools';
-<<<<<<< HEAD
-=======
-import { deserializeResource } from '../DataModel/helpers';
->>>>>>> dbb15abb
 import type { AnySchema } from '../DataModel/helperTypes';
 import type { SpecifyResource } from '../DataModel/legacyTypes';
 import { getResourceViewUrl } from '../DataModel/resource';
-import {
-  deserializeResource,
-  serializeResource,
-} from '../DataModel/serializers';
+import { deserializeResource } from '../DataModel/serializers';
 import { getTable, tables } from '../DataModel/tables';
 import type { RecordSet } from '../DataModel/types';
 import { RecordSetWrapper } from '../FormSliders/RecordSet';
@@ -57,8 +50,8 @@
                     )
                   : undefined
             )
-          : new schema.models.RecordSet.Resource({
-              dbTableId: resource.specifyModel.tableId,
+          : new tables.RecordSet.Resource({
+              dbTableId: resource.specifyTable.tableId,
               type: 0,
             }),
       [recordSetId]
@@ -84,35 +77,6 @@
       resource={resource}
       onClose={(): void => navigate('/specify/')}
     />
-<<<<<<< HEAD
-  ) : (
-    <ResourceView
-      dialog={false}
-      isDependent={false}
-      isSubForm={false}
-      resource={resource}
-      viewName={resource.specifyTable.view}
-      onAdd={(newResource): void =>
-        navigate(
-          getResourceViewUrl(
-            newResource.specifyTable.name,
-            undefined,
-            recordSetId
-          ),
-          {
-            state: {
-              type: 'RecordSet',
-              resource: serializeResource(newResource),
-            },
-          }
-        )
-      }
-      onClose={f.never}
-      onDeleted={f.void}
-      onSaved={(): void => navigate(resource.viewUrl())}
-    />
-=======
->>>>>>> dbb15abb
   );
 }
 
