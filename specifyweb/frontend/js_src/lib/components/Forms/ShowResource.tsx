import React from 'react';
import { useLocation, useNavigate } from 'react-router-dom';

import { useSearchParameter } from '../../hooks/navigation';
import { useAsyncState } from '../../hooks/useAsyncState';
import { useErrorContext } from '../../hooks/useErrorContext';
import { f } from '../../utils/functools';
import type { AnySchema } from '../DataModel/helperTypes';
import type { SpecifyResource } from '../DataModel/legacyTypes';
import { getResourceViewUrl } from '../DataModel/resource';
import { getModel, schema } from '../DataModel/schema';
import type { RecordSet } from '../DataModel/types';
import { RecordSetWrapper } from '../FormSliders/RecordSet';
<<<<<<< HEAD
=======
import { useMenuItem } from '../Header/useMenuItem';
>>>>>>> 4cb5b149
import { interactionTables } from '../Interactions/InteractionsDialog';
import { ProtectedTable } from '../Permissions/PermissionDenied';
import { NotFoundView } from '../Router/NotFoundView';
import { locationToState, useStableLocation } from '../Router/RouterState';
import { CheckLoggedInCollection, ViewResourceByGuid } from './DataTask';
import { ResourceView } from './ResourceView';
<<<<<<< HEAD
import {
  deserializeResource,
  serializeResource,
} from '../DataModel/serializers';
import { useMenuItem } from '../Header/MenuContext';
=======
>>>>>>> 4cb5b149

export function ShowResource({
  resource,
}: {
  readonly resource: SpecifyResource<AnySchema>;
}): JSX.Element | null {
  // Look to see if we are in the context of a Record Set
  const [recordsetid] = useSearchParameter('recordsetid');
  const recordSetId = f.parseInt(recordsetid);
  const [recordSet] = useAsyncState<SpecifyResource<RecordSet> | false>(
    React.useCallback(
      () =>
        typeof recordSetId === 'number'
          ? new schema.models.RecordSet.Resource({
              id: recordSetId,
            }).fetch()
          : false,
      [recordSetId]
    ),
    true
  );

  useErrorContext('recordSet', recordSet);
  useErrorContext('resource', resource);

  useMenuItem(
    typeof recordSet === 'object'
      ? 'recordSets'
      : interactionTables.has(resource.specifyModel.name)
      ? 'interactions'
      : 'dataEntry'
  );

  const navigate = useNavigate();
  return recordSet === undefined ? null : typeof recordSet === 'object' ? (
    <RecordSetWrapper
      recordSet={recordSet}
      resource={resource}
      onClose={(): void => navigate('/specify/')}
    />
  ) : (
    <ResourceView
      dialog={false}
      isDependent={false}
      isSubForm={false}
      mode="edit"
      resource={resource}
      viewName={resource.specifyModel.view}
      onAdd={(newResource): void =>
        navigate(
          getResourceViewUrl(
            newResource.specifyModel.name,
            undefined,
            recordSetId
          ),
          {
            state: {
              type: 'RecordSet',
              resource: serializeResource(newResource),
            },
          }
        )
      }
      onClose={f.never}
      onDeleted={f.void}
      onSaved={(): void => navigate(resource.viewUrl())}
    />
  );
}

const reGuid = /[\da-f]{8}(?:-[\da-f]{4}){3}-[\da-f]{12}/u;

/**
 * Shows user's individual resources which can optionally be in the context of
 * some Record Set
 *
 * id may be a record id, or GUID (for Collection Objects)
 */
export function ViewResourceById({
  tableName,
  id,
}: {
  readonly tableName: string;
  readonly id: string | undefined;
}): JSX.Element {
  const model = getModel(tableName);
  const location = useStableLocation(useLocation());
  const state = locationToState(location, 'RecordSet');
  const record = React.useMemo(
    () => f.maybe(state?.resource, deserializeResource),
    [state?.resource]
  );
  const isInRecordSet = typeof state === 'object';

  const numericId = f.parseInt(id);
  const resource = React.useMemo(
    () =>
      typeof model === 'object'
        ? record ?? new model.Resource({ id: numericId })
        : undefined,
    [model, record, numericId]
  );

  if (
    (numericId === undefined && id?.toLowerCase() !== 'new') ||
    model === undefined ||
    resource === undefined
  )
    return <NotFoundView />;
  else if (reGuid.test(id ?? ''))
    return <ViewResourceByGuid guid={id!} model={model} />;
  else
    return (
      <ProtectedTable
        action={numericId === undefined ? 'create' : 'read'}
        tableName={model.name}
      >
        <CheckLoggedInCollection
          isInRecordSet={isInRecordSet}
          resource={resource}
        >
          <ShowResource resource={resource} />
        </CheckLoggedInCollection>
      </ProtectedTable>
    );
}<|MERGE_RESOLUTION|>--- conflicted
+++ resolved
@@ -9,26 +9,19 @@
 import type { SpecifyResource } from '../DataModel/legacyTypes';
 import { getResourceViewUrl } from '../DataModel/resource';
 import { getModel, schema } from '../DataModel/schema';
+import {
+  deserializeResource,
+  serializeResource,
+} from '../DataModel/serializers';
 import type { RecordSet } from '../DataModel/types';
 import { RecordSetWrapper } from '../FormSliders/RecordSet';
-<<<<<<< HEAD
-=======
-import { useMenuItem } from '../Header/useMenuItem';
->>>>>>> 4cb5b149
+import { useMenuItem } from '../Header/MenuContext';
 import { interactionTables } from '../Interactions/InteractionsDialog';
 import { ProtectedTable } from '../Permissions/PermissionDenied';
 import { NotFoundView } from '../Router/NotFoundView';
 import { locationToState, useStableLocation } from '../Router/RouterState';
 import { CheckLoggedInCollection, ViewResourceByGuid } from './DataTask';
 import { ResourceView } from './ResourceView';
-<<<<<<< HEAD
-import {
-  deserializeResource,
-  serializeResource,
-} from '../DataModel/serializers';
-import { useMenuItem } from '../Header/MenuContext';
-=======
->>>>>>> 4cb5b149
 
 export function ShowResource({
   resource,
