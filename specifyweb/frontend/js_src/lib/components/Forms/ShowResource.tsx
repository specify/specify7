import React from 'react';
import { useLocation, useNavigate } from 'react-router-dom';

import { useSearchParameter } from '../../hooks/navigation';
import { useAsyncState } from '../../hooks/useAsyncState';
import { useErrorContext } from '../../hooks/useErrorContext';
import { f } from '../../utils/functools';
import { deserializeResource, serializeResource } from '../DataModel/helpers';
import type { AnySchema } from '../DataModel/helperTypes';
import type { SpecifyResource } from '../DataModel/legacyTypes';
import { getResourceViewUrl } from '../DataModel/resource';
import { getModel, schema } from '../DataModel/schema';
import type { RecordSet } from '../DataModel/types';
import { RecordSetWrapper } from '../FormSliders/RecordSet';
import { interactionTables } from '../Interactions/InteractionsDialog';
import { ProtectedTable } from '../Permissions/PermissionDenied';
import { NotFoundView } from '../Router/NotFoundView';
import { locationToState, useStableLocation } from '../Router/RouterState';
import { CheckLoggedInCollection, ViewResourceByGuid } from './DataTask';
import { ResourceView } from './ResourceView';
<<<<<<< HEAD
import { locationToState, useStableLocation } from '../Router/RouterState';
import { useMenuItem } from '../Header/useMenuItem';
=======
>>>>>>> d16a33c1

export function ShowResource({
  resource,
}: {
  readonly resource: SpecifyResource<AnySchema>;
}): JSX.Element | null {
  // Look to see if we are in the context of a Record Set
  const [recordsetid] = useSearchParameter('recordsetid');
  const recordSetId = f.parseInt(recordsetid);
  const [recordSet] = useAsyncState<SpecifyResource<RecordSet> | false>(
    React.useCallback(
      () =>
        typeof recordSetId === 'number'
          ? new schema.models.RecordSet.Resource({
              id: recordSetId,
            }).fetch()
          : false,
      [recordSetId]
    ),
    true
  );

  useErrorContext('recordSet', recordSet);
  useErrorContext('resource', resource);

  useMenuItem(
    typeof recordSet === 'object'
      ? 'recordSets'
      : interactionTables.has(resource.specifyModel.name)
      ? 'interactions'
      : 'dataEntry'
  );

  const navigate = useNavigate();
  return recordSet === undefined ? null : typeof recordSet === 'object' ? (
    <RecordSetWrapper
      recordSet={recordSet}
      resource={resource}
      onClose={(): void => navigate('/specify/')}
    />
  ) : (
    <ResourceView
      dialog={false}
      isDependent={false}
      isSubForm={false}
      mode="edit"
      resource={resource}
      viewName={resource.specifyModel.view}
      onAdd={(newResource): void =>
        navigate(
          getResourceViewUrl(
            newResource.specifyModel.name,
            undefined,
            recordSetId
          ),
          {
            state: {
              type: 'RecordSet',
              resource: serializeResource(newResource),
            },
          }
        )
      }
      onClose={f.never}
      onDeleted={f.void}
      onSaved={(): void => navigate(resource.viewUrl())}
    />
  );
}

const reGuid = /[\da-f]{8}(?:-[\da-f]{4}){3}-[\da-f]{12}/u;

/**
 * Shows user's individual resources which can optionally be in the context of
 * some Record Set
 *
 * id may be a record id, or GUID (for Collection Objects)
 */
export function ViewResourceById({
  tableName,
  id,
}: {
  readonly tableName: string;
  readonly id: string | undefined;
}): JSX.Element {
  const model = getModel(tableName);
  const location = useStableLocation(useLocation());
  const state = locationToState(location, 'RecordSet');
  const record = React.useMemo(
    () => f.maybe(state?.resource, deserializeResource),
    [state?.resource]
  );
  const isInRecordSet = typeof state === 'object';

  const numericId = f.parseInt(id);
  const resource = React.useMemo(
    () =>
      typeof model === 'object'
        ? record ?? new model.Resource({ id: numericId })
        : undefined,
    [model, record, numericId]
  );

  if (
    (numericId === undefined && id?.toLowerCase() !== 'new') ||
    model === undefined ||
    resource === undefined
  )
    return <NotFoundView />;
  else if (reGuid.test(id ?? ''))
    return <ViewResourceByGuid guid={id!} model={model} />;
  else
    return (
      <ProtectedTable
        action={numericId === undefined ? 'create' : 'read'}
        tableName={model.name}
      >
        <CheckLoggedInCollection
          isInRecordSet={isInRecordSet}
          resource={resource}
        >
          <ShowResource resource={resource} />
        </CheckLoggedInCollection>
      </ProtectedTable>
    );
}<|MERGE_RESOLUTION|>--- conflicted
+++ resolved
@@ -12,17 +12,13 @@
 import { getModel, schema } from '../DataModel/schema';
 import type { RecordSet } from '../DataModel/types';
 import { RecordSetWrapper } from '../FormSliders/RecordSet';
+import { useMenuItem } from '../Header/useMenuItem';
 import { interactionTables } from '../Interactions/InteractionsDialog';
 import { ProtectedTable } from '../Permissions/PermissionDenied';
 import { NotFoundView } from '../Router/NotFoundView';
 import { locationToState, useStableLocation } from '../Router/RouterState';
 import { CheckLoggedInCollection, ViewResourceByGuid } from './DataTask';
 import { ResourceView } from './ResourceView';
-<<<<<<< HEAD
-import { locationToState, useStableLocation } from '../Router/RouterState';
-import { useMenuItem } from '../Header/useMenuItem';
-=======
->>>>>>> d16a33c1
 
 export function ShowResource({
   resource,
