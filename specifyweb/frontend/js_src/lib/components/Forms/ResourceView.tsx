import React from 'react';
import { useNavigate } from 'react-router-dom';
import type { LocalizedString } from 'typesafe-i18n';

import { useBooleanState } from '../../hooks/useBooleanState';
import { useIsModified } from '../../hooks/useIsModified';
import { commonText } from '../../localization/common';
import { formsText } from '../../localization/forms';
import { Container } from '../Atoms';
import { Button } from '../Atoms/Button';
import { className } from '../Atoms/className';
import { DataEntry } from '../Atoms/DataEntry';
import { Link } from '../Atoms/Link';
import type { AnySchema } from '../DataModel/helperTypes';
import type { SpecifyResource } from '../DataModel/legacyTypes';
import type { Tables } from '../DataModel/types';
import { ErrorBoundary } from '../Errors/ErrorBoundary';
import type { FormMode } from '../FormParse';
import { AppTitle } from '../Molecules/AppTitle';
import { Dialog, dialogClassNames } from '../Molecules/Dialog';
import { hasTablePermission } from '../Permissions/helpers';
import { userPreferences } from '../Preferences/userPreferences';
import { reportEvents } from '../Reports/Context';
import { UnloadProtectDialog } from '../Router/Router';
import { useResourceView } from './BaseResourceView';
import { DeleteButton } from './DeleteButton';
import { SaveButton } from './Save';

/**
 * There is special behavior required when creating one of these resources,
 * or some additional things need to be done after resource is created, or
 * resource clone operation needs to be handled in a special way.
 */
export const FORBID_ADDING = new Set<keyof Tables>([
  'TaxonTreeDef',
  'TaxonTreeDefItem',
  'GeographyTreeDef',
  'GeographyTreeDefItem',
  'StorageTreeDef',
  'StorageTreeDefItem',
  'GeologicTimePeriodTreeDef',
  'GeologicTimePeriodTreeDefItem',
  'LithoStratTreeDef',
  'LithoStratTreeDefItem',
  'Institution',
  'Division',
  'Discipline',
  'Collection',
  // See https://github.com/specify/specify7/issues/1754
  'Attachment',
]);

/**
 * Same as FORBID_ADDING, but only apply for query combo boxes
 */
export const RESTRICT_ADDING = new Set<keyof Tables>([
  ...FORBID_ADDING,
  // Preparations should be created though their own workflow (interactions dialog)
  'Gift',
  'Borrow',
  'Loan',
  'ExchangeIn',
  'ExchangeOut',
]);

/**
 * Same as FORBID_ADDING, but apply only to "Clone" and "Carry Forward"
 */
export const NO_CLONE = new Set<keyof Tables>([
  ...FORBID_ADDING,
  // To properly clone a user need to also clone their roles and policies
  'SpecifyUser',
]);

export function augmentMode(
  initialMode: FormMode,
  isNew: boolean,
  tableName: keyof Tables | undefined
): FormMode {
  if (tableName === undefined) return 'view';
  else if (initialMode === 'edit')
    return hasTablePermission(tableName, isNew ? 'create' : 'update')
      ? 'edit'
      : 'view';
  else return initialMode;
}

// REFACTOR: split this into smaller components
export function ResourceView<SCHEMA extends AnySchema>({
  isLoading,
  resource,
  extraButtons,
  headerButtons,
  deletionMessage,
  dialog = false,
  onSaving: handleSaving,
  onClose: handleClose,
  onSaved: handleSaved = handleClose,
  onAdd: handleAdd,
  onDeleted: handleDeleted = handleClose,
  children,
  mode: initialMode,
  viewName,
  title: titleOverride,
  /*
   * The presence of these attributes kind of breaks the abstraction, but they
   * are required to change the behaviour in certain ways:
   */
  isSubForm,
  isDependent,
  containerRef,
}: {
  readonly isLoading?: boolean;
  readonly resource: SpecifyResource<SCHEMA> | undefined;
  readonly mode: FormMode;
  readonly viewName?: string;
  readonly headerButtons?: (
    specifyNetworkBadge: JSX.Element | undefined
  ) => JSX.Element;
  readonly extraButtons?: JSX.Element | undefined;
  readonly deletionMessage?: string | undefined;
  readonly dialog: 'modal' | 'nonModal' | false;
  readonly onSaving?: (
    unsetUnloadProtect: () => void
  ) => false | undefined | void;
  readonly onSaved: (() => void) | undefined;
  readonly onAdd: ((newResource: SpecifyResource<SCHEMA>) => void) | undefined;
  readonly onDeleted: (() => void) | undefined;
  readonly onClose: () => void;
  readonly children?: JSX.Element;
  readonly isSubForm: boolean;
  readonly isDependent: boolean;
<<<<<<< HEAD
  readonly title?:
    | LocalizedString
    | ((formatted: LocalizedString) => LocalizedString);
=======
  readonly title?: LocalizedString;
  readonly containerRef?: React.RefObject<HTMLDivElement>;
>>>>>>> e6d078ae
}): JSX.Element {
  const mode = augmentMode(
    initialMode,
    resource?.isNew() === true,
    resource?.specifyModel.name
  );

  const [isDeleted, setDeleted, setNotDeleted] = useBooleanState();
  // Remove isDeleted status when resource changes
  React.useEffect(setNotDeleted, [resource, setNotDeleted]);

  function handleDelete(): void {
    setDeleted();
    handleDeleted();
  }

  const isModified = useIsModified(resource);

  const [showUnloadProtect, setShowUnloadProtect] = React.useState(false);

  const [makeFormDialogsModal] = userPreferences.use(
    'form',
    'behavior',
    'makeFormDialogsModal'
  );

  const {
    formElement,
    formPreferences,
    form,
    title,
    formatted,
    jsxFormatted,
    specifyNetworkBadge,
  } = useResourceView({
    isLoading,
    isSubForm,
    mode,
    resource,
    viewName,
    containerRef,
  });

  const navigate = useNavigate();
  if (isDeleted)
    return (
      <Dialog
        buttons={<Link.Blue href="/specify/">{commonText.close()}</Link.Blue>}
        header={formsText.resourceDeleted()}
        onClose={(): void => navigate('/specify/', { replace: true })}
      >
        {formsText.resourceDeletedDescription()}
      </Dialog>
    );

  const saveButtonElement =
    !isDependent &&
    !isSubForm &&
    typeof resource === 'object' &&
    formElement !== null ? (
      <SaveButton
        form={formElement}
        resource={resource}
        onAdd={handleAdd}
        onSaved={(): void => {
          const printOnSave = userPreferences.get(
            'form',
            'preferences',
            'printOnSave'
          );
          if (printOnSave[resource.specifyModel.name] === true)
            reportEvents.trigger('createReport', resource);
          handleSaved();
        }}
        onSaving={handleSaving}
      />
    ) : undefined;

  const deleteButton =
    !isDependent &&
    !isSubForm &&
    typeof resource === 'object' &&
    !resource.isNew() &&
    hasTablePermission(resource.specifyModel.name, 'delete') ? (
      <ErrorBoundary dismissible>
        <DeleteButton
          deletionMessage={deletionMessage}
          resource={resource}
          onDeleted={handleDelete}
        />
      </ErrorBoundary>
    ) : undefined;

  const headerContent = (
    <>
      {specifyNetworkBadge}
      {formPreferences}
    </>
  );
  const customTitle =
    typeof titleOverride === 'function'
      ? titleOverride(formatted)
      : titleOverride;

  if (dialog === false) {
    const formattedChildren = (
      <>
        {form(children, 'overflow-y-auto')}
        {typeof deleteButton === 'object' ||
        typeof saveButtonElement === 'object' ||
        typeof extraButtons === 'object' ? (
          <DataEntry.Footer>
            {deleteButton}
            {extraButtons ?? <span className="-ml-2 md:flex-1" />}
            {saveButtonElement}
          </DataEntry.Footer>
        ) : undefined}
      </>
    );

    const headerComponents = headerButtons?.(headerContent) ?? (
      <>
        <span className="-ml-2 flex-1" />
        {headerContent}
      </>
    );

    return isSubForm ? (
      <DataEntry.SubForm>
        <DataEntry.SubFormHeader>
          <DataEntry.SubFormTitle>
            {customTitle ?? jsxFormatted}
          </DataEntry.SubFormTitle>
          {headerComponents}
        </DataEntry.SubFormHeader>
        {formattedChildren}
      </DataEntry.SubForm>
    ) : (
      <Container.FullGray>
        <Container.Center className="!w-auto">
          <DataEntry.Header>
            <AppTitle title={customTitle ?? formatted} />
            <DataEntry.Title>{customTitle ?? jsxFormatted}</DataEntry.Title>
            {headerComponents}
          </DataEntry.Header>
          {formattedChildren}
        </Container.Center>
      </Container.FullGray>
    );
  }

  /*
   * Make record selector dialog occupy full height so that the record
   * navigation buttons don't jump around a lot as you navigate between
   * records
   */
  const isFullHeight =
    dialog === 'modal' && typeof headerButtons === 'function' && !isSubForm;

  return (
    <Dialog
      buttons={
        isSubForm ? undefined : (
          <>
            {deleteButton}
            {extraButtons ?? <span className="-ml-2 flex-1" />}
            {isModified && !isDependent ? (
              <Button.Danger onClick={handleClose}>
                {commonText.cancel()}
              </Button.Danger>
            ) : (
              <Button.Info onClick={handleClose}>
                {commonText.close()}
              </Button.Info>
            )}
            {saveButtonElement}
          </>
        )
      }
      className={{
        container: `${dialogClassNames.normalContainer} ${
          isFullHeight ? 'h-full' : ''
        }`,
        content: `${className.formStyles} ${dialogClassNames.flexContent}`,
      }}
      dimensionsKey={viewName ?? resource?.specifyModel.view}
      header={customTitle ?? title}
      headerButtons={
        <>
          {headerButtons?.(specifyNetworkBadge) ?? (
            <>
              <DataEntry.Visit resource={resource} />
              <span className="-ml-4 flex-1" />
              {headerContent}
            </>
          )}
        </>
      }
      icon="none"
      modal={dialog === 'modal' || makeFormDialogsModal}
      specialMode={isSubForm ? undefined : 'orangeBar'}
      onClose={(): void => {
        if (isModified) setShowUnloadProtect(true);
        else handleClose();
      }}
    >
      {form(children)}
      {showUnloadProtect && (
        <UnloadProtectDialog
          onCancel={(): void => setShowUnloadProtect(false)}
          onConfirm={handleClose}
        >
          {formsText.unsavedFormUnloadProtect()}
        </UnloadProtectDialog>
      )}
    </Dialog>
  );
}<|MERGE_RESOLUTION|>--- conflicted
+++ resolved
@@ -130,14 +130,10 @@
   readonly children?: JSX.Element;
   readonly isSubForm: boolean;
   readonly isDependent: boolean;
-<<<<<<< HEAD
   readonly title?:
     | LocalizedString
     | ((formatted: LocalizedString) => LocalizedString);
-=======
-  readonly title?: LocalizedString;
   readonly containerRef?: React.RefObject<HTMLDivElement>;
->>>>>>> e6d078ae
 }): JSX.Element {
   const mode = augmentMode(
     initialMode,
