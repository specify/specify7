import React from 'react';
import { useNavigate } from 'react-router-dom';
import type { LocalizedString } from 'typesafe-i18n';

import { useBooleanState } from '../../hooks/useBooleanState';
import { useIsModified } from '../../hooks/useIsModified';
import { commonText } from '../../localization/common';
import { formsText } from '../../localization/forms';
import { Container } from '../Atoms';
import { Button } from '../Atoms/Button';
import { className } from '../Atoms/className';
import { DataEntry } from '../Atoms/DataEntry';
import { Link } from '../Atoms/Link';
import { ReadOnlyContext, SearchDialogContext } from '../Core/Contexts';
import type { AnySchema } from '../DataModel/helperTypes';
import type { SpecifyResource } from '../DataModel/legacyTypes';
import type { Tables } from '../DataModel/types';
import { ErrorBoundary } from '../Errors/ErrorBoundary';
import { AppTitle } from '../Molecules/AppTitle';
import { Dialog, dialogClassNames } from '../Molecules/Dialog';
import { hasTablePermission } from '../Permissions/helpers';
import { userPreferences } from '../Preferences/userPreferences';
import { reportEvents } from '../Reports/Context';
import { UnloadProtectDialog } from '../Router/Router';
import { useResourceView } from './BaseResourceView';
import { DeleteButton } from './DeleteButton';
import { SaveButton } from './Save';
import { propsToFormMode } from './useViewDefinition';

/**
 * There is special behavior required when creating one of these resources,
 * or some additional things need to be done after resource is created, or
 * resource clone operation needs to be handled in a special way.
 */
export const FORBID_ADDING = new Set<keyof Tables>([
  'TaxonTreeDef',
  'TaxonTreeDefItem',
  'GeographyTreeDef',
  'GeographyTreeDefItem',
  'StorageTreeDef',
  'StorageTreeDefItem',
  'GeologicTimePeriodTreeDef',
  'GeologicTimePeriodTreeDefItem',
  'LithoStratTreeDef',
  'LithoStratTreeDefItem',
  'Institution',
  'Division',
  'Discipline',
  'Collection',
  // See https://github.com/specify/specify7/issues/1754
  'Attachment',
]);

/**
 * Same as FORBID_ADDING, but only apply for query combo boxes
 */
export const RESTRICT_ADDING = new Set<keyof Tables>([
  ...FORBID_ADDING,
  // Preparations should be created though their own workflow (interactions dialog)
  'Gift',
  'Borrow',
  'Loan',
  'ExchangeIn',
  'ExchangeOut',
]);

/**
 * Same as FORBID_ADDING, but apply only to "Clone" and "Carry Forward"
 */
export const NO_CLONE = new Set<keyof Tables>([
  ...FORBID_ADDING,
  // To properly clone a user need to also clone their roles and policies
  'SpecifyUser',
]);

/**
 * Make form read only if you don't have create/update permission
 */
export const augmentMode = (
  isReadOnly: boolean,
  isNew: boolean,
  tableName: keyof Tables | undefined
): boolean =>
  isReadOnly ||
  tableName === undefined ||
  !hasTablePermission(tableName, isNew ? 'create' : 'update');

// REFACTOR: split this into smaller components
export function ResourceView<SCHEMA extends AnySchema>({
  isLoading,
  resource,
  extraButtons,
  headerButtons,
  deletionMessage,
  dialog = false,
  onSaving: handleSaving,
  onClose: handleClose,
  onSaved: handleSaved = handleClose,
  onAdd: handleAdd,
  onDeleted: handleDeleted = handleClose,
  children,
  viewName,
  title: titleOverride,
  /*
   * The presence of these attributes kind of breaks the abstraction, but they
   * are required to change the behaviour in certain ways:
   */
  isSubForm,
  isDependent,
}: {
  readonly isLoading?: boolean;
  readonly resource: SpecifyResource<SCHEMA> | undefined;
  readonly viewName?: string;
  readonly headerButtons?: (
    specifyNetworkBadge: JSX.Element | undefined
  ) => JSX.Element;
  readonly extraButtons?: JSX.Element | undefined;
  readonly deletionMessage?: string | undefined;
  readonly dialog: 'modal' | 'nonModal' | false;
  readonly onSaving?: (unsetUnloadProtect: () => void) => false | void;
  readonly onSaved: (() => void) | undefined;
  readonly onAdd: ((newResource: SpecifyResource<SCHEMA>) => void) | undefined;
  readonly onDeleted: (() => void) | undefined;
  readonly onClose: () => void;
  readonly children?: JSX.Element;
  readonly isSubForm: boolean;
  readonly isDependent: boolean;
  readonly title?: LocalizedString;
}): JSX.Element {
  const [isDeleted, setDeleted, setNotDeleted] = useBooleanState();
  // Remove isDeleted status when resource changes
  React.useEffect(setNotDeleted, [resource, setNotDeleted]);

  function handleDelete(): void {
    setDeleted();
    handleDeleted();
  }

  const isModified = useIsModified(resource);

  const [showUnloadProtect, setShowUnloadProtect] = React.useState(false);

  const [makeFormDialogsModal] = userPreferences.use(
    'form',
    'behavior',
    'makeFormDialogsModal'
  );

  const isReadOnly = augmentMode(
    React.useContext(ReadOnlyContext),
    resource?.isNew() === true,
    resource?.specifyTable.name
  );
  const isInSearchDialog = React.useContext(SearchDialogContext);
  const {
    formElement,
    formPreferences,
    form,
    title,
    formatted,
    jsxFormatted,
    specifyNetworkBadge,
  } = useResourceView({
    isLoading,
    isSubForm,
    mode: propsToFormMode(isReadOnly, isInSearchDialog),
    resource,
    viewName,
  });

  const navigate = useNavigate();
  if (isDeleted)
    return (
      <Dialog
        buttons={<Link.Blue href="/specify/">{commonText.close()}</Link.Blue>}
        header={formsText.resourceDeleted()}
        onClose={(): void => navigate('/specify/', { replace: true })}
      >
        {formsText.resourceDeletedDescription()}
      </Dialog>
    );

  const saveButtonElement =
    !isDependent &&
    !isSubForm &&
    typeof resource === 'object' &&
    formElement !== null ? (
      <SaveButton
        form={formElement}
        resource={resource}
        onAdd={handleAdd}
        onSaved={(): void => {
<<<<<<< HEAD
          const printOnSave = getUserPref('form', 'preferences', 'printOnSave');
          if (printOnSave[resource.specifyTable.name] === true)
=======
          const printOnSave = userPreferences.get(
            'form',
            'preferences',
            'printOnSave'
          );
          if (printOnSave[resource.specifyModel.name] === true)
>>>>>>> dbb15abb
            reportEvents.trigger('createReport', resource);
          handleSaved();
        }}
        onSaving={handleSaving}
      />
    ) : undefined;

  const deleteButton =
    !isDependent &&
    !isSubForm &&
    typeof resource === 'object' &&
    !resource.isNew() &&
    hasTablePermission(resource.specifyTable.name, 'delete') ? (
      <ErrorBoundary dismissible>
        <DeleteButton
          deletionMessage={deletionMessage}
          resource={resource}
          onDeleted={handleDelete}
        />
      </ErrorBoundary>
    ) : undefined;

  const headerContent = (
    <>
      {specifyNetworkBadge}
      {formPreferences}
    </>
  );

  if (dialog === false) {
    const formattedChildren = (
      <>
        {form(children, 'overflow-y-auto')}
        {typeof deleteButton === 'object' ||
        typeof saveButtonElement === 'object' ||
        typeof extraButtons === 'object' ? (
          <DataEntry.Footer>
            {deleteButton}
            {extraButtons ?? <span className="-ml-2 md:flex-1" />}
            {saveButtonElement}
          </DataEntry.Footer>
        ) : undefined}
      </>
    );

    const headerComponents = headerButtons?.(headerContent) ?? (
      <>
        <span className="-ml-2 flex-1" />
        {headerContent}
      </>
    );

    return isSubForm ? (
      <DataEntry.SubForm>
        <DataEntry.SubFormHeader>
          <DataEntry.SubFormTitle>
            {titleOverride ?? jsxFormatted}
          </DataEntry.SubFormTitle>
          {headerComponents}
        </DataEntry.SubFormHeader>
        {formattedChildren}
      </DataEntry.SubForm>
    ) : (
      <Container.FullGray>
        <Container.Center className="!w-auto">
          <DataEntry.Header>
            <AppTitle title={titleOverride ?? formatted} />
            <DataEntry.Title>{titleOverride ?? jsxFormatted}</DataEntry.Title>
            {headerComponents}
          </DataEntry.Header>
          {formattedChildren}
        </Container.Center>
      </Container.FullGray>
    );
  }

  /*
   * Make record selector dialog occupy full height so that the record
   * navigation buttons don't jump around a lot as you navigate between
   * records
   */
  const isFullHeight =
    dialog === 'modal' && typeof headerButtons === 'function' && !isSubForm;

  return (
    <Dialog
      buttons={
        isSubForm ? undefined : (
          <>
            {deleteButton}
            {extraButtons ?? <span className="-ml-2 flex-1" />}
            {isModified && !isDependent ? (
              <Button.Red onClick={handleClose}>
                {commonText.cancel()}
              </Button.Red>
            ) : (
              <Button.Blue onClick={handleClose}>
                {commonText.close()}
              </Button.Blue>
            )}
            {saveButtonElement}
          </>
        )
      }
      className={{
        container: `${dialogClassNames.normalContainer} ${
          isFullHeight ? 'h-full' : ''
        }`,
        content: `${className.formStyles} ${dialogClassNames.flexContent}`,
      }}
      dimensionsKey={viewName ?? resource?.specifyTable.view}
      header={titleOverride ?? title}
      headerButtons={
        <>
          {headerButtons?.(specifyNetworkBadge) ?? (
            <>
              <DataEntry.Visit resource={resource} />
              <span className="-ml-4 flex-1" />
              {headerContent}
            </>
          )}
        </>
      }
      icon="none"
      modal={dialog === 'modal' || makeFormDialogsModal}
      showOrangeBar={!isSubForm}
      onClose={(): void => {
        if (isModified) setShowUnloadProtect(true);
        else handleClose();
      }}
    >
      {form(children)}
      {showUnloadProtect && (
        <UnloadProtectDialog
          onCancel={(): void => setShowUnloadProtect(false)}
          onConfirm={handleClose}
        >
          {formsText.unsavedFormUnloadProtect()}
        </UnloadProtectDialog>
      )}
    </Dialog>
  );
}<|MERGE_RESOLUTION|>--- conflicted
+++ resolved
@@ -190,17 +190,12 @@
         resource={resource}
         onAdd={handleAdd}
         onSaved={(): void => {
-<<<<<<< HEAD
-          const printOnSave = getUserPref('form', 'preferences', 'printOnSave');
-          if (printOnSave[resource.specifyTable.name] === true)
-=======
           const printOnSave = userPreferences.get(
             'form',
             'preferences',
             'printOnSave'
           );
-          if (printOnSave[resource.specifyModel.name] === true)
->>>>>>> dbb15abb
+          if (printOnSave[resource.specifyTable.name] === true)
             reportEvents.trigger('createReport', resource);
           handleSaved();
         }}
