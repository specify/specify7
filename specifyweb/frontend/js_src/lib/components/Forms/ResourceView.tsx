import React from 'react';
import { useNavigate } from 'react-router-dom';
import type { LocalizedString } from 'typesafe-i18n';

import { useBooleanState } from '../../hooks/useBooleanState';
import { useIsModified } from '../../hooks/useIsModified';
import { useTriggerState } from '../../hooks/useTriggerState';
import { commonText } from '../../localization/common';
import { formsText } from '../../localization/forms';
import type { RA } from '../../utils/types';
import { Container } from '../Atoms';
import { Button } from '../Atoms/Button';
import { className } from '../Atoms/className';
import { DataEntry } from '../Atoms/DataEntry';
import { Link } from '../Atoms/Link';
import { ReadOnlyContext, SearchDialogContext } from '../Core/Contexts';
import type { AnySchema } from '../DataModel/helperTypes';
import type { SpecifyResource } from '../DataModel/legacyTypes';
import type { Tables } from '../DataModel/types';
import { ErrorBoundary } from '../Errors/ErrorBoundary';
import { InFormEditorContext } from '../FormEditor/Context';
import { AppTitle } from '../Molecules/AppTitle';
import { Dialog, dialogClassNames } from '../Molecules/Dialog';
import { LinkedRecords } from '../Molecules/LinkedRecords';
import { IsNotReadOnly } from '../Molecules/ResourceLink';
import { hasTablePermission } from '../Permissions/helpers';
import { userPreferences } from '../Preferences/userPreferences';
import { reportEvents } from '../Reports/events';
import { UnloadProtectDialog } from '../Router/UnloadProtect';
import { useResourceView } from './BaseResourceView';
import { DeleteButton } from './DeleteButton';
import { SaveButton } from './Save';
import { propsToFormMode } from './useViewDefinition';

/**
 * There is special behavior required when creating one of these resources,
 * or some additional things need to be done after resource is created, or
 * resource clone operation needs to be handled in a special way.
 */
export const FORBID_ADDING = new Set<keyof Tables>([
  'TaxonTreeDef',
  'GeographyTreeDef',
  'StorageTreeDef',
  'GeologicTimePeriodTreeDef',
  'GeologicTimePeriodTreeDefItem',
  'TectonicUnitTreeDef',
  'LithoStratTreeDef',
  'Institution',
  'Division',
  'Discipline',
  'Collection',
  // See https://github.com/specify/specify7/issues/1754
  'Attachment',
]);

/**
 * Same as FORBID_ADDING, but only apply for query combo boxes
 */
export const RESTRICT_ADDING = new Set<keyof Tables>([
  ...FORBID_ADDING,
  // Preparations should be created though their own workflow (interactions dialog)
  'Gift',
  'Borrow',
  'Loan',
  'ExchangeIn',
  'ExchangeOut',
]);

/**
 * Same as FORBID_ADDING, but apply only to "Clone" and "Carry Forward"
 */
export const NO_CLONE = new Set<keyof Tables>([
  ...FORBID_ADDING,
  // To properly clone a user need to also clone their roles and policies
  'SpecifyUser',
]);

/**
 * Make form read only if you don't have create/update permission
 */
export const augmentMode = (
  isReadOnly: boolean,
  isNew: boolean,
  tableName: keyof Tables | undefined
): boolean =>
  isReadOnly ||
  tableName === undefined ||
  !hasTablePermission(tableName, isNew ? 'create' : 'update');

// REFACTOR: split this into smaller components
export function ResourceView<SCHEMA extends AnySchema>({
  isLoading,
  resource,
  extraButtons,
  headerButtons,
  deletionMessage,
  dialog = false,
  onSaving: handleSaving,
  onClose: handleClose,
  onSaved: handleSaved = handleClose,
  onAdd: handleAdd,
  onDeleted: handleDeleted = handleClose,
  children,
  viewName,
  title: titleOverride,
  /*
   * The presence of these attributes kind of breaks the abstraction, but they
   * are required to change the behaviour in certain ways:
   */
  isSubForm,
  isDependent,
  isCollapsed,
  preHeaderButtons,
  containerRef,
  isInRecordSet,
}: {
  readonly isLoading?: boolean;
  readonly resource: SpecifyResource<SCHEMA> | undefined;
  readonly viewName?: string;
  readonly headerButtons?: (
    specifyNetworkBadge: JSX.Element | undefined
  ) => JSX.Element;
  readonly extraButtons?: JSX.Element | undefined;
  readonly deletionMessage?: string | undefined;
  readonly dialog: 'modal' | 'nonModal' | false;
  readonly onSaving?: (unsetUnloadProtect: () => void) => false | void;
  readonly onSaved: (() => void) | undefined;
  readonly onAdd:
    | ((resources: RA<SpecifyResource<SCHEMA>>) => void)
    | undefined;
  readonly onDeleted: (() => void) | undefined;
  readonly onClose: () => void;
  readonly children?: JSX.Element;
  readonly isSubForm: boolean;
  readonly isDependent: boolean;
  readonly title?:
    | LocalizedString
    | ((formatted: LocalizedString) => LocalizedString);
  readonly isCollapsed?: boolean;
  readonly preHeaderButtons?: JSX.Element | undefined;
  readonly containerRef?: React.RefObject<HTMLDivElement>;
  readonly isInRecordSet?: boolean;
}): JSX.Element {
  const [isDeleted, setDeleted, setNotDeleted] = useBooleanState();
  // Remove isDeleted status when resource changes
  React.useEffect(setNotDeleted, [resource, setNotDeleted]);

  function handleDelete(): void {
    setDeleted();
    handleDeleted();
  }

  const isModified = useIsModified(resource);

  const [showUnloadProtect, setShowUnloadProtect] = React.useState(false);

  const [makeFormDialogsModal] = userPreferences.use(
    'form',
    'behavior',
    'makeFormDialogsModal'
  );

  const isReadOnly = augmentMode(
    React.useContext(ReadOnlyContext),
    resource?.isNew() === true,
    resource?.specifyTable.name
  );
  const isInSearchDialog = React.useContext(SearchDialogContext);
  const isInFormEditor = React.useContext(InFormEditorContext);

  const {
    formElement,
    formPreferences,
    form,
    title,
    formatted,
    jsxFormatted,
    specifyNetworkBadge,
  } = useResourceView({
    isLoading,
    isSubForm,
    mode: propsToFormMode(isReadOnly, isInSearchDialog),
    resource,
    viewName,
    containerRef,
  });

  const [openAsReadOnly] = userPreferences.use(
    'form',
    'behavior',
    'openAsReadOnly'
  );

  const hasOwnButton =
    !isDependent &&
    !isSubForm &&
    typeof resource === 'object' &&
    formElement !== null;

  const isNotReadOnlyContext = React.useContext(IsNotReadOnly);

  const [temporaryReadOnly, setTemporaryReadOnly] = useTriggerState(
    !isReadOnly &&
      openAsReadOnly &&
      hasOwnButton &&
      !resource.isNew() &&
      !isNotReadOnlyContext
  );

  const navigate = useNavigate();
  if (isDeleted)
    return (
      <Dialog
        buttons={<Link.Info href="/specify/">{commonText.close()}</Link.Info>}
        header={formsText.resourceDeleted()}
        onClose={(): void => navigate('/specify/', { replace: true })}
      >
        {formsText.resourceDeletedDescription()}
      </Dialog>
    );

  const editRecord = (
    <Button.Secondary onClick={(): void => setTemporaryReadOnly(false)}>
      {commonText.edit()}
    </Button.Secondary>
  );

  const saveButtonElement = hasOwnButton ? (
    temporaryReadOnly ? (
      editRecord
    ) : (
      <SaveButton
        form={formElement}
        isInRecordSet={isInRecordSet}
        resource={resource}
        onAdd={handleAdd}
        onSaved={(): void => {
          const printOnSave = userPreferences.get(
            'form',
            'preferences',
            'printOnSave'
          );
          if (printOnSave[resource.specifyTable.name] === true)
            reportEvents.trigger('createReport', resource);
          handleSaved();
        }}
        onSaving={handleSaving}
      />
    )
  ) : undefined;

<<<<<<< HEAD
  const showResourceReferenceButtons =
=======
  const deleteButton =
    !isReadOnly &&
>>>>>>> 01787605
    !isDependent &&
    !isSubForm &&
    typeof resource === 'object' &&
    !resource.isNew() &&
    !isInFormEditor;

  const deleteButton =
    showResourceReferenceButtons &&
    hasTablePermission(resource.specifyTable.name, 'delete') ? (
      <ErrorBoundary dismissible>
        <DeleteButton
          deletionMessage={deletionMessage}
          resource={resource}
          onDeleted={handleDelete}
        />
      </ErrorBoundary>
    ) : undefined;

  const referencingRecordsButton =
    showResourceReferenceButtons &&
    hasTablePermission(resource.specifyTable.name, 'read') ? (
      <ErrorBoundary dismissible>
        <LinkedRecords resource={resource} />
      </ErrorBoundary>
    ) : undefined;

  const hasNoData =
    !resource || (Array.isArray(resource) && resource.length === 0);

  const headerContent = (
    <>
      {specifyNetworkBadge}
      {formPreferences}
    </>
  );
  const customTitle =
    typeof titleOverride === 'function'
      ? titleOverride(formatted)
      : titleOverride;

  const formComponent = (
    <ReadOnlyContext.Provider value={isReadOnly || temporaryReadOnly}>
      {form(children, dialog === false ? 'overflow-y-auto' : undefined)}
    </ReadOnlyContext.Provider>
  );

  if (dialog === false) {
    const formattedChildren = (
      <>
        {formComponent}
        {typeof deleteButton === 'object' ||
        typeof saveButtonElement === 'object' ||
        typeof extraButtons === 'object' ? (
          <DataEntry.Footer>
            {deleteButton}
            {referencingRecordsButton}
            {extraButtons ?? <span className="-ml-2 md:flex-1" />}
            {saveButtonElement}
          </DataEntry.Footer>
        ) : undefined}
      </>
    );

    const headerComponents = headerButtons?.(headerContent) ?? (
      <>
        <span className="-ml-2 flex-1" />
        {headerContent}
      </>
    );

    return isSubForm ? (
      <DataEntry.SubForm>
        <DataEntry.SubFormHeader>
          {preHeaderButtons}
          <DataEntry.SubFormTitle>
            {customTitle ?? jsxFormatted}
          </DataEntry.SubFormTitle>
          {headerComponents}
        </DataEntry.SubFormHeader>
        <div
          className={
            isCollapsed
              ? 'hidden'
              : hasNoData
                ? ''
                : 'border border-gray-500 border-t-0 rounded-b p-1'
          }
        >
          {formattedChildren}
        </div>
      </DataEntry.SubForm>
    ) : (
      <Container.FullGray>
        <Container.Center className="!w-auto">
          <DataEntry.Header>
            <AppTitle title={customTitle ?? formatted} />
            <DataEntry.Title>{customTitle ?? jsxFormatted}</DataEntry.Title>
            {headerComponents}
          </DataEntry.Header>
          {formattedChildren}
        </Container.Center>
      </Container.FullGray>
    );
  }

  /*
   * Make record selector dialog occupy full height so that the record
   * navigation buttons don't jump around a lot as you navigate between
   * records
   */
  const isFullSize =
    dialog === 'modal' && typeof headerButtons === 'function' && !isSubForm;

  return (
    <Dialog
      buttons={
        isSubForm ? undefined : (
          <>
            {deleteButton}
            {referencingRecordsButton}
            {extraButtons ?? <span className="-ml-2 flex-1" />}
            {isModified && !isDependent ? (
              <Button.DialogClose>{commonText.cancel()}</Button.DialogClose>
            ) : (
              <Button.Info onClick={handleClose}>
                {commonText.close()}
              </Button.Info>
            )}
            {saveButtonElement}
          </>
        )
      }
      className={{
        container: `${dialogClassNames.normalContainer} ${
          isFullSize ? 'h-full w-full' : ''
        }`,
        content: `${className.formStyles} ${dialogClassNames.flexContent}`,
      }}
      dimensionsKey={viewName ?? resource?.specifyTable.view}
      header={customTitle ?? title}
      headerButtons={
        <>
          {headerButtons?.(headerContent) ?? (
            <>
              <DataEntry.Visit resource={resource} />
              <span className="-ml-4 flex-1" />
              {headerContent}
            </>
          )}
        </>
      }
      icon="none"
      modal={dialog === 'modal' || makeFormDialogsModal}
      specialMode={isSubForm ? undefined : 'orangeBar'}
      onClose={(): void => {
        if (isModified) setShowUnloadProtect(true);
        else handleClose();
      }}
    >
      {formComponent}
      {showUnloadProtect && (
        <UnloadProtectDialog
          onCancel={(): void => setShowUnloadProtect(false)}
          onConfirm={handleClose}
        >
          {formsText.unsavedFormUnloadProtect()}
        </UnloadProtectDialog>
      )}
    </Dialog>
  );
}<|MERGE_RESOLUTION|>--- conflicted
+++ resolved
@@ -249,12 +249,7 @@
     )
   ) : undefined;
 
-<<<<<<< HEAD
   const showResourceReferenceButtons =
-=======
-  const deleteButton =
-    !isReadOnly &&
->>>>>>> 01787605
     !isDependent &&
     !isSubForm &&
     typeof resource === 'object' &&
@@ -263,6 +258,7 @@
 
   const deleteButton =
     showResourceReferenceButtons &&
+    !isReadOnly &&
     hasTablePermission(resource.specifyTable.name, 'delete') ? (
       <ErrorBoundary dismissible>
         <DeleteButton
