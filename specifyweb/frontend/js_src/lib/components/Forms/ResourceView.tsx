--- conflicted
+++ resolved
@@ -132,11 +132,7 @@
   readonly isSubForm: boolean;
   readonly isDependent: boolean;
   readonly title?: LocalizedString;
-<<<<<<< HEAD
   readonly containerRef?: React.RefObject<HTMLElement | null>;
-=======
-  readonly formRef?: HTMLFormElement | null;
->>>>>>> 36783032
 }): JSX.Element {
   const mode = augmentMode(
     initialMode,
@@ -179,13 +175,6 @@
     viewName,
     containerRef,
   });
-<<<<<<< HEAD
-=======
-  const focusFirstField = useFirstFocus(formRef?.current);
-  React.useEffect(() => {
-    focusFirstField();
-  }, [resource?.specifyModel, focusFirstField]);
->>>>>>> 36783032
 
   const navigate = useNavigate();
   if (isDeleted)
