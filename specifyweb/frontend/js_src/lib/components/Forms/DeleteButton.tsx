--- conflicted
+++ resolved
@@ -238,17 +238,13 @@
               }))
             : await runQuery<readonly [number, number]>(
                 serializeResource(
-<<<<<<< HEAD
                   /*
                    * TODO: Check if this is possible.
                    */
                   parentRelationship.otherSideName === undefined
-                    ? createQuery(
-                        'Delete blockers',
-                        directRelationship.model
-                      ).set('fields', [
-                        QueryFieldSpec.fromPath(directRelationship.model.name, [
-                          directRelationship.model.idField.name,
+                    ? createQuery('Delete blockers', directRelationship.table).set('fields', [
+                        QueryFieldSpec.fromPath(directRelationship.table.name, [
+                          directRelationship.table.idField.name,
                         ])
                           .toSpQueryField()
                           .set('isDisplay', false)
@@ -258,9 +254,9 @@
                          * TODO: ParentRelationship.model.name should always be directRelationship.model.name.
                          * Check if that can never be the case
                          */
-                        QueryFieldSpec.fromPath(parentRelationship.model.name, [
+                        QueryFieldSpec.fromPath(parentRelationship.relatedTable.name, [
                           parentRelationship.name,
-                          parentRelationship.relatedModel.idField.name,
+                          parentRelationship.relatedTable.idField.name,
                         ]).toSpQueryField(),
                       ])
                     : resolveParentViaOtherside(
@@ -268,24 +264,6 @@
                         directRelationship,
                         resource.id
                       )
-=======
-                  createQuery('Delete blockers', directRelationship.table).set(
-                    'fields',
-                    [
-                      QueryFieldSpec.fromPath(directRelationship.table.name, [
-                        directRelationship.table.idField.name,
-                      ])
-                        .toSpQueryField()
-                        .set('isDisplay', false)
-                        .set('operStart', queryFieldFilters.in.id)
-                        .set('startValue', ids.join(',')),
-                      QueryFieldSpec.fromPath(parentRelationship.table.name, [
-                        parentRelationship.name,
-                        parentRelationship.relatedTable.idField.name,
-                      ]).toSpQueryField(),
-                    ]
-                  )
->>>>>>> e7d7e29c
                 ),
                 {
                   limit: 0,
