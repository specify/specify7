--- conflicted
+++ resolved
@@ -19,20 +19,10 @@
 import { Dialog, dialogClassNames } from '../Molecules/Dialog';
 import type { DeleteBlocker } from './DeleteBlocked';
 import { DeleteBlocked } from './DeleteBlocked';
-<<<<<<< HEAD
-import { icons } from '../Atoms/Icons';
-import { Dialog, dialogClassNames } from '../Molecules/Dialog';
-import { useAsyncState } from '../../hooks/useAsyncState';
-import { useLiveState } from '../../hooks/useLiveState';
-import { useBooleanState } from '../../hooks/useBooleanState';
-import { AnySchema } from '../DataModel/helperTypes';
-import { loadingBar } from '../Molecules';
-import { treeText } from '../../localization/tree';
 import { FormattedResource } from '../Molecules/FormattedResource';
 import { StringToJsx } from '../../localization/utils';
 import { TableIcon } from '../Molecules/TableIcon';
-=======
->>>>>>> 7e500c2e
+import { treeText } from '../../localization/tree';
 
 const fetchBlockers = async (
   resource: SpecifyResource<AnySchema>
