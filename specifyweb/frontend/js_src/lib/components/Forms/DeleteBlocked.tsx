--- conflicted
+++ resolved
@@ -3,31 +3,20 @@
 import { useBooleanState } from '../../hooks/useBooleanState';
 import { commonText } from '../../localization/common';
 import type { GetSet, RA } from '../../utils/types';
-<<<<<<< HEAD
 import { localized } from '../../utils/types';
-=======
->>>>>>> b63632a7
 import { removeItem, replaceItem } from '../../utils/utils';
 import { Ul } from '../Atoms';
 import { Button } from '../Atoms/Button';
 import type { AnySchema } from '../DataModel/helperTypes';
 import type { SpecifyResource } from '../DataModel/legacyTypes';
 import type { Relationship } from '../DataModel/specifyField';
-<<<<<<< HEAD
 import type { SpecifyTable } from '../DataModel/specifyTable';
-=======
-import type { SpecifyModel } from '../DataModel/specifyModel';
->>>>>>> b63632a7
 import { RecordSelectorFromIds } from '../FormSliders/RecordSelectorFromIds';
 import { TableIcon } from '../Molecules/TableIcon';
 import { DateRange } from './DateRange';
 
 export type DeleteBlocker = {
-<<<<<<< HEAD
   readonly table: SpecifyTable;
-=======
-  readonly table: SpecifyModel;
->>>>>>> b63632a7
   readonly blockers: RA<{
     readonly directRelationship: Relationship;
     readonly parentRelationship: Relationship | undefined;
@@ -58,13 +47,10 @@
           parentResource={parentResource}
           onDeleted={(relationshipIndex, resourceIndex): void =>
             setBlockers(
-<<<<<<< HEAD
-=======
               /*
                * TODO: Make this smarter. The same resource can occur across relationships. If deleted
                * from one relationship, automatically delete from the other.
                */
->>>>>>> b63632a7
               replaceItem(blockers, blockerIndex, {
                 ...blockers[blockerIndex],
                 blockers: replaceItem(
@@ -127,16 +113,11 @@
             {blockers.map((blocker, blockerIndex) => (
               <BlockerPreview
                 blocker={blocker}
-<<<<<<< HEAD
-                includeTableName={false}
-                key={blockerIndex}
-=======
                 includeTableName={
                   blocker.directRelationship.model.name !== table.name
                 }
                 key={blockerIndex}
                 nested
->>>>>>> b63632a7
                 parentResource={parentResource}
                 onDeleted={(resourceIndex): void =>
                   handleDeleted(0, resourceIndex)
@@ -154,19 +135,13 @@
   blocker: { directRelationship, parentRelationship, ids },
   parentResource,
   includeTableName,
-<<<<<<< HEAD
-=======
   nested = false,
->>>>>>> b63632a7
   onDeleted: handleDeleted,
 }: {
   readonly blocker: DeleteBlocker['blockers'][number];
   readonly parentResource: SpecifyResource<AnySchema>;
   readonly includeTableName: boolean;
-<<<<<<< HEAD
-=======
   readonly nested?: boolean;
->>>>>>> b63632a7
   readonly onDeleted: (resourceIndex: number) => void;
 }): JSX.Element {
   const [isOpen, handleOpen, handleClose] = useBooleanState();
@@ -174,21 +149,7 @@
     () => ids.map(({ direct, parent = direct }) => parent),
     [ids]
   );
-<<<<<<< HEAD
   const table = parentRelationship?.relatedTable ?? directRelationship.table;
-  return (
-    <>
-      <Button.LikeLink onClick={handleOpen}>
-        {includeTableName && <TableIcon label name={table.name} />}
-        {commonText.countLine({
-          resource: includeTableName
-            ? table.name
-            : parentRelationship?.label ?? directRelationship.label,
-          count: ids.length,
-        })}
-        {localized(' ')}
-=======
-  const table = parentRelationship?.relatedModel ?? directRelationship.model;
   return (
     <>
       <Button.LikeLink onClick={handleOpen}>
@@ -201,8 +162,8 @@
               ? directRelationship.model.name
               : directRelationship.label,
           count: ids.length,
-        })}{' '}
->>>>>>> b63632a7
+        })}
+        {localized(' ')}
         <DateRange ids={resolvedIds} table={table} />
       </Button.LikeLink>
       {isOpen && (
@@ -212,14 +173,8 @@
           headerButtons={undefined}
           ids={resolvedIds}
           isDependent={false}
-<<<<<<< HEAD
           newResource={undefined}
           table={table}
-=======
-          mode="edit"
-          model={table}
-          newResource={undefined}
->>>>>>> b63632a7
           title={undefined}
           onAdd={undefined}
           onClone={undefined}
