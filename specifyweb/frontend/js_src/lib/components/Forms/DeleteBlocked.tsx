import React from 'react';

import { useBooleanState } from '../../hooks/useBooleanState';
import { commonText } from '../../localization/common';
import type { GetSet, RA } from '../../utils/types';
import { removeItem, replaceItem } from '../../utils/utils';
import { Ul } from '../Atoms';
import { Button } from '../Atoms/Button';
import type { AnySchema } from '../DataModel/helperTypes';
import type { SpecifyResource } from '../DataModel/legacyTypes';
import type { Relationship } from '../DataModel/specifyField';
<<<<<<< HEAD
import type { SpecifyTable } from '../DataModel/specifyTable';
import { format } from '../Formatters/formatters';
import { Dialog, dialogClassNames } from '../Molecules/Dialog';
import { TableIcon } from '../Molecules/TableIcon';
import { ResourceView } from './ResourceView';

export type DeleteBlocker = {
  readonly table: SpecifyTable;
  readonly field: string;
  readonly id: number;
=======
import type { SpecifyModel } from '../DataModel/specifyModel';
import { RecordSelectorFromIds } from '../FormSliders/RecordSelectorFromIds';
import { TableIcon } from '../Molecules/TableIcon';
import { DateRange } from './DateRange';

export type DeleteBlocker = {
  readonly table: SpecifyModel;
  readonly blockers: RA<{
    readonly directRelationship: Relationship;
    readonly parentRelationship: Relationship | undefined;
    readonly ids: RA<{
      /*
       * Blocker might be for "Determiner", but we would resolve it to
       * "Determination" as that is a more interesting table.
       */
      readonly direct: number;
      readonly parent: number | undefined;
    }>;
  }>;
>>>>>>> d0d280dc
};

export function DeleteBlockers({
  resource: parentResource,
  blockers: [blockers, setBlockers],
}: {
  readonly resource: SpecifyResource<AnySchema>;
<<<<<<< HEAD
  readonly blockers: RA<DeleteBlocker>;
  readonly onClose: () => void;
  readonly onDeleted: () => void;
}): JSX.Element | null {
  const [preview, setPreview] = React.useState<
    | {
        readonly resource: SpecifyResource<AnySchema>;
        readonly field: Relationship | undefined;
      }
    | undefined
  >(undefined);

  const [data, setData] = useAsyncState(
    React.useCallback(
      async () =>
        Promise.all(
          blockers.map(async ({ table, field, id }) => {
            const resource = new table.Resource({ id });
            return f.all({
              field:
                parentResource.specifyTable.getRelationship(field) ?? field,
              resource,
              formatted: await format(resource, undefined, true),
            });
          })
        ),
      [blockers]
    ),
    true
=======
  readonly blockers: GetSet<RA<DeleteBlocker>>;
}): JSX.Element {
  return (
    <Ul className="flex flex-col gap-2">
      {blockers.map((blocker, blockerIndex) => (
        <TableBlockersPreview
          blocker={blocker}
          key={blockerIndex}
          parentResource={parentResource}
          onDeleted={(relationshipIndex, resourceIndex): void =>
            setBlockers(
              replaceItem(blockers, blockerIndex, {
                ...blockers[blockerIndex],
                blockers: replaceItem(
                  blockers[blockerIndex].blockers,
                  blockerIndex,
                  {
                    ...blockers[blockerIndex].blockers[relationshipIndex],
                    ids: removeItem(
                      blockers[blockerIndex].blockers[relationshipIndex].ids,
                      resourceIndex
                    ),
                  }
                ).filter(({ ids }) => ids.length > 0),
              }).filter(({ blockers }) => blockers.length > 0)
            )
          }
        />
      ))}
    </Ul>
>>>>>>> d0d280dc
  );
}

function TableBlockersPreview({
  blocker: { table, blockers },
  parentResource,
  onDeleted: handleDeleted,
}: {
  readonly blocker: DeleteBlocker;
  readonly parentResource: SpecifyResource<AnySchema>;
  readonly onDeleted: (
    relationshipIndex: number,
    resourceIndex: number
  ) => void;
}): JSX.Element {
  const label = (
    <>
      <TableIcon label name={table.name} />
      {commonText.countLine({
        resource: table.label,
        count: blockers.flatMap(({ ids }) => ids).length,
      })}
    </>
  );

<<<<<<< HEAD
  return Array.isArray(data) ? (
    typeof preview === 'object' ? (
      <BlockerPreview
        field={preview.field}
        parentResource={parentResource}
        resource={preview.resource}
        onClose={(): void => setPreview(undefined)}
        onDeleted={(): void =>
          setData(data.filter(({ resource }) => resource !== preview.resource))
        }
      />
    ) : (
      <Dialog
        buttons={commonText.close()}
        className={{
          container: dialogClassNames.wideContainer,
        }}
        header={formsText.deleteBlocked()}
        onClose={handleClose}
      >
        {formsText.deleteBlockedDescription()}
        {/* BUG: apply these styles everywhere where necessary */}
        <table className="grid-table grid-cols-[minmax(0,1fr),auto] gap-2">
          <thead>
            <tr>
              <th scope="col">{formsText.record()}</th>
              <th scope="col">{formsText.relationship()}</th>
            </tr>
          </thead>
          <tbody>
            {data.map(({ formatted, field, resource }, index) => (
              <tr key={index}>
                <td>
                  <Button.LikeLink
                    // BUG: consider applying these styles everywhere
                    className="max-w-full overflow-auto text-left"
                    onClick={(): void =>
                      setPreview({
                        resource,
                        field: typeof field === 'object' ? field : undefined,
                      })
                    }
                  >
                    <TableIcon label name={resource.specifyTable.name} />
                    {formatted}
                  </Button.LikeLink>
                </td>
                <td>{typeof field === 'object' ? field.label : field}</td>
              </tr>
=======
  return (
    <li className="flex flex-col gap-2">
      {blockers.length === 1 ? (
        <BlockerPreview
          blocker={blockers[0]}
          includeTableName
          parentResource={parentResource}
          onDeleted={(resourceIndex): void => handleDeleted(0, resourceIndex)}
        />
      ) : (
        <details>
          <summary className="list-none">
            <div className="flex items-center gap-2">{label}</div>
          </summary>
          <Ul className="flex flex-col gap-2 pl-4 pt-1">
            {blockers.map((blocker, blockerIndex) => (
              <BlockerPreview
                blocker={blocker}
                includeTableName={false}
                key={blockerIndex}
                parentResource={parentResource}
                onDeleted={(resourceIndex): void =>
                  handleDeleted(0, resourceIndex)
                }
              />
>>>>>>> d0d280dc
            ))}
          </Ul>
        </details>
      )}
    </li>
  );
}

function BlockerPreview({
  blocker: { directRelationship, parentRelationship, ids },
  parentResource,
  includeTableName,
  onDeleted: handleDeleted,
}: {
  readonly blocker: DeleteBlocker['blockers'][number];
  readonly parentResource: SpecifyResource<AnySchema>;
  readonly includeTableName: boolean;
  readonly onDeleted: (resourceIndex: number) => void;
}): JSX.Element {
  const [isOpen, handleOpen, handleClose] = useBooleanState();
  const resolvedIds = React.useMemo(
    () => ids.map(({ direct, parent = direct }) => parent),
    [ids]
  );
  const table = parentRelationship?.relatedModel ?? directRelationship.model;
  return (
<<<<<<< HEAD
    <ResourceView
      dialog="modal"
      isDependent={false}
      isSubForm={false}
      resource={resource}
      onAdd={undefined}
      onClose={handleClose}
      onDeleted={(): void => {
        handleDeleted();
        handleClose();
      }}
      onSaved={(): void => {
        if (
          typeof field === 'object' &&
          resource.get(field.name) !== parentResource.get('resource_uri')
        )
          handleDeleted();
        handleClose();
      }}
    />
=======
    <>
      <Button.LikeLink onClick={handleOpen}>
        {includeTableName && <TableIcon label name={table.name} />}
        {commonText.countLine({
          resource: includeTableName
            ? table.name
            : parentRelationship?.label ?? directRelationship.label,
          count: ids.length,
        })}{' '}
        <DateRange ids={resolvedIds} table={table} />
      </Button.LikeLink>
      {isOpen && (
        <RecordSelectorFromIds
          defaultIndex={0}
          dialog="modal"
          headerButtons={undefined}
          ids={resolvedIds}
          isDependent={false}
          mode="edit"
          model={table}
          newResource={undefined}
          title={undefined}
          totalCount={ids.length}
          onAdd={undefined}
          onClone={undefined}
          onClose={handleClose}
          onDelete={handleDeleted}
          onSaved={(resource): void => {
            if (
              parentRelationship === undefined &&
              resource.get(directRelationship.name) !==
                parentResource.get('resource_uri')
            )
              handleDeleted(resolvedIds.indexOf(resource.id));
            handleClose();
          }}
          onSlide={undefined}
        />
      )}
    </>
>>>>>>> d0d280dc
  );
}<|MERGE_RESOLUTION|>--- conflicted
+++ resolved
@@ -9,25 +9,13 @@
 import type { AnySchema } from '../DataModel/helperTypes';
 import type { SpecifyResource } from '../DataModel/legacyTypes';
 import type { Relationship } from '../DataModel/specifyField';
-<<<<<<< HEAD
 import type { SpecifyTable } from '../DataModel/specifyTable';
-import { format } from '../Formatters/formatters';
-import { Dialog, dialogClassNames } from '../Molecules/Dialog';
-import { TableIcon } from '../Molecules/TableIcon';
-import { ResourceView } from './ResourceView';
-
-export type DeleteBlocker = {
-  readonly table: SpecifyTable;
-  readonly field: string;
-  readonly id: number;
-=======
-import type { SpecifyModel } from '../DataModel/specifyModel';
 import { RecordSelectorFromIds } from '../FormSliders/RecordSelectorFromIds';
 import { TableIcon } from '../Molecules/TableIcon';
 import { DateRange } from './DateRange';
 
 export type DeleteBlocker = {
-  readonly table: SpecifyModel;
+  readonly table: SpecifyTable;
   readonly blockers: RA<{
     readonly directRelationship: Relationship;
     readonly parentRelationship: Relationship | undefined;
@@ -40,7 +28,6 @@
       readonly parent: number | undefined;
     }>;
   }>;
->>>>>>> d0d280dc
 };
 
 export function DeleteBlockers({
@@ -48,37 +35,6 @@
   blockers: [blockers, setBlockers],
 }: {
   readonly resource: SpecifyResource<AnySchema>;
-<<<<<<< HEAD
-  readonly blockers: RA<DeleteBlocker>;
-  readonly onClose: () => void;
-  readonly onDeleted: () => void;
-}): JSX.Element | null {
-  const [preview, setPreview] = React.useState<
-    | {
-        readonly resource: SpecifyResource<AnySchema>;
-        readonly field: Relationship | undefined;
-      }
-    | undefined
-  >(undefined);
-
-  const [data, setData] = useAsyncState(
-    React.useCallback(
-      async () =>
-        Promise.all(
-          blockers.map(async ({ table, field, id }) => {
-            const resource = new table.Resource({ id });
-            return f.all({
-              field:
-                parentResource.specifyTable.getRelationship(field) ?? field,
-              resource,
-              formatted: await format(resource, undefined, true),
-            });
-          })
-        ),
-      [blockers]
-    ),
-    true
-=======
   readonly blockers: GetSet<RA<DeleteBlocker>>;
 }): JSX.Element {
   return (
@@ -109,7 +65,6 @@
         />
       ))}
     </Ul>
->>>>>>> d0d280dc
   );
 }
 
@@ -135,57 +90,6 @@
     </>
   );
 
-<<<<<<< HEAD
-  return Array.isArray(data) ? (
-    typeof preview === 'object' ? (
-      <BlockerPreview
-        field={preview.field}
-        parentResource={parentResource}
-        resource={preview.resource}
-        onClose={(): void => setPreview(undefined)}
-        onDeleted={(): void =>
-          setData(data.filter(({ resource }) => resource !== preview.resource))
-        }
-      />
-    ) : (
-      <Dialog
-        buttons={commonText.close()}
-        className={{
-          container: dialogClassNames.wideContainer,
-        }}
-        header={formsText.deleteBlocked()}
-        onClose={handleClose}
-      >
-        {formsText.deleteBlockedDescription()}
-        {/* BUG: apply these styles everywhere where necessary */}
-        <table className="grid-table grid-cols-[minmax(0,1fr),auto] gap-2">
-          <thead>
-            <tr>
-              <th scope="col">{formsText.record()}</th>
-              <th scope="col">{formsText.relationship()}</th>
-            </tr>
-          </thead>
-          <tbody>
-            {data.map(({ formatted, field, resource }, index) => (
-              <tr key={index}>
-                <td>
-                  <Button.LikeLink
-                    // BUG: consider applying these styles everywhere
-                    className="max-w-full overflow-auto text-left"
-                    onClick={(): void =>
-                      setPreview({
-                        resource,
-                        field: typeof field === 'object' ? field : undefined,
-                      })
-                    }
-                  >
-                    <TableIcon label name={resource.specifyTable.name} />
-                    {formatted}
-                  </Button.LikeLink>
-                </td>
-                <td>{typeof field === 'object' ? field.label : field}</td>
-              </tr>
-=======
   return (
     <li className="flex flex-col gap-2">
       {blockers.length === 1 ? (
@@ -211,7 +115,6 @@
                   handleDeleted(0, resourceIndex)
                 }
               />
->>>>>>> d0d280dc
             ))}
           </Ul>
         </details>
@@ -236,30 +139,8 @@
     () => ids.map(({ direct, parent = direct }) => parent),
     [ids]
   );
-  const table = parentRelationship?.relatedModel ?? directRelationship.model;
+  const table = parentRelationship?.relatedTable ?? directRelationship.table;
   return (
-<<<<<<< HEAD
-    <ResourceView
-      dialog="modal"
-      isDependent={false}
-      isSubForm={false}
-      resource={resource}
-      onAdd={undefined}
-      onClose={handleClose}
-      onDeleted={(): void => {
-        handleDeleted();
-        handleClose();
-      }}
-      onSaved={(): void => {
-        if (
-          typeof field === 'object' &&
-          resource.get(field.name) !== parentResource.get('resource_uri')
-        )
-          handleDeleted();
-        handleClose();
-      }}
-    />
-=======
     <>
       <Button.LikeLink onClick={handleOpen}>
         {includeTableName && <TableIcon label name={table.name} />}
@@ -278,8 +159,7 @@
           headerButtons={undefined}
           ids={resolvedIds}
           isDependent={false}
-          mode="edit"
-          model={table}
+          table={table}
           newResource={undefined}
           title={undefined}
           totalCount={ids.length}
@@ -300,6 +180,5 @@
         />
       )}
     </>
->>>>>>> d0d280dc
   );
 }