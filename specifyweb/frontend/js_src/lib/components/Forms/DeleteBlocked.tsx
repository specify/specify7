import React from 'react';

import { useBooleanState } from '../../hooks/useBooleanState';
import { commonText } from '../../localization/common';
import type { GetSet, RA } from '../../utils/types';
import { localized } from '../../utils/types';
import { removeItem, replaceItem } from '../../utils/utils';
import { Ul } from '../Atoms';
import { Button } from '../Atoms/Button';
import type { AnySchema } from '../DataModel/helperTypes';
import type { SpecifyResource } from '../DataModel/legacyTypes';
import type { Relationship } from '../DataModel/specifyField';
import type { SpecifyTable } from '../DataModel/specifyTable';
import { RecordSelectorFromIds } from '../FormSliders/RecordSelectorFromIds';
import { TableIcon } from '../Molecules/TableIcon';
import { DateRange } from './DateRange';
import { QueryFieldSpec } from '../QueryBuilder/fieldSpec';
import { queryFieldFilters } from '../QueryBuilder/FieldFilter';

export type DeleteBlocker = {
  readonly table: SpecifyTable;
  readonly blockers: RA<{
    readonly directRelationship: Relationship;
    readonly parentRelationship: Relationship | undefined;
    readonly ids: RA<{
      /*
       * Blocker might be for "Determiner", but we would resolve it to
       * "Determination" as that is a more interesting table.
       */
      readonly direct: number;
      readonly parent: number | undefined;
    }>;
  }>;
};

export function DeleteBlockers({
  resource: parentResource,
  blockers: [blockers, setBlockers],
}: {
  readonly resource: SpecifyResource<AnySchema>;
  readonly blockers: GetSet<RA<DeleteBlocker>>;
}): JSX.Element {
  return (
    <Ul className="flex flex-col gap-2">
      {blockers.map((blocker, blockerIndex) => (
        <TableBlockersPreview
          blocker={blocker}
          key={blockerIndex}
          parentResource={parentResource}
          onDeleted={(relationshipIndex, resourceIndex): void =>
            setBlockers(
              /*
               * TODO: Make this smarter. The same resource can occur across relationships. If deleted
               * from one relationship, automatically delete from the other.
               */
              replaceItem(blockers, blockerIndex, {
                ...blockers[blockerIndex],
                blockers: replaceItem(
                  blockers[blockerIndex].blockers,
                  blockerIndex,
                  {
                    ...blockers[blockerIndex].blockers[relationshipIndex],
                    ids: removeItem(
                      blockers[blockerIndex].blockers[relationshipIndex].ids,
                      resourceIndex
                    ),
                  }
                ).filter(({ ids }) => ids.length > 0),
              }).filter(({ blockers }) => blockers.length > 0)
            )
          }
        />
      ))}
    </Ul>
  );
}

function TableBlockersPreview({
  blocker: { table, blockers },
  parentResource,
  onDeleted: handleDeleted,
}: {
  readonly blocker: DeleteBlocker;
  readonly parentResource: SpecifyResource<AnySchema>;
  readonly onDeleted: (
    relationshipIndex: number,
    resourceIndex: number
  ) => void;
}): JSX.Element {
  const label = (
    <>
      <TableIcon label name={table.name} />
      {commonText.countLine({
        resource: table.label,
        count: blockers.flatMap(({ ids }) => ids).length,
      })}
    </>
  );

  return (
    <li className="flex flex-col gap-2">
      {blockers.length === 1 ? (
        <BlockerPreview
          blocker={blockers[0]}
          includeTableName
          parentResource={parentResource}
          onDeleted={(resourceIndex): void => handleDeleted(0, resourceIndex)}
        />
      ) : (
        <details>
          <summary className="list-none">
            <div className="flex items-center gap-2">{label}</div>
          </summary>
          <Ul className="flex flex-col gap-2 pl-4 pt-1">
            {blockers.map((blocker, blockerIndex) => (
              <BlockerPreview
                blocker={blocker}
                includeTableName={
                  blocker.directRelationship.table.name !== table.name
                }
                key={blockerIndex}
                nested
                parentResource={parentResource}
                onDeleted={(resourceIndex): void =>
                  handleDeleted(0, resourceIndex)
                }
              />
            ))}
          </Ul>
        </details>
      )}
    </li>
  );
}

function BlockerPreview({
  blocker: { directRelationship, parentRelationship, ids },
  parentResource,
  includeTableName,
  nested = false,
  onDeleted: handleDeleted,
}: {
  readonly blocker: DeleteBlocker['blockers'][number];
  readonly parentResource: SpecifyResource<AnySchema>;
  readonly includeTableName: boolean;
  readonly nested?: boolean;
  readonly onDeleted: (resourceIndex: number) => void;
}): JSX.Element {
  const [isOpen, handleOpen, handleClose] = useBooleanState();
  const resolvedIds = React.useMemo(
    () => ids.map(({ direct, parent = direct }) => parent),
    [ids]
  );
<<<<<<< HEAD
  const table = parentRelationship?.relatedModel ?? directRelationship.model;
  const resolvedOthersideQuery = React.useMemo(() => {
    /*
     * Check if parent relationship exists. If not, optimize via direct relationship query.
     * If exists, and otherSideName is valid, optimize via other side.
     * Otherwise, default to in query
     *
     */
    const rawQueryField =
      parentRelationship === undefined
        ? QueryFieldSpec.fromPath(table.name, [
            directRelationship.name,
            directRelationship.relatedModel.idField.name,
          ])
        : parentRelationship.otherSideName !== undefined
        ? QueryFieldSpec.fromPath(table.name, [
            parentRelationship.otherSideName,
            directRelationship.name,
            directRelationship.relatedModel.idField.name,
          ])
        : undefined;

    return (
      rawQueryField
        ?.toSpQueryField()
        .set('isDisplay', false)
        .set('operStart', queryFieldFilters.equal.id)
        .set('startValue', parentResource.id.toString()) ??
      QueryFieldSpec.fromPath(table.name, ['id'])
        .toSpQueryField()
        .set('isDisplay', false)
        .set('startValue', resolvedIds.join(','))
        .set('operStart', queryFieldFilters.in.id)
    );
  }, [resolvedIds]);
=======
  const table = parentRelationship?.relatedTable ?? directRelationship.table;
>>>>>>> e7d7e29c
  return (
    <>
      <Button.LikeLink onClick={handleOpen}>
        {includeTableName && (
          <TableIcon label name={directRelationship.table.name} />
        )}
        {commonText.countLine({
          resource:
            includeTableName && !nested
              ? directRelationship.table.name
              : directRelationship.label,
          count: ids.length,
<<<<<<< HEAD
        })}{' '}
        <DateRange filterQueryField={resolvedOthersideQuery} table={table} />
=======
        })}
        {localized(' ')}
        <DateRange ids={resolvedIds} table={table} />
>>>>>>> e7d7e29c
      </Button.LikeLink>
      {isOpen && (
        <RecordSelectorFromIds
          defaultIndex={0}
          dialog="modal"
          headerButtons={undefined}
          ids={resolvedIds}
          isDependent={false}
          newResource={undefined}
          table={table}
          title={undefined}
          onAdd={undefined}
          onClone={undefined}
          onClose={handleClose}
          onDelete={handleDeleted}
          onSaved={(resource): void => {
            if (
              parentRelationship === undefined &&
              resource.get(directRelationship.name) !==
                parentResource.get('resource_uri')
            )
              handleDeleted(resolvedIds.indexOf(resource.id));
            handleClose();
          }}
          onSlide={undefined}
        />
      )}
    </>
  );
}<|MERGE_RESOLUTION|>--- conflicted
+++ resolved
@@ -151,8 +151,9 @@
     () => ids.map(({ direct, parent = direct }) => parent),
     [ids]
   );
-<<<<<<< HEAD
-  const table = parentRelationship?.relatedModel ?? directRelationship.model;
+
+//   const table = parentRelationship?.relatedModel ?? directRelationship.model;
+  const table = parentRelationship?.relatedTable ?? directRelationship.table;
   const resolvedOthersideQuery = React.useMemo(() => {
     /*
      * Check if parent relationship exists. If not, optimize via direct relationship query.
@@ -187,9 +188,6 @@
         .set('operStart', queryFieldFilters.in.id)
     );
   }, [resolvedIds]);
-=======
-  const table = parentRelationship?.relatedTable ?? directRelationship.table;
->>>>>>> e7d7e29c
   return (
     <>
       <Button.LikeLink onClick={handleOpen}>
@@ -202,14 +200,9 @@
               ? directRelationship.table.name
               : directRelationship.label,
           count: ids.length,
-<<<<<<< HEAD
-        })}{' '}
-        <DateRange filterQueryField={resolvedOthersideQuery} table={table} />
-=======
         })}
         {localized(' ')}
-        <DateRange ids={resolvedIds} table={table} />
->>>>>>> e7d7e29c
+        <DateRange filterQueryField={resolvedOthersideQuery} ids={resolvedIds} table={table} />
       </Button.LikeLink>
       {isOpen && (
         <RecordSelectorFromIds
