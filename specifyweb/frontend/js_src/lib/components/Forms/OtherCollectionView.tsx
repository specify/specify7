--- conflicted
+++ resolved
@@ -9,44 +9,24 @@
 import { sortFunction } from '../../utils/utils';
 import { Container, Ul } from '../Atoms';
 import { Button } from '../Atoms/Button';
-<<<<<<< HEAD
-import { SerializedResource } from '../DataModel/helperTypes';
-import { userText } from '../../localization/user';
-import { LocalizedString } from 'typesafe-i18n';
-import { userPreferences } from '../Preferences/userPreferences';
-=======
 import type { SerializedResource } from '../DataModel/helperTypes';
 import { schema } from '../DataModel/schema';
 import type { Collection } from '../DataModel/types';
 import { userInformation } from '../InitialContext/userInformation';
 import { toLargeSortConfig } from '../Molecules/Sorting';
+import { userPreferences } from '../Preferences/userPreferences';
 import { switchCollection } from '../RouterCommands/SwitchCollection';
-import { usePref } from '../UserPreferences/usePref';
->>>>>>> 7e500c2e
 
 /**
  * Even though available collections do not change during lifecycle of a page,
  * their sort order may
  */
 export function useAvailableCollections(): RA<SerializedResource<Collection>> {
-<<<<<<< HEAD
   const [sortOrder] = userPreferences.use(
     'chooseCollection',
     'general',
     'sortOrder'
   );
-  const isReverseSort = sortOrder.startsWith('-');
-  const sortField = (isReverseSort ? sortOrder.slice(1) : sortOrder) as string &
-    keyof Collection['fields'];
-  const collections = React.useMemo(
-    () =>
-      Array.from(userInformation.availableCollections).sort(
-        sortFunction((collection) => collection[sortField], isReverseSort)
-      ),
-    [userInformation.availableCollections, isReverseSort, sortField]
-  );
-=======
-  const [sortOrder] = usePref('chooseCollection', 'general', 'sortOrder');
   const collections = React.useMemo(() => {
     const { direction, fieldNames } = toLargeSortConfig(sortOrder);
     return Array.from(userInformation.availableCollections).sort(
@@ -58,7 +38,6 @@
       )
     );
   }, [sortOrder]);
->>>>>>> 7e500c2e
   useErrorContext('collections', collections);
   return collections;
 }
