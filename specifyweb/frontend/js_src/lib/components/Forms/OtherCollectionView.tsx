--- conflicted
+++ resolved
@@ -10,17 +10,12 @@
 import { Container, Ul } from '../Atoms';
 import { Button } from '../Atoms/Button';
 import type { SerializedResource } from '../DataModel/helperTypes';
+import { schema } from '../DataModel/schema';
 import type { Collection } from '../DataModel/types';
 import { userInformation } from '../InitialContext/userInformation';
 import { toLargeSortConfig } from '../Molecules/Sorting';
-<<<<<<< HEAD
 import { switchCollection } from '../RouterCommands/SwitchCollection';
 import { usePref } from '../UserPreferences/usePref';
-=======
-import { userText } from '../../localization/user';
-import { LocalizedString } from 'typesafe-i18n';
-import { schema } from '../DataModel/schema';
->>>>>>> c8d80ecc
 
 /**
  * Even though available collections do not change during lifecycle of a page,
@@ -38,7 +33,7 @@
         direction === 'desc'
       )
     );
-  }, [userInformation.availableCollections, sortOrder]);
+  }, [sortOrder]);
   useErrorContext('collections', collections);
   return collections;
 }
