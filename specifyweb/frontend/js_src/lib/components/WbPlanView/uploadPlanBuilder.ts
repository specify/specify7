import type { IR, RA, RR } from '../../utils/types';
<<<<<<< HEAD
import { group, split, toLowerCase } from '../../utils/utils';
=======
import { group, removeKey, split, toLowerCase } from '../../utils/utils';
import type { AnyTree } from '../DataModel/helperTypes';
>>>>>>> ca8b498e
import type { SpecifyTable } from '../DataModel/specifyTable';
import { strictGetTable } from '../DataModel/tables';
import type { Tables } from '../DataModel/types';
import { getTreeDefinitions, isTreeTable } from '../InitialContext/treeRanks';
import { defaultColumnOptions } from './linesGetter';
import type { SplitMappingPath } from './mappingHelpers';
import {
  getNameFromTreeDefinitionName,
  valueIsTreeDefinition,
  valueIsTreeRank,
} from './mappingHelpers';
import { getNameFromTreeRankName, valueIsToManyIndex } from './mappingHelpers';
import type {
  ColumnDefinition,
  ColumnOptions,
  TreeRecord,
  Uploadable,
  UploadPlan,
  UploadTable,
} from './uploadPlanParser';

export const toColumnOptions = (
  headerName: string,
  columnOptions: ColumnOptions
): ColumnDefinition =>
  JSON.stringify(columnOptions) === JSON.stringify(defaultColumnOptions)
    ? headerName
    : {
        ...defaultColumnOptions,
        column: headerName,
        ...columnOptions,
      };

const toTreeRecordRanks = (
  rankMappedFields: RA<SplitMappingPath>
): IR<ColumnDefinition> =>
  Object.fromEntries(
    rankMappedFields.map(({ mappingPath, headerName, columnOptions }) => [
      /*
       * Use the last element of the mapping path to get the field name
       * e.g: mappingPath when a tree is specified: ['$Kingdom', 'name'] vs when no tree is specified: ['name']
       */
      mappingPath.at(-1)?.toLowerCase(),
      toColumnOptions(headerName, columnOptions),
    ])
  );

const toTreeRecordVariety = (
  tableName: AnyTree['tableName'],
  lines: RA<SplitMappingPath>
): TreeRecord => {
  const treeDefinitions = getTreeDefinitions(tableName, 'all');

  return {
    ranks: Object.fromEntries(
      indexMappings(lines).flatMap(([fullName, rankMappedFields]) => {
        /*
         * For collections with only 1 tree, rankMappedFields already has the correct format for generating an upload plan
         * When there are multiple trees in the mapper, rankMappedFields is actually a mapping path of trees mapped to ranks
         * which means we need to get the index mappings of it again to get the actual rankMappedFields
         */
        const rankMappings: RA<readonly [string, RA<SplitMappingPath>]> =
          valueIsTreeRank(fullName)
            ? [[fullName, rankMappedFields]]
            : indexMappings(rankMappedFields);

        const treeName: string | undefined = valueIsTreeDefinition(fullName)
          ? getNameFromTreeDefinitionName(fullName)
          : undefined;

        return rankMappings.map(([fullName, mappedFields]) => {
          const rankName = getNameFromTreeRankName(fullName);

          // Resolve treeId using treeName or using rankName as fallback
          const treeId =
            treeName === undefined
              ? treeDefinitions.find(({ ranks }) =>
                  ranks.find((r) => r.name === rankName)
                )?.definition.id
              : treeDefinitions.find(
                  ({ definition }) => definition.name === treeName
                )?.definition.id;

          // Key can be either <rankName> or <treeName>~><rankName>
          return [
            treeId === undefined || treeName === undefined
              ? rankName
              : formatTreeRankKey(rankName, treeName),
            {
              treeNodeCols: toTreeRecordRanks(mappedFields),
              treeId: treeDefinitions.length > 1 ? treeId : undefined,
            },
          ];
        });
      })
    ),
  };
};

function toUploadTable(
  table: SpecifyTable,
  lines: RA<SplitMappingPath>,
  mustMatchPreferences: RA<keyof Tables>
): UploadTable {
  const [fields, relationships] = split(
    lines,
    ({ mappingPath }) => mappingPath.length > 1
  );
  const [toOne, toMany] = split(relationships, ({ mappingPath }) =>
    valueIsToManyIndex(mappingPath[1])
  ).map(indexMappings);

  return {
    wbcols: Object.fromEntries(
      fields.map(
        ({ mappingPath, headerName, columnOptions }) =>
          [
            mappingPath[0].toLowerCase(),
            toColumnOptions(headerName, columnOptions),
          ] as const
      )
    ),
    static: {},
    toOne: Object.fromEntries(
      toOne.map(
        ([fieldName, lines]) =>
          [
            fieldName.toLowerCase(),
            toUploadable(
              table.strictGetRelationship(fieldName).relatedTable,
              lines,
              mustMatchPreferences
            ),
          ] as const
      )
    ),
    toMany: Object.fromEntries(
      toMany.map(
        ([fieldName, lines]) =>
          [
            fieldName.toLowerCase(),
            indexMappings(lines).map(([_index, lines]) =>
              toUploadTable(
                table.strictGetRelationship(fieldName).relatedTable,
                lines,
                mustMatchPreferences
              )
            ),
          ] as const
      )
    ),
  };
}

const toUploadable = (
  table: SpecifyTable,
  lines: RA<SplitMappingPath>,
  mustMatchPreferences: RA<keyof Tables>,
  isRoot = false
): Uploadable =>
  isTreeTable(table.name)
    ? Object.fromEntries([
        [
          mustMatchPreferences.includes(table.name)
            ? 'mustMatchTreeRecord'
            : 'treeRecord',
          toTreeRecordVariety(table.name, lines),
        ] as const,
      ])
    : Object.fromEntries([
        [
          !isRoot && mustMatchPreferences.includes(table.name)
            ? 'mustMatchTable'
            : 'uploadTable',
          toUploadTable(table, lines, mustMatchPreferences),
        ] as const,
      ]);

/**
 * Build an upload plan from individual mapping lines
 */
export const uploadPlanBuilder = (
  baseTableName: keyof Tables,
  lines: RA<SplitMappingPath>,
  mustMatchPreferences: RR<keyof Tables, boolean>
): UploadPlan => ({
  baseTableName: toLowerCase(baseTableName),
  uploadable: toUploadable(
    strictGetTable(baseTableName),
    lines,
    Object.entries(mustMatchPreferences)
      .filter(([_, mustMatch]) => mustMatch)
      .map(([tableName]) => tableName),
    true
  ),
});

const indexMappings = (
  mappings: RA<SplitMappingPath>
): RA<readonly [string, RA<SplitMappingPath>]> =>
  group(
    mappings.map(
      ({ mappingPath, ...rest }) =>
        [
          mappingPath[0],
          {
            ...rest,
            mappingPath: mappingPath.slice(1),
          },
        ] as const
    )
  );

// Delimiter used for rank name keys i.e: <treeName>~><rankName>
export const RANK_KEY_DELIMITER = '~>';

/**
 * Returns a formatted tree rank name along with its tree name: (e.x Taxonomy~>Kingdom)
 * Used for generating unique key names in the upload plan when there are multiple trees with the same rank name.
 * NOTE: Opposite of uploadPlanParser.ts > getRankNameFromKey()
 */
const formatTreeRankKey = (rankName: string, treeName: string): string =>
  `${treeName}${RANK_KEY_DELIMITER}${rankName}`;<|MERGE_RESOLUTION|>--- conflicted
+++ resolved
@@ -1,10 +1,6 @@
 import type { IR, RA, RR } from '../../utils/types';
-<<<<<<< HEAD
 import { group, split, toLowerCase } from '../../utils/utils';
-=======
-import { group, removeKey, split, toLowerCase } from '../../utils/utils';
 import type { AnyTree } from '../DataModel/helperTypes';
->>>>>>> ca8b498e
 import type { SpecifyTable } from '../DataModel/specifyTable';
 import { strictGetTable } from '../DataModel/tables';
 import type { Tables } from '../DataModel/types';
