--- conflicted
+++ resolved
@@ -7,11 +7,7 @@
 import { getTreeDefinitions, isTreeTable } from '../InitialContext/treeRanks';
 import { defaultColumnOptions } from './linesGetter';
 import type { BatchEditPrefs } from './Mapper';
-<<<<<<< HEAD
-import type { SplitMappingPath} from './mappingHelpers';
-=======
 import type { SplitMappingPath } from './mappingHelpers';
->>>>>>> 30ae8de2
 import { valueIsTreeMeta } from './mappingHelpers';
 import {
   getNameFromTreeDefinitionName,
