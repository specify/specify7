--- conflicted
+++ resolved
@@ -7,13 +7,8 @@
 import type { Tables } from '../DataModel/types';
 import { Dialog, dialogClassNames } from '../Molecules/Dialog';
 import { hasTablePermission } from '../Permissions/helpers';
-<<<<<<< HEAD
 import { TableList } from '../SchemaConfig/Tables';
-import { usePref } from '../UserPreferences/usePref';
-=======
 import { userPreferences } from '../Preferences/userPreferences';
-import { MappingElement } from './LineComponents';
->>>>>>> dbb15abb
 
 export function ListOfBaseTables({
   onClick: handleClick,
