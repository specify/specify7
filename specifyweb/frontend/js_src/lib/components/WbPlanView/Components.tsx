import React from 'react';
import type { LocalizedString } from 'typesafe-i18n';

import { useBooleanState } from '../../hooks/useBooleanState';
import { Button } from '../Atoms/Button';
import { schema } from '../DataModel/schema';
import type { Tables } from '../DataModel/types';
import { Dialog, dialogClassNames } from '../Molecules/Dialog';
import { hasTablePermission } from '../Permissions/helpers';
import { MappingElement } from './LineComponents';
<<<<<<< HEAD
import { LocalizedString } from 'typesafe-i18n';
import { userPreferences } from '../Preferences/userPreferences';
=======
>>>>>>> 7e500c2e

export function ListOfBaseTables({
  onChange: handleChange,
  showHiddenTables,
}: {
  readonly onChange: (newTable: keyof Tables) => void;
  readonly showHiddenTables: boolean;
}): JSX.Element {
  const [isNoRestrictionMode] = userPreferences.use(
    'workBench',
    'wbPlanView',
    'noRestrictionsMode'
  );
  const [showNoAccessTables] = userPreferences.use(
    'workBench',
    'wbPlanView',
    'showNoAccessTables'
  );
  const fieldsData = Object.fromEntries(
    Object.entries(schema.models)
      .filter(
        ([tableName, { overrides }]) =>
          (isNoRestrictionMode ||
            (!overrides.isSystem && !overrides.isHidden)) &&
          (overrides.isCommon || showHiddenTables) &&
          (showNoAccessTables || hasTablePermission(tableName, 'create'))
      )
      .map(
        ([tableName, { label, overrides }]) =>
          [
            tableName,
            {
              optionLabel: label,
              tableName,
              isRelationship: true,
              isHidden: !overrides.isCommon,
            },
          ] as const
      )
  );
  return (
    <MappingElement
      customSelectSubtype="tree"
      customSelectType="BASE_TABLE_SELECTION_LIST"
      fieldsData={fieldsData}
      isOpen
      onChange={({ newValue }): void => handleChange(newValue as keyof Tables)}
    />
  );
}

export function ButtonWithConfirmation(props: {
  readonly children: React.ReactNode;
  readonly dialogHeader: LocalizedString;
  readonly dialogMessage: React.ReactNode;
  readonly dialogButtons: (
    confirm: () => void
  ) => Parameters<typeof Dialog>[0]['buttons'];
  readonly onConfirm: () => void;
  readonly showConfirmation?: () => boolean;
  readonly disabled?: boolean;
}): JSX.Element {
  const [displayPrompt, handleShow, handleHide] = useBooleanState();

  return (
    <>
      <Button.Small
        aria-haspopup="dialog"
        disabled={props.disabled}
        onClick={(): void =>
          props.showConfirmation === undefined || props.showConfirmation()
            ? handleShow()
            : props.onConfirm()
        }
      >
        {props.children}
      </Button.Small>
      <Dialog
        buttons={props.dialogButtons(() => {
          handleHide();
          props.onConfirm();
        })}
        className={{
          container: dialogClassNames.narrowContainer,
        }}
        header={props.dialogHeader}
        isOpen={displayPrompt}
        onClose={handleHide}
      >
        {props.dialogMessage}
      </Dialog>
    </>
  );
}<|MERGE_RESOLUTION|>--- conflicted
+++ resolved
@@ -7,12 +7,8 @@
 import type { Tables } from '../DataModel/types';
 import { Dialog, dialogClassNames } from '../Molecules/Dialog';
 import { hasTablePermission } from '../Permissions/helpers';
+import { userPreferences } from '../Preferences/userPreferences';
 import { MappingElement } from './LineComponents';
-<<<<<<< HEAD
-import { LocalizedString } from 'typesafe-i18n';
-import { userPreferences } from '../Preferences/userPreferences';
-=======
->>>>>>> 7e500c2e
 
 export function ListOfBaseTables({
   onChange: handleChange,
