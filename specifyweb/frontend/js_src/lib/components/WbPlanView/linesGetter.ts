--- conflicted
+++ resolved
@@ -9,11 +9,7 @@
 import { f } from '../../utils/functools';
 import type { IR, RA, WritableArray } from '../../utils/types';
 import type { Tables } from '../DataModel/types';
-<<<<<<< HEAD
-import { getAttachmentsColumnIndexFromHeaders } from '../WorkBench/attachmentHelpers';
-=======
 import { getAttachmentsColumnFromHeaders } from '../WorkBench/attachmentHelpers';
->>>>>>> c5a7765e
 import type { AutoMapperResults } from './autoMapper';
 import { AutoMapper } from './autoMapper';
 import type { MappingLine } from './Mapper';
@@ -137,11 +133,6 @@
 
 function removeHiddenColumnHeaders(headers: RA<string>): RA<string> {
   // Remove attachments column header so it cannot be mapped
-<<<<<<< HEAD
-  const attachmentsColumnIndex = getAttachmentsColumnIndexFromHeaders(headers);
-  return headers.filter((_, index) => index !== attachmentsColumnIndex);
-=======
   const attachmentsColumn = getAttachmentsColumnFromHeaders(headers);
   return headers.filter((_, index) => index !== attachmentsColumn);
->>>>>>> c5a7765e
 }