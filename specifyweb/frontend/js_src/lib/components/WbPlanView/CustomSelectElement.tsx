--- conflicted
+++ resolved
@@ -126,12 +126,8 @@
   OPENED_LIST: '!h-full',
   OPTIONS_LIST: 'grid',
   CLOSED_LIST: 'grid',
-<<<<<<< HEAD
   SIMPLE_LIST: 'grid',
-  SUGGESTION_LIST: '[z-index:10] h-auto !fixed',
-=======
-  SUGGESTION_LIST: 'z-10 h-auto !fixed',
->>>>>>> d0d280dc
+  SUGGESTION_LIST: 'z-[10] h-auto !fixed',
 };
 /* eslint-enable @typescript-eslint/naming-convention */
 
