--- conflicted
+++ resolved
@@ -12,20 +12,12 @@
 import { ajax } from '../../utils/ajax';
 import { Http } from '../../utils/ajax/definitions';
 import { f } from '../../utils/functools';
-import { useMenuItem } from '../Header';
+import { useMenuItem } from '../Header/useMenuItem';
 import { treeRanksPromise } from '../InitialContext/treeRanks';
 import { hasPermission } from '../Permissions/helpers';
 import { NotFoundView } from '../Router/NotFoundView';
 import type { Dataset } from './Wrapped';
 import { WbPlanView } from './Wrapped';
-<<<<<<< HEAD
-import { useParams } from 'react-router-dom';
-import { useErrorContext } from '../../hooks/useErrorContext';
-import { useAsyncState } from '../../hooks/useAsyncState';
-import { Http } from '../../utils/ajax/definitions';
-import { useMenuItem } from '../Header/useMenuItem';
-=======
->>>>>>> d16a33c1
 
 const fetchTreeRanks = async (): Promise<true> => treeRanksPromise.then(f.true);
 
