--- conflicted
+++ resolved
@@ -6,15 +6,11 @@
 import { softFail } from '../Errors/Crash';
 import { getTreeDefinitions } from '../InitialContext/treeRanks';
 import { defaultColumnOptions } from './linesGetter';
-<<<<<<< HEAD
-=======
 import type { BatchEditPrefs, MappingPath } from './Mapper';
->>>>>>> 30ae8de2
 import type { SplitMappingPath } from './mappingHelpers';
 import { formatTreeDefinition } from './mappingHelpers';
 import { formatToManyIndex, formatTreeRank } from './mappingHelpers';
 import { RANK_KEY_DELIMITER } from './uploadPlanBuilder';
-import type { BatchEditPrefs, MappingPath } from './Mapper';
 
 export type MatchBehaviors = 'ignoreAlways' | 'ignoreNever' | 'ignoreWhenBlank';
 
