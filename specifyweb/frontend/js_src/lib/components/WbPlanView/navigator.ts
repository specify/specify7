/**
 * Helpful methods for navigating though schema across a certain mapping path.
 * Helps define information needed to display WbPlanView components
 *
 * @module
 */

import { commonText } from '../../localization/common';
import { queryText } from '../../localization/query';
import type { IR, RA, WritableArray } from '../../utils/types';
import { defined, filterArray } from '../../utils/types';
import { dateParts } from '../Atoms/Internationalization';
import type { AnyTree } from '../DataModel/helperTypes';
import type { Relationship } from '../DataModel/specifyField';
import type { SpecifyTable } from '../DataModel/specifyTable';
import { getFrontEndOnlyFields, strictGetTable } from '../DataModel/tables';
import type { Tables } from '../DataModel/types';
import { getTreeDefinitions, isTreeTable } from '../InitialContext/treeRanks';
import { hasTablePermission, hasTreeAccess } from '../Permissions/helpers';
import type { CustomSelectSubtype } from './CustomSelectElement';
import type {
  HtmlGeneratorFieldData,
  MappingElementProps,
} from './LineComponents';
import type { MappingPath } from './Mapper';
import {
  anyTreeRank,
  emptyMapping,
  formatPartialField,
  formattedEntry,
  formatToManyIndex,
  formatTreeDefinition,
  formatTreeRank,
  getGenericMappingPath,
  getNameFromTreeDefinitionName,
  getNameFromTreeRankName,
  parsePartialField,
  relationshipIsToMany,
  valueIsPartialField,
  valueIsToManyIndex,
  valueIsTreeDefinition,
  valueIsTreeMeta,
} from './mappingHelpers';
import { getMaxToManyIndex, isCircularRelationship, isNestedToMany } from './modelHelpers';
import type { NavigatorSpec } from './navigatorSpecs';

type NavigationCallbackPayload = {
  readonly table: SpecifyTable;
  readonly parentRelationship?: Relationship;
};

type NavigationCallbacks = {
  // Should return undefined if next element does not exist
  readonly getNextDirection: (table: SpecifyTable) =>
    | {
        // The name of the next path element
        readonly fieldName: string;
        /*
         * If nextPathElementName is not a field nor a relationships, {string}
         * current path element name.
         * Else nextPathElementName
         */
        readonly partName: string;
      }
    | undefined;
  // Handles toMany children
  readonly handleToManyChildren: (
    callbackPayload: Readonly<NavigationCallbackPayload>
  ) => void;
  readonly handleTreeDefinitions: (
    callbackPayload: Readonly<NavigationCallbackPayload>
  ) => void;
  // Handles tree ranks children
  readonly handleTreeRanks: (
    callbackPayload: Readonly<NavigationCallbackPayload> & {
      readonly definitionName: string;
    }
  ) => void;
  // Handles field and relationships
  readonly handleSimpleFields: (
    callbackPayload: Readonly<NavigationCallbackPayload>
  ) => void;
};

/**
 * Navigates though the schema according to a specified mapping path and
 * calls certain callbacks while doing that
 *
 * @remarks
 * Unlike the navigator implemented in the AutoMapper, this navigator navigates
 * with only one instance at a time (you can't fork the mapping path to visit
 * fields from multiple relationships at once)
 */
function navigator({
  spec,
  callbacks,
  recursivePayload,
  baseTableName,
}: {
  readonly spec: NavigatorSpec;
  // Callbacks can be modified depending on the need to make navigator versatile
  readonly callbacks: NavigationCallbacks;
  // Used internally to make navigator call itself multiple times
  readonly recursivePayload?: {
    readonly table: SpecifyTable;
    readonly parentPartName: string;
    readonly parentRelationship?: Relationship;
  };
  readonly baseTableName: string | undefined;
}): void {
  const {
    table = strictGetTable(
      defined(baseTableName, 'navigator() called withouth baseTableName')
    ),
    parentRelationship = undefined,
    parentPartName = '',
  } = recursivePayload ?? {};

  const next = callbacks.getNextDirection(table);
  if (next === undefined) return;

  const childrenAreToManyElements =
    relationshipIsToMany(parentRelationship) &&
    !valueIsToManyIndex(parentPartName) &&
    !valueIsTreeMeta(parentPartName);

  const childrenAreRanks =
    isTreeTable(table.name) && !valueIsTreeMeta(parentPartName);

  const callbackPayload = {
    table,
    parentRelationship,
  };

  if (childrenAreToManyElements)
    callbacks.handleToManyChildren(callbackPayload);
  else if (childrenAreRanks) {
    const definitions = getTreeDefinitions(table.name, 'all');

    if (definitions.length > 1 && spec.useSpecificTreeInterface)
      callbacks.handleTreeDefinitions(callbackPayload);
    else
      callbacks.handleTreeRanks({
        ...callbackPayload,
        definitionName: spec.useSpecificTreeInterface
          ? (definitions[0].definition.name ?? anyTreeRank)
          : anyTreeRank,
      });
  } else if (valueIsTreeDefinition(parentPartName))
    callbacks.handleTreeRanks({
      ...callbackPayload,
      definitionName: getNameFromTreeDefinitionName(parentPartName),
    });
  else callbacks.handleSimpleFields(callbackPayload);

  const isSpecial =
    valueIsToManyIndex(next.partName) || valueIsTreeMeta(next.partName);

  const nextField = isSpecial
    ? parentRelationship
    : table.getField(next.fieldName);

  const nextTable = isSpecial
    ? table
    : typeof nextField === 'object' && nextField.isRelationship
      ? nextField.relatedTable
      : undefined;

  if (typeof nextTable === 'object' && nextField?.isRelationship !== false)
    navigator({
      spec,
      callbacks,
      recursivePayload: {
        table: nextTable,
        parentRelationship: nextField,
        parentPartName: next.partName,
      },
      baseTableName: undefined,
    });
}

export function getTableFromMappingPath(
  baseTableName: keyof Tables,
  mappingPath: MappingPath
): keyof Tables {
  if (mappingPath.length === 0) return baseTableName;
  const fieldName = valueIsPartialField(mappingPath.at(-1)!)
    ? parsePartialField(mappingPath.at(-1)!)[0]
    : mappingPath.at(-1)!;
  const fieldPath = getGenericMappingPath([
    ...mappingPath.slice(0, -1),
    fieldName,
  ]).join('.');
  if (fieldPath.length === 0) return baseTableName;
  const field = strictGetTable(baseTableName).strictGetField(fieldPath);
  return (field.isRelationship ? field.relatedTable : field.table).name;
}

export type MappingLineData = Pick<
  MappingElementProps,
  'customSelectSubtype' | 'fieldsData' | 'selectLabel' | 'tableName'
> & {
  readonly defaultValue: string;
};

<<<<<<< HEAD
=======
const queryBuilderTreeFields = new Set([
  'fullName',
  'author',
  'groupNumber',
  'geographyCode',
]);

>>>>>>> accdd2b7
/**
 * Get data required to build a mapping line from a source mapping path
 * Handles circular dependencies and must match tables
 */
export function getMappingLineData({
  baseTableName,
  mappingPath,
  generateFieldData = 'all',
  getMappedFields,
  showHiddenFields = false,
  mustMatchPreferences = {},
  spec,
}: {
  readonly baseTableName: keyof Tables;
  // The mapping path
  readonly mappingPath: MappingPath;
  /*
   * "none" - fieldsData would be an empty object
   * "selectedOnly" - fieldsData would only have data for the selected field
   * "all" - fieldsData has data for all files
   */
  readonly generateFieldData: 'all' | 'none' | 'selectedOnly';
  readonly getMappedFields?: (mappingPath: MappingPath) => RA<string>;
  readonly showHiddenFields?: boolean;
  readonly mustMatchPreferences?: IR<boolean>;
  readonly spec: NavigatorSpec;
}): RA<MappingLineData> {
  if (
    process.env.NODE_ENV !== 'production' &&
    mappingPath.includes(anyTreeRank)
  )
    throw new Error(
      'Mapping path should not contain anyTreeRank. ' +
        'You likely meant to use formatTreeRank(anyTreeRank) instead'
    );

  const isNoRestrictionsMode = spec.isNoRestrictions();
  const canDoAction = spec.hasActionPermission();
  const ensurePermission = spec.ensurePermission();

  const internalState: {
    // eslint-disable-next-line functional/prefer-readonly-type
    position: number;
    readonly mappingLineData: WritableArray<MappingLineData>;
    // eslint-disable-next-line functional/prefer-readonly-type
    mappedFields: RA<string>;
    // eslint-disable-next-line functional/prefer-readonly-type
    defaultValue: string;
    // eslint-disable-next-line functional/prefer-readonly-type
    parsedDefaultValue: readonly [fieldName: string, part: string | undefined];
  } = {
    position: -1,
    mappingLineData: [],
    mappedFields: [],
    defaultValue: emptyMapping,
    parsedDefaultValue: [emptyMapping, undefined],
  };

  const isFieldVisible = (
    showHiddenFields: boolean,
    isHidden: boolean,
    fieldName: string
  ): boolean =>
    showHiddenFields ||
    !isHidden ||
    // Show a default field, even if it is hidden
    fieldName === internalState.parsedDefaultValue[0];

  const commitInstanceData = (
    customSelectSubtype: CustomSelectSubtype,
    table: SpecifyTable,
    fieldsData: RA<readonly [string, HtmlGeneratorFieldData] | undefined>
  ): void =>
    void internalState.mappingLineData.push({
      customSelectSubtype,
      defaultValue: internalState.defaultValue,
      selectLabel: table.label,
      fieldsData: Object.fromEntries(filterArray(fieldsData)),
      tableName: table.name,
    });

  const lastPartIndex =
    mappingPath.at(-1) === emptyMapping
      ? mappingPath.length - 1
      : mappingPath.length - 2;

  const callbacks: NavigationCallbacks = {
    getNextDirection() {
      if (internalState.position > lastPartIndex) return undefined;

      internalState.position += 1;
      const nextPart = mappingPath[internalState.position];
      internalState.parsedDefaultValue = valueIsPartialField(nextPart)
        ? parsePartialField(nextPart)
        : [nextPart, undefined];
      internalState.defaultValue = nextPart;

      const localMappingPath = mappingPath.slice(0, internalState.position);
      internalState.mappedFields = getMappedFields?.(localMappingPath) ?? [];

      return {
        partName: nextPart,
        fieldName:
          valueIsTreeMeta(nextPart) || valueIsToManyIndex(nextPart)
            ? valueIsToManyIndex(mappingPath[internalState.position - 1])
              ? mappingPath[internalState.position - 2]
              : mappingPath[internalState.position - 1]
            : nextPart,
      };
    },

    handleToManyChildren({ table, parentRelationship }) {
      const maxMappedElementNumber = getMaxToManyIndex([
        ...internalState.mappedFields,
        internalState.defaultValue,
      ]);

      const isToOne = parentRelationship?.type === 'zero-to-one';
      const toManyLimit = isToOne ? 1 : Number.POSITIVE_INFINITY;
      const additional =
        maxMappedElementNumber < toManyLimit
          ? [[formatToManyIndex(maxMappedElementNumber + 1), commonText.add()]]
          : [];

      commitInstanceData(
        'toMany',
        table,
        generateFieldData === 'none'
          ? []
          : [
              ...Array.from({ length: maxMappedElementNumber }, (_, index) => [
                formatToManyIndex(index + 1),
              ]),
              ...additional,
            ].map(([key, optionLabel = key]) => {
              const isDefault = key === internalState.defaultValue;
              return isDefault || generateFieldData === 'all'
                ? [
                    key,
                    {
                      optionLabel,
                      isRelationship: true,
                      isDefault,
                      tableName: table.name,
                    },
                  ]
                : undefined;
            })
      );
    },

    handleTreeDefinitions({ table }) {
      const defaultValue = getNameFromTreeDefinitionName(
        internalState.defaultValue
      );

      commitInstanceData(
        'tree',
        table,
        generateFieldData === 'none' ||
          !hasTreeAccess(table.name as AnyTree['tableName'], 'read')
          ? []
          : [
              spec.includeAnyTreeDefinition &&
              (generateFieldData === 'all' ||
                internalState.defaultValue ===
                  formatTreeDefinition(anyTreeRank))
                ? [
                    formatTreeDefinition(anyTreeRank),
                    {
                      optionLabel: queryText.anyTree(),
                      isRelationship: true,
                      isDefault:
                        internalState.defaultValue ===
                        formatTreeDefinition(anyTreeRank),
                      isEnabled: true,
                      tableName: table.name,
                    },
                  ]
                : undefined,
              ...(spec.includeSpecificTreeRanks
                ? getTreeDefinitions(
                    table.name as AnyTree['tableName'],
                    'all'
                  ).map(({ definition: { name } }) =>
                    name === defaultValue || generateFieldData === 'all'
                      ? ([
                          formatTreeDefinition(name),
                          {
                            optionLabel: name,
                            isRelationship: true,
                            isDefault: name === defaultValue,
                            tableName: table.name,
                          },
                        ] as const)
                      : undefined
                  )
                : []),
            ]
      );
    },

    handleTreeRanks({ table, definitionName }) {
      const defaultValue = getNameFromTreeRankName(internalState.defaultValue);

      commitInstanceData(
        'tree',
        table,
        generateFieldData === 'none' ||
          !hasTreeAccess(table.name as AnyTree['tableName'], 'read')
          ? []
          : [
              spec.includeAnyTreeRank &&
              (generateFieldData === 'all' ||
                internalState.defaultValue === formatTreeRank(anyTreeRank))
                ? [
                    formatTreeRank(anyTreeRank),
                    {
                      optionLabel: queryText.anyRank(),
                      isRelationship: true,
                      isDefault:
                        internalState.defaultValue ===
                        formatTreeRank(anyTreeRank),
                      isEnabled: true,
                      tableName: table.name,
                    },
                  ]
                : undefined,
              ...(spec.includeSpecificTreeRanks
                ? getTreeDefinitions(table.name as AnyTree['tableName'], 'all')
                    .filter(
                      ({ definition: { name } }) =>
                        definitionName === name ||
                        definitionName === anyTreeRank
                    )
                    .flatMap(({ ranks }) =>
                      // Exclude the root rank for each tree
                      ranks.slice(1).map(({ name, title }) =>
                        name === defaultValue || generateFieldData === 'all'
                          ? ([
                              formatTreeRank(name),
                              {
                                optionLabel: title ?? name,
                                isRelationship: true,
                                isDefault: name === defaultValue,
                                tableName: table.name,
                              },
                            ] as const)
                          : undefined
                      )
                    )
                : []),
            ]
      );
    },

    handleSimpleFields({ table, parentRelationship }) {
      if (generateFieldData === 'none') {
        commitInstanceData('simple', table, []);
        return;
      }

      const formatted =
        spec.includeFormattedAggregated &&
        (spec.includeRootFormattedAggregated ||
          internalState.mappingLineData.length > 0) &&
        ((generateFieldData === 'all' &&
          (!isTreeTable(table.name) ||
            mappingPath[internalState.position - 1] ===
              formatTreeRank(anyTreeRank))) ||
          internalState.defaultValue === formattedEntry)
          ? ([
              formattedEntry,
              {
                optionLabel: relationshipIsToMany(parentRelationship)
                  ? queryText.aggregatedInline()
                  : queryText.formattedInline(),
                tableName: table.name,
                isRelationship: false,
                isDefault: internalState.defaultValue === formattedEntry,
                isEnabled: !internalState.mappedFields.includes(formattedEntry),
              },
            ] as const)
          : undefined;

      if (!spec.allowTransientToMany) {
        const isInToMany = internalState.mappingLineData.some(
          ({ customSelectSubtype }) => customSelectSubtype === 'toMany'
        );
        if (isInToMany) {
          commitInstanceData('simple', table, [formatted]);
          return;
        }
      }

      /*
       * Add ID field to the list if it is selected or hidden fields
       * are visible
       */
      const showId =
        internalState.defaultValue === table.idField.name ||
        (generateFieldData === 'all' &&
          isFieldVisible(
            showHiddenFields,
            table.idField.isHidden,
            table.idField.name
          ));
      const idField = showId
        ? ([
            table.idField.name,
            {
              optionLabel: commonText.id(),
              tableName: table.name,
              isRelationship: false,
              isDefault: internalState.defaultValue === table.idField.name,
              isEnabled: !internalState.mappedFields.includes(
                table.idField.name
              ),
              isHidden: true,
            },
          ] as const)
        : undefined;

      const fieldsData = [
        formatted,
        idField,
        ...table.fields
          .filter((field) => {
            let isIncluded = true;

            isIncluded &&=
              generateFieldData === 'all' ||
              field.name === internalState.parsedDefaultValue[0];

            isIncluded &&= isFieldVisible(
              showHiddenFields,
              spec.useSchemaOverrides
                ? field.overrides.isHidden
                : field.isHidden,
              field.name
            );

            isIncluded &&=
              isNoRestrictionsMode ||
              spec.includeReadOnly ||
              !field.overrides.isReadOnly;

            isIncluded &&=
<<<<<<< HEAD
              getFrontEndOnlyFields()[table.name]?.includes(field.name) !==
              true;
=======
              spec.includeAllTreeFields ||
              !isTreeTable(table.name) ||
              mappingPath[internalState.position - 1] ===
                formatTreeRank(anyTreeRank) ||
              queryBuilderTreeFields.has(field.name);

            // Hide frontend only field
            isIncluded &&= !(
              getFrontEndOnlyFields()[table.name]?.includes(field.name) ===
                true && field.name !== 'age'
            );
>>>>>>> accdd2b7

            if (field.isRelationship) {
              isIncluded &&=
                parentRelationship === undefined ||
                (!isCircularRelationship(parentRelationship, field) &&
                  (spec.allowNestedToMany || !isNestedToMany(parentRelationship, field)));

              isIncluded &&=
                !canDoAction ||
                ensurePermission === undefined ||
                (isTreeTable(table.name)
                  ? hasTreeAccess(table.name, ensurePermission)
                  : hasTablePermission(
                      field.relatedTable.name,
                      ensurePermission
                    ));

              isIncluded &&=
                (spec.includeRelationshipsFromTree && mappingPath[internalState.position - 1] ===
                  formatTreeRank(anyTreeRank)) || !isTreeTable(table.name);

              isIncluded &&=
                spec.includeToManyToTree ||
                /*
                 * Hide -to-many relationships to a tree table as they are
                 * not supported by the WorkBench
                 */
                !(relationshipIsToMany(field) &&
                isTreeTable(field.relatedTable.name));
            
            }

            return isIncluded;
          })
          .flatMap((field) => {
            const fieldData = {
              optionLabel: field.label,
              // Enable field
              isEnabled:
                // If it is not mapped
                !internalState.mappedFields.includes(field.name) ||
                // Or is a relationship
                field.isRelationship,
              isRequired:
                spec.enforceRequiredFields &&
                field.overrides.isRequired &&
                !mustMatchPreferences[table.name] &&
                // Relationships to system tables are not required by the uploader
                (!field.isRelationship ||
                  !field.relatedTable.overrides.isSystem),
              isHidden: spec.useSchemaOverrides
                ? field.overrides.isHidden
                : field.isHidden,
              isDefault: field.name === internalState.defaultValue,
              isRelationship: field.isRelationship,
              tableName: field.isRelationship
                ? field.relatedTable.name
                : undefined,
            };
            return spec.includePartialDates && field.isTemporal()
              ? Object.entries({
                  fullDate: commonText.fullDate(),
                  ...dateParts,
                })
                  .map(
                    ([datePart, label]) =>
                      [
                        formatPartialField(field.name, datePart),
                        {
                          ...fieldData,
                          optionLabel: `${fieldData.optionLabel}${
                            datePart === 'fullDate' ? '' : ` (${label})`
                          }`,
                          isDefault:
                            field.name ===
                              internalState.parsedDefaultValue[0] &&
                            datePart === internalState.parsedDefaultValue[1],
                          isEnabled:
                            fieldData.isEnabled &&
                            !internalState.mappedFields.includes(
                              formatPartialField(field.name, datePart)
                            ),
                        },
                      ] as const
                  )
                  .filter(
                    ([_fieldName, fieldData]) =>
                      generateFieldData === 'all' || fieldData.isDefault
                  )
              : ([[field.name, fieldData]] as const);
          }),
      ] as const;
      commitInstanceData('simple', table, fieldsData);
    },
  };

  navigator({
    spec,
    callbacks,
    baseTableName,
  });

  const filtered = spec.includeToManyReferenceNumbers
    ? internalState.mappingLineData
    : internalState.mappingLineData.filter(
        ({ customSelectSubtype }) => customSelectSubtype !== 'toMany'
      );
  return spec.includeAnyTreeRank ||
    spec.includeAnyTreeDefinition ||
    spec.includeSpecificTreeRanks
    ? filtered
    : filtered.filter(
        ({ customSelectSubtype }) => customSelectSubtype !== 'tree'
      );
}<|MERGE_RESOLUTION|>--- conflicted
+++ resolved
@@ -203,16 +203,6 @@
   readonly defaultValue: string;
 };
 
-<<<<<<< HEAD
-=======
-const queryBuilderTreeFields = new Set([
-  'fullName',
-  'author',
-  'groupNumber',
-  'geographyCode',
-]);
-
->>>>>>> accdd2b7
 /**
  * Get data required to build a mapping line from a source mapping path
  * Handles circular dependencies and must match tables
@@ -560,23 +550,10 @@
               spec.includeReadOnly ||
               !field.overrides.isReadOnly;
 
-            isIncluded &&=
-<<<<<<< HEAD
-              getFrontEndOnlyFields()[table.name]?.includes(field.name) !==
-              true;
-=======
-              spec.includeAllTreeFields ||
-              !isTreeTable(table.name) ||
-              mappingPath[internalState.position - 1] ===
-                formatTreeRank(anyTreeRank) ||
-              queryBuilderTreeFields.has(field.name);
-
-            // Hide frontend only field
             isIncluded &&= !(
               getFrontEndOnlyFields()[table.name]?.includes(field.name) ===
                 true && field.name !== 'age'
             );
->>>>>>> accdd2b7
 
             if (field.isRelationship) {
               isIncluded &&=
