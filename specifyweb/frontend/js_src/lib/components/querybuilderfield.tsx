import React from 'react';

import type { Tables } from '../datamodel';
import { replaceItem } from '../helpers';
import { commonText } from '../localization/common';
import { queryText } from '../localization/query';
import type { QueryField } from '../querybuilderutils';
import { mutateLineData, sortTypes } from '../querybuilderutils';
import type { DatePart } from '../queryfieldspec';
import { getModel, schema } from '../schema';
import type { RA } from '../types';
import { filterArray } from '../types';
import type { Parser } from '../uiparse';
import { resolveParser } from '../uiparse';
import {
  mappingPathToString,
  parsePartialField,
  valueIsPartialField,
} from '../wbplanviewmappinghelper';
import {
  getMappingLineData,
  getTableFromMappingPath,
} from '../wbplanviewnavigator';
import { mappingPathIsComplete } from '../wbplanviewutils';
import { Button, className, Select } from './basic';
import { customSelectElementBackground } from './customselectelement';
import { iconClassName, icons } from './icons';
import type {
  QueryFieldFilter,
  QueryFieldType,
} from './querybuilderfieldfilter';
import {
  filtersWithDefaultValue,
  queryFieldFilters,
  QueryLineFilter,
} from './querybuilderfieldfilter';
import {
  getMappingLineProps,
  MappingElement,
  mappingElementDivider,
  mappingElementDividerClassName,
} from './wbplanviewcomponents';
import type { MappingPath } from './wbplanviewmapper';

// REFACTOR: split this component into smaller components
export function QueryLine({
  baseTableName,
  field,
  fieldHash,
  enforceLengthLimit = false,
  isFocused,
  openedElement,
  showHiddenFields,
  getMappedFields,
  onChange: handleChange,
  onMappingChange: handleMappingChange,
  onRemove: handleRemove,
  onOpen: handleOpen,
  onClose: handleClose,
  onLineFocus: handleLineFocus,
  onMoveUp: handleMoveUp,
  onMoveDown: handleMoveDown,
  onOpenMap: handleOpenMap,
}: {
  readonly baseTableName: keyof Tables;
  readonly field: QueryField;
  readonly fieldHash: string;
  readonly enforceLengthLimit?: boolean;
  readonly isFocused: boolean;
  readonly openedElement: number | undefined;
  readonly showHiddenFields: boolean;
  readonly getMappedFields: (mappingPathFilter: MappingPath) => RA<string>;
  readonly onChange: ((newField: QueryField) => void) | undefined;
  readonly onMappingChange:
    | ((payload: {
        readonly index: number;
        readonly close: boolean;
        readonly newValue: string;
        readonly isRelationship: boolean;
        readonly parentTableName: keyof Tables | undefined;
        readonly currentTableName: keyof Tables | undefined;
        readonly newTableName: keyof Tables | undefined;
        readonly isDoubleClick: boolean;
      }) => void)
    | undefined;
  readonly onRemove?: () => void;
  readonly onOpen: ((index: number) => void) | undefined;
  readonly onClose: (() => void) | undefined;
  readonly onLineFocus: (target: 'current' | 'next' | 'previous') => void;
  readonly onMoveUp: (() => void) | undefined;
  readonly onMoveDown: (() => void) | undefined;
  readonly onOpenMap: (() => void) | undefined;
}): JSX.Element {
  const lineRef = React.useRef<HTMLDivElement>(null);

  React.useLayoutEffect(() => {
    if (isFocused && lineRef.current?.contains(document.activeElement) !== true)
      lineRef.current?.focus();
  }, [isFocused]);

  const [fieldMeta, setFieldMeta] = React.useState<{
    readonly fieldType: QueryFieldType | undefined;
    readonly parser: Parser | undefined;
    readonly canOpenMap: boolean;
  }>({ fieldType: undefined, parser: undefined, canOpenMap: false });

  React.useEffect(
    () => {
      const partialField = field.mappingPath.at(-1) ?? '';
      const [fieldName, datePart] = valueIsPartialField(partialField)
        ? parsePartialField<DatePart>(partialField)
        : [field.mappingPath.at(-1)!, undefined];
      const tableName =
        mappingPathIsComplete(field.mappingPath) &&
        !fieldName.startsWith(schema.fieldPartSeparator)
          ? getTableFromMappingPath(baseTableName, field.mappingPath)
          : undefined;
      const dataModelField = getModel(tableName ?? '')?.getField(fieldName);

      let fieldType: QueryFieldType | undefined = undefined;
      let parser = undefined;
      const hasParser =
        typeof dataModelField === 'object' &&
        !dataModelField.isRelationship &&
        mappingPathIsComplete(field.mappingPath);
      let canOpenMap = false;
      if (hasParser) {
        parser = {
          ...resolveParser(dataModelField, { datePart }),
          required: false,
        };
        // Remove autoNumbering wildCard from default values
        if (dataModelField.getUiFormatter()?.valueOrWild() === parser.value)
          parser = { ...parser, value: undefined };

        fieldType =
          tableName === 'CollectionObject' &&
          dataModelField.name === 'catalogNumber'
            ? 'id'
            : parser.type ?? 'text';

        canOpenMap =
          baseTableName === 'Locality' &&
          (fieldName === 'latitude1' || fieldName === 'longitude1');
      }

      const updatedFilters = hasParser
        ? field.filters.map((filter) => {
<<<<<<< HEAD
            const filterType =
              fieldType === undefined ||
=======
            const resetFilter =
              typeof fieldType === 'undefined' ||
>>>>>>> 4f531e32
              queryFieldFilters[filter.type].types?.includes(fieldType) ===
                false;
            return resetFilter
              ? ({
                  type: 'any',
                  isNot: false,
                  startValue: '',
                } as const)
              : filter.type === 'any' && filter.isNot
              ? {
                  ...filter,
                  isNot: false,
                }
              : filter;
          })
        : [];
      const anyFilter =
        updatedFilters.length -
        1 -
        Array.from(updatedFilters)
          .reverse()
          .findIndex(({ type }) => type === 'any');
      // Make sure there is only one "any" filter at one time
      const newFilters = updatedFilters.filter(
        ({ type }, index) => type !== 'any' || index === anyFilter
      );

      setFieldMeta({ parser, fieldType, canOpenMap });

      if (
        newFilters.length !== updatedFilters.length ||
        (field.filters.length === newFilters.length &&
          field.filters.some((filter, index) => filter !== newFilters[index]))
      )
        handleChange?.({
          ...field,
          filters: newFilters,
        });
    },
    // Since handleChange changes at each render, fieldHash is used instead
    // eslint-disable-next-line react-hooks/exhaustive-deps
    [baseTableName, field, fieldHash, enforceLengthLimit]
  );

  const lineData = getMappingLineData({
    baseTableName,
    mappingPath: field.mappingPath,
    showHiddenFields,
    generateFieldData: 'all',
    scope: 'queryBuilder',
    getMappedFields,
  });

  const mappingLineProps = getMappingLineProps({
    mappingLineData: mutateLineData(lineData),
    customSelectType: 'CLOSED_LIST',
    onChange: handleMappingChange,
    onOpen: handleOpen,
    onClose: handleClose,
    openSelectElement: openedElement,
  });

  const handleFilterChange = (
    index: number,
    filter: QueryField['filters'][number] | undefined
  ): void =>
    handleChange?.({
      ...field,
      filters: filterArray(replaceItem(field.filters, index, filter)),
    });

  const isFieldComplete = mappingPathIsComplete(field.mappingPath);

  const availableFilters = Object.entries(queryFieldFilters).filter(
    ([filterName, { types }]) =>
      typeof fieldMeta.fieldType === 'string'
        ? !Array.isArray(types) || types.includes(fieldMeta.fieldType)
        : filterName === 'any'
  );
  const filtersVisible =
    availableFilters.length > 1 || availableFilters[0][0] !== 'any';

  return (
    <li
      aria-current={isFocused ? 'location' : undefined}
      className="flex gap-2 border-t border-t-gray-500 py-2"
    >
      {typeof handleRemove === 'function' && (
        <Button.Small
          aria-label={commonText('remove')}
          className="print:hidden"
          title={commonText('remove')}
          variant={className.redButton}
          onClick={handleRemove}
        >
          {icons.trash}
        </Button.Small>
      )}
      {/* eslint-disable-next-line jsx-a11y/no-noninteractive-element-interactions */}
      <div
        className={`
          flex flex-1 flex-wrap gap-2 print:gap-1
          ${field.filters.length > 1 ? 'items-baseline' : 'items-center'}
          ${isFocused ? 'rounded bg-gray-300 dark:bg-neutral-700' : ''}
        `}
        ref={lineRef}
        role="list"
        tabIndex={0}
        // Same key bindings as in WbPlanView
        onClick={(): void => handleLineFocus('current')}
        onKeyDown={({ target, key }): void => {
          if ((target as HTMLElement).closest('input, select') !== null) return;
          if (typeof openedElement === 'number') {
            if (key === 'ArrowLeft')
              if (openedElement > 0) handleOpen?.(openedElement - 1);
              else handleClose?.();
            else if (key === 'ArrowRight')
              if (openedElement + 1 < mappingLineProps.length)
                handleOpen?.(openedElement + 1);
              else handleClose?.();

            return;
          }

          if (key === 'ArrowLeft') handleOpen?.(mappingLineProps.length - 1);
          else if (key === 'ArrowRight' || key === 'Enter') handleOpen?.(0);
          else if (key === 'ArrowUp') handleLineFocus('previous');
          else if (key === 'ArrowDown') handleLineFocus('next');
        }}
      >
        <div
          className={
            field.filters.length > 1 ? 'flex flex-wrap gap-2' : 'contents'
          }
        >
          {mappingLineProps.map((mappingDetails, index, { length }) => (
            <React.Fragment key={index}>
              <MappingElement {...mappingDetails} role="listitem" />
              {index + 1 === length ? undefined : mappingElementDivider}
            </React.Fragment>
          ))}
        </div>
        {filtersVisible && (
          <div
            className={
              field.filters.length > 1 ? 'flex flex-col gap-2' : 'contents'
            }
          >
            {field.filters.map((filter, index) => (
              <div
                className={
                  field.filters.length > 1 ? 'flex flex-wrap gap-2' : 'contents'
                }
                key={index}
              >
                {index === 0 ? (
                  <>
                    {mappingElementDivider}
                    <Button.Small
                      aria-label={queryText('or')}
                      aria-pressed={field.filters.length > 1}
                      className={`
                        aria-handled print:hidden
                        ${isFieldComplete ? '' : 'invisible'}
                      `}
                      disabled={handleChange === undefined}
                      title={queryText('or')}
                      variant={
                        field.filters.length > 1
                          ? className.blueButton
                          : className.grayButton
                      }
                      onClick={(): void =>
                        handleFilterChange(field.filters.length, {
                          type: 'any',
                          isNot: false,
                          startValue: '',
                        })
                      }
                    >
                      {icons.plus}
                    </Button.Small>
                  </>
                ) : (
                  <>
                    <span className={mappingElementDividerClassName}>
                      <span
                        className={`
                          flex items-center justify-center uppercase
                          ${iconClassName}
                        `}
                      >
                        {queryText('or')}
                      </span>
                    </span>
                    <Button.Small
                      aria-label={commonText('remove')}
                      className="print:hidden"
                      disabled={handleChange === undefined}
                      title={commonText('remove')}
                      variant={className.redButton}
                      onClick={(): void => handleFilterChange(index, undefined)}
                    >
                      {icons.trash}
                    </Button.Small>
                  </>
                )}
                {field.filters[index].type !== 'any' && (
                  <Button.Small
                    aria-label={queryText('negate')}
                    aria-pressed={field.filters[index].isNot}
                    className="aria-handled"
                    disabled={handleChange === undefined}
                    title={queryText('negate')}
                    variant={
                      field.filters[index].isNot
                        ? className.redButton
                        : className.grayButton
                    }
                    onClick={(): void =>
                      handleFilterChange(index, {
                        ...field.filters[index],
                        isNot: !field.filters[index].isNot,
                      })
                    }
                  >
                    {icons.ban}
                  </Button.Small>
<<<<<<< HEAD
                )}
                <div>
                  <Select
                    aria-label={
                      queryFieldFilters[field.filters[index].type]
                        .description ?? commonText('filter')
                    }
                    className={customSelectElementBackground}
                    disabled={handleChange === undefined}
                    title={
                      queryFieldFilters[field.filters[index].type]
                        .description ?? commonText('filter')
                    }
                    value={filter.type}
                    onChange={({ target }): void => {
                      const newFilter = (target as HTMLSelectElement)
                        .value as QueryFieldFilter;
                      const startValue =
                        queryFieldFilters[newFilter].component === undefined
                          ? ''
                          : filter.type === 'any' &&
                            filtersWithDefaultValue.has(newFilter) &&
                            filter.startValue === '' &&
                            typeof fieldMeta.parser?.value === 'string'
                          ? fieldMeta.parser.value
                          : filter.startValue;
=======
                </React.Fragment>
              )}
              {field.filters[index].type === 'any' ? undefined : (
                <Button.Small
                  title={queryText('negate')}
                  aria-label={queryText('negate')}
                  variant={
                    field.filters[index].isNot
                      ? className.redButton
                      : className.grayButton
                  }
                  className="aria-handled"
                  disabled={typeof handleChange === 'undefined'}
                  onClick={(): void =>
                    handleFilterChange(index, {
                      ...field.filters[index],
                      isNot: !field.filters[index].isNot,
                    })
                  }
                  aria-pressed={field.filters[index].isNot}
                >
                  {icons.ban}
                </Button.Small>
              )}
              <div>
                <Select
                  aria-label={
                    queryFieldFilters[field.filters[index].type].description ??
                    commonText('filter')
                  }
                  title={
                    queryFieldFilters[field.filters[index].type].description ??
                    commonText('filter')
                  }
                  value={filter.type}
                  className={customSelectElementBackground}
                  disabled={typeof handleChange === 'undefined'}
                  onChange={({ target }): void => {
                    const newFilter = (target as HTMLSelectElement)
                      .value as QueryFieldFilter;
                    const startValue =
                      typeof queryFieldFilters[newFilter].component ===
                      'undefined'
                        ? ''
                        : filter.type === 'any' &&
                          filtersWithDefaultValue.has(newFilter) &&
                          filter.startValue === '' &&
                          typeof fieldMeta.parser?.value === 'string'
                        ? fieldMeta.parser.value
                        : filter.startValue;
>>>>>>> 4f531e32

                      /*
                       * When going from "in" to another filter type, throw away
                       * all but first one or two values
                       */
                      const valueLength = newFilter === 'between' ? 2 : 1;
                      const trimmedValue =
                        filter.type === 'in'
                          ? startValue
                          : startValue
                              .split(',')
                              .slice(0, valueLength)
                              .join(', ');

                      handleFilterChange?.(index, {
                        ...field.filters[index],
                        type: newFilter,
                        startValue: trimmedValue,
                      });
                    }}
                  >
                    {availableFilters.map(([filterName, { label }]) => (
                      <option key={filterName} value={filterName}>
                        {label}
                      </option>
                    ))}
                  </Select>
                </div>
                {typeof fieldMeta.parser === 'object' && (
                  <QueryLineFilter
                    enforceLengthLimit={enforceLengthLimit}
                    fieldName={mappingPathToString(field.mappingPath)}
                    filter={field.filters[index]}
                    parser={fieldMeta.parser}
                    onChange={
                      typeof handleChange === 'function'
                        ? (startValue): void =>
                            handleFilterChange(index, {
                              ...field.filters[index],
                              startValue,
                            })
                        : undefined
                    }
                  />
                )}
              </div>
            ))}
          </div>
        )}
      </div>
      <div className="contents print:hidden">
        {fieldMeta.canOpenMap && typeof handleOpenMap === 'function' ? (
          <Button.Small
            aria-label={queryText('openMap')}
            title={queryText('openMap')}
            variant={className.blueButton}
            onClick={handleOpenMap}
          >
            {icons.locationMarker}
          </Button.Small>
        ) : undefined}
        <Button.Small
          aria-label={queryText('showButtonDescription')}
          aria-pressed={field.isDisplay}
          className={`aria-handled ${isFieldComplete ? '' : 'invisible'}`}
          title={queryText('showButtonDescription')}
          variant={
            field.isDisplay ? className.greenButton : className.grayButton
          }
          onClick={handleChange?.bind(undefined, {
            ...field,
            isDisplay: !field.isDisplay,
          })}
        >
          {icons.check}
        </Button.Small>
        <Button.Small
          aria-label={
            field.sortType === 'ascending'
              ? queryText('ascendingSort')
              : field.sortType === 'descending'
              ? queryText('descendingSort')
              : queryText('sort')
          }
          className={isFieldComplete ? undefined : 'invisible'}
          title={
            field.sortType === 'ascending'
              ? queryText('ascendingSort')
              : field.sortType === 'descending'
              ? queryText('descendingSort')
              : queryText('sort')
          }
          onClick={handleChange?.bind(undefined, {
            ...field,
            sortType:
              sortTypes[
                (sortTypes.indexOf(field.sortType) + 1) % sortTypes.length
              ],
          })}
        >
          {field.sortType === 'ascending'
            ? icons.arrowCircleUp
            : field.sortType === 'descending'
            ? icons.arrowCircleDown
            : icons.circle}
        </Button.Small>
        <Button.Small
          aria-label={queryText('moveUp')}
          title={queryText('moveUp')}
          onClick={handleMoveUp}
        >
          {icons.chevronUp}
        </Button.Small>
        <Button.Small
          aria-label={queryText('moveDown')}
          title={queryText('moveDown')}
          onClick={handleMoveDown}
        >
          {icons.chevronDown}
        </Button.Small>
      </div>
    </li>
  );
}<|MERGE_RESOLUTION|>--- conflicted
+++ resolved
@@ -146,13 +146,8 @@
 
       const updatedFilters = hasParser
         ? field.filters.map((filter) => {
-<<<<<<< HEAD
-            const filterType =
+            const resetFilter =
               fieldType === undefined ||
-=======
-            const resetFilter =
-              typeof fieldType === 'undefined' ||
->>>>>>> 4f531e32
               queryFieldFilters[filter.type].types?.includes(fieldType) ===
                 false;
             return resetFilter
@@ -238,7 +233,7 @@
   return (
     <li
       aria-current={isFocused ? 'location' : undefined}
-      className="flex gap-2 border-t border-t-gray-500 py-2"
+      className="border-t-gray-500 flex gap-2 py-2 border-t"
     >
       {typeof handleRemove === 'function' && (
         <Button.Small
@@ -381,7 +376,6 @@
                   >
                     {icons.ban}
                   </Button.Small>
-<<<<<<< HEAD
                 )}
                 <div>
                   <Select
@@ -408,58 +402,6 @@
                             typeof fieldMeta.parser?.value === 'string'
                           ? fieldMeta.parser.value
                           : filter.startValue;
-=======
-                </React.Fragment>
-              )}
-              {field.filters[index].type === 'any' ? undefined : (
-                <Button.Small
-                  title={queryText('negate')}
-                  aria-label={queryText('negate')}
-                  variant={
-                    field.filters[index].isNot
-                      ? className.redButton
-                      : className.grayButton
-                  }
-                  className="aria-handled"
-                  disabled={typeof handleChange === 'undefined'}
-                  onClick={(): void =>
-                    handleFilterChange(index, {
-                      ...field.filters[index],
-                      isNot: !field.filters[index].isNot,
-                    })
-                  }
-                  aria-pressed={field.filters[index].isNot}
-                >
-                  {icons.ban}
-                </Button.Small>
-              )}
-              <div>
-                <Select
-                  aria-label={
-                    queryFieldFilters[field.filters[index].type].description ??
-                    commonText('filter')
-                  }
-                  title={
-                    queryFieldFilters[field.filters[index].type].description ??
-                    commonText('filter')
-                  }
-                  value={filter.type}
-                  className={customSelectElementBackground}
-                  disabled={typeof handleChange === 'undefined'}
-                  onChange={({ target }): void => {
-                    const newFilter = (target as HTMLSelectElement)
-                      .value as QueryFieldFilter;
-                    const startValue =
-                      typeof queryFieldFilters[newFilter].component ===
-                      'undefined'
-                        ? ''
-                        : filter.type === 'any' &&
-                          filtersWithDefaultValue.has(newFilter) &&
-                          filter.startValue === '' &&
-                          typeof fieldMeta.parser?.value === 'string'
-                        ? fieldMeta.parser.value
-                        : filter.startValue;
->>>>>>> 4f531e32
 
                       /*
                        * When going from "in" to another filter type, throw away
