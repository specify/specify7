--- conflicted
+++ resolved
@@ -27,15 +27,10 @@
 import type { FormMode } from '../FormParse';
 import { Dialog } from '../Molecules/Dialog';
 import { hasToolPermission } from '../Permissions/helpers';
-import { locationToState, useStableLocation } from '../Router/RouterState';
 import { EditRecordSet } from '../Toolbar/RecordSetEdit';
 import type { RecordSelectorProps } from './RecordSelector';
 import { RecordSelectorFromIds } from './RecordSelectorFromIds';
-<<<<<<< HEAD
 import { locationToState } from '../Router/RouterState';
-import { schema } from '../DataModel/schema';
-=======
->>>>>>> dab8c6a2
 
 export function RecordSetWrapper<SCHEMA extends AnySchema>({
   recordSet,
