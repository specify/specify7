import React from 'react';

import { useSearchParameter } from '../../hooks/navigation';
import { useTriggerState } from '../../hooks/useTriggerState';
import { f } from '../../utils/functools';
import type { RA } from '../../utils/types';
import { defined } from '../../utils/types';
import { DataEntry } from '../Atoms/DataEntry';
import {
  DependentCollection,
  LazyCollection,
} from '../DataModel/collectionApi';
import type { AnySchema } from '../DataModel/helperTypes';
import type { SpecifyResource } from '../DataModel/legacyTypes';
import { resourceOn } from '../DataModel/resource';
import type { Relationship } from '../DataModel/specifyField';
import type { Collection } from '../DataModel/specifyModel';
import { raise } from '../Errors/Crash';
import { FormTableCollection } from '../FormCells/FormTableCollection';
import type { FormMode, FormType } from '../FormParse';
import type { SubViewSortField } from '../FormParse/cells';
import { augmentMode, ResourceView } from '../Forms/ResourceView';
import { useFirstFocus } from '../Forms/SpecifyForm';
import { hasTablePermission } from '../Permissions/helpers';
import { relationshipIsToMany } from '../WbPlanView/mappingHelpers';
import type {
  RecordSelectorProps,
  RecordSelectorState,
} from './RecordSelector';
import { useRecordSelector } from './RecordSelector';

// REFACTOR: encapsulate common logic from FormTableCollection and this component
/** A wrapper for RecordSelector to integrate with Backbone.Collection */
function RecordSelectorFromCollection<SCHEMA extends AnySchema>({
  collection,
  relationship,
  onAdd: handleAdd,
  onDelete: handleDelete,
  onSlide: handleSlide,
  children,
  defaultIndex = 0,
  ...rest
}: Omit<
  RecordSelectorProps<SCHEMA>,
  | 'index'
  | 'isDependent'
  | 'model'
  | 'onAdd'
  | 'onDelete'
  | 'records'
  | 'relatedResource'
> &
  Partial<Pick<RecordSelectorProps<SCHEMA>, 'onAdd' | 'onDelete'>> & {
    readonly collection: Collection<SCHEMA>;
    readonly relationship: Relationship;
    readonly defaultIndex?: number;
    readonly children: (state: RecordSelectorState<SCHEMA>) => JSX.Element;
  }): JSX.Element | null {
  const getRecords = React.useCallback(
    (): RA<SpecifyResource<SCHEMA> | undefined> =>
      Array.from(collection.models),
    [collection]
  );
  const [records, setRecords] =
    React.useState<RA<SpecifyResource<SCHEMA> | undefined>>(getRecords);

  const isDependent = collection instanceof DependentCollection;
  const isLazy = collection instanceof LazyCollection;
  const isToOne =
    !relationshipIsToMany(relationship) || relationship.type === 'zero-to-one';

  // Listen for changes to collection
  React.useEffect(
    () =>
      resourceOn(
        collection,
        'add remove destroy',
        (): void => setRecords(getRecords),
        true
      ),
    [collection, getRecords]
  );

  const [index, setIndex] = useTriggerState(Math.max(0, defaultIndex));

  // Fetch records if needed
  React.useEffect(() => {
    /*
     * BUG: make this more efficient (if going to the last record,
     *   don't need to fetch all records in between)
     */
    if (
      isLazy &&
      collection.related?.isNew() !== true &&
      !collection.isComplete() &&
      collection.models[index] === undefined
    )
      collection
        .fetch()
        .then(() => setRecords(getRecords))
        .catch(raise);
  }, [collection, isLazy, getRecords, index, records.length]);

  const state = useRecordSelector({
    ...rest,
    index,
    model: collection.model.specifyModel,
    records,
    relatedResource: isDependent ? collection.related : undefined,
    totalCount: collection._totalCount ?? records.length,
    onAdd: (rawResources): void => {
      const resources = isToOne ? rawResources.slice(0, 1) : rawResources;
      if (isDependent && isToOne)
        collection.related?.placeInSameHierarchy(resources[0]);
      collection.add(resources);
      handleAdd?.(resources);
      setIndex(collection.models.length - 1);
      handleSlide?.(collection.models.length - 1, false);
      // Updates the state to trigger a reRender
      setRecords(getRecords);
    },
    onDelete: (_index, source): void => {
      collection.remove(
        defined(
          records[index],
          `Trying to remove a record with index ${index} which doesn't exists`
        )
      );
      handleDelete?.(index, source);
      setRecords(getRecords);
    },
    onSlide: (index, replace, callback): void => {
      setIndex(index);
      handleSlide?.(index, replace);
      callback?.();
    },
  });

  return children(state);
}

export function IntegratedRecordSelector({
  urlParameter,
  mode: initialMode,
  viewName,
  collection,
  dialog,
  onClose: handleClose,
  formType,
  sortField,
  relationship,
  onAdd: handleAdd,
  onDelete: handleDelete,
  ...rest
}: Omit<
  Parameters<typeof RecordSelectorFromCollection>[0],
  'children' | 'model' | 'onSlide'
> & {
  readonly dialog: 'modal' | 'nonModal' | false;
  readonly mode: FormMode;
  readonly formType: FormType;
  readonly viewName?: string;
  readonly urlParameter?: string;
  readonly onClose: () => void;
  readonly sortField: SubViewSortField | undefined;
}): JSX.Element {
<<<<<<< HEAD
  const containerRef = React.useRef<HTMLElement | null>(null);

  const focusFirstField = useFirstFocus(containerRef);
=======
  const formRef = React.useRef<HTMLFormElement | null>(null);

  const focusFirstField = useFirstFocus(formRef.current);
>>>>>>> 36783032

  const isDependent = collection instanceof DependentCollection;
  const isToOne =
    !relationshipIsToMany(relationship) || relationship.type === 'zero-to-one';
  const mode = augmentMode(initialMode, false, relationship.relatedModel.name);

  const [rawIndex, setIndex] = useSearchParameter(urlParameter);
  const index = f.parseInt(rawIndex) ?? 0;
  return formType === 'formTable' ? (
    <FormTableCollection
      collection={collection}
      dialog={dialog}
      mode={mode}
      sortField={sortField}
      viewName={viewName}
      onAdd={(resources): void => {
        collection.add(resources);
        if (typeof handleAdd === 'function') handleAdd(resources);
      }}
      onClose={handleClose}
      onDelete={
        handleDelete === undefined
          ? undefined
          : (_resource, index): void => handleDelete(index, 'minusButton')
      }
    />
  ) : (
    <RecordSelectorFromCollection
      collection={collection}
      defaultIndex={isToOne ? 0 : index}
      relationship={relationship}
      onAdd={handleAdd}
      onDelete={handleDelete}
      onSlide={(index): void => {
        focusFirstField();
        typeof urlParameter === 'string'
          ? setIndex(index.toString())
          : undefined;
      }}
      {...rest}
    >
      {({
        dialogs,
        slider,
        resource,
        onAdd: handleAdd,
        onRemove: handleRemove,
        isLoading,
      }): JSX.Element => (
        <>
          <ResourceView
            dialog={dialog}
<<<<<<< HEAD
            containerRef={containerRef}
=======
            formRef={formRef.current}
>>>>>>> 36783032
            headerButtons={(specifyNetworkBadge): JSX.Element => (
              <>
                <DataEntry.Visit
                  /*
                   * If dialog is not false, the visit button would be added
                   * by ResourceView
                   */
                  resource={
                    !isDependent && dialog === false ? resource : undefined
                  }
                />
                {hasTablePermission(
                  relationship.relatedModel.name,
                  isDependent ? 'create' : 'read'
                ) && typeof handleAdd === 'function' ? (
                  <DataEntry.Add
                    disabled={
                      mode === 'view' ||
                      (isToOne && collection.models.length > 0)
                    }
                    onClick={() => {
                      focusFirstField();
                      handleAdd();
                    }}
                  />
                ) : undefined}
                {hasTablePermission(
                  relationship.relatedModel.name,
                  isDependent ? 'delete' : 'read'
                ) && typeof handleRemove === 'function' ? (
                  <DataEntry.Remove
                    disabled={
                      mode === 'view' ||
                      collection.models.length === 0 ||
                      resource === undefined
                    }
                    onClick={(): void => {
<<<<<<< HEAD
=======
                      focusFirstField();
>>>>>>> 36783032
                      handleRemove('minusButton');
                    }}
                  />
                ) : undefined}
                <span
                  className={`flex-1 ${dialog === false ? '-ml-2' : '-ml-4'}`}
                />
                {specifyNetworkBadge}
                {!isToOne && slider}
              </>
            )}
            isDependent={isDependent}
            isLoading={isLoading}
            isSubForm={dialog === false}
            mode={mode}
            resource={resource}
            title={relationship.label}
            onAdd={undefined}
            onDeleted={collection.models.length <= 1 ? handleClose : undefined}
            onSaved={handleClose}
            viewName={viewName}
            /*
             * Don't save the resource on save button click if it is a dependent
             * resource
             */
            onClose={handleClose}
          />
          {dialogs}
        </>
      )}
    </RecordSelectorFromCollection>
  );
}<|MERGE_RESOLUTION|>--- conflicted
+++ resolved
@@ -164,15 +164,9 @@
   readonly onClose: () => void;
   readonly sortField: SubViewSortField | undefined;
 }): JSX.Element {
-<<<<<<< HEAD
   const containerRef = React.useRef<HTMLElement | null>(null);
 
   const focusFirstField = useFirstFocus(containerRef);
-=======
-  const formRef = React.useRef<HTMLFormElement | null>(null);
-
-  const focusFirstField = useFirstFocus(formRef.current);
->>>>>>> 36783032
 
   const isDependent = collection instanceof DependentCollection;
   const isToOne =
@@ -225,11 +219,7 @@
         <>
           <ResourceView
             dialog={dialog}
-<<<<<<< HEAD
             containerRef={containerRef}
-=======
-            formRef={formRef.current}
->>>>>>> 36783032
             headerButtons={(specifyNetworkBadge): JSX.Element => (
               <>
                 <DataEntry.Visit
@@ -267,10 +257,6 @@
                       resource === undefined
                     }
                     onClick={(): void => {
-<<<<<<< HEAD
-=======
-                      focusFirstField();
->>>>>>> 36783032
                       handleRemove('minusButton');
                     }}
                   />
