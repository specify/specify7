import React from 'react';

import { useSearchParameter } from '../../hooks/navigation';
import { useTriggerState } from '../../hooks/useTriggerState';
import { f } from '../../utils/functools';
import type { RA } from '../../utils/types';
import { defined } from '../../utils/types';
import { DataEntry } from '../Atoms/DataEntry';
import { fetchCollection } from '../DataModel/collection';
import {
  DependentCollection,
  LazyCollection,
} from '../DataModel/collectionApi';
import { getField } from '../DataModel/helpers';
import type { AnySchema, SerializedResource } from '../DataModel/helperTypes';
import type { SpecifyResource } from '../DataModel/legacyTypes';
import { resourceOn } from '../DataModel/resource';
import { schema } from '../DataModel/schema';
import type { Relationship } from '../DataModel/specifyField';
import type { Collection, SpecifyModel } from '../DataModel/specifyModel';
import type {
  Disposal,
  DisposalPreparation,
  Gift,
  GiftPreparation,
  Loan,
  LoanPreparation,
  RecordSet,
} from '../DataModel/types';
import { raise } from '../Errors/Crash';
import { FormTableCollection } from '../FormCells/FormTableCollection';
import type { FormMode, FormType } from '../FormParse';
import type { SubViewSortField } from '../FormParse/cells';
import { augmentMode, ResourceView } from '../Forms/ResourceView';
import { userInformation } from '../InitialContext/userInformation';
import { InteractionDialog } from '../Interactions/InteractionDialog';
import { toSmallSortConfig } from '../Molecules/Sorting';
import { hasTablePermission } from '../Permissions/helpers';
import { relationshipIsToMany } from '../WbPlanView/mappingHelpers';
import type {
  RecordSelectorProps,
  RecordSelectorState,
} from './RecordSelector';
import { useRecordSelector } from './RecordSelector';
const defaultOrder: SubViewSortField = {
  fieldNames: ['timestampCreated'],
  direction: 'desc',
};
// REFACTOR: encapsulate common logic from FormTableCollection and this component
/** A wrapper for RecordSelector to integrate with Backbone.Collection */
function RecordSelectorFromCollection<SCHEMA extends AnySchema>({
  collection,
  relationship,
  onAdd: handleAdd,
  onDelete: handleDelete,
  onSlide: handleSlide,
  children,
  defaultIndex = 0,
  setRecordSetsPromise,
  ...rest
}: Omit<
  RecordSelectorProps<SCHEMA>,
  | 'index'
  | 'isDependent'
  | 'model'
  | 'onAdd'
  | 'onDelete'
  | 'records'
  | 'relatedResource'
> &
  Partial<Pick<RecordSelectorProps<SCHEMA>, 'onAdd' | 'onDelete'>> & {
    readonly collection: Collection<SCHEMA>;
    readonly relationship: Relationship;
    readonly defaultIndex?: number;
    readonly children: (state: RecordSelectorState<SCHEMA>) => JSX.Element;
    readonly setRecordSetsPromise: React.Dispatch<
      React.SetStateAction<
        | Promise<{
            readonly records: RA<SerializedResource<RecordSet>>;
            readonly totalCount: number;
          }>
        | undefined
      >
    >;
  }): JSX.Element | null {
  const getRecords = React.useCallback(
    (): RA<SpecifyResource<SCHEMA> | undefined> =>
      Array.from(collection.models),
    [collection]
  );
  const [records, setRecords] =
    React.useState<RA<SpecifyResource<SCHEMA> | undefined>>(getRecords);

  const isDependent = collection instanceof DependentCollection;
  const isLazy = collection instanceof LazyCollection;
  const isToOne =
    !relationshipIsToMany(relationship) || relationship.type === 'zero-to-one';

  // Listen for changes to collection
  React.useEffect(
    () =>
      resourceOn(
        collection,
        'add remove destroy',
        (): void => setRecords(getRecords),
        true
      ),
    [collection, getRecords]
  );

  const [index, setIndex] = useTriggerState(Math.max(0, defaultIndex));

  // Fetch records if needed
  React.useEffect(() => {
    /*
     * BUG: make this more efficient (if going to the last record,
     *   don't need to fetch all records in between)
     */
    if (
      isLazy &&
      collection.related?.isNew() !== true &&
      !collection.isComplete() &&
      collection.models[index] === undefined
    )
      collection
        .fetch()
        .then(() => setRecords(getRecords))
        .catch(raise);
  }, [collection, isLazy, getRecords, index, records.length]);

  const state = useRecordSelector({
    ...rest,
    index,
    model: collection.model.specifyModel,
    records,
    relatedResource: isDependent ? collection.related : undefined,
    totalCount: collection._totalCount ?? records.length,
    onAdd: (rawResources): void => {
      const resources = isToOne ? rawResources.slice(0, 1) : rawResources;
      if (isDependent && isToOne)
        collection.related?.placeInSameHierarchy(resources[0]);
      handleAdd?.(resources);
      handleSlide?.(collection.models.length - 1, false);
      // Updates the state to trigger a reRender
      setRecords(getRecords);
      setRecordSetsPromise(
        fetchCollection('RecordSet', {
          specifyUser: userInformation.id,
          type: 0,
          dbTableId: schema.models.CollectionObject.tableId,
          domainFilter: true,
          orderBy: toSmallSortConfig(defaultOrder) as 'name',
          limit: 5000,
        })
      );
    },
    onDelete: (_index, source): void => {
      collection.remove(
        defined(
          records[index],
          `Trying to remove a record with index ${index} which doesn't exists`
        )
      );
      handleDelete?.(index, source);
      setRecords(getRecords);
    },
    onSlide: (index, replace, callback): void => {
      setIndex(index);
      handleSlide?.(index, replace);
      callback?.();
    },
  });

  return children(state);
}

export function IntegratedRecordSelector({
  urlParameter,
  mode: initialMode,
  viewName,
  collection,
  dialog,
  onClose: handleClose,
  formType,
  sortField,
  relationship,
  onAdd: handleAdd,
  onDelete: handleDelete,
  isInteraction,
  ...rest
}: Omit<
  Parameters<typeof RecordSelectorFromCollection>[0],
  'children' | 'model' | 'onSlide' | 'setRecordSetsPromise'
> & {
  readonly dialog: 'modal' | 'nonModal' | false;
  readonly mode: FormMode;
  readonly formType: FormType;
  readonly viewName?: string;
  readonly urlParameter?: string;
  readonly onClose: () => void;
  readonly sortField: SubViewSortField | undefined;
  readonly isInteraction?: boolean;
}): JSX.Element {
  const isDependent = collection instanceof DependentCollection;
  const isToOne =
    !relationshipIsToMany(relationship) || relationship.type === 'zero-to-one';
  const mode = augmentMode(initialMode, false, relationship.relatedModel.name);

  const [recordSetsPromise, setRecordSetsPromise] = React.useState<
    | Promise<{
        readonly records: RA<SerializedResource<RecordSet>>;
        readonly totalCount: number;
      }>
    | undefined
  >(undefined);

  const [rawIndex, setIndex] = useSearchParameter(urlParameter);
  const index = f.parseInt(rawIndex) ?? 0;
  return (
    <RecordSelectorFromCollection
      collection={collection}
      defaultIndex={isToOne ? 0 : index}
      relationship={relationship}
      setRecordSetsPromise={setRecordSetsPromise}
      onAdd={handleAdd}
      onDelete={handleDelete}
      onSlide={(index): void =>
        typeof urlParameter === 'string'
          ? setIndex(index.toString())
          : undefined
      }
      {...rest}
    >
      {({
        dialogs,
        slider,
        resource,
        onAdd: handleAdd,
        onRemove: handleRemove,
        isLoading,
      }): JSX.Element => (
        <>
<<<<<<< HEAD
          {typeof recordSetsPromise === 'object' && isInteraction ? (
            <InteractionDialog
              action={{
                model: collection.related?.specifyModel as SpecifyModel<
                  Disposal | Gift | Loan
                >,
              }}
              itemCollection={
                collection as Collection<
                  DisposalPreparation | GiftPreparation | LoanPreparation
                >
              }
              model={schema.models.CollectionObject}
              recordSetsPromise={recordSetsPromise}
              searchField={getField(
                schema.models.CollectionObject,
                'catalogNumber'
              )}
              onClose={(): void => setRecordSetsPromise(undefined)}
            />
          ) : null}
=======
          {
            typeof recordSetsPromise === 'object' && isInteraction && (
              <InteractionDialog
                action={{
                  model: collection.related?.specifyModel as SpecifyModel<
                    Disposal | Gift | Loan
                  >,
                }}
                itemCollection={
                  collection as Collection<
                    DisposalPreparation | GiftPreparation | LoanPreparation
                  >
                }
                model={schema.models.CollectionObject}
                recordSetsPromise={recordSetsPromise}
                searchField={getField(
                  schema.models.CollectionObject,
                  'catalogNumber'
                )}
                onClose={(): void => setRecordSetsPromise(undefined)}
              />
            )
            // : formType === 'form' ? (
            //   <ResourceView
            //     Dialog={dialog}
            //     HeaderButtons={(specifyNetworkBadge): JSX.Element => (
            //       <>
            //         <DataEntry.Visit
            //           Resource={
            //             !isDependent && dialog === false ? resource : undefined
            //           }
            //         />
            //         {hasTablePermission(
            //           Relationship.relatedModel.name,
            //           IsDependent ? 'create' : 'read'
            //         ) && typeof handleAdd === 'function' ? (
            //           <DataEntry.Add
            //             Disabled={
            //               Mode === 'view' ||
            //               (isToOne && collection.models.length > 0)
            //             }
            //             OnClick={handleAdd}
            //           />
            //         ) : undefined}
            //         {hasTablePermission(
            //           Relationship.relatedModel.name,
            //           IsDependent ? 'delete' : 'read'
            //         ) && typeof handleRemove === 'function' ? (
            //           <DataEntry.Remove
            //             Disabled={
            //               Mode === 'view' ||
            //               Collection.models.length === 0 ||
            //               Resource === undefined
            //             }
            //             OnClick={(): void => handleRemove('minusButton')}
            //           />
            //         ) : undefined}
            //         <span
            //           ClassName={`flex-1 ${dialog === false ? '-ml-2' : '-ml-4'}`}
            //         />
            //         {specifyNetworkBadge}
            //         {!isToOne && slider}
            //       </>
            //     )}
            //     IsDependent={isDependent}
            //     IsLoading={isLoading}
            //     IsSubForm={dialog === false}
            //     Mode={mode}
            //     Resource={resource}
            //     Title={relationship.label}
            //     OnAdd={undefined}
            //     OnDeleted={
            //       Collection.models.length <= 1 ? handleClose : undefined
            //     }
            //     OnSaved={handleClose}
            //     ViewName={viewName}
            //     OnClose={handleClose}
            //   />
            // ) : (
            // <FormTableCollection
            //   Collection={collection}
            //   Dialog={dialog}
            //   Mode={mode}
            //   SortField={sortField}
            //   ViewName={viewName}
            //   OnAdd={(resources): void => {
            //     Collection.add(resources);
            //     If (typeof handleAdd === 'function') handleAdd();
            //   }}
            //   OnClose={handleClose}
            //   OnDelete={
            //     HandleDelete === undefined
            //       ? undefined
            //       : (_resource, index): void =>
            //           HandleDelete(index, 'minusButton')
            //   }
            // />
            // )
          }
>>>>>>> 7ed47ee4
          {formType === 'form' ? (
            <ResourceView
              dialog={dialog}
              headerButtons={(specifyNetworkBadge): JSX.Element => (
                <>
                  <DataEntry.Visit
                    resource={
                      !isDependent && dialog === false ? resource : undefined
                    }
                  />
                  {hasTablePermission(
                    relationship.relatedModel.name,
                    isDependent ? 'create' : 'read'
                  ) && typeof handleAdd === 'function' ? (
                    <DataEntry.Add
                      disabled={
                        mode === 'view' ||
                        (isToOne && collection.models.length > 0)
                      }
                      onClick={handleAdd}
                    />
                  ) : undefined}
                  {hasTablePermission(
                    relationship.relatedModel.name,
                    isDependent ? 'delete' : 'read'
                  ) && typeof handleRemove === 'function' ? (
                    <DataEntry.Remove
                      disabled={
                        mode === 'view' ||
                        collection.models.length === 0 ||
                        resource === undefined
                      }
                      onClick={(): void => handleRemove('minusButton')}
                    />
                  ) : undefined}
                  <span
                    className={`flex-1 ${dialog === false ? '-ml-2' : '-ml-4'}`}
                  />
                  {specifyNetworkBadge}
                  {!isToOne && slider}
                </>
              )}
              isDependent={isDependent}
              isLoading={isLoading}
              isSubForm={dialog === false}
              mode={mode}
              resource={resource}
              title={relationship.label}
              viewName={viewName}
              onAdd={undefined}
              onClose={handleClose}
              onDeleted={
                collection.models.length <= 1 ? handleClose : undefined
              }
              onSaved={handleClose}
            />
          ) : null}
          {formType === 'formTable' ? (
            <FormTableCollection
              collection={collection}
              dialog={dialog}
              mode={mode}
              sortField={sortField}
              viewName={viewName}
              onAdd={(): void => {
                if (typeof handleAdd === 'function') handleAdd();
              }}
              onClose={handleClose}
              onDelete={
                handleDelete === undefined
                  ? undefined
                  : (_resource, index): void =>
                      handleDelete(index, 'minusButton')
              }
            />
          ) : null}
          {dialogs}
        </>
      )}
    </RecordSelectorFromCollection>
  );
}<|MERGE_RESOLUTION|>--- conflicted
+++ resolved
@@ -57,6 +57,7 @@
   children,
   defaultIndex = 0,
   setRecordSetsPromise,
+  isInteraction,
   ...rest
 }: Omit<
   RecordSelectorProps<SCHEMA>,
@@ -82,6 +83,7 @@
         | undefined
       >
     >;
+    readonly isInteraction?: boolean;
   }): JSX.Element | null {
   const getRecords = React.useCallback(
     (): RA<SpecifyResource<SCHEMA> | undefined> =>
@@ -139,6 +141,9 @@
       const resources = isToOne ? rawResources.slice(0, 1) : rawResources;
       if (isDependent && isToOne)
         collection.related?.placeInSameHierarchy(resources[0]);
+      if (!isInteraction) {
+        collection.add(resources);
+      }
       handleAdd?.(resources);
       handleSlide?.(collection.models.length - 1, false);
       // Updates the state to trigger a reRender
@@ -229,6 +234,7 @@
           ? setIndex(index.toString())
           : undefined
       }
+      isInteraction={isInteraction}
       {...rest}
     >
       {({
@@ -240,7 +246,6 @@
         isLoading,
       }): JSX.Element => (
         <>
-<<<<<<< HEAD
           {typeof recordSetsPromise === 'object' && isInteraction ? (
             <InteractionDialog
               action={{
@@ -262,107 +267,6 @@
               onClose={(): void => setRecordSetsPromise(undefined)}
             />
           ) : null}
-=======
-          {
-            typeof recordSetsPromise === 'object' && isInteraction && (
-              <InteractionDialog
-                action={{
-                  model: collection.related?.specifyModel as SpecifyModel<
-                    Disposal | Gift | Loan
-                  >,
-                }}
-                itemCollection={
-                  collection as Collection<
-                    DisposalPreparation | GiftPreparation | LoanPreparation
-                  >
-                }
-                model={schema.models.CollectionObject}
-                recordSetsPromise={recordSetsPromise}
-                searchField={getField(
-                  schema.models.CollectionObject,
-                  'catalogNumber'
-                )}
-                onClose={(): void => setRecordSetsPromise(undefined)}
-              />
-            )
-            // : formType === 'form' ? (
-            //   <ResourceView
-            //     Dialog={dialog}
-            //     HeaderButtons={(specifyNetworkBadge): JSX.Element => (
-            //       <>
-            //         <DataEntry.Visit
-            //           Resource={
-            //             !isDependent && dialog === false ? resource : undefined
-            //           }
-            //         />
-            //         {hasTablePermission(
-            //           Relationship.relatedModel.name,
-            //           IsDependent ? 'create' : 'read'
-            //         ) && typeof handleAdd === 'function' ? (
-            //           <DataEntry.Add
-            //             Disabled={
-            //               Mode === 'view' ||
-            //               (isToOne && collection.models.length > 0)
-            //             }
-            //             OnClick={handleAdd}
-            //           />
-            //         ) : undefined}
-            //         {hasTablePermission(
-            //           Relationship.relatedModel.name,
-            //           IsDependent ? 'delete' : 'read'
-            //         ) && typeof handleRemove === 'function' ? (
-            //           <DataEntry.Remove
-            //             Disabled={
-            //               Mode === 'view' ||
-            //               Collection.models.length === 0 ||
-            //               Resource === undefined
-            //             }
-            //             OnClick={(): void => handleRemove('minusButton')}
-            //           />
-            //         ) : undefined}
-            //         <span
-            //           ClassName={`flex-1 ${dialog === false ? '-ml-2' : '-ml-4'}`}
-            //         />
-            //         {specifyNetworkBadge}
-            //         {!isToOne && slider}
-            //       </>
-            //     )}
-            //     IsDependent={isDependent}
-            //     IsLoading={isLoading}
-            //     IsSubForm={dialog === false}
-            //     Mode={mode}
-            //     Resource={resource}
-            //     Title={relationship.label}
-            //     OnAdd={undefined}
-            //     OnDeleted={
-            //       Collection.models.length <= 1 ? handleClose : undefined
-            //     }
-            //     OnSaved={handleClose}
-            //     ViewName={viewName}
-            //     OnClose={handleClose}
-            //   />
-            // ) : (
-            // <FormTableCollection
-            //   Collection={collection}
-            //   Dialog={dialog}
-            //   Mode={mode}
-            //   SortField={sortField}
-            //   ViewName={viewName}
-            //   OnAdd={(resources): void => {
-            //     Collection.add(resources);
-            //     If (typeof handleAdd === 'function') handleAdd();
-            //   }}
-            //   OnClose={handleClose}
-            //   OnDelete={
-            //     HandleDelete === undefined
-            //       ? undefined
-            //       : (_resource, index): void =>
-            //           HandleDelete(index, 'minusButton')
-            //   }
-            // />
-            // )
-          }
->>>>>>> 7ed47ee4
           {formType === 'form' ? (
             <ResourceView
               dialog={dialog}
