--- conflicted
+++ resolved
@@ -188,13 +188,8 @@
       <ResourceView
         dialog={dialog}
         headerButtons={(specifyNetworkBadge): JSX.Element => (
-<<<<<<< HEAD
-          <div className="flex flex-col items-center gap-2 md:contents">
-            <div className="flex gap-2 md:contents">
-=======
-          <div className="flex flex-col items-center gap-2 md:flex-row md:gap-8">
-            <div className="flex items-center gap-2">
->>>>>>> 4ea90eef
+          <div className="flex flex-col items-center gap-2 md:contents md:flex-row md:gap-8">
+            <div className="flex items-center gap-2 md:contents">
               {headerButtons}
 
               <DataEntry.Visit
