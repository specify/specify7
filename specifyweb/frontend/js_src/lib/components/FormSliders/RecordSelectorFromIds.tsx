--- conflicted
+++ resolved
@@ -188,11 +188,8 @@
       })
     : commonText.delete();
 
-<<<<<<< HEAD
   const hasAttachments = tablesWithAttachments().includes(model);
 
-=======
->>>>>>> d5daf412
   return (
     <>
       <ResourceView
@@ -225,12 +222,7 @@
                   onClick={(): void => handleRemove('minusButton')}
                 />
               ) : undefined}
-<<<<<<< HEAD
-              {typeof newResource === 'object' ? (
-=======
-
               {typeof newResource === 'object' && handleAdd !== undefined ? (
->>>>>>> d5daf412
                 <p className="flex-1">{formsText.creatingNewRecord()}</p>
               ) : (
                 <span
