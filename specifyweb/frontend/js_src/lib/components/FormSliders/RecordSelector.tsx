--- conflicted
+++ resolved
@@ -11,40 +11,6 @@
 import { SearchDialog } from '../SearchDialog';
 import { Slider } from './Slider';
 
-<<<<<<< HEAD
-function Search<SCHEMA extends AnySchema>({
-  table,
-  onAdd: handleAdd,
-  onClose: handleClose,
-}: {
-  readonly table: SpecifyTable<SCHEMA>;
-  readonly onAdd: (resources: RA<SpecifyResource<SCHEMA>>) => void;
-  readonly onClose: () => void;
-}): JSX.Element {
-  const resource = React.useMemo(
-    () =>
-      new table.Resource(
-        {},
-        {
-          noBusinessRules: true,
-        }
-      ),
-    [table]
-  );
-  return (
-    <SearchDialog<SCHEMA>
-      extraFilters={undefined}
-      forceCollection={undefined}
-      multiple
-      templateResource={resource}
-      onClose={handleClose}
-      onSelected={handleAdd}
-    />
-  );
-}
-
-=======
->>>>>>> d0d280dc
 export type RecordSelectorProps<SCHEMA extends AnySchema> = {
   readonly table: SpecifyTable<SCHEMA>;
   // Related field
@@ -136,18 +102,12 @@
     resource: records[index] ?? records[lastIndexRef.current],
     dialogs:
       state.type === 'AddBySearch' && typeof handleAdded === 'function' ? (
-<<<<<<< HEAD
-        <Search
-          table={table}
-          onAdd={(resources): void => {
-=======
         <SearchDialog
           extraFilters={undefined}
           forceCollection={undefined}
           multiple
-          model={model}
+          table={table}
           onSelected={(resources): void => {
->>>>>>> d0d280dc
             f.maybe(field?.otherSideName, (fieldName) =>
               f.maybe(relatedResource?.url(), (url) =>
                 resources.forEach((resource) =>
