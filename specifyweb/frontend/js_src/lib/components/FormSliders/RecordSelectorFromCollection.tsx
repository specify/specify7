import React from 'react';

import { useTriggerState } from '../../hooks/useTriggerState';
import type { RA } from '../../utils/types';
import { defined } from '../../utils/types';
import type { CollectionFetchFilters } from '../DataModel/collection';
import {
  DependentCollection,
  isRelationshipCollection,
  LazyCollection,
} from '../DataModel/collectionApi';
import type { AnySchema } from '../DataModel/helperTypes';
import type { SpecifyResource } from '../DataModel/legacyTypes';
import { resourceOn } from '../DataModel/resource';
import type { Relationship } from '../DataModel/specifyField';
import type { Collection } from '../DataModel/specifyTable';
import { relationshipIsToMany } from '../WbPlanView/mappingHelpers';
import type {
  RecordSelectorProps,
  RecordSelectorState,
} from './RecordSelector';
import { useRecordSelector } from './RecordSelector';

export function RecordSelectorFromCollection<SCHEMA extends AnySchema>({
  collection,
  relationship,
  onAdd: handleAdd,
  onDelete: handleDelete,
  onSlide: handleSlide,
  onFetch: handleFetch,
  children,
  defaultIndex = 0,
  ...rest
}: Omit<
  RecordSelectorProps<SCHEMA>,
  | 'index'
  | 'isDependent'
  | 'onAdd'
  | 'onDelete'
  | 'records'
  | 'relatedResource'
  | 'table'
> &
  Partial<Pick<RecordSelectorProps<SCHEMA>, 'onAdd' | 'onDelete'>> & {
    readonly collection: Collection<SCHEMA>;
    readonly relationship: Relationship;
    readonly defaultIndex?: number;
    readonly children: (state: RecordSelectorState<SCHEMA>) => JSX.Element;
    readonly onFetch?: (filters?: CollectionFetchFilters<AnySchema>) => void;
  }): JSX.Element | null {
  const getRecords = React.useCallback(
    (): RA<SpecifyResource<SCHEMA> | undefined> =>
      Array.from(collection.models),
    [collection]
  );
  const [records, setRecords] =
    React.useState<RA<SpecifyResource<SCHEMA> | undefined>>(getRecords);

  const isDependent = collection instanceof DependentCollection;
  const isLazy = collection instanceof LazyCollection;
  const isToOne =
    !relationshipIsToMany(relationship) || relationship.type === 'zero-to-one';

  // Listen for changes to collection
  React.useEffect(
    () =>
      resourceOn(
        collection,
        'add remove destroy sync',
        (): void => setRecords(getRecords),
        true
      ),
    [collection, getRecords]
  );

  const [index, setIndex] = useTriggerState(Math.max(0, defaultIndex));

  // Fetch records if needed
  React.useEffect(() => {
    /*
     * BUG: make this more efficient (if going to the last record,
     *   don't need to fetch all records in between)
     */
    if (
<<<<<<< HEAD
=======
      typeof handleFetch === 'function' &&
>>>>>>> b1b457e5
      !isToOne &&
      isLazy &&
      collection.related?.isNew() !== true &&
      collection.models[index] === undefined
    )
<<<<<<< HEAD
      collection
        .fetch()
        .then(() => setRecords(getRecords))
        .catch(raise);
  }, [collection, isLazy, getRecords, index, records.length, isToOne]);
=======
      handleFetch({
        offset: collection.getFetchOffset(),
      });
  }, [collection, isLazy, index, records.length, isToOne, handleFetch]);
>>>>>>> b1b457e5

  const state = useRecordSelector({
    ...rest,
    index,
    table: collection.table.specifyTable,
    field: relationship,
    records,
    relatedResource: isRelationshipCollection(collection)
      ? collection.related
      : undefined,
    totalCount: collection._totalCount ?? records.length,
    onAdd: (rawResources): void => {
      const resources = isToOne ? rawResources.slice(0, 1) : rawResources;
      if (isDependent && isToOne)
        collection.related?.placeInSameHierarchy(resources[0]);
      handleAdd?.(resources);
      const lastIndex = Math.max(0, collection.models.length - 1);
      setIndex(lastIndex);
      handleSlide?.(lastIndex, false);
      // Updates the state to trigger a reRender
      setRecords(getRecords);
    },
    onDelete: (_index, source): void => {
      collection.remove(
        defined(
          records[index],
          `Trying to remove a record with index ${index} which doesn't exists`
        )
      );
      handleDelete?.(index, source);
      setRecords(getRecords);
    },
    onSlide: (index, replace, callback): void => {
      setIndex(index);
      handleSlide?.(index, replace);
      callback?.();
    },
  });

  return children(state);
}<|MERGE_RESOLUTION|>--- conflicted
+++ resolved
@@ -82,27 +82,16 @@
      *   don't need to fetch all records in between)
      */
     if (
-<<<<<<< HEAD
-=======
       typeof handleFetch === 'function' &&
->>>>>>> b1b457e5
       !isToOne &&
       isLazy &&
       collection.related?.isNew() !== true &&
       collection.models[index] === undefined
     )
-<<<<<<< HEAD
-      collection
-        .fetch()
-        .then(() => setRecords(getRecords))
-        .catch(raise);
-  }, [collection, isLazy, getRecords, index, records.length, isToOne]);
-=======
       handleFetch({
         offset: collection.getFetchOffset(),
       });
   }, [collection, isLazy, index, records.length, isToOne, handleFetch]);
->>>>>>> b1b457e5
 
   const state = useRecordSelector({
     ...rest,
