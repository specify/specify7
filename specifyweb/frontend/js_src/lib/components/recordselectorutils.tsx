import React from 'react';
import { useLocation, useNavigate } from 'react-router-dom';

import { DEFAULT_FETCH_LIMIT, fetchCollection } from '../collection';
import { DependentCollection, LazyCollection } from '../collectionapi';
import type { RecordSet as RecordSetSchema } from '../datamodel';
import type { AnySchema } from '../datamodelutils';
import { f } from '../functools';
import { clamp, removeItem } from '../helpers';
import type { SpecifyResource } from '../legacytypes';
import { commonText } from '../localization/common';
import { formsText } from '../localization/forms';
import type { FormMode, FormType } from '../parseform';
import { hasTablePermission, hasToolPermission } from '../permissionutils';
import {
  createResource,
  deleteResource,
  getResourceViewUrl,
  resourceOn,
} from '../resource';
import { getModelById } from '../schema';
import type { Relationship } from '../specifyfield';
import type { Collection } from '../specifymodel';
import type { RA } from '../types';
import { defined } from '../types';
import { relationshipIsToMany } from '../wbplanviewmappinghelper';
import { Button, DataEntry } from './basic';
import { LoadingContext } from './contexts';
import { crash } from './errorboundary';
import { FormTableCollection } from './formtable';
import { useBooleanState, useTriggerState } from './hooks';
import { Dialog, LoadingScreen } from './modaldialog';
import { useSearchParam as useSearchParameter } from './navigation';
import type { RecordSelectorProps } from './recordselector';
import { BaseRecordSelector } from './recordselector';
import { EditRecordSet } from './recordsetsdialog';
import { augmentMode, ResourceView } from './resourceview';

/** A wrapper for RecordSelector to integrate with Backbone.Collection */
function RecordSelectorFromCollection<SCHEMA extends AnySchema>({
  collection,
  relationship,
  onAdd: handleAdd,
  onDelete: handleDelete,
  onSlide: handleSlide,
  children,
  defaultIndex,
  ...rest
}: Omit<
  RecordSelectorProps<SCHEMA>,
  | 'index'
  | 'isDependent'
  | 'model'
  | 'onAdd'
  | 'onDelete'
  | 'records'
  | 'relatedResource'
  | 'totalCount'
> &
  Partial<Pick<RecordSelectorProps<SCHEMA>, 'onAdd' | 'onDelete'>> & {
    readonly collection: Collection<SCHEMA>;
    readonly relationship: Relationship;
    readonly defaultIndex?: number;
  }): JSX.Element | null {
  const getRecords = React.useCallback(
    (): RA<SpecifyResource<SCHEMA> | undefined> =>
      Array.from(collection.models),
    [collection]
  );
  const [records, setRecords] =
    React.useState<RA<SpecifyResource<SCHEMA> | undefined>>(getRecords);

  const isDependent = collection instanceof DependentCollection;
  const isLazy = collection instanceof LazyCollection;
  const isToOne =
    !relationshipIsToMany(relationship) || relationship.type === 'zero-to-one';

  // Listen for changes to collection
  React.useEffect(
    () =>
      resourceOn(
        collection,
        'add remove destroy',
        (): void => setRecords(getRecords),
        true
      ),
    [collection, getRecords]
  );

  const [index, setIndex] = useTriggerState(
    Math.max(0, defaultIndex ?? collection._totalCount ?? 0)
  );

  // Fetch records if needed
  React.useEffect(() => {
    /*
     * BUG: make this more efficient (if going to the last record,
     *   don't need to fetch all records in between)
     */
    if (
      isLazy &&
      collection.related?.isNew() !== true &&
      !collection.isComplete() &&
      collection.models[index] === undefined
    )
      collection
        .fetch()
        .then(() => setRecords(getRecords))
        .catch(crash);
  }, [collection, isLazy, getRecords, index, records.length]);

  return (
    <BaseRecordSelector<SCHEMA>
      {...rest}
      index={index}
      model={collection.model.specifyModel}
      records={records}
      relatedResource={isDependent ? collection.related : undefined}
      totalCount={collection._totalCount ?? records.length}
      onAdd={(rawResources): void => {
        const resources = isToOne ? rawResources.slice(0, 1) : rawResources;
        if (isDependent && isToOne)
          collection.related?.placeInSameHierarchy(resources[0]);
        collection.add(resources);
        handleAdd?.(resources);
        setIndex(collection.models.length - 1);
        handleSlide?.(collection.models.length - 1);
        // Updates the state to trigger a reRender
        setRecords(getRecords);
      }}
      onDelete={(_index, source): void => {
        collection.remove(defined(records[index]));
        handleDelete?.(index, source);
        setRecords(getRecords);
      }}
      onSlide={(index, callback): void => {
        setIndex(index);
        handleSlide?.(index);
        callback?.();
      }}
    >
      {children}
    </BaseRecordSelector>
  );
}

export function IntegratedRecordSelector({
  urlParameter,
  mode: initialMode,
  viewName,
  collection,
  dialog,
  onClose: handleClose,
  formType,
  sortField,
  relationship,
  ...rest
}: Omit<
  Parameters<typeof RecordSelectorFromCollection>[0],
  'children' | 'model' | 'onSlide'
> & {
  readonly dialog: 'modal' | 'nonModal' | false;
  readonly mode: FormMode;
  readonly formType: FormType;
  readonly viewName?: string;
  readonly urlParameter?: string;
  readonly onClose: () => void;
  readonly sortField: string | undefined;
}): JSX.Element {
  const isDependent = collection instanceof DependentCollection;
  const isToOne =
    !relationshipIsToMany(relationship) || relationship.type === 'zero-to-one';
  const mode = augmentMode(initialMode, false, relationship.relatedModel.name);

  const [rawIndex, setIndex] = useSearchParameter(urlParameter);
  const index = f.parseInt(rawIndex) ?? collection.models.length - 1;
  return formType === 'formTable' ? (
    <FormTableCollection
      collection={collection}
      dialog={dialog}
      mode={mode}
      sortField={sortField}
      viewName={viewName}
      onAdd={undefined}
      onClose={handleClose}
      onDelete={undefined}
    />
  ) : (
    <RecordSelectorFromCollection
      collection={collection}
      defaultIndex={isToOne ? 0 : index}
      relationship={relationship}
      onSlide={(index): void =>
        typeof urlParameter === 'string'
          ? setIndex(index.toString())
          : undefined
      }
      {...rest}
    >
      {({
        dialogs,
        slider,
        resource,
        onAdd: handleAdd,
        onRemove: handleRemove,
        isLoading,
      }): JSX.Element => (
        <>
          <ResourceView
            canAddAnother={false}
            dialog={dialog}
            headerButtons={(specifyNetworkBadge): JSX.Element => (
              <>
                <DataEntry.Visit
                  /*
                   * If dialog is not false, the visit button would be added
                   * by ResourceView
                   */
                  resource={
                    !isDependent && dialog === false ? resource : undefined
                  }
                />
                {hasTablePermission(
                  relationship.relatedModel.name,
                  isDependent ? 'create' : 'read'
                ) && typeof handleAdd === 'function' ? (
                  <DataEntry.Add
                    disabled={
                      mode === 'view' ||
                      (isToOne && collection.models.length > 0)
                    }
                    onClick={handleAdd}
                  />
                ) : undefined}
                {hasTablePermission(
                  relationship.relatedModel.name,
                  isDependent ? 'create' : 'read'
                ) && typeof handleRemove === 'function' ? (
                  <DataEntry.Remove
                    disabled={mode === 'view' || collection.models.length === 0}
                    onClick={(): void => handleRemove('minusButton')}
                  />
                ) : undefined}
                <span
                  className={`flex-1 ${dialog === false ? '-ml-2' : '-ml-4'}`}
                />
                {specifyNetworkBadge}
                {!isToOne && slider}
              </>
            )}
            isDependent={isDependent}
            isLoading={isLoading}
            isSubForm={dialog === false}
            mode={mode}
            resource={resource}
            title={`${relationship.label}`}
            viewName={viewName}
            /*
             * Don't save the resource on save button click if it is a dependent
             * resource
             */
            onClose={handleClose}
            onDeleted={collection.models.length <= 1 ? handleClose : undefined}
            onSaved={handleClose}
          />
          {dialogs}
        </>
      )}
    </RecordSelectorFromCollection>
  );
}

/**
 * A Wrapper for RecordSelector that allows to specify list of records by their
 * IDs
 */
export function RecordSelectorFromIds<SCHEMA extends AnySchema>({
  ids,
  newResource,
  onSlide: handleSlide,
  defaultIndex,
  model,
  viewName,
  title = model.label,
  headerButtons,
  dialog,
  isDependent,
  mode,
  canAddAnother,
  canRemove = true,
  onClose: handleClose,
  onSaved: handleSaved,
  onAdd: handleAdd,
  onDelete: handleDelete,
  urlContext,
  ...rest
}: Omit<RecordSelectorProps<SCHEMA>, 'children' | 'index' | 'records'> & {
  /*
   * Undefined IDs are placeholders for items with unknown IDs (e.g in record
   * sets or query results with thousands of items)
   */
  readonly ids: RA<number | undefined>;
  readonly newResource: SpecifyResource<SCHEMA> | undefined;
  readonly defaultIndex?: number;
  readonly title: string | undefined;
  readonly headerButtons?: JSX.Element;
  readonly dialog: 'modal' | 'nonModal' | false;
  readonly isDependent: boolean;
  readonly mode: FormMode;
  readonly viewName?: string;
  readonly canAddAnother: boolean;
  readonly canRemove?: boolean;
  readonly onClose: () => void;
  readonly onSaved: (payload: {
    readonly resource: SpecifyResource<SCHEMA>;
    readonly newResource: SpecifyResource<SCHEMA> | undefined;
    readonly wasNew: boolean;
  }) => void;
  // Record set ID, or false to not update the URL
  readonly urlContext: number | false | undefined;
}): JSX.Element | null {
  const [records, setRecords] = React.useState<
    RA<SpecifyResource<SCHEMA> | undefined>
  >(() =>
    ids.map((id) => (id === undefined ? undefined : new model.Resource({ id })))
  );

  const previousIds = React.useRef(ids);
  React.useEffect(() => {
    setRecords((records) =>
      ids.map((id, index) => {
        if (id === undefined) return undefined;
        else if (records[index]?.id === id) return records[index];
        else {
          const resource = new model.Resource({ id });
          // @ts-expect-error Setting a read-only value
          if (typeof urlContext === 'number') resource.recordsetid = urlContext;
          return resource;
        }
      })
    );

    return (): void => {
      previousIds.current = ids;
    };
  }, [ids, model]);

  const [index, setIndex] = React.useState(defaultIndex ?? ids.length - 1);
  React.useEffect(
    () =>
      typeof defaultIndex === 'number' ? setIndex(defaultIndex) : undefined,
    [defaultIndex]
  );
  React.useEffect(
    () =>
      setIndex((index) =>
        typeof newResource === 'object'
          ? rest.totalCount
          : Math.min(index, rest.totalCount - 1)
      ),
    [newResource, rest.totalCount]
  );

  const currentResource = newResource ?? records[index];

  // Show a warning dialog if navigating away before saving the record
  const [unloadProtect, setUnloadProtect] = React.useState<
    (() => void) | undefined
  >(undefined);

  return (
    <BaseRecordSelector<SCHEMA>
      {...rest}
      index={index}
      model={model}
      records={
        typeof newResource === 'object' ? [...records, newResource] : records
      }
      totalCount={rest.totalCount + (typeof newResource === 'object' ? 1 : 0)}
      onAdd={
        typeof handleAdd === 'function'
          ? (resources): void => {
              if (currentResource?.needsSaved === true)
                /*
                 * Since React's setState has a special behavior when a function
                 * argument is passed, need to wrap a function in a function
                 */
                setUnloadProtect(() => () => handleAdd(resources));
              else handleAdd(resources);
            }
          : undefined
      }
      onDelete={
        typeof handleDelete === 'function'
          ? (index, source): void => {
              handleDelete(index, source);
              setRecords(removeItem(records, index));
              if (ids.length === 1) handleClose();
            }
          : undefined
      }
      onSlide={(index, callback): void => {
        function doSlide(): void {
          setIndex(index);
          handleSlide?.(index);
          callback?.();
        }

        if (
          currentResource?.needsSaved === true ||
          /*
           * If adding new resource that hasn't yet been modified, show a
           * warning anyway because navigating away before saving in a
           * RecordSet cancels the record adding process
           */
          currentResource?.isNew() === true
        )
          setUnloadProtect(() => doSlide);
        else doSlide();
      }}
    >
      {({
        dialogs,
        slider,
        resource,
        onAdd: handleAdd,
        onRemove: handleRemove,
        isLoading,
      }): JSX.Element => (
        <>
          <ResourceView
            canAddAnother={canAddAnother}
            dialog={dialog}
            headerButtons={(specifyNetworkBadge): JSX.Element => (
              <>
                {headerButtons}
                <DataEntry.Visit
                  resource={
                    !isDependent && dialog !== false ? resource : undefined
                  }
                />
                {hasTablePermission(
                  model.name,
                  isDependent ? 'create' : 'read'
                ) && typeof handleAdd === 'function' ? (
                  <DataEntry.Add
                    aria-label={
                      typeof urlContext === 'number'
                        ? formsText('addToRecordSet')
                        : commonText('add')
                    }
                    disabled={mode === 'view'}
                    title={
                      typeof urlContext === 'number'
                        ? formsText('addToRecordSet')
                        : commonText('add')
                    }
                    onClick={handleAdd}
                  />
                ) : undefined}
                {typeof handleRemove === 'function' && canRemove ? (
                  <DataEntry.Remove
                    aria-label={
                      typeof urlContext === 'number'
                        ? formsText('removeFromRecordSet')
                        : commonText('delete')
                    }
                    disabled={resource === undefined || mode === 'view'}
                    title={
                      typeof urlContext === 'number'
                        ? formsText('removeFromRecordSet')
                        : commonText('delete')
                    }
                    onClick={(): void => handleRemove('minusButton')}
                  />
                ) : undefined}
                {typeof newResource === 'object' ? (
                  <p className="flex-1">{formsText('creatingNewRecord')}</p>
                ) : (
                  <span
                    className={`flex-1 ${dialog === false ? '-ml-2' : '-ml-4'}`}
                  />
                )}
                {specifyNetworkBadge}
                {slider}
              </>
            )}
            isDependent={isDependent}
            isLoading={isLoading}
            isSubForm={false}
            mode={mode}
            resource={resource}
            title={title}
            viewName={viewName}
            onClose={handleClose}
            onDeleted={handleRemove?.bind(undefined, 'deleteButton')}
            onSaved={(payload): void =>
              handleSaved({
                ...payload,
                resource: defined(resource),
              })
            }
<<<<<<< HEAD
=======
            isDependent={isDependent}
            onDeleted={
              resource?.isNew() === true ||
              hasTablePermission(model.name, 'delete')
                ? handleRemove?.bind(undefined, 'deleteButton')
                : undefined
            }
            onClose={handleClose}
>>>>>>> 4f531e32
          />
          {dialogs}
          {typeof unloadProtect === 'function' && (
            <Dialog
              buttons={
                <>
                  <Button.DialogClose>
                    {commonText('cancel')}
                  </Button.DialogClose>
                  <Button.Orange
                    onClick={(): void => {
                      unloadProtect();
                      setUnloadProtect(undefined);
                    }}
                  >
                    {commonText('proceed')}
                  </Button.Orange>
                </>
              }
              header={formsText('recordSelectorUnloadProtectDialogHeader')}
              onClose={(): void => setUnloadProtect(undefined)}
            >
              {formsText('recordSelectorUnloadProtectDialogText')}
            </Dialog>
          )}
        </>
      )}
    </BaseRecordSelector>
  );
}

/** Fetch IDs of records in a record set at a given position */
const fetchItems = async (
  recordSetId: number,
  offset: number
): Promise<
  (ids: RA<number | undefined>) => {
    readonly ids: RA<number | undefined>;
    readonly totalCount: number;
  }
> =>
  fetchCollection('RecordSetItem', {
    limit: DEFAULT_FETCH_LIMIT,
    recordSet: recordSetId,
    orderBy: 'id',
    offset,
  }).then(({ records, totalCount }) => (ids: RA<number | undefined>) => ({
    totalCount,
    ids: records
      .map(({ recordId }, index) => [offset + index, recordId] as const)
      .reduce(
        (items, [order, recordId]) => {
          items[order] = recordId;
          return items;
        },

        ids.length === 0
          ? /*
             * Creating a sparse array of correct length here. Can't use
             * Array.from({ length: totalCount }) because it creates a dense array
             */
            /* eslint-disable-next-line unicorn/no-new-array */
            new Array(totalCount)
          : /*
             * A trivial slice to create a shallow copy. Can't use Array.from
             * because that decompresses a sparse array
             */
            ids.slice()
      ),
  }));

export function RecordSet<SCHEMA extends AnySchema>({
  recordSet,
  defaultResourceIndex,
  dialog,
  mode,
  onClose: handleClose,
  canAddAnother,
  ...rest
}: Omit<
  RecordSelectorProps<SCHEMA>,
  | 'children'
  | 'defaultIndex'
  | 'field'
  | 'index'
  | 'onDelete'
  | 'onSaved'
  | 'records'
  | 'totalCount'
> & {
  readonly recordSet: SpecifyResource<RecordSetSchema>;
  readonly defaultResourceIndex: number | undefined;
  readonly dialog: 'modal' | 'nonModal' | false;
  readonly mode: FormMode;
  readonly onClose: () => void;
  readonly canAddAnother: boolean;
}): JSX.Element {
  const [items, setItems] = React.useState<
    | {
        readonly totalCount: number;
        /*
         * Caution, this array can be sparse
         * IDs is a sparse array because some record sets may have tens of
         * thousands of items), Also, an array with 40k elements in a React
         * State causes React DevTools to crash
         */
        readonly ids: RA<number | undefined>;
        readonly newResource: SpecifyResource<SCHEMA> | undefined;
        readonly index: number;
      }
    | undefined
  >(undefined);
  const defaultRecordSetState = {
    totalCount: 0,
    ids: [],
    newResource: undefined,
    index: defaultResourceIndex ?? 0,
  };
  const { totalCount, ids, newResource, index } =
    items ?? defaultRecordSetState;

  // Fetch ID of record at current index
  const currentRecordId = ids[index];
  const previousIndex = React.useRef<number>(index);
  React.useEffect(() => {
    if (currentRecordId === undefined)
      fetchItems(
        recordSet.id,
        // If new index is smaller (i.e, going back), fetch previous 20 IDs
        clamp(
          0,
          previousIndex.current > index
            ? index - DEFAULT_FETCH_LIMIT + 1
            : index,
          totalCount
        )
      )
        .then((updateIds) =>
          setItems(({ ids, newResource, index } = defaultRecordSetState) =>
            f.var(updateIds(ids), ({ totalCount, ids }) => ({
              ids,
              totalCount,
              newResource:
                newResource ??
                (totalCount === 0
                  ? f.var(
                      getModelById(recordSet.get('dbTableId')),
                      (model) => new model.Resource()
                    )
                  : undefined),
              index,
            }))
          )
        )
        .catch(crash);
    return (): void => {
      previousIndex.current = index;
    };
  }, [totalCount, currentRecordId, index, recordSet.id]);

  const loading = React.useContext(LoadingContext);
  const navigate = useNavigate();
  const location = useLocation();
  const state = location.state as
    | {
        readonly originalLocation?: Location;
        readonly itemIndex?: number;
      }
    | undefined;
  const originalLocation = state?.originalLocation;
  const itemIndex = state?.itemIndex;
  React.useEffect(
    () =>
      setItems((state) =>
        state?.index === itemIndex || itemIndex === undefined
          ? state
          : {
              ...defaultRecordSetState,
              ...state,
              index: itemIndex,
            }
      ),
    [itemIndex]
  );
  /** Change the URL without changing the rendered component */
  const softNavigate = (url: string, itemIndex: number | undefined): void =>
    navigate(url, {
      state: {
        type: 'NoopRoute',
        originalLocation: originalLocation ?? location,
        itemIndex,
      },
    });

  const [hasDuplicate, handleHasDuplicate, handleDismissDuplicate] =
    useBooleanState();
  const handleAdd = (resources: RA<SpecifyResource<SCHEMA>>): void =>
    setItems(({ totalCount, ids } = defaultRecordSetState) => {
      loading(
        Promise.all(
          resources.map((resource) => {
            // If resource is not yet in a context of a record set, make it
            if (resource.recordsetid !== recordSet.id) {
              // @ts-expect-error Setting a read-only value
              resource.recordsetid = recordSet.id;
              /*
               * For new resources, RecordSetItem would be created by the
               * back-end on save. For existing resources have to do that
               * manually
               */
              return resource.isNew()
                ? undefined
                : createResource('RecordSetItem', {
                    recordId: resource.id,
                    recordSet: recordSet.get('resource_uri'),
                  });
            } else return undefined;
          })
        )
      );
      const hasNew = resources.some((resource) => resource.isNew());
      if (hasNew && resources.length > 1)
        throw new Error("Can't add multiple new resources at once");
      softNavigate(resources[0].viewUrl(), hasNew ? undefined : ids.length);
      return {
        totalCount: totalCount + 1,
        ids: hasNew ? ids : [...ids, ...resources.map(({ id }) => id)],
        newResource: hasNew ? resources[0] : undefined,
        index: totalCount,
      };
    });

  return totalCount === 0 && newResource === undefined ? (
    <LoadingScreen />
  ) : (
    <>
      <RecordSelectorFromIds<SCHEMA>
        {...rest}
        canAddAnother={canAddAnother}
        defaultIndex={index}
        dialog={dialog}
        headerButtons={<EditRecordSetButton recordSet={recordSet} />}
        ids={ids}
        isDependent={false}
        mode={mode}
        newResource={newResource}
        title={`${commonText('recordSet')}: ${recordSet.get('name')}`}
        totalCount={totalCount}
        urlContext={recordSet.id}
        onAdd={
          hasToolPermission('recordSets', 'create')
            ? async (resources) =>
                // Detect duplicate record set item
                Promise.all(
                  resources.map(async (resource) =>
                    f.all({
                      resource,
                      isDuplicate: resource.isNew()
                        ? Promise.resolve(false)
                        : fetchCollection('RecordSetItem', {
                            recordSet: recordSet.id,
                            recordId: resource.id,
                            limit: 1,
                          }).then(({ totalCount }) => totalCount !== 0),
                    })
                  )
                ).then((results) => {
                  const hasDuplicate = results.some(
                    ({ isDuplicate }) => isDuplicate
                  );
                  if (hasDuplicate && results.length === 1)
                    handleHasDuplicate();
                  else {
                    const resources = results
                      .filter(({ isDuplicate }) => !isDuplicate)
                      .map(({ resource }) => resource);
                    handleAdd(resources);
                  }
                })
            : undefined
        }
        onClose={handleClose}
        onDelete={
          (recordSet.isNew() || hasToolPermission('recordSets', 'delete')) &&
          (newResource === undefined || totalCount !== 0)
            ? (_index, source): void => {
                if (typeof newResource === 'object')
                  setItems({ totalCount, ids, newResource: undefined, index });
                else
                  loading(
                    (source === 'minusButton'
                      ? fetchCollection('RecordSetItem', {
                          limit: 1,
                          recordId: ids[index],
                          recordSet: recordSet.id,
                        }).then(async ({ records }) =>
                          deleteResource(
                            'RecordSetItem',
                            defined(records[0]).id
                          )
                        )
                      : Promise.resolve()
                    ).then(() => {
                      setItems({
                        totalCount: totalCount - 1,
                        ids: removeItem(ids, index),
                        newResource: undefined,
                        index: clamp(
                          0,
                          /*
                           * Previous index decides which direction to go in
                           * once item is deleted
                           */
                          previousIndex.current > index
                            ? Math.max(0, index - 1)
                            : index,
                          totalCount - 2
                        ),
                      });
                      if (totalCount === 1) handleClose();
                    })
                  );
              }
            : undefined
        }
        onSaved={({ newResource, wasNew, resource }): void => {
          if (wasNew) {
            handleAdd([resource]);
          }
          if (typeof newResource === 'object') handleAdd([newResource]);
        }}
        onSlide={(index): void => {
          softNavigate(
            getResourceViewUrl(rest.model.name, ids[index], recordSet.id),
            index
          );
          setItems({
            totalCount,
            ids,
            newResource: undefined,
            index: Math.min(index, totalCount - 1),
          });
        }}
      />
      {hasDuplicate && (
        <Dialog
          buttons={commonText('close')}
          header={formsText('duplicateRecordSetItemDialogHeader')}
          onClose={handleDismissDuplicate}
        >
          {formsText('duplicateRecordSetItemDialogText')}
        </Dialog>
      )}
    </>
  );
}

function EditRecordSetButton({
  recordSet,
}: {
  readonly recordSet: SpecifyResource<RecordSetSchema>;
}): JSX.Element {
  const [isOpen, handleOpen, handleClose] = useBooleanState();
  return (
    <>
      <DataEntry.Edit onClick={handleOpen} />
      {isOpen && (
        <EditRecordSet
          isReadOnly={false}
          recordSet={recordSet}
          onClose={handleClose}
        />
      )}
    </>
  );
}<|MERGE_RESOLUTION|>--- conflicted
+++ resolved
@@ -493,24 +493,17 @@
             title={title}
             viewName={viewName}
             onClose={handleClose}
-            onDeleted={handleRemove?.bind(undefined, 'deleteButton')}
+            onDeleted={
+              resource?.isNew() === true || hasTablePermission(model.name)
+                ? handleRemove?.bind(undefined, 'deleteButton')
+                : undefined
+            }
             onSaved={(payload): void =>
               handleSaved({
                 ...payload,
                 resource: defined(resource),
               })
             }
-<<<<<<< HEAD
-=======
-            isDependent={isDependent}
-            onDeleted={
-              resource?.isNew() === true ||
-              hasTablePermission(model.name, 'delete')
-                ? handleRemove?.bind(undefined, 'deleteButton')
-                : undefined
-            }
-            onClose={handleClose}
->>>>>>> 4f531e32
           />
           {dialogs}
           {typeof unloadProtect === 'function' && (
