import React from 'react';
import { useOutletContext } from 'react-router';
import { useNavigate, useParams } from 'react-router-dom';
import _ from 'underscore';

import { useBooleanState } from '../../hooks/useBooleanState';
import { useCachedState } from '../../hooks/useCachedState';
<<<<<<< HEAD
import { commonText } from '../../localization/common';
import { formsText } from '../../localization/forms';
=======
import { resourcesText } from '../../localization/resources';
>>>>>>> f00f425e
import { userText } from '../../localization/user';
import type { GetSet } from '../../utils/types';
import { localized } from '../../utils/types';
import { removeItem, replaceItem } from '../../utils/utils';
import { parseXml } from '../AppResources/codeMirrorLinters';
import { generateXmlEditor } from '../AppResources/TabDefinitions';
import { Button } from '../Atoms/Button';
import { className } from '../Atoms/className';
import { Input, Label } from '../Atoms/Form';
import { icons } from '../Atoms/Icons';
import { Link } from '../Atoms/Link';
import {
  LoadingContext,
  ReadOnlyContext,
  useLoadingLogic,
} from '../Core/Contexts';
import type { SpecifyTable } from '../DataModel/specifyTable';
import { getTable } from '../DataModel/tables';
import { ErrorBoundary } from '../Errors/ErrorBoundary';
import type { ViewDescription } from '../FormParse';
import { parseViewDefinition } from '../FormParse';
import { SpecifyForm } from '../Forms/SpecifyForm';
import { TableIcon } from '../Molecules/TableIcon';
import { NotFoundView } from '../Router/NotFoundView';
import { resolveRelative } from '../Router/queryString';
import { formatXmlNode } from '../Syncer/formatXmlNode';
import type { XmlNode } from '../Syncer/xmlToJson';
import { jsonToXml, xmlToJson } from '../Syncer/xmlToJson';
import { xmlToString } from '../Syncer/xmlUtils';
import { InFormEditorContext } from './Context';
import type { FormEditorOutlet } from './index';
import { FormEditorContext } from './index';
import { getViewDefinitionIndexes } from './Table';
import { formDefinitionSpec } from './viewSpec';

export function FormEditorWrapper(): JSX.Element {
  const { tableName = '', viewName = '' } = useParams();
  const table = getTable(tableName);
  const {
    viewSets: [viewSets, setViewSets],
  } = useOutletContext<FormEditorOutlet>();
  const viewIndex = React.useMemo(
    () =>
      viewSets.views.findIndex(
        (view) => view.name === viewName && view.table === table
      ),
    [viewSets.views, viewName, table]
  );
  const view = viewSets.views[viewIndex];
  const viewDefinitionIndex = getViewDefinitionIndexes(
    view,
    viewSets.viewDefs
  )[0];
  const viewDefinition = viewSets.viewDefs[viewDefinitionIndex];

  const isReadOnly = React.useContext(ReadOnlyContext);

  const navigate = useNavigate();
  const [layout = 'horizontal', setLayout] = useCachedState(
    'formEditor',
    'layout'
  );
  const buttonTitle =
    layout === 'vertical'
      ? userText.switchToHorizontalLayout()
      : userText.switchToVerticalLayout();

  return table === undefined ||
    view === undefined ||
    viewDefinition === undefined ||
    viewDefinitionIndex === -1 ? (
    <NotFoundView container={false} />
  ) : (
    <div className="flex flex-1 flex-col gap-2 overflow-auto">
      <div className="flex items-center gap-2">
        <h4
          className={`${className.headerPrimary} flex items-center gap-2 text-xl`}
        >
          <TableIcon label name={table.name} />
          {view.name}
        </h4>
        <span className="-ml-2 flex-1" />
        {!isReadOnly && (
          <Button.Danger
            onClick={(): void => {
              /*
               * This is unlikely, but the code checks that view definitions
               * are not used by any other view, before deleting them
               *
               */
              const currentUsedViewDefinitions = new Set(
                viewSets.views.flatMap(({ altViews }) =>
                  altViews.altViews.map(({ viewDef }) => viewDef)
                )
              );
              const newViews = removeItem(viewSets.views, viewIndex);
              const updatedUsedViewDefinitions = new Set(
                newViews.flatMap(({ altViews }) =>
                  altViews.altViews.map(({ viewDef }) => viewDef)
                )
              );
              /*
               * Also, rather than deleting all unused view definitions, only
               * delete the ones that would become unused after this view is
               * deleted
               */
              const newViewDefs = viewSets.viewDefs.filter(
                (viewDefinition) =>
                  !currentUsedViewDefinitions.has(viewDefinition.name) ||
                  updatedUsedViewDefinitions.has(viewDefinition.name)
              );

              setViewSets(
                {
                  ...viewSets,
                  views: newViews,
                  viewDefs: newViewDefs,
                },
                [viewName]
              );
              navigate(resolveRelative(`../`));
            }}
          >
            {resourcesText.deleteDefinition()}
          </Button.Danger>
        )}
      </div>
      <div className="flex flex-wrap gap-4">
        <Link.Default href={resolveRelative(`../`)}>
          {icons.arrowLeft}
          {localized(table.name)}
        </Link.Default>
        <Button.Small
          aria-label={buttonTitle}
          title={buttonTitle}
          variant={className.infoButton}
          onClick={(): void =>
            setLayout(layout === 'vertical' ? 'horizontal' : 'vertical')
          }
        >
          {layout === 'horizontal'
            ? icons.switchVertical
            : icons.switchHorizontal}
        </Button.Small>
        <UseLabelsSchema />
        {/* FEATURE: ability to preview the form in a dialog */}
        {/* FEATURE: ability to preview the form in a form table */}
      </div>
      <Editor
        key={`${tableName}_${viewName}`}
        table={table}
        viewDefinition={[
          viewDefinition.raw,
          (raw): void =>
            setViewSets(
              {
                ...viewSets,
                viewDefs: replaceItem(viewSets.viewDefs, viewDefinitionIndex, {
                  ...viewDefinition,
                  raw: {
                    ...raw,
                    /**
                     * Don't allow editing view definition attributes (for
                     * simplicity, but also because there aren't many use cases
                     * for editing them - sp7 does not support most of them)
                     */
                    attributes: {},
                  },
                }),
              },
              [viewName]
            ),
        ]}
      />
    </div>
  );
}

function UseLabelsSchema(): JSX.Element {
  const [useFieldLabels = true, setUseFieldLabels] = useCachedState(
    'forms',
    'useFieldLabels'
  );

  const update = (): void => {
    setUseFieldLabels(!useFieldLabels);
    globalThis.location.reload();
  };

  return (
    <Label.Inline>
      <Input.Checkbox checked={useFieldLabels} onValueChange={update} />
      {formsText.useFieldLabels()}
    </Label.Inline>
  );
}

const debounceRate = 100;

/**
 * Note: renaming an existing view is not allowed because the old name might be
 * used in a subview in this OR a different file. To make it worse, some
 * references to this view name in a different file might actually refer to a
 * different view by the same name (i.e, CollectionObject view, but from a
 * different collection).
 * To avoid all that complexity, renaming is not allowed. If someone really
 * needs to rename, they can create a new view with proper name based on the old
 * one and then delete the old one.
 */
function Editor({
  viewDefinition: [definition, setDefinition],
  table,
}: {
  readonly viewDefinition: GetSet<XmlNode>;
  readonly table: SpecifyTable;
}): JSX.Element {
  const [xml, setXml] = React.useState(() =>
    xmlToString(jsonToXml(formatXmlNode(definition)), false)
  );

  const updateRef = React.useRef(setDefinition);
  updateRef.current = setDefinition;
  const update = React.useMemo(
    () =>
      _.debounce((node: string) => {
        const parsed = parseXml(node);
        if (typeof parsed === 'object') updateRef.current(xmlToJson(parsed));
      }, debounceRate),
    []
  );

  // Was originally called "XmlEditor", but can't use that name due to IDE bug
  const EditXml = React.useMemo(
    () => generateXmlEditor(() => formDefinitionSpec(table)),
    [table]
  );

  function handleChange(xml: string): void {
    setXml(xml);
    update(xml);
  }

  const [layout = 'horizontal'] = useCachedState('formEditor', 'layout');

  const { appResource, resource, directory } =
    React.useContext(FormEditorContext)!;
  return (
    <div
      className={`
        flex flex-1 gap-4 
        ${
          layout === 'horizontal' ? 'overflow-auto' : 'flex-col overflow-hidden'
        }
      `}
    >
      <EditXml
        appResource={appResource}
        className={layout === 'horizontal' ? '' : 'max-h-[50%] overflow-auto'}
        data={xml}
        directory={directory}
        resource={resource}
        onChange={handleChange}
      />
      <ErrorBoundary dismissible>
        <FormPreview table={table} xml={xml} />
      </ErrorBoundary>
    </div>
  );
}

/*
 * REFACTOR: once form parsing is rewritten to use syncer library, instead of
 *  running spec again here, make it piggy back on the one from XmlEditor
 */
function FormPreview({
  xml,
  table,
}: {
  readonly xml: string;
  readonly table: SpecifyTable;
}): JSX.Element {
  const [viewDefinition, setViewDefinition] = React.useState<
    ViewDescription | undefined
  >(undefined);
  React.useEffect(() => {
    try {
      const parsed = parseViewDefinition(
        {
          altviews: {
            [table.name]: {
              default: 'true',
              mode: 'edit',
              name: '',
              viewdef: table.name,
            },
          },
          busrules: '',
          class: table.longName,
          name: localized(table.name),
          view: '',
          resourcelabels: 'true',
          viewdefs: {
            [table.name]: xml,
          },
          viewsetLevel: '',
          viewsetName: '',
          viewsetSource: '',
          viewsetFile: null,
          viewsetId: null,
        },
        'form',
        'edit',
        table
      );
      setViewDefinition(parsed);
    } catch {
      // Ignore errors, as they would already be reported by the editor
    }
  }, [xml, table]);
  const resource = React.useMemo(() => new table.Resource(), [table]);
  const [layout = 'horizontal'] = useCachedState('formEditor', 'layout');

  const [isLoading, handleLoading, handleLoaded] = useBooleanState();
  const loadingHandler = useLoadingLogic(handleLoading, handleLoaded);

  return (
    <div
      className={`
        flex flex-col gap-2 overflow-auto
        ${layout === 'horizontal' ? 'max-w-[50%]' : 'max-h-[50%]'}
      `}
    >
      <InFormEditorContext.Provider value>
        <LoadingContext.Provider value={loadingHandler}>
          <SpecifyForm
            display="block"
            isLoading={isLoading}
            resource={resource}
            viewDefinition={viewDefinition}
          />
        </LoadingContext.Provider>
      </InFormEditorContext.Provider>
    </div>
  );
}<|MERGE_RESOLUTION|>--- conflicted
+++ resolved
@@ -5,12 +5,8 @@
 
 import { useBooleanState } from '../../hooks/useBooleanState';
 import { useCachedState } from '../../hooks/useCachedState';
-<<<<<<< HEAD
-import { commonText } from '../../localization/common';
 import { formsText } from '../../localization/forms';
-=======
 import { resourcesText } from '../../localization/resources';
->>>>>>> f00f425e
 import { userText } from '../../localization/user';
 import type { GetSet } from '../../utils/types';
 import { localized } from '../../utils/types';
