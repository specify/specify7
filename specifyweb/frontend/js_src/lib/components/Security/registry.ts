<<<<<<< HEAD
import {adminText} from '../../localization/admin';
import {commonText} from '../../localization/common';
import {queryText} from '../../localization/query';
import {f} from '../../utils/functools';
import type {IR, R, RA} from '../../utils/types';
import {lowerToHuman} from '../../utils/utils';
import {schema} from '../DataModel/schema';
import type {Tables} from '../DataModel/types';
=======
import { commonText } from '../../localization/common';
import { queryText } from '../../localization/query';
import { f } from '../../utils/functools';
import type { IR, R, RA } from '../../utils/types';
import { ensure } from '../../utils/types';
import { lowerToHuman } from '../../utils/utils';
import { schema } from '../DataModel/schema';
import type { Tables } from '../DataModel/types';
>>>>>>> 50b4f162
import {
  frontEndPermissions,
  institutionPermissions,
  operationPolicies,
  tableActions,
} from '../Permissions/definitions';
import {
  actionToLabel,
  anyResource,
  getAllActions,
  partsToResourceName,
  resourceNameToParts,
  tableNameToResourceName,
  tablePermissionsPrefix,
  toolPermissionPrefix,
} from './utils';
import { schemaText } from '../../localization/schema';
import { userText } from '../../localization/user';
import { LocalizedString } from 'typesafe-i18n';
import { resourcesText } from '../../localization/resources';

/**
 * Convert a part like ['table','locality'] to an array of information for
 * each item
 */
export const getRegistriesFromPath = (
  resourceParts: RA<string>
): RA<IR<Registry> | undefined> =>
  resourceParts.reduce<RA<IR<Registry> | undefined>>(
    (parts, part) => [...parts, parts.at(-1)?.[part]?.children],
    [buildRegistry()]
  );

export type Registry = {
  readonly label: LocalizedString;
  readonly children: IR<Registry>;
  readonly actions: RA<string>;
  readonly groupName: LocalizedString;
  readonly isInstitutional: boolean;
};

type WritableRegistry = {
  readonly label: LocalizedString;
  readonly children: R<WritableRegistry>;
  readonly actions: RA<string>;
  readonly groupName: string;
  // eslint-disable-next-line functional/prefer-readonly-type
  isInstitutional: boolean;
};

/** Build a registry of all permissions, their labels and possible actions */
const buildRegistry = f.store(
  (): IR<Registry> =>
    [
      ...Object.values(schema.models)
        .filter(({ name }) => !f.has(toolTables(), name))
        .map(({ name, label, isHidden, isSystem }) => ({
          resource: tableNameToResourceName(name),
          localized: [schemaText.table(), label],
          actions: tableActions,
          groupName: isSystem || isHidden ? userText.advancedTables() : '',
        })),
      ...Object.entries(toolDefinitions()).map(([name, { label }]) => ({
        resource: partsToResourceName([toolPermissionPrefix, name]),
        localized: [commonText.tool(), label],
        actions: tableActions,
        groupName: '',
      })),
      ...Object.entries(operationPolicies).map(([resource, actions]) => ({
        resource,
        localized: resourceNameToParts(resource).map(lowerToHuman),
        actions,
        groupName: '',
      })),
      ...Object.entries(frontEndPermissions).map(([resource, actions]) => ({
        resource,
        localized: resourceNameToParts(resource).map(lowerToHuman),
        actions,
        groupName: '',
      })),
    ].reduce<R<WritableRegistry>>(
      (registry, { resource, localized, groupName }) => {
        const resourceParts = resourceNameToParts(resource);
        resourceParts.reduce<R<WritableRegistry>>(
          (place, part, index, { length }) => {
            place[part] ??= {
              label: localized[index],
              children:
                index + 1 === length
                  ? {}
                  : {
                      [anyResource]: {
                        label: tablePermissionsPrefix.includes(part)
                          ? userText.allTables()
                          : commonText.all(),
                        children: {},
                        actions: getAllActions(
                          partsToResourceName(resourceParts.slice(0, index + 1))
                        ),
                        groupName: '',
                        isInstitutional: false,
                      },
                    },
              groupName: index + 1 === length ? groupName : '',
              actions:
                index + 1 === length
                  ? getAllActions(
                      partsToResourceName(resourceParts.slice(0, index + 1))
                    )
                  : [],
              isInstitutional: true,
            };
            if (!institutionPermissions.has(resource))
              place[part].isInstitutional = false;
            return place[part].children;
          },
          registry
        );
        return registry;
      },
      {
        [anyResource]: {
          label: commonText.all(),
          children: {},
          actions: getAllActions(partsToResourceName([])),
          groupName: '',
          isInstitutional: false,
        },
      }
    )
);

/**
 * Convert registry of policies to a TSV format.
 * May be used for documentation and development purposes
 */
export function policiesToTsv(): string {
  const iterate = (
    data: IR<Registry>,
    path: RA<string> = [],
    isInstitutional = false
  ): RA<RA<string>> =>
    Object.entries(data).flatMap(([key, entry]) =>
      key === '%'
        ? []
        : Object.keys(entry.children).length > 0
        ? iterate(
            entry.children,
            [...path, entry.label],
            isInstitutional || entry.isInstitutional
          )
        : entry.actions.map((action) => [
            [...path, entry.label].join(' > '),
            actionToLabel(action),
            isInstitutional || entry.isInstitutional
              ? 'Institution'
              : 'Collection',
            entry.groupName,
          ])
    );

  return [
    ['Path', 'Action', 'Scope', 'Group Name'],
    ...iterate(buildRegistry()),
  ]
    .map((row) => row.join('\t'))
    .join('\n');
}

/**
 * Consolidate permissions for several system tables under a single label
 *
 * If user doesn't have some access to any of these tables, user does not
 * have access to a tool
 */
export const toolDefinitions = f.store(() =>
  ({
    schemaConfig: {
      label: schemaText.schemaConfig(),
      tables: ['SpLocaleContainer', 'SpLocaleContainerItem', 'SpLocaleItemStr'],
    },
    queryBuilder: {
      label: queryText.queryBuilder(),
      tables: ['SpQuery', 'SpQueryField'],
    },
    recordSets: {
      label: commonText.recordSets(),
      tables: ['RecordSet', 'RecordSetItem'],
    },
    resources: {
      label: resourcesText.appResources(),
      tables: [
        'SpAppResource',
        'SpAppResourceData',
        'SpAppResourceDir',
        'SpViewSetObj',
      ],
    },
    pickLists: {
      label: schema.models.PickList.label,
      tables: ['PickList', 'PickListItem'],
    },
    auditLog: {
      label: schema.models.SpAuditLog.label,
      tables: ['SpAuditLog', 'SpAuditLogField'],
    },
  } as const satisfies IR<{
      readonly label: string;
      readonly tables: RA<keyof Tables>;
    }>)
);

export const toolTables = f.store(
  () =>
    new Set(Object.values(toolDefinitions()).flatMap(({ tables }) => tables))
);<|MERGE_RESOLUTION|>--- conflicted
+++ resolved
@@ -1,22 +1,3 @@
-<<<<<<< HEAD
-import {adminText} from '../../localization/admin';
-import {commonText} from '../../localization/common';
-import {queryText} from '../../localization/query';
-import {f} from '../../utils/functools';
-import type {IR, R, RA} from '../../utils/types';
-import {lowerToHuman} from '../../utils/utils';
-import {schema} from '../DataModel/schema';
-import type {Tables} from '../DataModel/types';
-=======
-import { commonText } from '../../localization/common';
-import { queryText } from '../../localization/query';
-import { f } from '../../utils/functools';
-import type { IR, R, RA } from '../../utils/types';
-import { ensure } from '../../utils/types';
-import { lowerToHuman } from '../../utils/utils';
-import { schema } from '../DataModel/schema';
-import type { Tables } from '../DataModel/types';
->>>>>>> 50b4f162
 import {
   frontEndPermissions,
   institutionPermissions,
@@ -33,10 +14,17 @@
   tablePermissionsPrefix,
   toolPermissionPrefix,
 } from './utils';
-import { schemaText } from '../../localization/schema';
-import { userText } from '../../localization/user';
-import { LocalizedString } from 'typesafe-i18n';
-import { resourcesText } from '../../localization/resources';
+import {schemaText} from '../../localization/schema';
+import {userText} from '../../localization/user';
+import {LocalizedString} from 'typesafe-i18n';
+import {resourcesText} from '../../localization/resources';
+import {IR, R, RA} from '../../utils/types';
+import {schema} from '../DataModel/schema';
+import {commonText} from '../../localization/common';
+import {f} from '../../utils/functools';
+import {lowerToHuman} from '../../utils/utils';
+import {queryText} from '../../localization/query';
+import {Tables} from '../DataModel/types';
 
 /**
  * Convert a part like ['table','locality'] to an array of information for
@@ -62,24 +50,29 @@
   readonly label: LocalizedString;
   readonly children: R<WritableRegistry>;
   readonly actions: RA<string>;
-  readonly groupName: string;
+  readonly groupName: LocalizedString;
   // eslint-disable-next-line functional/prefer-readonly-type
   isInstitutional: boolean;
 };
 
 /** Build a registry of all permissions, their labels and possible actions */
 const buildRegistry = f.store(
-  (): IR<Registry> =>
-    [
+  (): IR<Registry> => {
+    const rules: RA<{
+      readonly resource: string,
+      readonly localized: RA<LocalizedString>,
+      readonly actions: RA<string>;
+      readonly groupName: LocalizedString,
+    }> = [
       ...Object.values(schema.models)
-        .filter(({ name }) => !f.has(toolTables(), name))
-        .map(({ name, label, isHidden, isSystem }) => ({
+        .filter(({name}) => !f.has(toolTables(), name))
+        .map(({name, label, isHidden, isSystem}) => ({
           resource: tableNameToResourceName(name),
           localized: [schemaText.table(), label],
           actions: tableActions,
           groupName: isSystem || isHidden ? userText.advancedTables() : '',
         })),
-      ...Object.entries(toolDefinitions()).map(([name, { label }]) => ({
+      ...Object.entries(toolDefinitions()).map(([name, {label}]) => ({
         resource: partsToResourceName([toolPermissionPrefix, name]),
         localized: [commonText.tool(), label],
         actions: tableActions,
@@ -97,35 +90,36 @@
         actions,
         groupName: '',
       })),
-    ].reduce<R<WritableRegistry>>(
-      (registry, { resource, localized, groupName }) => {
+    ];
+    return rules.reduce<R<WritableRegistry>>(
+      (registry, {resource, localized, groupName}) => {
         const resourceParts = resourceNameToParts(resource);
         resourceParts.reduce<R<WritableRegistry>>(
-          (place, part, index, { length }) => {
+          (place, part, index, {length}) => {
             place[part] ??= {
               label: localized[index],
               children:
                 index + 1 === length
                   ? {}
                   : {
-                      [anyResource]: {
-                        label: tablePermissionsPrefix.includes(part)
-                          ? userText.allTables()
-                          : commonText.all(),
-                        children: {},
-                        actions: getAllActions(
-                          partsToResourceName(resourceParts.slice(0, index + 1))
-                        ),
-                        groupName: '',
-                        isInstitutional: false,
-                      },
+                    [anyResource]: {
+                      label: tablePermissionsPrefix.includes(part)
+                        ? userText.allTables()
+                        : commonText.all(),
+                      children: {},
+                      actions: getAllActions(
+                        partsToResourceName(resourceParts.slice(0, index + 1))
+                      ),
+                      groupName: '',
+                      isInstitutional: false,
                     },
+                  },
               groupName: index + 1 === length ? groupName : '',
               actions:
                 index + 1 === length
                   ? getAllActions(
-                      partsToResourceName(resourceParts.slice(0, index + 1))
-                    )
+                    partsToResourceName(resourceParts.slice(0, index + 1))
+                  )
                   : [],
               isInstitutional: true,
             };
@@ -147,7 +141,7 @@
         },
       }
     )
-);
+  });
 
 /**
  * Convert registry of policies to a TSV format.
@@ -163,12 +157,12 @@
       key === '%'
         ? []
         : Object.keys(entry.children).length > 0
-        ? iterate(
+          ? iterate(
             entry.children,
             [...path, entry.label],
             isInstitutional || entry.isInstitutional
           )
-        : entry.actions.map((action) => [
+          : entry.actions.map((action) => [
             [...path, entry.label].join(' > '),
             actionToLabel(action),
             isInstitutional || entry.isInstitutional
@@ -224,12 +218,12 @@
       tables: ['SpAuditLog', 'SpAuditLogField'],
     },
   } as const satisfies IR<{
-      readonly label: string;
-      readonly tables: RA<keyof Tables>;
-    }>)
+    readonly label: string;
+    readonly tables: RA<keyof Tables>;
+  }>)
 );
 
 export const toolTables = f.store(
   () =>
-    new Set(Object.values(toolDefinitions()).flatMap(({ tables }) => tables))
+    new Set(Object.values(toolDefinitions()).flatMap(({tables}) => tables))
 );