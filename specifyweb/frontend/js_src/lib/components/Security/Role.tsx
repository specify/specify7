import React from 'react';
import { useNavigate } from 'react-router-dom';
import type { LocalizedString } from 'typesafe-i18n';
import type { State } from 'typesafe-reducer';

import { useUnloadProtect } from '../../hooks/navigation';
import { useErrorContext } from '../../hooks/useErrorContext';
import { useLiveState } from '../../hooks/useLiveState';
import { useTriggerState } from '../../hooks/useTriggerState';
import { commonText } from '../../localization/common';
import { mainText } from '../../localization/main';
import { schemaText } from '../../localization/schema';
import { userText } from '../../localization/user';
import { f } from '../../utils/functools';
import type { RA } from '../../utils/types';
import { replaceKey } from '../../utils/utils';
import { Button } from '../Atoms/Button';
import { className } from '../Atoms/className';
import { Form, Input, Label } from '../Atoms/Form';
import { icons } from '../Atoms/Icons';
import { Link } from '../Atoms/Link';
import { Submit } from '../Atoms/Submit';
import { ReadOnlyContext } from '../Core/Contexts';
import { getField } from '../DataModel/helpers';
import type { SpecifyResource } from '../DataModel/legacyTypes';
import { tables } from '../DataModel/tables';
import type { SpecifyUser } from '../DataModel/types';
import { AppTitle } from '../Molecules/AppTitle';
import { AutoGrowTextArea } from '../Molecules/AutoGrowTextArea';
import { Dialog } from '../Molecules/Dialog';
import { hasPermission } from '../Permissions/helpers';
import type { UserRoles } from './Collection';
import { ImportExport } from './ImportExport';
import { SecurityPolicies, SecurityPoliciesWrapper } from './Policies';
import type { Policy } from './Policy';

export type NewRole = {
  readonly id: number | undefined;
  readonly name: LocalizedString;
  readonly description: LocalizedString;
  readonly policies: RA<Policy>;
};

export type Role = NewRole & {
  readonly id: number;
};

const roleNameMaxLength = 1024;

// REFACTOR: make sure to implement useTitle() where needed
export function RoleView({
  role: initialRole,
  parentName,
  userRoles,
  permissionName,
  collectionId,
  closeUrl,
  roleUsers,
  onDelete: handleDelete,
  onSave: handleSave,
  onAddUsers: handleAddUsers,
}: {
  readonly role: NewRole | Role;
  readonly parentName: LocalizedString | undefined;
  readonly userRoles: UserRoles | undefined;
  /*
   * All these are delegated to the parent resource so that the parent
   * can update its list of roles
   */
  readonly permissionName: '/permissions/library/roles' | '/permissions/roles';
  readonly collectionId: number;
  readonly closeUrl: string;
  readonly roleUsers: JSX.Element | undefined;
  readonly onSave: (role: NewRole | Role) => void;
  readonly onDelete: () => void;
  readonly onAddUsers:
    | ((user: RA<SpecifyResource<SpecifyUser>>) => void)
    | undefined;
}): JSX.Element {
  const [role, setRole] = useTriggerState(initialRole);
  useErrorContext('role', role);

  const changesMade =
    role.id === undefined ||
    JSON.stringify(initialRole) !== JSON.stringify(role);
  const navigate = useNavigate();
  const unsetUnloadProtect = useUnloadProtect(
    changesMade,
    mainText.leavePageConfirmationDescription()
  );
  const [state, setState] = useLiveState<
    | State<'MainState'>
    | State<
        'AddUserState',
        { readonly templateResource: SpecifyResource<SpecifyUser> }
      >
    | State<'DeletionPromptState'>
    // Close AddUser dialog when new user is added
  >(React.useCallback(() => ({ type: 'MainState' }), [userRoles]));

  const isReadOnly =
    React.useContext(ReadOnlyContext) ||
    (typeof role.id === 'number' &&
      !hasPermission(permissionName, 'update', collectionId));

  return (
    <ReadOnlyContext.Provider value={isReadOnly}>
      <Form
        className="contents"
        onSubmit={(): void => {
          unsetUnloadProtect();
          handleSave(role);
        }}
      >
        <h3 className="text-xl">
          {commonText.colonLine({
            label: userText.role(),
            value: role.name,
          })}
        </h3>
        <AppTitle title={role.name} />
        <Link.Default href={closeUrl}>
          {icons.arrowLeft}
          {parentName}
        </Link.Default>
        <div className="flex flex-1 flex-col gap-2 overflow-auto">
          {!isReadOnly && (
            <Label.Block className={className.limitedWidth}>
              {getField(tables.SpPermission, 'name').label}
              <Input.Text
                maxLength={roleNameMaxLength}
                required
                value={role.name}
                onValueChange={(name): void =>
                  setRole(replaceKey(role, 'name', name as LocalizedString))
                }
              />
            </Label.Block>
          )}
          <Label.Block className={className.limitedWidth}>
            {schemaText.description()}
            <AutoGrowTextArea
              isReadOnly={isReadOnly}
              value={role.description}
              onValueChange={(description): void =>
                setRole(
                  replaceKey(
                    role,
                    'description',
                    description as LocalizedString
                  )
                )
              }
            />
          </Label.Block>
          {roleUsers}
          <SecurityPoliciesWrapper
            collapsable={false}
            header={userText.rolePolicies()}
            policies={role.policies}
<<<<<<< HEAD
          >
            <SecurityPolicies
              limitHeight={false}
              policies={role.policies}
              scope="collection"
              onChange={(policies): void =>
                setRole(replaceKey(role, 'policies', policies))
              }
            />
          </SecurityPoliciesWrapper>
        </div>
        <div className="flex gap-2">
          {typeof role.id === 'number' &&
          hasPermission(permissionName, 'delete', collectionId) ? (
            <Button.Red
              disabled={
                userRoles === undefined && typeof handleAddUsers === 'function'
              }
              onClick={
                userRoles?.length === 0
                  ? handleDelete
                  : (): void =>
                      setState({
                        type: 'DeletionPromptState',
                      })
              }
            >
              {commonText.remove()}
            </Button.Red>
          ) : undefined}
          <span className="-ml-2 flex-1" />
          {changesMade ? (
            <Link.Red
              href={closeUrl}
              onClick={(event): void => {
                event.preventDefault();
                unsetUnloadProtect();
                navigate(closeUrl);
              }}
            >
              {commonText.cancel()}
            </Link.Red>
          ) : (
            <Link.Blue href={closeUrl}>{commonText.close()}</Link.Blue>
          )}
          {typeof role.id === 'number' && (
            <ImportExport
              baseName={role.name ?? ''}
              collectionId={collectionId}
              isReadOnly
              permissionName={permissionName}
              roles={{ [role.id]: role as Role }}
              onCreateRole={f.never}
              onUpdateRole={f.never}
            />
          )}
          {!isReadOnly && (
            <Submit.Green disabled={!changesMade}>
              {commonText.save()}
            </Submit.Green>
          )}
        </div>
        {state.type === 'DeletionPromptState' && (
          <Dialog
            buttons={
              <>
                <Button.DialogClose>{commonText.cancel()}</Button.DialogClose>
                <Button.Red onClick={handleDelete}>
                  {commonText.delete()}
                </Button.Red>
              </>
            }
            header={userText.deleteRoleWithUsers()}
            onClose={(): void => setState({ type: 'MainState' })}
          >
            {userText.deleteRoleWithUsersDescription()}
          </Dialog>
        )}
      </Form>
    </ReadOnlyContext.Provider>
=======
            scope="collection"
            onChange={(policies): void =>
              setRole(replaceKey(role, 'policies', policies))
            }
          />
        </SecurityPoliciesWrapper>
      </div>
      <div className="flex gap-2">
        {typeof role.id === 'number' &&
        hasPermission(permissionName, 'delete', collectionId) ? (
          <Button.Danger
            disabled={
              userRoles === undefined && typeof handleAddUsers === 'function'
            }
            onClick={
              userRoles?.length === 0
                ? handleDelete
                : (): void =>
                    setState({
                      type: 'DeletionPromptState',
                    })
            }
          >
            {commonText.remove()}
          </Button.Danger>
        ) : undefined}
        <span className="-ml-2 flex-1" />
        {changesMade ? (
          <Link.Red
            href={closeUrl}
            onClick={(event): void => {
              event.preventDefault();
              unsetUnloadProtect();
              navigate(closeUrl);
            }}
          >
            {commonText.cancel()}
          </Link.Red>
        ) : (
          <Link.Blue href={closeUrl}>{commonText.close()}</Link.Blue>
        )}
        {typeof role.id === 'number' && (
          <ImportExport
            baseName={role.name ?? ''}
            collectionId={collectionId}
            isReadOnly
            permissionName={permissionName}
            roles={{ [role.id]: role as Role }}
            onCreateRole={f.never}
            onUpdateRole={f.never}
          />
        )}
        {!isReadOnly && (
          <Submit.Save disabled={!changesMade}>{commonText.save()}</Submit.Save>
        )}
      </div>
      {state.type === 'DeletionPromptState' && (
        <Dialog
          buttons={
            <>
              <Button.DialogClose>{commonText.cancel()}</Button.DialogClose>
              <Button.Danger onClick={handleDelete}>
                {commonText.delete()}
              </Button.Danger>
            </>
          }
          header={userText.deleteRoleWithUsers()}
          onClose={(): void => setState({ type: 'MainState' })}
        >
          {userText.deleteRoleWithUsersDescription()}
        </Dialog>
      )}
    </Form>
>>>>>>> 634cb890
  );
}<|MERGE_RESOLUTION|>--- conflicted
+++ resolved
@@ -158,7 +158,6 @@
             collapsable={false}
             header={userText.rolePolicies()}
             policies={role.policies}
-<<<<<<< HEAD
           >
             <SecurityPolicies
               limitHeight={false}
@@ -173,7 +172,7 @@
         <div className="flex gap-2">
           {typeof role.id === 'number' &&
           hasPermission(permissionName, 'delete', collectionId) ? (
-            <Button.Red
+            <Button.Danger
               disabled={
                 userRoles === undefined && typeof handleAddUsers === 'function'
               }
@@ -187,7 +186,7 @@
               }
             >
               {commonText.remove()}
-            </Button.Red>
+            </Button.Danger>
           ) : undefined}
           <span className="-ml-2 flex-1" />
           {changesMade ? (
@@ -216,9 +215,9 @@
             />
           )}
           {!isReadOnly && (
-            <Submit.Green disabled={!changesMade}>
+            <Submit.Save disabled={!changesMade}>
               {commonText.save()}
-            </Submit.Green>
+            </Submit.Save>
           )}
         </div>
         {state.type === 'DeletionPromptState' && (
@@ -226,9 +225,9 @@
             buttons={
               <>
                 <Button.DialogClose>{commonText.cancel()}</Button.DialogClose>
-                <Button.Red onClick={handleDelete}>
+                <Button.Danger onClick={handleDelete}>
                   {commonText.delete()}
-                </Button.Red>
+                </Button.Danger>
               </>
             }
             header={userText.deleteRoleWithUsers()}
@@ -239,80 +238,5 @@
         )}
       </Form>
     </ReadOnlyContext.Provider>
-=======
-            scope="collection"
-            onChange={(policies): void =>
-              setRole(replaceKey(role, 'policies', policies))
-            }
-          />
-        </SecurityPoliciesWrapper>
-      </div>
-      <div className="flex gap-2">
-        {typeof role.id === 'number' &&
-        hasPermission(permissionName, 'delete', collectionId) ? (
-          <Button.Danger
-            disabled={
-              userRoles === undefined && typeof handleAddUsers === 'function'
-            }
-            onClick={
-              userRoles?.length === 0
-                ? handleDelete
-                : (): void =>
-                    setState({
-                      type: 'DeletionPromptState',
-                    })
-            }
-          >
-            {commonText.remove()}
-          </Button.Danger>
-        ) : undefined}
-        <span className="-ml-2 flex-1" />
-        {changesMade ? (
-          <Link.Red
-            href={closeUrl}
-            onClick={(event): void => {
-              event.preventDefault();
-              unsetUnloadProtect();
-              navigate(closeUrl);
-            }}
-          >
-            {commonText.cancel()}
-          </Link.Red>
-        ) : (
-          <Link.Blue href={closeUrl}>{commonText.close()}</Link.Blue>
-        )}
-        {typeof role.id === 'number' && (
-          <ImportExport
-            baseName={role.name ?? ''}
-            collectionId={collectionId}
-            isReadOnly
-            permissionName={permissionName}
-            roles={{ [role.id]: role as Role }}
-            onCreateRole={f.never}
-            onUpdateRole={f.never}
-          />
-        )}
-        {!isReadOnly && (
-          <Submit.Save disabled={!changesMade}>{commonText.save()}</Submit.Save>
-        )}
-      </div>
-      {state.type === 'DeletionPromptState' && (
-        <Dialog
-          buttons={
-            <>
-              <Button.DialogClose>{commonText.cancel()}</Button.DialogClose>
-              <Button.Danger onClick={handleDelete}>
-                {commonText.delete()}
-              </Button.Danger>
-            </>
-          }
-          header={userText.deleteRoleWithUsers()}
-          onClose={(): void => setState({ type: 'MainState' })}
-        >
-          {userText.deleteRoleWithUsersDescription()}
-        </Dialog>
-      )}
-    </Form>
->>>>>>> 634cb890
   );
 }