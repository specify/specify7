--- conflicted
+++ resolved
@@ -159,7 +159,6 @@
             header={userText.rolePolicies()}
             policies={role.policies}
           >
-<<<<<<< HEAD
             <SecurityPolicies
               limitHeight={false}
               policies={role.policies}
@@ -189,6 +188,7 @@
               {commonText.remove()}
             </Button.Red>
           ) : undefined}
+          <span className="-ml-2 flex-1" />
           {changesMade ? (
             <Link.Red
               href={closeUrl}
@@ -203,7 +203,6 @@
           ) : (
             <Link.Blue href={closeUrl}>{commonText.close()}</Link.Blue>
           )}
-          <span className="-ml-2 flex-1" />
           {typeof role.id === 'number' && (
             <ImportExport
               baseName={role.name ?? ''}
@@ -236,41 +235,6 @@
           >
             {userText.deleteRoleWithUsersDescription()}
           </Dialog>
-=======
-            {commonText.remove()}
-          </Button.Red>
-        ) : undefined}
-        <span className="-ml-2 flex-1" />
-        {changesMade ? (
-          <Link.Red
-            href={closeUrl}
-            onClick={(event): void => {
-              event.preventDefault();
-              unsetUnloadProtect();
-              navigate(closeUrl);
-            }}
-          >
-            {commonText.cancel()}
-          </Link.Red>
-        ) : (
-          <Link.Blue href={closeUrl}>{commonText.close()}</Link.Blue>
-        )}
-        {typeof role.id === 'number' && (
-          <ImportExport
-            baseName={role.name ?? ''}
-            collectionId={collectionId}
-            isReadOnly
-            permissionName={permissionName}
-            roles={{ [role.id]: role as Role }}
-            onCreateRole={f.never}
-            onUpdateRole={f.never}
-          />
-        )}
-        {!isReadOnly && (
-          <Submit.Green disabled={!changesMade}>
-            {commonText.save()}
-          </Submit.Green>
->>>>>>> dbb15abb
         )}
       </Form>
     </ReadOnlyContext.Provider>
