--- conflicted
+++ resolved
@@ -420,7 +420,6 @@
                         userId={userResource.id}
                         userVersion={version}
                       />
-<<<<<<< HEAD
                     </ErrorBoundary>
                   )}
                 </>
@@ -430,36 +429,7 @@
               <LegacyPermissions userResource={userResource} />
             </ErrorBoundary>
           </>,
-          '-mx-4 p-4 pt-0 flex-1 gap-8 [&_input]:max-w-[min(100%,var(--max-field-width))]'
-=======
-                    </SecurityPoliciesWrapper>
-                  ) : undefined
-                }
-                {typeof userResource.id === 'number' && (
-                  <ErrorBoundary dismissible>
-                    <PreviewPermissions
-                      changesMade={previewAffected}
-                      collectionId={collectionId}
-                      userId={userResource.id}
-                      userVersion={version}
-                    />
-                  </ErrorBoundary>
-                )}
-              </>
-            )}
-          </SetPermissionContext>
-          <ErrorBoundary dismissible>
-            <LegacyPermissions mode={mode} userResource={userResource} />
-          </ErrorBoundary>
-        </>,
-        '-mx-4 p-4 pt-0 flex-1 gap-8 [&_input]:max-w-[min(100%,var(--max-field-width))] overflow-auto'
-      )}
-      <DataEntry.Footer>
-        {changesMade ? (
-          <Link.Gray href="/specify/security/">{commonText.cancel()}</Link.Gray>
-        ) : (
-          <Link.Blue href="/specify/security/">{commonText.close()}</Link.Blue>
->>>>>>> ec0ad44a
+          '-mx-4 p-4 pt-0 flex-1 gap-8 [&_input]:max-w-[min(100%,var(--max-field-width))] overflow-auto'
         )}
         <DataEntry.Footer>
           {changesMade ? (
