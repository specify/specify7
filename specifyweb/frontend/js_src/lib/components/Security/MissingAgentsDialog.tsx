import React from 'react';

import { useAsyncState } from '../../hooks/useAsyncState';
import { useId } from '../../hooks/useId';
import { commonText } from '../../localization/common';
import { userText } from '../../localization/user';
import { ajax } from '../../utils/ajax';
import { Http } from '../../utils/ajax/definitions';
import { f } from '../../utils/functools';
import type { RA } from '../../utils/types';
import { filterArray } from '../../utils/types';
import { sortFunction } from '../../utils/utils';
import { ErrorMessage, Ul } from '../Atoms';
import { Button } from '../Atoms/Button';
import { Form, Label } from '../Atoms/Form';
import { Submit } from '../Atoms/Submit';
import { LoadingContext, ReadOnlyContext } from '../Core/Contexts';
import { fetchResource, idFromUrl } from '../DataModel/resource';
import { tables } from '../DataModel/tables';
import { Dialog } from '../Molecules/Dialog';
import { hasPermission } from '../Permissions/helpers';
import { QueryComboBox } from '../QueryComboBox';
import type { UserAgents } from './UserHooks';

export type SetAgentsResponse = Partial<{
  readonly AgentInUseException: RA<number>;
  readonly MultipleAgentsException: RA<{
    readonly divisionid: number;
    readonly agentid1: number;
    readonly agentid2: number;
  }>;
  readonly MissingAgentForAccessibleCollection: {
    readonly all_accessible_divisions: RA<number>;
    readonly missing_for_6: RA<number>;
    readonly missing_for_7: RA<number>;
  };
}>;

/**
 * If user is missing agents for some accessible collections, this dialog
 * would ask them to assign the missing agents
 */
export function MissingAgentsDialog({
  userAgents,
  userId,
  onClose: handleClose,
  response: initialResponse,
}: {
  readonly userAgents: UserAgents | undefined;
  readonly userId: number;
  readonly onClose: () => void;
  readonly response: SetAgentsResponse;
}): JSX.Element | null {
  const [response, setResponse] = React.useState(initialResponse);

  const [data] = useAsyncState(
    React.useCallback(
      async () =>
        typeof userAgents === 'object'
          ? Promise.all(
              userAgents.map(async ({ divisionId, ...rest }) =>
                fetchResource('Division', divisionId).then((division) => ({
                  division,
                  isRequired:
                    response.MissingAgentForAccessibleCollection?.all_accessible_divisions.includes(
                      divisionId
                    ) === true,
                  ...rest,
                }))
              )
            ).then((userAgents) =>
              Array.from(userAgents).sort(
                sortFunction(({ division }) => division.name)
              )
            )
          : undefined,
      [userAgents, response]
    ),
    true
  );

  const isReadOnly =
    React.useContext(ReadOnlyContext) ||
    !hasPermission('/admin/user/agents', 'update');
  const id = useId('user-agents-plugin');
  const loading = React.useContext(LoadingContext);
  return Array.isArray(data) ? (
    <Dialog
      buttons={
        <>
          <Button.DialogClose>{commonText.cancel()}</Button.DialogClose>
<<<<<<< HEAD
          {!isReadOnly && (
            <Submit.Blue disabled={userAgents === undefined} form={id('form')}>
=======
          {mode === 'edit' && (
            <Submit.Save disabled={userAgents === undefined} form={id('form')}>
>>>>>>> 634cb890
              {commonText.save()}
            </Submit.Save>
          )}
        </>
      }
      header={userText.setUserAgents()}
      onClose={handleClose}
    >
      <p>{userText.setAgentsBeforeProceeding()}</p>
      {/* Not formatting this error nicely, as it shouldn't ever happen */}
      {Array.isArray(response.MultipleAgentsException) && (
        <pre>{JSON.stringify(response, null, 2)}</pre>
      )}
      <Form
        id={id('form')}
        onSubmit={(): void =>
          isReadOnly
            ? undefined
            : loading(
                ajax(`/api/set_agents/${userId}/`, {
                  method: 'POST',
                  headers: {},
                  body: filterArray(
                    userAgents!.map(({ address }) =>
                      idFromUrl(address.get('agent') ?? '')
                    )
                  ),
                  expectedErrors: [Http.BAD_REQUEST],
                }).then(({ data, status }) =>
                  status === Http.BAD_REQUEST
                    ? setResponse(JSON.parse(data))
                    : handleClose()
                )
              )
        }
      >
        <Ul>
          {data.map(({ division, collections, address, isRequired }) => (
            <Label.Block key={division.id}>
              {division.name}
              <QueryComboBox
                field={tables.Address.strictGetRelationship('agent')}
                forceCollection={collections[0]}
                formType="form"
                id={undefined}
                isRequired={isRequired}
                /*
                 * Since Agents are scoped to Division, scoping the query to any
                 * collection in that division would scope results to
                 * Division
                 */
                resource={address}
                typeSearch={undefined}
              />
              {f.includes(
                response.AgentInUseException ?? [],
                idFromUrl(address.get('agent') ?? '')
              ) && (
                <ErrorMessage className="mt-2">
                  {userText.agentInUse()}
                </ErrorMessage>
              )}
            </Label.Block>
          ))}
        </Ul>
      </Form>
    </Dialog>
  ) : null;
}<|MERGE_RESOLUTION|>--- conflicted
+++ resolved
@@ -89,13 +89,8 @@
       buttons={
         <>
           <Button.DialogClose>{commonText.cancel()}</Button.DialogClose>
-<<<<<<< HEAD
           {!isReadOnly && (
-            <Submit.Blue disabled={userAgents === undefined} form={id('form')}>
-=======
-          {mode === 'edit' && (
             <Submit.Save disabled={userAgents === undefined} form={id('form')}>
->>>>>>> 634cb890
               {commonText.save()}
             </Submit.Save>
           )}
