--- conflicted
+++ resolved
@@ -28,12 +28,9 @@
 import { SerializedResource } from '../DataModel/helperTypes';
 import { useTitle } from '../Molecules/AppTitle';
 import { policiesToTsv } from './registry';
-<<<<<<< HEAD
 import { deserializeResource } from '../DataModel/helpers';
-=======
 import { userText } from '../../localization/user';
 import { LocalizedString } from 'typesafe-i18n';
->>>>>>> 50b4f162
 
 export function SecurityInstitution(): JSX.Element | null {
   const { institution } = useOutletContext<SecurityOutlet>();
@@ -57,7 +54,7 @@
 
   const admins = useAdmins();
 
-  useTitle(institution.name ?? undefined);
+  useTitle((institution.name as LocalizedString) ?? undefined);
   const loading = React.useContext(LoadingContext);
   const location = useLocation();
   const isOverlay = location.pathname.startsWith(
@@ -110,7 +107,7 @@
                   )}
                   <SafeOutlet<SecurityOutlet> {...outletState} />
                   <ImportExport
-                    baseName={institution.name ?? ''}
+                    baseName={(institution.name as LocalizedString) ?? ''}
                     collectionId={schema.domainLevelIds.collection}
                     permissionName="/permissions/library/roles"
                     roles={libraryRoles}
