--- conflicted
+++ resolved
@@ -2,13 +2,8 @@
 import { useOutletContext } from 'react-router';
 import { useLocation, useNavigate, useParams } from 'react-router-dom';
 
-<<<<<<< HEAD
 import { useBooleanState } from '../../hooks/useBooleanState';
-import { adminText } from '../../localization/admin';
-=======
->>>>>>> 2cd66bce
 import { commonText } from '../../localization/common';
-import { Http } from '../../utils/ajax/definitions';
 import { ping } from '../../utils/ajax/ping';
 import type { GetOrSet, IR, RA } from '../../utils/types';
 import { defined, filterArray } from '../../utils/types';
@@ -24,19 +19,13 @@
 import { userInformation } from '../InitialContext/userInformation';
 import { LoadingScreen } from '../Molecules/Dialog';
 import { hasPermission, hasTablePermission } from '../Permissions/helpers';
+import type { SecurityCollectionOutlet, UserRoles } from './Collection';
+import { userText } from '../../localization/user';
+import { NewRole, Role, RoleView } from './Role';
+import { decompressPolicies } from './policyConverter';
 import { locationToState, useStableLocation } from '../Router/RouterState';
-import type { SecurityCollectionOutlet, UserRoles } from './Collection';
 import { createCollectionRole } from './CreateRole';
-import { decompressPolicies } from './policyConverter';
-import type { NewRole, Role } from './Role';
-import { RoleView } from './Role';
-<<<<<<< HEAD
-=======
-import { decompressPolicies } from './policyConverter';
 import { Http } from '../../utils/ajax/definitions';
-import { locationToState, useStableLocation } from '../Router/RouterState';
-import { userText } from '../../localization/user';
->>>>>>> 2cd66bce
 
 export const updateCollectionRole = async (
   [roles, setRoles]: GetOrSet<IR<Role> | undefined>,
@@ -226,17 +215,8 @@
           </Ul>
           {hasPermission('/permissions/user/roles', 'update', collectionId) && (
             <div>
-<<<<<<< HEAD
               <Button.Green onClick={handleAdding}>
-                {commonText('add')}
-=======
-              <Button.Green
-                onClick={(): void =>
-                  setAddingUser(new schema.models.SpecifyUser.Resource())
-                }
-              >
                 {commonText.add()}
->>>>>>> 2cd66bce
               </Button.Green>
             </div>
           )}
