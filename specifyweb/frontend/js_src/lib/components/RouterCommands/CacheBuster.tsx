/**
 * Force reload cachable resources
 */

import React from 'react';

import { useAsyncState } from '../../hooks/useAsyncState';
import { commonText } from '../../localization/common';
import { headerText } from '../../localization/header';
import { Http } from '../../utils/ajax/definitions';
import { ping } from '../../utils/ajax/ping';
import { cachableUrls } from '../InitialContext';
import { Dialog } from '../Molecules/Dialog';

<<<<<<< HEAD
export const clearCache = async (): Promise<true> =>
  Promise.all(
    Array.from(cachableUrls, async (endpoint) =>
      ping(endpoint, {
        method: 'HEAD',
        cache: 'no-cache',
        errorMode: 'silent',
        expectedErrors: [Http.NOT_FOUND, Http.NOT_ALLOWED],
      }).then(() => console.log(`Cleaned cache from ${endpoint}`))
    )
  ).then(() => {
=======
export const clearAllCache = async (): Promise<true> =>
  Promise.all(Array.from(cachableUrls, clearUrlCache)).then(() => {
>>>>>>> 00990cd9
    localStorage.clear();
    return true;
  });

export const clearUrlCache = async (url: string): Promise<void> =>
  ping(url, {
    method: 'HEAD',
    cache: 'no-cache',
    errorMode: 'silent',
    expectedErrors: [Http.NOT_FOUND],
  }).then(() => console.log(`Cleaned cache from ${url}`));

export function CacheBuster(): JSX.Element | null {
  const [isLoaded] = useAsyncState(clearAllCache, true);

  return isLoaded === true ? (
    <Dialog
      buttons={commonText.goToHomepage()}
      /*
       * Can not simply reload the page here, as that would open the
       * cache buster dialog again causing a perpetual loop.
       */
      header={headerText.clearCache()}
      onClose={(): void => globalThis.location.replace('/specify/')}
    >
      {headerText.cacheCleared()}
    </Dialog>
  ) : null;
}<|MERGE_RESOLUTION|>--- conflicted
+++ resolved
@@ -12,22 +12,8 @@
 import { cachableUrls } from '../InitialContext';
 import { Dialog } from '../Molecules/Dialog';
 
-<<<<<<< HEAD
-export const clearCache = async (): Promise<true> =>
-  Promise.all(
-    Array.from(cachableUrls, async (endpoint) =>
-      ping(endpoint, {
-        method: 'HEAD',
-        cache: 'no-cache',
-        errorMode: 'silent',
-        expectedErrors: [Http.NOT_FOUND, Http.NOT_ALLOWED],
-      }).then(() => console.log(`Cleaned cache from ${endpoint}`))
-    )
-  ).then(() => {
-=======
 export const clearAllCache = async (): Promise<true> =>
   Promise.all(Array.from(cachableUrls, clearUrlCache)).then(() => {
->>>>>>> 00990cd9
     localStorage.clear();
     return true;
   });
