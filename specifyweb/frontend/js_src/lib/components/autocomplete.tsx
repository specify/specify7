import { Combobox } from '@headlessui/react';
import React from 'react';
import _ from 'underscore';

import { listen } from '../events';
import { commonText } from '../localization/common';
import type { RA } from '../types';
import type { TagProps } from './basic';
import { className, DialogContext } from './basic';
import { Portal } from './common';
<<<<<<< HEAD
import { softFail } from './errorboundary';
import { useBooleanState, useId, useTriggerState } from './hooks';
=======
import { useBooleanState, useTriggerState } from './hooks';
>>>>>>> 316b6661
import { icons } from './icons';
import { compareStrings } from './internationalization';
import { usePref } from './preferenceshooks';
import { formsText } from '../localization/forms';

const debounceRate = 300;

export type AutoCompleteItem<T> = {
  readonly label: JSX.Element | string;
  readonly searchValue?: string;
  readonly subLabel?: string;
  readonly icon?: JSX.Element;
  readonly data: T;
};

/**
 * Get the nearest scrollable parent.
 * Adapted from https://stackoverflow.com/a/35940276/8584605
 */
const getScrollParent = (node: Element | undefined): Element =>
  node === undefined
    ? document.body
    : node.scrollHeight > node.clientHeight
    ? node
    : getScrollParent(node.parentElement ?? undefined);

const optionClassName = `p-0.5 active:bg-brand-100 dark:active:bg-brand-500
  disabled:cursor-default rounded`;
const selectedClassName = 'text-brand-300';
const activeClassName = 'bg-gray-100 dark:bg-neutral-800';

/**
 * An accessible autocomplete.
 *
 * @remarks
 * Previous implementation (see Git history) used <datalist> to provide
 * autocomplete suggestions.
 * While that had accessibility backed in, Firefox has a number of bugs
 * with its datalist implementation.
 * Plus, that solution did not allow for displaying an "Add" option
 * if no search results came up
 *
 * Consider revisiting <datalist> once browser support is improved
 *
 * Accessibility support was designed based on this article:
 * https://a11y-guidelines.orange.com/en/articles/autocomplete-component/
 *
 */
export function Autocomplete<T>({
  source,
  minLength = 1,
  delay = debounceRate,
  forwardRef,
  filterItems: shouldFilterItems,
  onChange: handleChange,
  onNewValue: handleNewValue,
  onCleared: handleCleared,
  disabled = false,
  inputProps = {},
  value: currentValue,
  pendingValueRef,
}: {
  readonly source:
    | RA<AutoCompleteItem<T>>
    | ((value: string) => Promise<RA<AutoCompleteItem<T>>>);
  readonly minLength?: number;
  readonly delay?: number;
  readonly onNewValue?: (value: string) => void;
  readonly onChange: (item: AutoCompleteItem<T>) => void;
  readonly onCleared?: () => void;
  readonly forwardRef?:
    | React.MutableRefObject<HTMLInputElement | null>
    | React.RefCallback<HTMLInputElement>;
  readonly filterItems: boolean;
<<<<<<< HEAD
  readonly children: (props: {
    readonly forwardRef: React.RefCallback<HTMLInputElement>;
    readonly value: string;
    readonly type: 'search';
    readonly autoComplete: 'off';
    readonly 'aria-expanded': boolean;
    readonly 'aria-autocomplete': 'list';
    readonly 'aria-controls': string;
    readonly 'aria-label': string | undefined;
    readonly className: '' | 'autocomplete';
    readonly onClick: () => void;
    readonly onKeyDown: (event: React.KeyboardEvent<HTMLInputElement>) => void;
    readonly onValueChange: (value: string) => void;
    readonly onBlur: (event: React.FocusEvent<HTMLInputElement>) => void;
  }) => JSX.Element;
  readonly 'aria-label': string | undefined;
=======
  readonly disabled?: boolean;
  readonly inputProps?: Omit<
    TagProps<'input'>,
    | 'value'
    | 'aria-expanded'
    | 'aria-controls'
    | 'aria-activedescendant'
    | 'onChange'
    | 'onClick'
    | 'onBlur'
    | 'onKeyDown'
    | 'disabled'
    | 'readOnly'
  >;
>>>>>>> 316b6661
  readonly value: string;
  /*
   * For low-level access to the value in the input box before user finished
   * typing
   */
  readonly pendingValueRef?: React.MutableRefObject<string>;
}): JSX.Element {
<<<<<<< HEAD
  const id = useId('autocomplete-data-list')('');
  const [results, setResults] = React.useState<RA<AutoCompleteItem<T>>>([]);
=======
  const [results, setResults] = React.useState<RA<Item<T>>>([]);
>>>>>>> 316b6661

  const [searchAlgorithm] = usePref('form', 'autoComplete', 'searchAlgorithm');

  const filterItems = React.useCallback(
    (newResults: typeof results, pendingValue: string) =>
      pendingValue.length === 0
        ? newResults
        : shouldFilterItems
        ? newResults.filter(({ label, searchValue }) => {
            let searchString =
              typeof label === 'string' ? label : searchValue ?? '';
            let searchQuery = pendingValue;

            if (
              searchAlgorithm === 'contains' ||
              searchAlgorithm === 'startsWith'
            ) {
              searchString = searchString.toLowerCase();
              searchQuery = pendingValue.toLowerCase();
            }

            if (
              searchAlgorithm === 'contains' ||
              searchAlgorithm === 'containsCaseSensitive'
            ) {
              if (searchString.includes(searchQuery)) return true;
            } else if (searchString.startsWith(searchQuery)) return true;

            return (
              typeof searchValue === 'string' &&
              compareStrings(
                searchValue.slice(0, pendingValue.length),
                pendingValue
              ) === 0
            );
          })
        : newResults,
    [shouldFilterItems, searchAlgorithm]
  );

  const updateItems = React.useCallback(
<<<<<<< HEAD
    (items: RA<AutoCompleteItem<T>>, pendingValue: string): void => {
      // Focus might have moved since began fetching, thus need to rescue again
      resqueFocus();
=======
    (items: RA<Item<T>>, pendingValue: string): void => {
>>>>>>> 316b6661
      setResults(items);
      setFilteredItems(filterItems(items, pendingValue));
    },
    [filterItems]
  );

  // Update source array on changes if statically supplied
  React.useEffect(() => {
    if (Array.isArray(source)) updateItems(source, '');
  }, [source, updateItems]);

  const [isLoading, handleLoading, handleLoaded] = useBooleanState();
  const previousValue = React.useRef<string>(currentValue);
  const handleRefreshItems = React.useCallback(
    _.debounce(function onKeyDown(
      fetchItems: typeof source,
      value: string
    ): void {
      if (typeof fetchItems !== 'function' || previousValue.current === value)
        return;

      previousValue.current = value;

      if (value.length < minLength) return;

      handleLoading();
      void fetchItems(value)
        .then((items) => updateItems(items, value))
        .catch(softFail)
        .finally(handleLoaded);
    },
    delay),
    []
  );

  const [input, setInput] = React.useState<HTMLInputElement | null>(null);
  const dataListRef = React.useRef<HTMLUListElement | null>(null);
  const [dataList, setDataList] = React.useState<HTMLUListElement | null>(null);
  const dataListRefCallback = React.useCallback(
    (dataList: HTMLUListElement | null) => {
      setDataList(dataList);
      dataListRef.current = dataList;
    },
    []
  );

  const [filteredItems, setFilteredItems] = React.useState<
    RA<AutoCompleteItem<T>>
  >([]);

  const [pendingValue, setPendingValue] = useTriggerState<string>(currentValue);
  React.useEffect(() => {
    if (typeof pendingValueRef === 'object')
      pendingValueRef.current ??= currentValue;
  }, [currentValue, pendingValueRef]);
  React.useEffect(
    () => setFilteredItems(filterItems(results, pendingValue)),
    [pendingValue, filterItems, results]
  );

  /*
   * If a value is already selected and you open a list again, show all results,
   * not just the filtered results. This is because most of the time there is
   * only one element that starts with the current value (the current element),
   * thus the filtered list of items has only one item.
   */
  const ignoreFilter = currentValue === pendingValue;
  const itemSource = ignoreFilter ? results : filteredItems;

  const pendingItem = results.find(
    ({ label, searchValue }) => (searchValue ?? label) === pendingValue
  );
  const showAdd =
    !isLoading &&
    typeof handleNewValue === 'function' &&
    pendingValue !== currentValue &&
    pendingItem === undefined;
  const listHasItems = showAdd || isLoading || itemSource.length > 0;

  function handleChanged(item: AutoCompleteItem<T>): void {
    handleChange(item);
    const value =
      typeof item.label === 'string' ? item.label : item.searchValue ?? '';
    setPendingValue(value);
    if (typeof pendingValueRef === 'object') pendingValueRef.current = value;
  }

  const isInDialog = typeof React.useContext(DialogContext) === 'function';

  const [autoGrowAutoComplete] = usePref(
    'form',
    'autoComplete',
    'autoGrowAutoComplete'
  );
  /*
   * Reposition the autocomplete box as needed
   * Not handling resize events as onBlur would close the list box on resize
   */
  React.useEffect(() => {
    if (dataList === null || input === null) return undefined;

    /*
     * Assuming height does not change while the list is open for performance
     * reasons
     */
    const listHeight = dataList.getBoundingClientRect().height;

    const scrollableParent = getScrollParent(input);
    const { top: parentTop, bottom: parentBottom } =
      scrollableParent.getBoundingClientRect();

    const {
      left: inputLeft,
      width: inputWidth,
      x: inputStart,
    } = input.getBoundingClientRect();
    dataList.style.left = `${inputLeft}px`;
    if (autoGrowAutoComplete) {
      dataList.style.maxWidth = `${
        (document.body.clientWidth - inputStart) * 0.9
      }px`;
      dataList.style.minWidth = `${inputWidth}px`;
    } else dataList.style.width = `max(${inputWidth}px, 6rem)`;

    function handleScroll({
      target,
    }: {
      readonly target: EventTarget | null;
    }): void {
      if (
        dataList === null ||
        input === null ||
        // If it is the list itself that is being scrolled
        target === dataList
      )
        return;

      const { bottom: inputBottom, top: inputTop } =
        input.getBoundingClientRect();

      /*
       * Hide the list for non screen reader users when it goes below the
       * container so as not to cause content overflow
       */
      const shouldHide = inputTop > parentBottom || inputBottom < parentTop;
      if (shouldHide) dataList.classList.add('sr-only');
      else {
        dataList.classList.remove('sr-only');
        const isOverflowing = inputBottom + listHeight > parentBottom;
        if (isOverflowing) {
          dataList.style.top = '';
          dataList.style.bottom = `${document.body.clientHeight - inputTop}px`;
        } else {
          dataList.style.top = `${inputBottom}px`;
          dataList.style.bottom = '';
        }
      }
    }

    handleScroll({ target: null });

<<<<<<< HEAD
    // REFACTOR: consider using IntersectionObserver and ResizeObserver here
    return listen(globalThis, 'scroll', handleScroll, true);
  }, [showList, input, isInDialog, autoGrowAutoComplete]);
=======
    return listen(window, 'scroll', handleScroll, true);
  }, [dataList, input, isInDialog, autoGrowAutoComplete]);
>>>>>>> 316b6661

  const [highlightMatch] = usePref('form', 'autoComplete', 'highlightMatch');

  const inputRef = React.useRef<HTMLInputElement | null>(null);
  const forwardChildRef: React.RefCallback<HTMLInputElement> =
    React.useCallback(
      (input): void => {
        setInput(input);
        inputRef.current = input;
        if (typeof forwardRef === 'object' && forwardRef !== null)
          forwardRef.current = input;
        else if (typeof forwardRef === 'function') forwardRef(input);
      },
      [forwardRef]
    );

  const currentItem =
    results.find(
      ({ label, searchValue }) => (searchValue ?? label) === currentValue
    ) ?? currentValue;

  return (
    <Combobox
      value={currentItem}
      onChange={(value: Item<T> | null | undefined | string): void => {
        if (value === null || value === undefined) handleCleared?.();
        else if (typeof value === 'string') handleNewValue?.(value);
        else handleChanged(value);
      }}
      disabled={disabled}
      nullable
      as="div"
      className="relative w-full"
    >
      <Combobox.Input
        onChange={({ target }): void => {
          const value = (target as HTMLInputElement).value;
          handleRefreshItems(source, value);
          setPendingValue(value);
          if (typeof pendingValueRef === 'object')
            pendingValueRef.current = value;
        }}
        autoComplete="off"
        {...inputProps}
        /*
         * Padding for the button. Using "em" so as to match @tailwind/forms
         * styles for <select>
         */
        className={`${inputProps.className ?? ''} w-full pr-[1.5em]`}
        displayValue={(item: Item<T> | null): string =>
          typeof item === 'string'
            ? item
            : item?.searchValue ?? (item?.label as string) ?? ''
        }
        ref={forwardChildRef}
        /*
         *OnBlur={({ relatedTarget }): void => {
         *  if (
         *    relatedTarget === null ||
         *    dataListRef.current?.contains(relatedTarget as Node) === false
         *  ) {
         *    handleBlur();
         *    if (closeOnOutsideClick) setPendingValue(currentValue);
         *  }
         *}}
         */
      />
      {listHasItems && !disabled ? toggleButton : undefined}
      {/*
       * Portal is needed so that the list can flow outside the bounds
       * of parents with overflow:hidden
       */}
      <Portal>
<<<<<<< HEAD
        <ul
          aria-label={ariaLabel}
          className={`
            fixed z-[10000] max-h-[50vh] w-[inherit] cursor-pointer
            overflow-y-auto rounded rounded bg-white shadow-lg
            shadow-gray-400 dark:border dark:border-gray-500 dark:bg-neutral-900
            ${showList ? '' : 'sr-only'}
          `}
          id={id}
          ref={dataListRef}
          role="listbox"
          onBlur={({ relatedTarget, target, currentTarget }): void =>
            relatedTarget === null ||
            (input?.contains(relatedTarget as Node) === false &&
              target.closest('ul') !== currentTarget)
              ? handleBlur()
              : undefined
          }
          onKeyDown={(event): void => {
            // Meta keys
            if (
              ['Space', 'Enter', 'ArrowUp', 'ArrowDown'].includes(event.key)
            ) {
              handleKeyDown(event);
            } else input?.focus();
          }}
        >
          {showList && (
            <>
              {isLoading && (
                <li
                  aria-disabled
                  aria-selected={false}
                  {...itemProps}
                  className={`${itemProps.className} cursor-auto`}
                >
                  {commonText('loading')}
                </li>
              )}
              {itemSource.map((item, index, { length }) => {
                /**
                 * Highlight relevant part of the string.
                 * Note, if item.searchValue and item.value is different,
                 * label might not be highlighted even if it matched
                 */
                const stringLabel =
                  typeof item.label === 'string' ? item.label : undefined;
                const label =
                  typeof stringLabel === 'string' && highlightMatch ? (
                    <span>
                      {stringLabel
                        // Convert to lower case as search may be case-insensitive
                        .toLowerCase()
                        .split(pendingValue.toLowerCase())
                        .map((part, index, parts) => {
                          const startIndex = parts
                            .slice(0, index)
                            .join(pendingValue).length;
                          const offsetStartIndex =
                            startIndex +
                            (index === 0 ? 0 : pendingValue.length);
                          const endIndex =
                            startIndex +
                            part.length +
                            (index === 0 ? 0 : pendingValue.length);
                          return (
                            <React.Fragment key={index}>
                              {/* Reconstruct the value in original casing */}
                              {stringLabel.slice(offsetStartIndex, endIndex)}
                              {index + 1 !== parts.length && (
                                <span className="text-brand-300">
                                  {stringLabel.slice(
                                    endIndex,
                                    endIndex + pendingValue.length
                                  )}
                                </span>
=======
        <Combobox.Options
          className={`
            fixed w-[inherit] rounded cursor-pointer z-[10000]
            rounded bg-white dark:bg-neutral-900 max-h-[50vh] overflow-y-auto
            shadow-lg shadow-gray-400 dark:border dark:border-gray-500
          `}
          ref={dataListRefCallback}
        >
          {isLoading && (
            <Combobox.Option
              disabled
              value=""
              className={`${optionClassName} cursor-auto`}
            >
              {commonText('loading')}
            </Combobox.Option>
          )}
          {itemSource.map((item, index) => {
            /**
             * Highlight relevant part of the string.
             * Note, if item.searchValue and item.value is different,
             * label might not be highlighted even if it matched
             */
            const stringLabel =
              typeof item.label === 'string' ? item.label : undefined;
            const label =
              typeof stringLabel === 'string' && highlightMatch ? (
                <span>
                  {stringLabel
                    // Convert to lower case as search may be case-insensitive
                    .toLowerCase()
                    .split(pendingValue.toLowerCase())
                    .map((part, index, parts) => {
                      const startIndex = parts
                        .slice(0, index)
                        .join(pendingValue).length;
                      const offsetStartIndex =
                        startIndex + (index === 0 ? 0 : pendingValue.length);
                      const endIndex =
                        startIndex +
                        part.length +
                        (index === 0 ? 0 : pendingValue.length);
                      return (
                        <React.Fragment key={index}>
                          {/* Reconstruct the value in original casing */}
                          {stringLabel.slice(offsetStartIndex, endIndex)}
                          {index + 1 !== parts.length && (
                            <span className="text-brand-300">
                              {stringLabel.slice(
                                endIndex,
                                endIndex + pendingValue.length
>>>>>>> 316b6661
                              )}
                            </span>
                          )}
                        </React.Fragment>
                      );
                    })}
                </span>
              ) : (
                item.label
              );
            const fullLabel =
              typeof item.subLabel === 'string' ? (
                <div className="flex flex-col justify-center">
                  {label}
                  <span className="text-gray-500">{item.subLabel}</span>
                </div>
              ) : (
                label
              );
            return (
              <Combobox.Option key={index} value={item} as={React.Fragment}>
                {({ active, selected }): JSX.Element => (
                  <li
<<<<<<< HEAD
                    aria-posinset={index + 1}
                    aria-selected={index === currentIndex}
                    aria-setsize={length + Number(showAdd)}
                    key={index}
                    onClick={(): void => handleChanged(item)}
                    {...itemProps}
=======
                    className={`
                      ${optionClassName}
                      ${active ? activeClassName : ''}
                      ${selected ? selectedClassName : ''}`}
>>>>>>> 316b6661
                  >
                    {typeof item.icon === 'string' ? (
                      <div className="flex items-center">
                        {item.icon}
                        {fullLabel}
                      </div>
                    ) : (
                      fullLabel
                    )}
                  </li>
                )}
              </Combobox.Option>
            );
          })}
          {showAdd && (
            <Combobox.Option as={React.Fragment} value={pendingValue}>
              {({ active }) => (
                <li
<<<<<<< HEAD
                  aria-posinset={itemSource.length}
                  aria-selected={itemSource.length === currentIndex}
                  aria-setsize={itemSource.length + 1}
                  onClick={handleAddNew}
                  {...itemProps}
=======
                  className={`${optionClassName} ${
                    active ? activeClassName : ''
                  }`}
>>>>>>> 316b6661
                >
                  <div className="flex items-center">
                    <span className={className.dataEntryAdd}>{icons.plus}</span>
                    {commonText('add')}
                  </div>
                </li>
              )}
            </Combobox.Option>
          )}
          {!listHasItems && (
            <div className={`${optionClassName} cursor-auto`}>
              {formsText('nothingFound')}
            </div>
          )}
        </Combobox.Options>
      </Portal>
    </Combobox>
  );
}

const toggleButton = (
  <Combobox.Button className="absolute inset-y-0 right-0">
    {/* Copied from the @tailwind/forms styles for <select> */}
    <svg
      xmlns="http://www.w3.org/2000/svg"
      fill="none"
      viewBox="0 0 20 20"
      className="w-[1.5em] h-[1.5em]"
    >
      <path
        stroke="#6b7280"
        strokeLinecap="round"
        strokeLinejoin="round"
        strokeWidth="1.5"
        d="M6 8l4 4 4-4"
      />
    </svg>
  </Combobox.Button>
);<|MERGE_RESOLUTION|>--- conflicted
+++ resolved
@@ -4,20 +4,16 @@
 
 import { listen } from '../events';
 import { commonText } from '../localization/common';
+import { formsText } from '../localization/forms';
 import type { RA } from '../types';
 import type { TagProps } from './basic';
 import { className, DialogContext } from './basic';
 import { Portal } from './common';
-<<<<<<< HEAD
-import { softFail } from './errorboundary';
-import { useBooleanState, useId, useTriggerState } from './hooks';
-=======
+import { softFail } from './errorboundary.js';
 import { useBooleanState, useTriggerState } from './hooks';
->>>>>>> 316b6661
 import { icons } from './icons';
 import { compareStrings } from './internationalization';
 import { usePref } from './preferenceshooks';
-import { formsText } from '../localization/forms';
 
 const debounceRate = 300;
 
@@ -88,39 +84,20 @@
     | React.MutableRefObject<HTMLInputElement | null>
     | React.RefCallback<HTMLInputElement>;
   readonly filterItems: boolean;
-<<<<<<< HEAD
-  readonly children: (props: {
-    readonly forwardRef: React.RefCallback<HTMLInputElement>;
-    readonly value: string;
-    readonly type: 'search';
-    readonly autoComplete: 'off';
-    readonly 'aria-expanded': boolean;
-    readonly 'aria-autocomplete': 'list';
-    readonly 'aria-controls': string;
-    readonly 'aria-label': string | undefined;
-    readonly className: '' | 'autocomplete';
-    readonly onClick: () => void;
-    readonly onKeyDown: (event: React.KeyboardEvent<HTMLInputElement>) => void;
-    readonly onValueChange: (value: string) => void;
-    readonly onBlur: (event: React.FocusEvent<HTMLInputElement>) => void;
-  }) => JSX.Element;
-  readonly 'aria-label': string | undefined;
-=======
   readonly disabled?: boolean;
   readonly inputProps?: Omit<
     TagProps<'input'>,
-    | 'value'
+    | 'aria-activedescendant'
+    | 'aria-controls'
     | 'aria-expanded'
-    | 'aria-controls'
-    | 'aria-activedescendant'
+    | 'disabled'
+    | 'onBlur'
     | 'onChange'
     | 'onClick'
-    | 'onBlur'
     | 'onKeyDown'
-    | 'disabled'
     | 'readOnly'
+    | 'value'
   >;
->>>>>>> 316b6661
   readonly value: string;
   /*
    * For low-level access to the value in the input box before user finished
@@ -128,12 +105,7 @@
    */
   readonly pendingValueRef?: React.MutableRefObject<string>;
 }): JSX.Element {
-<<<<<<< HEAD
-  const id = useId('autocomplete-data-list')('');
   const [results, setResults] = React.useState<RA<AutoCompleteItem<T>>>([]);
-=======
-  const [results, setResults] = React.useState<RA<Item<T>>>([]);
->>>>>>> 316b6661
 
   const [searchAlgorithm] = usePref('form', 'autoComplete', 'searchAlgorithm');
 
@@ -175,13 +147,7 @@
   );
 
   const updateItems = React.useCallback(
-<<<<<<< HEAD
     (items: RA<AutoCompleteItem<T>>, pendingValue: string): void => {
-      // Focus might have moved since began fetching, thus need to rescue again
-      resqueFocus();
-=======
-    (items: RA<Item<T>>, pendingValue: string): void => {
->>>>>>> 316b6661
       setResults(items);
       setFilteredItems(filterItems(items, pendingValue));
     },
@@ -343,14 +309,9 @@
 
     handleScroll({ target: null });
 
-<<<<<<< HEAD
     // REFACTOR: consider using IntersectionObserver and ResizeObserver here
     return listen(globalThis, 'scroll', handleScroll, true);
-  }, [showList, input, isInDialog, autoGrowAutoComplete]);
-=======
-    return listen(window, 'scroll', handleScroll, true);
   }, [dataList, input, isInDialog, autoGrowAutoComplete]);
->>>>>>> 316b6661
 
   const [highlightMatch] = usePref('form', 'autoComplete', 'highlightMatch');
 
@@ -374,18 +335,21 @@
 
   return (
     <Combobox
+      as="div"
+      className="relative w-full"
+      disabled={disabled}
+      nullable
       value={currentItem}
-      onChange={(value: Item<T> | null | undefined | string): void => {
+      onChange={(
+        value: AutoCompleteItem<T> | string | null | undefined
+      ): void => {
         if (value === null || value === undefined) handleCleared?.();
         else if (typeof value === 'string') handleNewValue?.(value);
         else handleChanged(value);
       }}
-      disabled={disabled}
-      nullable
-      as="div"
-      className="relative w-full"
     >
       <Combobox.Input
+        autoComplete="off"
         onChange={({ target }): void => {
           const value = (target as HTMLInputElement).value;
           handleRefreshItems(source, value);
@@ -393,14 +357,13 @@
           if (typeof pendingValueRef === 'object')
             pendingValueRef.current = value;
         }}
-        autoComplete="off"
         {...inputProps}
         /*
          * Padding for the button. Using "em" so as to match @tailwind/forms
          * styles for <select>
          */
         className={`${inputProps.className ?? ''} w-full pr-[1.5em]`}
-        displayValue={(item: Item<T> | null): string =>
+        displayValue={(item: AutoCompleteItem<T> | null): string =>
           typeof item === 'string'
             ? item
             : item?.searchValue ?? (item?.label as string) ?? ''
@@ -424,97 +387,19 @@
        * of parents with overflow:hidden
        */}
       <Portal>
-<<<<<<< HEAD
-        <ul
-          aria-label={ariaLabel}
+        <Combobox.Options
           className={`
             fixed z-[10000] max-h-[50vh] w-[inherit] cursor-pointer
             overflow-y-auto rounded rounded bg-white shadow-lg
             shadow-gray-400 dark:border dark:border-gray-500 dark:bg-neutral-900
-            ${showList ? '' : 'sr-only'}
-          `}
-          id={id}
-          ref={dataListRef}
-          role="listbox"
-          onBlur={({ relatedTarget, target, currentTarget }): void =>
-            relatedTarget === null ||
-            (input?.contains(relatedTarget as Node) === false &&
-              target.closest('ul') !== currentTarget)
-              ? handleBlur()
-              : undefined
-          }
-          onKeyDown={(event): void => {
-            // Meta keys
-            if (
-              ['Space', 'Enter', 'ArrowUp', 'ArrowDown'].includes(event.key)
-            ) {
-              handleKeyDown(event);
-            } else input?.focus();
-          }}
-        >
-          {showList && (
-            <>
-              {isLoading && (
-                <li
-                  aria-disabled
-                  aria-selected={false}
-                  {...itemProps}
-                  className={`${itemProps.className} cursor-auto`}
-                >
-                  {commonText('loading')}
-                </li>
-              )}
-              {itemSource.map((item, index, { length }) => {
-                /**
-                 * Highlight relevant part of the string.
-                 * Note, if item.searchValue and item.value is different,
-                 * label might not be highlighted even if it matched
-                 */
-                const stringLabel =
-                  typeof item.label === 'string' ? item.label : undefined;
-                const label =
-                  typeof stringLabel === 'string' && highlightMatch ? (
-                    <span>
-                      {stringLabel
-                        // Convert to lower case as search may be case-insensitive
-                        .toLowerCase()
-                        .split(pendingValue.toLowerCase())
-                        .map((part, index, parts) => {
-                          const startIndex = parts
-                            .slice(0, index)
-                            .join(pendingValue).length;
-                          const offsetStartIndex =
-                            startIndex +
-                            (index === 0 ? 0 : pendingValue.length);
-                          const endIndex =
-                            startIndex +
-                            part.length +
-                            (index === 0 ? 0 : pendingValue.length);
-                          return (
-                            <React.Fragment key={index}>
-                              {/* Reconstruct the value in original casing */}
-                              {stringLabel.slice(offsetStartIndex, endIndex)}
-                              {index + 1 !== parts.length && (
-                                <span className="text-brand-300">
-                                  {stringLabel.slice(
-                                    endIndex,
-                                    endIndex + pendingValue.length
-                                  )}
-                                </span>
-=======
-        <Combobox.Options
-          className={`
-            fixed w-[inherit] rounded cursor-pointer z-[10000]
-            rounded bg-white dark:bg-neutral-900 max-h-[50vh] overflow-y-auto
-            shadow-lg shadow-gray-400 dark:border dark:border-gray-500
           `}
           ref={dataListRefCallback}
         >
           {isLoading && (
             <Combobox.Option
+              className={`${optionClassName} cursor-auto`}
               disabled
               value=""
-              className={`${optionClassName} cursor-auto`}
             >
               {commonText('loading')}
             </Combobox.Option>
@@ -553,7 +438,6 @@
                               {stringLabel.slice(
                                 endIndex,
                                 endIndex + pendingValue.length
->>>>>>> 316b6661
                               )}
                             </span>
                           )}
@@ -574,22 +458,13 @@
                 label
               );
             return (
-              <Combobox.Option key={index} value={item} as={React.Fragment}>
+              <Combobox.Option as={React.Fragment} key={index} value={item}>
                 {({ active, selected }): JSX.Element => (
                   <li
-<<<<<<< HEAD
-                    aria-posinset={index + 1}
-                    aria-selected={index === currentIndex}
-                    aria-setsize={length + Number(showAdd)}
-                    key={index}
-                    onClick={(): void => handleChanged(item)}
-                    {...itemProps}
-=======
                     className={`
                       ${optionClassName}
                       ${active ? activeClassName : ''}
                       ${selected ? selectedClassName : ''}`}
->>>>>>> 316b6661
                   >
                     {typeof item.icon === 'string' ? (
                       <div className="flex items-center">
@@ -608,17 +483,9 @@
             <Combobox.Option as={React.Fragment} value={pendingValue}>
               {({ active }) => (
                 <li
-<<<<<<< HEAD
-                  aria-posinset={itemSource.length}
-                  aria-selected={itemSource.length === currentIndex}
-                  aria-setsize={itemSource.length + 1}
-                  onClick={handleAddNew}
-                  {...itemProps}
-=======
                   className={`${optionClassName} ${
                     active ? activeClassName : ''
                   }`}
->>>>>>> 316b6661
                 >
                   <div className="flex items-center">
                     <span className={className.dataEntryAdd}>{icons.plus}</span>
@@ -643,17 +510,17 @@
   <Combobox.Button className="absolute inset-y-0 right-0">
     {/* Copied from the @tailwind/forms styles for <select> */}
     <svg
-      xmlns="http://www.w3.org/2000/svg"
+      className="h-[1.5em] w-[1.5em]"
       fill="none"
       viewBox="0 0 20 20"
-      className="w-[1.5em] h-[1.5em]"
+      xmlns="http://www.w3.org/2000/svg"
     >
       <path
+        d="M6 8l4 4 4-4"
         stroke="#6b7280"
         strokeLinecap="round"
         strokeLinejoin="round"
         strokeWidth="1.5"
-        d="M6 8l4 4 4-4"
       />
     </svg>
   </Combobox.Button>
