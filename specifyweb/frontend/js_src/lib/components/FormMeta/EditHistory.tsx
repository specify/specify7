import React from 'react';

<<<<<<< HEAD
import type { SpQuery } from '../DataModel/types';
import type { SpecifyResource } from '../DataModel/legacyTypes';
=======
import { useAsyncState } from '../../hooks/useAsyncState';
import { useBooleanState } from '../../hooks/useBooleanState';
>>>>>>> 7e500c2e
import { commonText } from '../../localization/common';
import { formsText } from '../../localization/forms';
import { Button } from '../Atoms/Button';
import type { AnySchema } from '../DataModel/helperTypes';
import type { SpecifyResource } from '../DataModel/legacyTypes';
import { schema } from '../DataModel/schema';
import type { SpQuery } from '../DataModel/types';
import { format } from '../Forms/dataObjFormatters';
import { Dialog, dialogClassNames } from '../Molecules/Dialog';
import { createQuery } from '../QueryBuilder';
<<<<<<< HEAD
import { useBooleanState } from '../../hooks/useBooleanState';
import { AnySchema } from '../DataModel/helperTypes';
=======
import { queryFieldFilters } from '../QueryBuilder/FieldFilter';
import { QueryFieldSpec } from '../QueryBuilder/fieldSpec';
import { flippedSortTypes } from '../QueryBuilder/helpers';
import { QueryBuilder } from '../QueryBuilder/Wrapped';
>>>>>>> 7e500c2e
import { formattedEntry } from '../WbPlanView/mappingHelpers';
import { useFormatted } from '../../hooks/useFormatted';

export function EditHistory({
  resource,
}: {
  readonly resource: SpecifyResource<AnySchema>;
}): JSX.Element {
  const [isOpen, handleOpen, handleClose] = useBooleanState();
  return (
    <>
      <Button.Small
        className="normal-case"
        disabled={resource.isNew()}
        title={resource.isNew() ? formsText.saveRecordFirst() : undefined}
        onClick={handleOpen}
      >
        {formsText.historyOfEdits()}
      </Button.Small>
      {isOpen && (
        <RecordHistoryDialog resource={resource} onClose={handleClose} />
      )}
    </>
  );
}

function RecordHistoryDialog({
  resource,
  onClose: handleClose,
}: {
  readonly resource: SpecifyResource<AnySchema>;
  readonly onClose: () => void;
}): JSX.Element | null {
  const query = useEditHistoryQuery(resource);
  return typeof query === 'object' ? (
    <Dialog
      buttons={<Button.DialogClose>{commonText.close()}</Button.DialogClose>}
      className={{
        container: dialogClassNames.wideContainer,
      }}
      header={formsText.historyOfEdits()}
      onClose={handleClose}
    >
      <QueryBuilder
        autoRun
        forceCollection={undefined}
        isEmbedded
        isReadOnly={false}
        query={query}
        recordSet={undefined}
      />
    </Dialog>
  ) : null;
}

function useEditHistoryQuery(
  resource: SpecifyResource<AnySchema>
): SpecifyResource<SpQuery> | undefined {
  const formatted = useFormatted(resource);

  return React.useMemo(
    () =>
      typeof formatted === 'string'
        ? createQuery(
            formsText.historyOfEditsQueryName({ formattedRecord: formatted }),
            schema.models.SpAuditLog
          ).set('fields', [
            QueryFieldSpec.fromPath('SpAuditLog', ['tableNum'])
              .toSpQueryField()
              .set('isDisplay', false)
              .set('operStart', queryFieldFilters.equal.id)
              .set('startValue', resource.specifyModel.tableId.toString()),
            QueryFieldSpec.fromPath('SpAuditLog', ['recordId'])
              .toSpQueryField()
              .set('isDisplay', false)
              .set('operStart', queryFieldFilters.equal.id)
              .set('startValue', resource.id.toString()),
            QueryFieldSpec.fromPath('SpAuditLog', ['action']).toSpQueryField(),
            QueryFieldSpec.fromPath('SpAuditLog', [
              'fields',
              'fieldName',
            ]).toSpQueryField(),
            QueryFieldSpec.fromPath('SpAuditLog', [
              'fields',
              'oldValue',
            ]).toSpQueryField(),
            QueryFieldSpec.fromPath('SpAuditLog', [
              'fields',
              'newValue',
            ]).toSpQueryField(),
            QueryFieldSpec.fromPath('SpAuditLog', [
              'modifiedByAgent',
              formattedEntry,
            ]).toSpQueryField(),
            QueryFieldSpec.fromPath('SpAuditLog', ['timestampModified'])
              .toSpQueryField()
              .set('sortType', flippedSortTypes.descending),
          ])
        : undefined,
    [resource, formatted]
  );
}<|MERGE_RESOLUTION|>--- conflicted
+++ resolved
@@ -1,31 +1,19 @@
 import React from 'react';
 
-<<<<<<< HEAD
 import type { SpQuery } from '../DataModel/types';
 import type { SpecifyResource } from '../DataModel/legacyTypes';
-=======
-import { useAsyncState } from '../../hooks/useAsyncState';
-import { useBooleanState } from '../../hooks/useBooleanState';
->>>>>>> 7e500c2e
 import { commonText } from '../../localization/common';
 import { formsText } from '../../localization/forms';
+import { flippedSortTypes } from '../QueryBuilder/helpers';
+import { QueryFieldSpec } from '../QueryBuilder/fieldSpec';
+import { schema } from '../DataModel/schema';
 import { Button } from '../Atoms/Button';
+import { Dialog, dialogClassNames } from '../Molecules/Dialog';
+import { QueryBuilder } from '../QueryBuilder/Wrapped';
+import { queryFieldFilters } from '../QueryBuilder/FieldFilter';
+import { createQuery } from '../QueryBuilder';
+import { useBooleanState } from '../../hooks/useBooleanState';
 import type { AnySchema } from '../DataModel/helperTypes';
-import type { SpecifyResource } from '../DataModel/legacyTypes';
-import { schema } from '../DataModel/schema';
-import type { SpQuery } from '../DataModel/types';
-import { format } from '../Forms/dataObjFormatters';
-import { Dialog, dialogClassNames } from '../Molecules/Dialog';
-import { createQuery } from '../QueryBuilder';
-<<<<<<< HEAD
-import { useBooleanState } from '../../hooks/useBooleanState';
-import { AnySchema } from '../DataModel/helperTypes';
-=======
-import { queryFieldFilters } from '../QueryBuilder/FieldFilter';
-import { QueryFieldSpec } from '../QueryBuilder/fieldSpec';
-import { flippedSortTypes } from '../QueryBuilder/helpers';
-import { QueryBuilder } from '../QueryBuilder/Wrapped';
->>>>>>> 7e500c2e
 import { formattedEntry } from '../WbPlanView/mappingHelpers';
 import { useFormatted } from '../../hooks/useFormatted';
 
