import React from 'react';

import { useBooleanState } from '../../hooks/useBooleanState';
import { useId } from '../../hooks/useId';
import { commonText } from '../../localization/common';
import { formsText } from '../../localization/forms';
import { interactionsText } from '../../localization/interactions';
import { schemaText } from '../../localization/schema';
import { wbPlanText } from '../../localization/wbPlan';
import { f } from '../../utils/functools';
import type { IR, RA } from '../../utils/types';
import { filterArray } from '../../utils/types';
import { sortFunction, toggleItem } from '../../utils/utils';
import { H3, Ul } from '../Atoms';
import { Button } from '../Atoms/Button';
import { Form, Input, Label } from '../Atoms/Form';
import { icons } from '../Atoms/Icons';
import { Submit } from '../Atoms/Submit';
import type { AnySchema } from '../DataModel/helperTypes';
import type { SpecifyResource } from '../DataModel/legacyTypes';
import { getFieldsToClone, getUniqueFields } from '../DataModel/resource';
import type { LiteralField, Relationship } from '../DataModel/specifyField';
import type { SpecifyTable } from '../DataModel/specifyTable';
import { genericTables, tables } from '../DataModel/tables';
import { NO_CLONE } from '../Forms/ResourceView';
import { Dialog } from '../Molecules/Dialog';
import { userPreferences } from '../Preferences/userPreferences';
import { relationshipIsToMany } from '../WbPlanView/mappingHelpers';

/**
 * Fields to always carry forward (unless "Deselect All" is pressed), but not
 * show in the UI.
 * NOTE: "Deselect All" no longer deselects these fields to prevent issues.
 * This behavior is probably desirable. Only downside is bigger preferences.
 */
const invisibleCarry = new Set([
  'collection',
  'collections',
  'definition',
  'definitionItem',
  'discipline',
  'disciplines',
  'division',
  'divisions',
  // There is literally a database field with a typo in its name (in Address table)
  'insitutions',
  'institution',
  'institutions',
  'scope',
]);

/** Search for all dependent fields using a suffix */
const dependentFieldSeeker = (suffix: string): IR<string> =>
  Object.fromEntries(
    Object.values(genericTables)
      .flatMap(({ literalFields }) =>
        literalFields.filter((v) => v.name.toLowerCase().endsWith(suffix))
      )
      .map(
        (v) =>
          [
            v.name,
            v.table.getField(v.name.slice(0, -suffix.length))?.name,
          ] as const
      )
      .filter(([_dependent, source]) => typeof source === 'string')
  ) as IR<string>;

export const strictDependentFields = f.store<IR<string>>(() => ({
  // Fields like endDatePrecision
  ...dependentFieldSeeker('precision'),
  // Fields like endDateVerbatim
  ...dependentFieldSeeker('verbatim'),
  // Fields like endDepthUnit
  ...dependentFieldSeeker('unit'),
}));

/**
 * Dependent -> Source
 * When value in one field is based on another, don't show the dependent field in
 * the UI, but copy its carry over settings from the source field
 */
export const dependentFields = f.store<IR<string>>(() => ({
  lat1text: 'latitude1',
  lat2text: 'latitude2',
  long1text: 'longitude1',
  long2text: 'longitude2',
  ...strictDependentFields(),
}));

export function CarryForwardConfig({
  table,
  parentTable,
  type,
  isBulkConfig,
}: {
  readonly table: SpecifyTable;
  readonly parentTable: SpecifyTable | undefined;
  readonly type: 'button' | 'cog';
  readonly isBulkConfig?: boolean;
}): JSX.Element | null {
  const [isOpen, handleOpen, handleClose] = useBooleanState();
  const [globalEnabled, setGlobalEnabled] = userPreferences.use(
    'form',
    'preferences',
    'enableCarryForward'
  );
  const isCarryForwardEnabled = globalEnabled.includes(table.name);
  const canChange = !NO_CLONE.has(table.name);

  return canChange ? (
    <>
      {type === 'button' ? (
        <Label.Inline className="rounded bg-[color:var(--foreground)]">
          <Input.Checkbox
            checked={isCarryForwardEnabled}
            onChange={(): void =>
              setGlobalEnabled(toggleItem(globalEnabled, table.name))
            }
          />
          {formsText.carryForwardEnabled()}
          <Button.Small
            className="ml-2"
            title={formsText.carryForwardSettingsDescription()}
            onClick={handleOpen}
          >
            {icons.cog}
          </Button.Small>
        </Label.Inline>
      ) : (
        <Button.Icon
          icon="cog"
          title={formsText.carryForwardSettingsDescription()}
          onClick={handleOpen}
        />
      )}
      {isCarryForwardEnabled ? (
        <BulkCloneConfig parentTable={parentTable} table={table} />
      ) : null}
      {isOpen && (
        <CarryForwardConfigDialog
          isBulkConfig={isBulkConfig}
          parentTable={parentTable}
          table={table}
          onClose={handleClose}
        />
      )}
    </>
  ) : null;
}

const normalize = (fields: RA<string>): RA<string> =>
  Array.from(fields).sort(sortFunction(f.id));

/**
 * FEATURE: Extend this to all tables
 * See https://github.com/specify/specify7/pull/4804
 */
function BulkCloneConfig({
  table,
  parentTable,
}: {
  readonly table: SpecifyTable;
  readonly parentTable: SpecifyTable | undefined;
}): JSX.Element | null {
  const [globalBulkEnabled, setGlobalBulkEnabled] = userPreferences.use(
    'form',
    'preferences',
    'enableBukCarryForward'
  );
  const [globalBulkRangeEnabled, setGlobalBulkRangeEnabled] =
    userPreferences.use('form', 'preferences', 'enableBulkCarryForwardRange');
  const [
    globalCreateRecordSetOnBulkCarryForward,
    setGlobalCreateRecordSetOnBulkCarryForward,
  ] = userPreferences.use(
    'form',
    'preferences',
    'createRecordSetOnBulkCarryForward'
  );

  const isBulkCarryEnabled = globalBulkEnabled.includes(table.name);
  const isBulkCarryRangeEnabled = globalBulkRangeEnabled.includes(table.name);
  const createRecordSetOnBulkCarryForward =
    globalCreateRecordSetOnBulkCarryForward.includes(table.name);

  const [isOpen, handleOpen, handleClose] = useBooleanState();

  return tableValidForBulkClone(table) ? (
    <>
      <Label.Inline className="rounded bg-[color:var(--foreground)]">
        <Input.Checkbox
          checked={isBulkCarryEnabled}
          onChange={(): void => {
            setGlobalBulkEnabled(toggleItem(globalBulkEnabled, table.name));
            setGlobalBulkRangeEnabled(
              globalBulkRangeEnabled.filter((name) => name !== table.name)
            );
          }}
        />
        {formsText.bulkCarryForwardEnabled()}
        <Button.Small
          className="ml-2"
          title={formsText.bulkCarryForwardSettingsDescription()}
          onClick={handleOpen}
        >
          {icons.cog}
        </Button.Small>
      </Label.Inline>
      <Label.Inline className="rounded bg-[color:var(--foreground)]">
        <Input.Checkbox
          checked={isBulkCarryRangeEnabled}
          onChange={(): void => {
            setGlobalBulkRangeEnabled(
              toggleItem(globalBulkRangeEnabled, table.name)
            );
            setGlobalBulkEnabled(
              globalBulkEnabled.filter((name) => name !== table.name)
            );
          }}
        />
        {formsText.bulkCarryForwardRangeEnabled()}
        <Button.Small
          className="ml-2"
          title={formsText.bulkCarryForwardSettingsDescription()}
          onClick={handleOpen}
        >
          {icons.cog}
        </Button.Small>
      </Label.Inline>
      <Label.Inline className="rounded bg-[color:var(--foreground)]">
        <Input.Checkbox
          checked={createRecordSetOnBulkCarryForward}
          onChange={(): void => {
            setGlobalCreateRecordSetOnBulkCarryForward(
              toggleItem(globalCreateRecordSetOnBulkCarryForward, table.name)
            );
          }}
        />
        {formsText.createRecordSetOnBulkCarryForward()}
      </Label.Inline>
      {isOpen && (
        <CarryForwardConfigDialog
          isBulkConfig
          parentTable={parentTable}
          table={table}
          onClose={handleClose}
        />
      )}
    </>
  ) : null;
}

export const tableValidForBulkClone = (
  table: SpecifyTable,
  resource?: SpecifyResource<AnySchema>
): boolean =>
  table === tables.CollectionObject &&
  !(
    tables.CollectionObject.strictGetLiteralField('catalogNumber')
<<<<<<< HEAD
      .getUiFormatter()
      ?.parts.some(
        (parts) =>
          parts.type === 'regex' ||
          parts.type === 'alphanumeric' ||
          (parts.type === 'numeric' && !parts.canAutonumber())
=======
      .getUiFormatter(resource ?? undefined)
      ?.fields.some(
        (field) =>
          field.type === 'regex' ||
          field.type === 'alphanumeric' ||
          (field.type === 'numeric' && !field.canAutonumber())
>>>>>>> 148be693
      ) ?? false
  );

function CarryForwardConfigDialog({
  table,
  parentTable,
  onClose: handleClose,
  isBulkConfig,
}: {
  readonly table: SpecifyTable;
  readonly parentTable: SpecifyTable | undefined;
  readonly onClose: () => void;
  readonly isBulkConfig?: boolean;
}): JSX.Element {
  const [showHiddenFields, setShowHiddenFields] = userPreferences.use(
    'form',
    'preferences',
    isBulkConfig === true
      ? 'bulkCarryForwardShowHidden'
      : 'carryForwardShowHidden'
  );

  const [globalConfig, setGlobalConfig] = userPreferences.use(
    'form',
    'preferences',
    isBulkConfig === true ? 'bulkCarryForward' : 'carryForward'
  );

  const uniqueFields = getUniqueFields(table);
  const defaultConfig = getFieldsToClone(table).filter(
    (fieldName) => !uniqueFields.includes(fieldName)
  );
  const isDefaultConfig = (fields: RA<string>): boolean =>
    JSON.stringify(normalize(fields)) ===
    JSON.stringify(normalize(defaultConfig));

  const config =
    (globalConfig[table.name] as RA<string> | undefined)?.filter(
      (fieldName) => !uniqueFields.includes(fieldName)
    ) ?? defaultConfig;

  const handleChange = (fields: RA<string>): void =>
    setGlobalConfig({
      ...globalConfig,
      [table.name]: isDefaultConfig(fields) ? undefined : fields,
    });

  const reverseRelationships = React.useMemo(
    () =>
      filterArray(
        parentTable?.relationships
          .filter(({ relatedTable }) => relatedTable === table)
          .flatMap(({ otherSideName }) => otherSideName) ?? []
      ),
    [parentTable, table]
  );

  const literalFields = table.literalFields.filter(
    ({ name, overrides, isVirtual }) =>
      !isVirtual &&
      (!overrides.isHidden || showHiddenFields) &&
      !invisibleCarry.has(name)
  );
  const relationships = table.relationships.filter(
    (field) =>
      !reverseRelationships.includes(field.name) &&
      !field.isVirtual &&
      (!field.overrides.isHidden || showHiddenFields) &&
      (field.isDependent() || !relationshipIsToMany(field)) &&
      !invisibleCarry.has(field.name)
  );

  const id = useId('form-carry-forward');
  return (
    <Dialog
      buttons={
        <>
          <Button.Success
            disabled={isDefaultConfig(config)}
            onClick={(): void =>
              handleChange(
                showHiddenFields
                  ? defaultConfig
                  : table.fields
                      .filter(
                        ({ name, isVirtual, overrides }) =>
                          !isVirtual &&
                          !reverseRelationships.includes(name) &&
                          (!overrides.isHidden || config.includes(name))
                      )
                      .map(({ name }) => name)
              )
            }
          >
            {interactionsText.selectAll()}
          </Button.Success>
          <Button.Success
            disabled={config.length === 0}
            onClick={(): void =>
              handleChange(
                table.fields
                  .filter(
                    ({ name, isVirtual, overrides, isRequired }) =>
                      !isVirtual &&
                      !reverseRelationships.includes(name) &&
                      // Don't deselect hidden fields if they are not visible
                      ((!showHiddenFields && overrides.isHidden) ||
                        isRequired) &&
                      config.includes(name)
                  )
                  .map(({ name }) => name)
              )
            }
          >
            {interactionsText.deselectAll()}
          </Button.Success>
          <Submit.Info form={id('form')} onClick={handleClose}>
            {commonText.close()}
          </Submit.Info>
        </>
      }
      header={
        isBulkConfig === true
          ? formsText.bulkCarryForwardTableSettingsDescription({
              tableName: table.label,
            })
          : formsText.carryForwardTableSettingsDescription({
              tableName: table.label,
            })
      }
      onClose={handleClose}
    >
      <Form className="overflow-hidden" id={id('form')} onSubmit={handleClose}>
        <div className="flex flex-1 flex-col gap-2 overflow-y-auto">
          <CarryForwardCategory
            carryForward={config}
            fields={literalFields}
            header={schemaText.fields()}
            isBulkConfig={isBulkConfig}
            table={table}
            uniqueFields={uniqueFields}
            onChange={handleChange}
          />
          <CarryForwardCategory
            carryForward={config}
            fields={relationships}
            header={schemaText.relationships()}
            isBulkConfig={isBulkConfig}
            table={table}
            uniqueFields={uniqueFields}
            onChange={handleChange}
          />
        </div>
        <Label.Inline className="border-t pt-2 dark:border-neutral-700">
          <Input.Checkbox
            checked={showHiddenFields}
            onValueChange={setShowHiddenFields}
          />
          {wbPlanText.revealHiddenFormFields()}
        </Label.Inline>
      </Form>
    </Dialog>
  );
}

function CarryForwardCategory({
  header,
  table,
  fields,
  uniqueFields,
  carryForward,
  onChange: handleChange,
  isBulkConfig,
}: {
  readonly header: string;
  readonly table: SpecifyTable;
  readonly fields: RA<LiteralField | Relationship>;
  readonly uniqueFields: RA<string>;
  readonly carryForward: RA<string>;
  readonly onChange: (carryForward: RA<string>) => void;
  readonly isBulkConfig?: boolean;
}): JSX.Element | null {
  return fields.length > 0 ? (
    <>
      <H3>{header}</H3>
      <Ul>
        {fields.map((field) => {
          const isUnique = uniqueFields.includes(field.name);
          const isRequired =
            isBulkConfig === true &&
            (field.localization.isrequired || field.overrides.isRequired);
          return (
            <li className="flex gap-1" key={field.name}>
              <Label.Inline
                title={
                  isUnique
                    ? formsText.carryForwardUniqueField()
                    : isRequired
                      ? formsText.carryForwardRequiredField()
                      : field.getLocalizedDesc()
                }
              >
                <Input.Checkbox
                  checked={f.includes(carryForward, field.name) || isRequired}
                  disabled={isUnique || isRequired}
                  onValueChange={(isChecked): void => {
                    const dependents = filterArray(
                      Object.entries(dependentFields())
                        .filter(([_dependent, source]) => source === field.name)
                        .map(([dependent]) => table.getField(dependent)?.name)
                    );
                    handleChange(
                      isChecked
                        ? f.unique([...carryForward, field.name, ...dependents])
                        : carryForward.filter(
                            (name) =>
                              name !== field.name && !dependents.includes(name)
                          )
                    );
                  }}
                />
                {field.label}
              </Label.Inline>
              {field.isRelationship && field.isDependent() && !isUnique ? (
                <CarryForwardConfig
                  isBulkConfig={isBulkConfig}
                  parentTable={field.table}
                  table={field.relatedTable}
                  type="cog"
                />
              ) : undefined}
            </li>
          );
        })}
      </Ul>
    </>
  ) : null;
}<|MERGE_RESOLUTION|>--- conflicted
+++ resolved
@@ -258,21 +258,12 @@
   table === tables.CollectionObject &&
   !(
     tables.CollectionObject.strictGetLiteralField('catalogNumber')
-<<<<<<< HEAD
-      .getUiFormatter()
+      .getUiFormatter(resource ?? undefined)
       ?.parts.some(
         (parts) =>
           parts.type === 'regex' ||
           parts.type === 'alphanumeric' ||
           (parts.type === 'numeric' && !parts.canAutonumber())
-=======
-      .getUiFormatter(resource ?? undefined)
-      ?.fields.some(
-        (field) =>
-          field.type === 'regex' ||
-          field.type === 'alphanumeric' ||
-          (field.type === 'numeric' && !field.canAutonumber())
->>>>>>> 148be693
       ) ?? false
   );
 
