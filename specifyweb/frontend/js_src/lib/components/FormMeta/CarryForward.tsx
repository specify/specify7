--- conflicted
+++ resolved
@@ -22,14 +22,8 @@
 import type { SpecifyModel } from '../DataModel/specifyModel';
 import { NO_CLONE } from '../Forms/ResourceView';
 import { Dialog } from '../Molecules/Dialog';
+import { userPreferences } from '../Preferences/userPreferences';
 import { relationshipIsToMany } from '../WbPlanView/mappingHelpers';
-<<<<<<< HEAD
-import { schemaText } from '../../localization/schema';
-import { interactionsText } from '../../localization/interactions';
-import { wbPlanText } from '../../localization/wbPlan';
-import { userPreferences } from '../Preferences/userPreferences';
-=======
->>>>>>> 7e500c2e
 
 /**
  * Fields to always carry forward (unless "Deselect All" is pressed), but not
