import React from 'react';

import { attachmentsText } from '../../localization/attachments';
import { formsText } from '../../localization/forms';
import { Label, Select } from '../Atoms/Form';
<<<<<<< HEAD
import { OrderPicker } from '../Preferences/Renderers';
import type { SubViewContext } from '../Forms/SubView';
import { attachmentsText } from '../../localization/attachments';
import { schema } from '../DataModel/schema';
=======
>>>>>>> 7e500c2e
import { getField } from '../DataModel/helpers';
import { schema } from '../DataModel/schema';
import type { SpecifyModel } from '../DataModel/specifyModel';
import type { FormType } from '../FormParse';
import type { SubViewContext } from '../Forms/SubView';
import { toLargeSortConfig, toSmallSortConfig } from '../Molecules/Sorting';
import { OrderPicker } from '../UserPreferences/Renderers';

export function SubViewMeta({
  subView,
  model,
}: {
  readonly subView: Exclude<
    React.ContextType<typeof SubViewContext>,
    undefined
  >;
  readonly model: SpecifyModel;
}): JSX.Element {
  const { formType, sortField, handleChangeFormType, handleChangeSortField } =
    subView;
  return (
    <>
      <Label.Block>
        {getField(schema.models.SpLocaleContainerItem, 'type').label}
        <Select
          value={formType}
          onValueChange={(formType): void =>
            handleChangeFormType(formType as FormType)
          }
        >
          <option value="form">{formsText.subForm()}</option>
          <option value="formTable">{formsText.formTable()}</option>
        </Select>
      </Label.Block>
      {/* BUG: this change does not apply until you add/remove subview record */}
      <Label.Block>
        {attachmentsText.orderBy()}
        <OrderPicker
          model={model}
          order={
            sortField === undefined ? undefined : toSmallSortConfig(sortField)
          }
          onChange={(sortField): void =>
            handleChangeSortField(toLargeSortConfig(sortField))
          }
        />
      </Label.Block>
    </>
  );
}<|MERGE_RESOLUTION|>--- conflicted
+++ resolved
@@ -3,20 +3,13 @@
 import { attachmentsText } from '../../localization/attachments';
 import { formsText } from '../../localization/forms';
 import { Label, Select } from '../Atoms/Form';
-<<<<<<< HEAD
-import { OrderPicker } from '../Preferences/Renderers';
-import type { SubViewContext } from '../Forms/SubView';
-import { attachmentsText } from '../../localization/attachments';
-import { schema } from '../DataModel/schema';
-=======
->>>>>>> 7e500c2e
 import { getField } from '../DataModel/helpers';
 import { schema } from '../DataModel/schema';
 import type { SpecifyModel } from '../DataModel/specifyModel';
 import type { FormType } from '../FormParse';
 import type { SubViewContext } from '../Forms/SubView';
 import { toLargeSortConfig, toSmallSortConfig } from '../Molecules/Sorting';
-import { OrderPicker } from '../UserPreferences/Renderers';
+import { OrderPicker } from '../Preferences/Renderers';
 
 export function SubViewMeta({
   subView,
