import type { State } from 'typesafe-reducer';

import type { IR, RA } from '../../utils/types';
import type { SerializedResource } from '../DataModel/helperTypes';
import type { SpQueryField, Tables } from '../DataModel/types';

export type CustomStat = State<
  'CustomStat',
  {
    readonly label: string;
    readonly querySpec: QuerySpec;
    readonly itemValue?: number | string | undefined;
  }
>;

export type PartialQueryFieldWithPath = Partial<
  SerializedResource<SpQueryField>
> & {
  readonly path: string;
};

export type DefaultStat = State<
  'DefaultStat',
  {
    readonly itemType: 'BackEndStat' | 'DynamicStat' | 'QueryStat';
    readonly pageName: string;
    readonly categoryName: string;
    readonly itemName: string;
    readonly label: string;
    readonly itemValue: number | string | undefined;
    readonly isVisible?: boolean;
    readonly pathToValue?: number | string;
  }
>;

export type StatLayout = {
  readonly label: string;
  readonly categories: RA<{
    readonly label: string;
    readonly items: RA<CustomStat | DefaultStat>;
  }>;
  readonly lastUpdated: string | undefined;
};

export type QueryFieldWithPath = Partial<SerializedResource<SpQueryField>> & {
  readonly path: string;
};

export type QuerySpec = {
  readonly tableName: keyof Tables;
<<<<<<< HEAD
  readonly fields: RA<QueryFieldWithPath>;
=======
  readonly fields: RA<PartialQueryFieldWithPath>;
>>>>>>> 5ddf62fc
  readonly isDistinct?: boolean | null;
};

export type StatCategoryReturn = IR<{
  readonly label: string;
  readonly spec: StatItemSpec;
}>;

export type StatsSpec = IR<{
  readonly sourceLabel: string;
  readonly urlPrefix: string;
  readonly categories: IR<{
    readonly label: string;
    readonly items: StatCategoryReturn;
  }>;
}>;

export type QueryBuilderStat = State<
  'QueryStat',
  {
    readonly querySpec: QuerySpec;
  }
>;
export type BackendStatsResult = IR<any>;

export type StatFormatterSpec = {
  readonly showPreparationsTotal: boolean;
};

export type StatFormatterGenerator = (
  spec: StatFormatterSpec
) => (rawResult: any) => string | undefined;

export type BackEndStat = BackEndBase & {
  readonly formatterGenerator: StatFormatterGenerator;
};
export type BackEndBase = State<
  'BackEndStat',
  {
    readonly pathToValue: number | string | undefined;
    readonly querySpec?: QuerySpec;
  }
>;
export type BackEndStatResolve = BackEndBase & {
  readonly fetchUrl: string;
  // Add type assertions for rawResult
  readonly formatter: (rawResult: any) => string | undefined;
};
export type StatItemSpec = BackEndStat | DynamicStat | QueryBuilderStat;

export type DynamicStat = State<
  'DynamicStat',
  {
    readonly dynamicQuerySpec: QuerySpec;
    readonly querySpec: QuerySpec;
  }
>;

export type DynamicQuerySpec = {
  readonly key: string;
  readonly spec: QuerySpec;
};<|MERGE_RESOLUTION|>--- conflicted
+++ resolved
@@ -48,11 +48,7 @@
 
 export type QuerySpec = {
   readonly tableName: keyof Tables;
-<<<<<<< HEAD
-  readonly fields: RA<QueryFieldWithPath>;
-=======
   readonly fields: RA<PartialQueryFieldWithPath>;
->>>>>>> 5ddf62fc
   readonly isDistinct?: boolean | null;
 };
 
