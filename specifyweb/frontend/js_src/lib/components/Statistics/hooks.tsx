--- conflicted
+++ resolved
@@ -187,20 +187,6 @@
   );
 }
 
-<<<<<<< HEAD
-export const queryCountPromiseGenerator =
-  (
-    query: SpecifyResource<SpQuery>
-  ): (() => Promise<AjaxResponseObject<{ readonly count: number }>>) =>
-  async () =>
-    ajax<{
-      readonly count: number;
-    }>('/stored_query/ephemeral/', {
-      method: 'POST',
-      headers: {
-        // eslint-disable-next-line @typescript-eslint/naming-convention
-        Accept: 'application/json',
-=======
 export function queryCountPromiseGenerator(
   query: SerializedResource<SpQuery>
 ): () => Promise<AjaxResponseObject<{ readonly count: number }>> {
@@ -219,14 +205,10 @@
           ...query,
           countOnly: true,
         }),
->>>>>>> 1fbcbdc8
       },
-      body: keysToLowerCase({
-        ...serializeResource(query),
-        countOnly: true,
-      }),
-      errorMode: 'silent',
-    });
+      { expectedResponseCodes: Object.values(Http) }
+    );
+}
 
 export const makeSerializedFieldsFromPaths = (
   tableName: keyof Tables,
