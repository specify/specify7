--- conflicted
+++ resolved
@@ -41,19 +41,11 @@
           <Button.Secondary onClick={handleClose}>
             {commonText.close()}
           </Button.Secondary>
-<<<<<<< HEAD
-          <Submit.Info form={id('form')}>
-            {typeof handleRename === 'function'
-              ? commonText.save()
-              : commonText.add()}
-          </Submit.Info>
-=======
           <Submit.Save form={id('form')}>
             {typeof handleRename === 'function'
               ? commonText.save()
               : commonText.add()}
           </Submit.Save>
->>>>>>> b63632a7
         </>
       }
       header={label === undefined ? statsText.addPage() : statsText.editPage()}
