--- conflicted
+++ resolved
@@ -73,22 +73,15 @@
   );
 }
 
-<<<<<<< HEAD
-const areItemsValid = (items: RA<CustomStat | DefaultStat>): boolean =>
-  !items.some(
-    (item) =>
-      item.type === 'DefaultStat' &&
-      item.itemName === 'phantomItem' &&
-=======
 function areItemsValid(items: RA<CustomStat | DefaultStat>) {
   const itemNameToSearch = new Set(['phantomItem', 'dynamicPhantomItem']);
   return !items.some(
     (item) =>
       item.type === 'DefaultStat' &&
       itemNameToSearch.has(item.itemName) &&
->>>>>>> b63632a7
       item.pathToValue === undefined
   );
+}
 
 export function Categories({
   pageLayout,
@@ -128,11 +121,7 @@
       ) => void)
     | undefined;
   readonly onRename:
-    | ((
-        categoryIndex: number,
-        itemIndex: number,
-        newLabel: LocalizedString
-      ) => void)
+    | ((categoryIndex: number, itemIndex: number, newLabel: string) => void)
     | undefined;
 }): JSX.Element | null {
   const checkEmptyItems = handleRemove === undefined;
@@ -219,23 +208,7 @@
                                 })
                             : undefined
                         }
-<<<<<<< HEAD
-                        onClone={
-                          hasPermission
-                            ? (querySpec): void =>
-                                handleClick(
-                                  {
-                                    type: 'CustomStat',
-                                    querySpec,
-                                    label: item.label,
-                                  },
-                                  categoryIndex
-                                )
-                            : undefined
-                        }
-=======
                         onClone={() => handleClick(item, categoryIndex)}
->>>>>>> b63632a7
                         onEdit={
                           // REFACTOR: Use if/else conditions
                           checkEmptyItems || handleEdit === undefined
