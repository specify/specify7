--- conflicted
+++ resolved
@@ -271,21 +271,10 @@
               ) : null}
               {typeof handleAdd === 'function' ? (
                 <div className="flex gap-2">
-<<<<<<< HEAD
                   <DeleteStatsCategory
                     categoryLabel={label}
                     onDelete={() => handleRemove?.(categoryIndex, undefined)}
                   />
-=======
-                  <Button.Small
-                    variant={className.borderedGrayButton}
-                    onClick={(): void =>
-                      handleRemove?.(categoryIndex, undefined)
-                    }
-                  >
-                    {statsText.deleteCategory()}
-                  </Button.Small>
->>>>>>> fb85221f
                   <span className="-ml-2 flex-1" />
                   <Button.Small
                     variant={className.infoButton}
