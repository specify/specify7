--- conflicted
+++ resolved
@@ -16,11 +16,7 @@
 import { Form } from '../Atoms/Form';
 import { Submit } from '../Atoms/Submit';
 import { softFail } from '../Errors/Crash';
-<<<<<<< HEAD
-import { useMenuItem } from '../Header/useMenuItem';
-=======
 import { useMenuItem } from '../Header/MenuContext';
->>>>>>> 5672d9e9
 import { DateElement } from '../Molecules/DateElement';
 import { downloadFile } from '../Molecules/FilePicker';
 import { hasPermission } from '../Permissions/helpers';
@@ -357,10 +353,6 @@
   );
   useDynamicCategorySetter(dynamicCategoriesResponse, handleChange);
 
-<<<<<<< HEAD
-  const queries = useQueries();
-=======
->>>>>>> 5672d9e9
   const previousCollectionLayout = React.useRef(
     sharedLayout as unknown as RA<StatLayout>
   );
