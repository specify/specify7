/**
 * Renderers for a preference item.
 * Most use the default renderes, but there are some exceptions
 */

import React from 'react';

import type { Collection } from '../datamodel';
import type { AnySchema } from '../datamodelutils';
import { getAvailableFonts } from '../fonts';
import { f } from '../functools';
import { commonText } from '../localization/common';
import { preferencesText } from '../localization/preferences';
import { welcomeText } from '../localization/welcome';
import { getPrefDefinition } from '../preferencesutils';
import { schema } from '../schema';
import type { SpecifyModel } from '../specifymodel';
import {
  getValidationAttributes,
  mergeParsers,
  parserFromType,
  parseValue,
} from '../uiparse';
import { Autocomplete } from './autocomplete';
import { Input, Select } from './basic';
import { useTriggerState, useValidation } from './hooks';
import { iconClassName } from './icons';
import type { PreferenceItem, PreferenceItemComponent } from './preferences';
import { usePref } from './preferenceshooks';

export const ColorPickerPreferenceItem: PreferenceItemComponent<string> =
  function ColorPickerPreferenceItem({
    value,
    onChange: handleChange,
    isReadOnly,
  }) {
    return (
      <div className={`relative ${iconClassName}`}>
        <span
          className="block h-full w-full rounded-full"
          style={{
            backgroundColor: value,
          }}
        />
        <Input.Generic
          className="sr-only"
          isReadOnly={isReadOnly}
          maxLength={7}
          minLength={7}
          pattern="^#[0-9a-fA-F]{6}$"
          required
          type="color"
          value={value}
          onValueChange={handleChange}
        />
      </div>
    );
  };

export const CollectionSortOrderPreferenceItem: PreferenceItemComponent<
  keyof Collection['fields'] | `-${keyof Collection['fields']}`
> = function CollectionSortOrderPreferenceItem({
  value,
  onChange: handleChange,
  isReadOnly,
}) {
  return (
    <OrderPicker
      isReadOnly={isReadOnly}
      model={schema.models.Collection}
      order={value}
      onChange={handleChange}
    />
  );
};

export function OrderPicker<SCHEMA extends AnySchema>({
  model,
  order,
  onChange: handleChange,
  isReadOnly = false,
}: {
  readonly model: SpecifyModel<SCHEMA>;
  readonly order:
    | `-${string & keyof SCHEMA['fields']}`
    | (string & keyof SCHEMA['fields'])
    | undefined;
  readonly onChange: (
    order:
      | `-${string & keyof SCHEMA['fields']}`
      | (string & keyof SCHEMA['fields'])
  ) => void;
  readonly isReadOnly?: boolean;
}): JSX.Element {
  return (
    <Select
      disabled={isReadOnly}
      value={order}
      onValueChange={(newOrder): void =>
        handleChange(newOrder as Exclude<typeof order, undefined>)
      }
    >
      <option value="">{commonText('none')}</option>
      <optgroup label={commonText('ascending')}>
        {model.literalFields
          .filter(
            /*
             * "order === name" is necessary in case Accession.timestampCreated
             * is a hidden field in the schema
             */
            ({ isHidden, name }) => !isHidden || order === name
          )
          .map(({ name, label }) => (
            <option key={name} value={name}>
              {label}
            </option>
          ))}
      </optgroup>
      <optgroup label={commonText('descending')}>
        {model.literalFields
          .filter(({ isHidden, name }) => !isHidden || order?.slice(1) === name)
          .map(({ name, label }) => (
            <option key={name} value={`-${name}`}>
              {label}
            </option>
          ))}
      </optgroup>
    </Select>
  );
}

export const defaultFont = 'default';
export const FontFamilyPreferenceItem: PreferenceItemComponent<string> =
  function FontFamilyPreferenceItem({
    value,
    onChange: handleChange,
    isReadOnly,
  }) {
    const items = React.useMemo(
      () => [
        {
          label: (
            <span className="font-sans">{preferencesText('defaultFont')}</span>
          ),
          searchValue: preferencesText('defaultFont'),
          data: defaultFont,
        },
        ...getAvailableFonts().map((item) => ({
          label: <span style={{ fontFamily: item }}>{item}</span>,
          searchValue: item,
          data: item,
        })),
      ],
      []
    );
    return isReadOnly ? (
      <Input.Text isReadOnly value={value} />
    ) : (
      <Autocomplete<string>
        aria-label={undefined}
        delay={0}
<<<<<<< HEAD
        filterItems
        minLength={0}
        source={items}
        // OnCleared={}
=======
        onNewValue={handleChange}
        onChange={({ data }): void => handleChange(data)}
        filterItems={true}
        aria-label={undefined}
>>>>>>> 4f531e32
        value={value === defaultFont ? preferencesText('defaultFont') : value}
        onChange={({ data }): void => handleChange(data)}
        onNewValue={handleChange}
      >
        {(props): JSX.Element => <Input.Generic {...props} />}
      </Autocomplete>
    );
  };

export type WelcomePageMode =
  | 'customImage'
  | 'default'
  | 'embeddedWebpage'
  | 'taxonTiles';
export const defaultWelcomePageImage =
  '/static/img/icons_as_background_splash.png';
const welcomePageModes: PreferenceItem<WelcomePageMode> = {
  title: preferencesText('content'),
  requiresReload: false,
  visible: true,
  defaultValue: 'default',
  values: [
    {
      value: 'default',
      title: preferencesText('defaultImage'),
    },
    {
      value: 'taxonTiles',
      title: welcomeText('taxonTiles'),
    },
    {
      value: 'customImage',
      title: preferencesText('customImage'),
      description: preferencesText('customImageDescription'),
    },
    // FEATURE: make documentation more user friendly and reEnable this:
<<<<<<< HEAD
    /*
     *{
     *value: 'embeddedWebpage',
     *title: preferencesText('embeddedWebpage'),
     *description: preferencesText('embeddedWebpageDescription'),
     *},
     */
=======
    /*{
      value: 'embeddedWebpage',
      title: preferencesText('embeddedWebpage'),
      description: preferencesText('embeddedWebpageDescription'),
    },*/
>>>>>>> 4f531e32
  ],
};

export const WelcomePageModePreferenceItem: PreferenceItemComponent<WelcomePageMode> =
  function WelcomePageModePreferenceItem({
    value,
    onChange: handleChange,
    isReadOnly,
  }) {
    const [source, setSource] = usePref('welcomePage', 'general', 'source');
    const sourceDefinition = getPrefDefinition(
      'welcomePage',
      'general',
      'source'
    );

    return (
      <>
        <DefaultPreferenceItemRender
          definition={welcomePageModes}
          isReadOnly={isReadOnly}
          value={value}
          onChange={handleChange}
        />
        {value === 'customImage' || value === 'embeddedWebpage' ? (
          <DefaultPreferenceItemRender
            definition={sourceDefinition}
            isReadOnly={isReadOnly}
            value={source}
            onChange={setSource}
          />
        ) : undefined}
      </>
    );
  };

// BUG: either make inputs required, or handle no value case
export const DefaultPreferenceItemRender: PreferenceItemComponent<any> =
  function ({ definition, value, onChange: handleChange, isReadOnly }) {
    const parser =
      'type' in definition
        ? typeof definition.parser === 'object'
          ? mergeParsers(parserFromType(definition.type), definition.parser)
          : parserFromType(definition.type)
        : undefined;
    const validationAttributes = React.useMemo(
      () => f.maybe(parser, getValidationAttributes),
      [parser]
    );
    const { validationRef, inputRef, setValidation } = useValidation();
    const [internalValue, setInternalValue] = useTriggerState(value);
    const handleChanged =
      definition.setOnBlurOnly === true ? setInternalValue : handleChange;
    const handleBlur =
      definition.setOnBlurOnly === true
        ? (): void => handleChange(internalValue)
        : undefined;
    return 'values' in definition ? (
      <>
        <Select
          disabled={isReadOnly}
          value={internalValue}
          onBlur={handleBlur}
          onValueChange={handleChanged}
        >
          {definition.values.map(({ value, title }) => (
            <option key={value} value={value}>
              {title}
            </option>
          ))}
        </Select>
        {f.maybe(
          definition.values.find((item) => item.value === value).description,
          (description) => (
            <p>{description}</p>
          )
        )}
      </>
    ) : parser?.type === 'checkbox' ? (
      <Input.Checkbox
        checked={value}
        isReadOnly={isReadOnly}
        onValueChange={handleChange}
      />
    ) : (
      <Input.Generic
        forwardRef={validationRef}
        {...(validationAttributes ?? { type: 'text' })}
        isReadOnly={isReadOnly}
        value={internalValue}
        onBlur={handleBlur}
        onValueChange={(newValue): void => {
          if (typeof parser === 'object' && inputRef.current !== null) {
            const parsed = parseValue(parser, inputRef.current, newValue);
            if (!parsed.isValid) setValidation(parsed.reason);
            /**
             * Set value, even if invalid.
             * Fixes https://github.com/specify/specify7/issues/1566
             */
            if (parsed.isValid || definition.setOnBlurOnly === true)
              handleChanged(newValue);
          } else handleChanged(newValue);
        }}
      />
    );
  };<|MERGE_RESOLUTION|>--- conflicted
+++ resolved
@@ -37,7 +37,7 @@
     return (
       <div className={`relative ${iconClassName}`}>
         <span
-          className="block h-full w-full rounded-full"
+          className="block w-full h-full rounded-full"
           style={{
             backgroundColor: value,
           }}
@@ -159,17 +159,10 @@
       <Autocomplete<string>
         aria-label={undefined}
         delay={0}
-<<<<<<< HEAD
         filterItems
         minLength={0}
         source={items}
         // OnCleared={}
-=======
-        onNewValue={handleChange}
-        onChange={({ data }): void => handleChange(data)}
-        filterItems={true}
-        aria-label={undefined}
->>>>>>> 4f531e32
         value={value === defaultFont ? preferencesText('defaultFont') : value}
         onChange={({ data }): void => handleChange(data)}
         onNewValue={handleChange}
@@ -206,21 +199,13 @@
       description: preferencesText('customImageDescription'),
     },
     // FEATURE: make documentation more user friendly and reEnable this:
-<<<<<<< HEAD
     /*
      *{
-     *value: 'embeddedWebpage',
-     *title: preferencesText('embeddedWebpage'),
-     *description: preferencesText('embeddedWebpageDescription'),
+     *  value: 'embeddedWebpage',
+     *  title: preferencesText('embeddedWebpage'),
+     *  description: preferencesText('embeddedWebpageDescription'),
      *},
      */
-=======
-    /*{
-      value: 'embeddedWebpage',
-      title: preferencesText('embeddedWebpage'),
-      description: preferencesText('embeddedWebpageDescription'),
-    },*/
->>>>>>> 4f531e32
   ],
 };
 
