--- conflicted
+++ resolved
@@ -87,14 +87,6 @@
         maxZoom: 23,
         attribution:
           'Sources: Esri, HERE, Garmin, Intermap, increment P Corp., GEBCO, USGS, FAO, NPS, NRCAN, GeoBase, IGN, Kadaster NL, Ordnance Survey, Esri Japan, METI, Esri China (Hong Kong), (c) OpenStreetMap contributors, and the GIS User Community',
-<<<<<<< HEAD
-        className: 'dark:invert-leaflet-layer',
-      }
-    ),
-    [preferredBaseLayer]: L.tileLayer(
-      'https://server.arcgisonline.com/ArcGIS/rest/services/World_Imagery/MapServer/tile/{z}/{y}/{x}',
-      {
-=======
       },
       styles: ['auto-dark-mode'],
     },
@@ -113,7 +105,6 @@
         'https://server.arcgisonline.com/ArcGIS/rest/services/World_Imagery/MapServer/tile/{z}/{y}/{x}',
       serverType: 'tileServer',
       layerOptions: {
->>>>>>> 634cb890
         maxZoom: 23,
         attribution:
           'Tiles &copy; Esri &mdash; Source: Esri, i-cubed, USDA, USGS, AEX, GeoEye, Getmapping, Aerogrid, IGN, IGP, UPR-EGP, and the GIS User Community',
@@ -170,31 +161,18 @@
     },
   },
   overlays: {
-<<<<<<< HEAD
-    [preferredOverlay]: L.tileLayer(
-      'https://esp.usdoj.gov/arcweb/rest/services/World_Boundaries_and_Places/MapServer/tile/{z}/{y}/{x}',
-      {
-=======
     'Labels and boundaries': {
       endpoint:
         'https://esp.usdoj.gov/arcweb/rest/services/World_Boundaries_and_Places/MapServer/tile/{z}/{y}/{x}',
       serverType: 'tileServer',
       layerOptions: {
->>>>>>> 634cb890
         maxZoom: 23,
         attribution:
           'Esri, HERE, Garmin, (c) OpenStreetMap contributors, and the GIS user community',
       },
     },
   },
-<<<<<<< HEAD
-} as const;
-
-/*
-=======
 };
-export const preferredBaseLayer = 'Satellite Map (ESRI)';
-export const preferredOverlay = 'Labels and boundaries';
 
 /**
  * By default in Leaflet, all base maps and overlay layers are on the same pane.
@@ -207,7 +185,6 @@
   layersPromise.then(parseLayersFromJson);
 
 /**
->>>>>>> 634cb890
  * Try to fetch up-to-date tile servers. If fails, use the default tile servers
  */
 const layersPromise: Promise<Layers<SerializedLayer>> =
@@ -219,30 +196,20 @@
         })
           .then(({ data, status }) =>
             status === Http.NO_CONTENT
-<<<<<<< HEAD
-              ? ajax<IR<unknown>>(cachableUrl(leafletLayersEndpoint), {
-                  headers: { Accept: 'application/json' },
-                  errorMode: 'silent',
-                }).then(({ data }) => data)
-              : (JSON.parse(data) as IR<unknown>)
-=======
               ? ajax<Layers<SerializedLayer>>(
                   cachableUrl(leafletLayersEndpoint),
-                  { headers: { Accept: 'application/json' } },
-                  { strict: false }
+                  {
+                    headers: { Accept: 'application/json' },
+                    errorMode: 'silent',
+                  }
                 ).then(({ data }) => data)
               : (JSON.parse(data) as Layers<SerializedLayer>)
->>>>>>> 634cb890
           )
           .catch((error) => {
             softFail(error);
             return defaultTileLayers;
           })
-<<<<<<< HEAD
       : foreverFetch()
-=======
-      : foreverFetch<Layers<SerializedLayer>>()
->>>>>>> 634cb890
   );
 
 /**
