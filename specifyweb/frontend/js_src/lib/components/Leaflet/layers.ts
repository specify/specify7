--- conflicted
+++ resolved
@@ -24,6 +24,9 @@
 export const leafletLayersEndpoint =
   'https://files.specifysoftware.org/specify7/7.8.10/leaflet-layers.json';
 
+export const preferredBaseLayer = 'Satellite Map (ESRI)';
+export const preferredOverlay = 'Labels and boundaries';
+
 /**
  * Optional filters to apply to a layer
  */
@@ -33,9 +36,6 @@
   'auto-dark-mode': 'dark:invert-leaflet-layer',
 };
 
-export const preferredBaseLayer = 'Satellite Map (ESRI)';
-export const preferredOverlay = 'Labels and boundaries';
-
 /**
  * DO NOT USE THIS OBJECT DIRECTLY (except in tests).
  * Use leafletLayersPromise instead.
@@ -87,7 +87,6 @@
         maxZoom: 23,
         attribution:
           'Sources: Esri, HERE, Garmin, Intermap, increment P Corp., GEBCO, USGS, FAO, NPS, NRCAN, GeoBase, IGN, Kadaster NL, Ordnance Survey, Esri Japan, METI, Esri China (Hong Kong), (c) OpenStreetMap contributors, and the GIS User Community',
-<<<<<<< HEAD
       },
       styles: ['auto-dark-mode'],
     },
@@ -106,14 +105,6 @@
         'https://server.arcgisonline.com/ArcGIS/rest/services/World_Imagery/MapServer/tile/{z}/{y}/{x}',
       serverType: 'tileServer',
       layerOptions: {
-=======
-        className: 'dark:invert-leaflet-layer',
-      }
-    ),
-    [preferredBaseLayer]: L.tileLayer(
-      'https://server.arcgisonline.com/ArcGIS/rest/services/World_Imagery/MapServer/tile/{z}/{y}/{x}',
-      {
->>>>>>> 2b106953
         maxZoom: 23,
         attribution:
           'Tiles &copy; Esri &mdash; Source: Esri, i-cubed, USDA, USGS, AEX, GeoEye, Getmapping, Aerogrid, IGN, IGP, UPR-EGP, and the GIS User Community',
@@ -170,27 +161,18 @@
     },
   },
   overlays: {
-<<<<<<< HEAD
     'Labels and boundaries': {
       endpoint:
         'https://esp.usdoj.gov/arcweb/rest/services/World_Boundaries_and_Places/MapServer/tile/{z}/{y}/{x}',
       serverType: 'tileServer',
       layerOptions: {
-=======
-    [preferredOverlay]: L.tileLayer(
-      'https://esp.usdoj.gov/arcweb/rest/services/World_Boundaries_and_Places/MapServer/tile/{z}/{y}/{x}',
-      {
->>>>>>> 2b106953
         maxZoom: 23,
         attribution:
           'Esri, HERE, Garmin, (c) OpenStreetMap contributors, and the GIS user community',
       },
     },
   },
-<<<<<<< HEAD
 };
-export const preferredBaseLayer = 'Satellite Map (ESRI)';
-export const preferredOverlay = 'Labels and boundaries';
 
 /**
  * By default in Leaflet, all base maps and overlay layers are on the same pane.
@@ -203,11 +185,6 @@
   layersPromise.then(parseLayersFromJson);
 
 /**
-=======
-} as const;
-
-/*
->>>>>>> 2b106953
  * Try to fetch up-to-date tile servers. If fails, use the default tile servers
  */
 const layersPromise: Promise<Layers<SerializedLayer>> =
@@ -227,20 +204,14 @@
         )
           .then(async ({ data, status }) =>
             status === Http.NO_CONTENT
-<<<<<<< HEAD
               ? ajax<Layers<SerializedLayer>>(
                   cachableUrl(leafletLayersEndpoint),
-                  { headers: { Accept: 'application/json' } },
-                  { strict: false }
+                  {
+                    headers: { Accept: 'application/json' },
+                    errorMode: 'silent',
+                  }
                 ).then(({ data }) => data)
               : (JSON.parse(data) as Layers<SerializedLayer>)
-=======
-              ? ajax<IR<unknown>>(cachableUrl(leafletLayersEndpoint), {
-                  headers: { Accept: 'application/json' },
-                  errorMode: 'silent',
-                }).then(({ data }) => data)
-              : (JSON.parse(data) as IR<unknown>)
->>>>>>> 2b106953
           )
           .catch((error) => {
             softFail(error);
