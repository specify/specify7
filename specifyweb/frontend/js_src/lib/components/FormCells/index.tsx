--- conflicted
+++ resolved
@@ -18,13 +18,9 @@
 import { RenderForm } from '../Forms/SpecifyForm';
 import { SubView } from '../Forms/SubView';
 import { TableIcon } from '../Molecules/TableIcon';
-<<<<<<< HEAD
 import { ValueOf } from '../../utils/types';
-import { useDistantRelated } from '../../hooks/resource';
-=======
 import { relationshipIsToMany } from '../WbPlanView/mappingHelpers';
 import { FormTableInteraction } from './FormTableInteraction';
->>>>>>> dab8c6a2
 
 const cellRenderers: {
   readonly [KEY in keyof CellTypes]: (props: {
