--- conflicted
+++ resolved
@@ -6,6 +6,7 @@
 import { formsText } from '../../localization/forms';
 import { f } from '../../utils/functools';
 import type { ValueOf } from '../../utils/types';
+import { filterArray } from '../../utils/types';
 import { DataEntry } from '../Atoms/DataEntry';
 import { ReadOnlyContext, SearchDialogContext } from '../Core/Contexts';
 import type { AnySchema } from '../DataModel/helperTypes';
@@ -23,7 +24,6 @@
 import { TableIcon } from '../Molecules/TableIcon';
 import { relationshipIsToMany } from '../WbPlanView/mappingHelpers';
 import { FormTableInteraction } from './FormTableInteraction';
-import { filterArray } from '../../utils/types';
 import { resourceOn } from '../DataModel/resource';
 import { softFail } from '../Errors/Crash';
 import { fetchPathAsString } from '../Formatters/formatters';
@@ -308,12 +308,7 @@
   align,
 }: {
   readonly resource: SpecifyResource<AnySchema>;
-<<<<<<< HEAD
-  readonly cellData: CellTypes[keyof CellTypes];
-=======
-  readonly mode: FormMode;
   readonly cellData: ValueOf<CellTypes>;
->>>>>>> d0d280dc
   readonly id: string | undefined;
   readonly formatId: (id: string) => string;
   readonly formType: FormType;
