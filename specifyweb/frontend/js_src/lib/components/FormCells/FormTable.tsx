--- conflicted
+++ resolved
@@ -30,11 +30,8 @@
 import { SortIndicator } from '../Molecules/Sorting';
 import { hasTablePermission } from '../Permissions/helpers';
 import { userPreferences } from '../Preferences/userPreferences';
-<<<<<<< HEAD
 import { SearchDialog } from '../SearchDialog';
-=======
 import { AttachmentPluginSkeleton } from '../SkeletonLoaders/AttachmentPlugin';
->>>>>>> d0d280dc
 import { relationshipIsToMany } from '../WbPlanView/mappingHelpers';
 import { FormCell } from './index';
 
@@ -435,21 +432,13 @@
             ? undefined
             : isDependent
             ? (): void => {
-<<<<<<< HEAD
-                const resource = new relationship.relatedTable.Resource();
-=======
                 const resource =
-                  new relationship.relatedModel.Resource() as SpecifyResource<SCHEMA>;
->>>>>>> d0d280dc
+                  new relationship.relatedTable.Resource() as SpecifyResource<SCHEMA>;
                 handleAddResources([resource]);
               }
             : (): void =>
                 setState({
                   type: 'SearchState',
-<<<<<<< HEAD
-                  resource: new relationship.relatedTable.Resource(),
-=======
->>>>>>> d0d280dc
                 })
         }
       />
@@ -466,7 +455,7 @@
         <SearchDialog
           extraFilters={undefined}
           forceCollection={undefined}
-          model={relationship.relatedModel}
+          table={relationship.relatedTable}
           multiple
           onClose={(): void => setState({ type: 'MainState' })}
           onSelected={handleAddResources}
