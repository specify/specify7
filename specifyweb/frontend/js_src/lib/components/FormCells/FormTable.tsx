--- conflicted
+++ resolved
@@ -29,12 +29,8 @@
 import type { SortConfig } from '../Molecules/Sorting';
 import { SortIndicator } from '../Molecules/Sorting';
 import { hasTablePermission } from '../Permissions/helpers';
-<<<<<<< HEAD
+import { userPreferences } from '../Preferences/userPreferences';
 import { SearchDialog } from '../SearchDialog';
-import { usePref } from '../UserPreferences/usePref';
-=======
-import { userPreferences } from '../Preferences/userPreferences';
->>>>>>> dbb15abb
 import { relationshipIsToMany } from '../WbPlanView/mappingHelpers';
 import { FormCell } from './index';
 
