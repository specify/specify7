--- conflicted
+++ resolved
@@ -12,34 +12,27 @@
 import { className } from '../Atoms/className';
 import { columnDefinitionsToCss, DataEntry } from '../Atoms/DataEntry';
 import { icons } from '../Atoms/Icons';
-<<<<<<< HEAD
-import { ReadOnlyContext, SearchDialogContext } from '../Core/Contexts';
-=======
 import { useAttachment } from '../Attachments/Plugin';
 import { AttachmentViewer } from '../Attachments/Viewer';
->>>>>>> ec0ad44a
+import { ReadOnlyContext, SearchDialogContext } from '../Core/Contexts';
 import type { AnySchema } from '../DataModel/helperTypes';
 import type { SpecifyResource } from '../DataModel/legacyTypes';
 import type { Relationship } from '../DataModel/specifyField';
 import type { SpecifyTable } from '../DataModel/specifyTable';
 import { FormMeta } from '../FormMeta';
 import type { FormCellDefinition, SubViewSortField } from '../FormParse/cells';
-<<<<<<< HEAD
+import { attachmentView } from '../FormParse/webOnlyViews';
+import { SpecifyForm } from '../Forms/SpecifyForm';
 import { propsToFormMode, useViewDefinition } from '../Forms/useViewDefinition';
-=======
-import { attachmentView } from '../FormParse/webOnlyViews';
-import { SearchDialog } from '../Forms/SearchDialog';
->>>>>>> ec0ad44a
-import { SpecifyForm } from '../Forms/SpecifyForm';
 import { loadingGif } from '../Molecules';
 import { Dialog } from '../Molecules/Dialog';
 import type { SortConfig } from '../Molecules/Sorting';
 import { SortIndicator } from '../Molecules/Sorting';
 import { hasTablePermission } from '../Permissions/helpers';
+import { SearchDialog } from '../SearchDialog';
 import { usePref } from '../UserPreferences/usePref';
 import { relationshipIsToMany } from '../WbPlanView/mappingHelpers';
 import { FormCell } from './index';
-import { SearchDialog } from '../SearchDialog';
 
 const cellToLabel = (
   table: SpecifyTable,
@@ -323,7 +316,6 @@
                           {icons.chevronRight}
                         </Button.Small>
                       </div>
-<<<<<<< HEAD
                       <ReadOnlyContext.Provider
                         value={isReadOnly || viewDefinition.mode === 'view'}
                       >
@@ -332,77 +324,43 @@
                             isInSearchDialog || viewDefinition.mode === 'search'
                           }
                         >
-                          {viewDefinition.rows[0].map(
-                            (
-                              {
-                                colSpan,
-                                align,
-                                visible,
-                                id: cellId,
-                                ...cellData
-                              },
-                              index
-                            ) => (
-                              <DataEntry.Cell
-                                align={align}
-                                colSpan={colSpan}
-                                key={index}
-                                role="cell"
-                                visible={visible}
-                              >
-                                <FormCell
+                          {viewDefinition.name === attachmentView ? (
+                            <Attachment resource={resource} />
+                          ) : (
+                            viewDefinition.rows[0].map(
+                              (
+                                {
+                                  colSpan,
+                                  align,
+                                  visible,
+                                  id: cellId,
+                                  ...cellData
+                                },
+                                index
+                              ) => (
+                                <DataEntry.Cell
                                   align={align}
-                                  cellData={cellData}
-                                  formatId={(suffix: string): string =>
-                                    id(`${index}-${suffix}`)
-                                  }
-                                  formType="formTable"
-                                  id={cellId}
-                                  resource={resource}
-                                />
-                              </DataEntry.Cell>
+                                  colSpan={colSpan}
+                                  key={index}
+                                  role="cell"
+                                  visible={visible}
+                                >
+                                  <FormCell
+                                    align={align}
+                                    cellData={cellData}
+                                    formatId={(suffix: string): string =>
+                                      id(`${index}-${suffix}`)
+                                    }
+                                    formType="formTable"
+                                    id={cellId}
+                                    resource={resource}
+                                  />
+                                </DataEntry.Cell>
+                              )
                             )
                           )}
                         </SearchDialogContext.Provider>
                       </ReadOnlyContext.Provider>
-=======
-                      {viewDefinition.name === attachmentView ? (
-                        <Attachment resource={resource} />
-                      ) : (
-                        viewDefinition.rows[0].map(
-                          (
-                            {
-                              colSpan,
-                              align,
-                              visible,
-                              id: cellId,
-                              ...cellData
-                            },
-                            index
-                          ) => (
-                            <DataEntry.Cell
-                              align={align}
-                              colSpan={colSpan}
-                              key={index}
-                              role="cell"
-                              visible={visible}
-                            >
-                              <FormCell
-                                align={align}
-                                cellData={cellData}
-                                formatId={(suffix: string): string =>
-                                  id(`${index}-${suffix}`)
-                                }
-                                formType="formTable"
-                                id={cellId}
-                                mode={viewDefinition.mode}
-                                resource={resource}
-                              />
-                            </DataEntry.Cell>
-                          )
-                        )
-                      )}
->>>>>>> ec0ad44a
                     </>
                   )}
                   <div className="flex h-full flex-col gap-2" role="cell">
