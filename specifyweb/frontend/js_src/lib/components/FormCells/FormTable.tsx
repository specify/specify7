--- conflicted
+++ resolved
@@ -19,23 +19,17 @@
 import type { SpecifyTable } from '../DataModel/specifyTable';
 import { FormMeta } from '../FormMeta';
 import type { FormCellDefinition, SubViewSortField } from '../FormParse/cells';
-<<<<<<< HEAD
-import { RenderForm } from '../Forms/SpecifyForm';
 import { propsToFormMode, useViewDefinition } from '../Forms/useViewDefinition';
-=======
-import { SearchDialog } from '../Forms/SearchDialog';
 import { SpecifyForm } from '../Forms/SpecifyForm';
-import { useViewDefinition } from '../Forms/useViewDefinition';
->>>>>>> 3ea6689c
 import { loadingGif } from '../Molecules';
 import { Dialog } from '../Molecules/Dialog';
 import type { SortConfig } from '../Molecules/Sorting';
 import { SortIndicator } from '../Molecules/Sorting';
 import { hasTablePermission } from '../Permissions/helpers';
-import { SearchDialog } from '../SearchDialog';
 import { usePref } from '../UserPreferences/usePref';
 import { relationshipIsToMany } from '../WbPlanView/mappingHelpers';
 import { FormCell } from './index';
+import { SearchDialog } from '../SearchDialog';
 
 const cellToLabel = (
   table: SpecifyTable,
@@ -78,12 +72,7 @@
   readonly onAdd:
     | ((resources: RA<SpecifyResource<SCHEMA>>) => void)
     | undefined;
-<<<<<<< HEAD
-  readonly onDelete: (resource: SpecifyResource<SCHEMA>) => void;
-=======
   readonly onDelete: ((resource: SpecifyResource<SCHEMA>) => void) | undefined;
-  readonly mode: FormMode;
->>>>>>> 3ea6689c
   readonly viewName?: string;
   readonly dialog: 'modal' | 'nonModal' | false;
   readonly onClose: () => void;
