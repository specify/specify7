import React from 'react';
import type { LocalizedString } from 'typesafe-i18n';

import { useId } from '../../hooks/useId';
import { useInfiniteScroll } from '../../hooks/useInfiniteScroll';
import { commonText } from '../../localization/common';
import { formsText } from '../../localization/forms';
import type { IR, RA } from '../../utils/types';
import { sortFunction } from '../../utils/utils';
import { Button } from '../Atoms/Button';
import { columnDefinitionsToCss, DataEntry } from '../Atoms/DataEntry';
import { icons } from '../Atoms/Icons';
import { Link } from '../Atoms/Link';
import { useAttachment } from '../Attachments/Plugin';
import { AttachmentViewer } from '../Attachments/Viewer';
import { ReadOnlyContext, SearchDialogContext } from '../Core/Contexts';
import { backboneFieldSeparator } from '../DataModel/helpers';
import type { AnySchema } from '../DataModel/helperTypes';
import type { SpecifyResource } from '../DataModel/legacyTypes';
import type { Relationship } from '../DataModel/specifyField';
import type { Collection, SpecifyTable } from '../DataModel/specifyTable';
import type { CollectionObjectGroup } from '../DataModel/types';
import { FormMeta } from '../FormMeta';
import type { FormCellDefinition, SubViewSortField } from '../FormParse/cells';
import { attachmentView } from '../FormParse/webOnlyViews';
import { SpecifyForm } from '../Forms/SpecifyForm';
import { propsToFormMode, useViewDefinition } from '../Forms/useViewDefinition';
import { loadingGif } from '../Molecules';
import { Dialog } from '../Molecules/Dialog';
import type { SortConfig } from '../Molecules/Sorting';
import { SortIndicator } from '../Molecules/Sorting';
import { hasTablePermission } from '../Permissions/helpers';
import { userPreferences } from '../Preferences/userPreferences';
import { useSearchDialog } from '../SearchDialog';
import { AttachmentPluginSkeleton } from '../SkeletonLoaders/AttachmentPlugin';
import { relationshipIsToMany } from '../WbPlanView/mappingHelpers';
import { COJODialog } from './COJODialog';
import { FormCell } from './index';

const cellToLabel = (
  table: SpecifyTable,
  cell: FormCellDefinition
): {
  readonly text: LocalizedString | undefined;
  readonly title: LocalizedString | undefined;
} => ({
  text: cell.ariaLabel,
  title:
    cell.type === 'Field' || cell.type === 'SubView'
      ? table
          .getField(cell.fieldNames?.join(backboneFieldSeparator) ?? '')
          ?.getLocalizedDesc()
      : undefined,
});

const cellClassName =
  'sticky top-0 bg-[color:var(--form-foreground)] z-10 h-full -mx-1 pl-1 pt-1';

// REFACTOR: split this component into smaller
/**
 * Show several records in "grid view"
 */
export function FormTable<SCHEMA extends AnySchema>({
  relationship,
  isDependent,
  resources: unsortedResources,
  totalCount = unsortedResources.length,
  onAdd: handleAdd,
  onDelete: handleDelete,
  viewName = relationship.relatedTable.view,
  dialog,
  onClose: handleClose,
  sortField,
  onFetchMore: handleFetchMore,
  isCollapsed = false,
  preHeaderButtons,
  collection,
}: {
  readonly relationship: Relationship;
  readonly isDependent: boolean;
  readonly resources: RA<SpecifyResource<SCHEMA>>;
  readonly totalCount?: number;
  readonly onAdd:
    | ((resources: RA<SpecifyResource<SCHEMA>>) => void)
    | undefined;
  readonly onDelete: ((resource: SpecifyResource<SCHEMA>) => void) | undefined;
  readonly viewName?: string;
  readonly dialog: 'modal' | 'nonModal' | false;
  readonly onClose: () => void;
  readonly sortField: SubViewSortField | undefined;
  readonly onFetchMore: (() => Promise<void>) | undefined;
  readonly isCollapsed: boolean | undefined;
  readonly preHeaderButtons?: JSX.Element;
  readonly collection: Collection<AnySchema> | undefined;
}): JSX.Element {
  const [sortConfig, setSortConfig] = React.useState<
    SortConfig<string> | undefined
  >(
    sortField === undefined
      ? undefined
      : {
          sortField: sortField.fieldNames.join(backboneFieldSeparator),
          ascending: sortField.direction === 'asc',
        }
  );

  const resources =
    sortConfig === undefined
      ? // Note, resources might be sorted by the back-end
        unsortedResources
      : Array.from(unsortedResources).sort(
          sortFunction(
            // FEATURE: handle related fields
            (resource) => resource.get(sortConfig.sortField),
            !sortConfig.ascending
          )
        );

  // When added a new resource, focus that row
  const addedResource = React.useRef<SpecifyResource<SCHEMA> | undefined>(
    undefined
  );
  const handleAddResources =
    typeof handleAdd === 'function'
      ? function handleAddResources(
          resources: RA<SpecifyResource<SCHEMA>>
        ): void {
          const expandedRecords = {
            ...isExpanded,
            ...Object.fromEntries(
              resources.map((resource) => [resource.cid, true] as const)
            ),
          };
          setExpandedRecords(expandedRecords);
          handleAdd(resources);
          addedResource.current = resources[0];
        }
      : undefined;
  const rowsRef = React.useRef<HTMLDivElement | null>(null);
  React.useEffect(() => {
    if (addedResource.current === undefined) return;
    const resourceIndex = resources.indexOf(addedResource.current);
    addedResource.current = undefined;
    if (resourceIndex === -1 || rowsRef.current === null) return;
    const lastRow: HTMLElement | null = rowsRef.current.querySelector(
      `:scope > :nth-child(${resourceIndex}) > [tabindex="-1"]`
    );
    lastRow?.focus();
  }, [resources]);

  const isToOne = !relationshipIsToMany(relationship);
  const disableAdding = isToOne && resources.length > 0;
  const header = commonText.countLine({
    resource: relationship.label,
    count: totalCount ?? resources.length,
  });
  const isReadOnly = React.useContext(ReadOnlyContext);
  const isInSearchDialog = React.useContext(SearchDialogContext);
  const mode = propsToFormMode(isReadOnly, isInSearchDialog);
  const collapsedViewDefinition = useViewDefinition({
    table: relationship.relatedTable,
    viewName,
    fallbackViewName: relationship.relatedTable.view,
    formType: 'formTable',
    mode,
  });
  const expandedViewDefinition = useViewDefinition({
    table: relationship.relatedTable,
    viewName,
    fallbackViewName: relationship.relatedTable.view,
    formType: 'form',
    mode,
  });

  const id = useId('form-table');
  const [isExpanded, setExpandedRecords] = React.useState<
    IR<boolean | undefined>
  >({});
  const [flexibleColumnWidth] = userPreferences.use(
    'form',
    'definition',
    'flexibleColumnWidth'
  );
  const [flexibleSubGridColumnWidth] = userPreferences.use(
    'form',
    'definition',
    'flexibleSubGridColumnWidth'
  );
  const displayDeleteButton =
    mode !== 'view' && typeof handleDelete === 'function';
  const displayViewButton = !isDependent;

  const scrollerRef = React.useRef<HTMLDivElement | null>(null);
  const { isFetching, handleScroll } = useInfiniteScroll(
    handleFetchMore,
    scrollerRef
  );

  const [maxHeight] = userPreferences.use('form', 'formTable', 'maxHeight');

  const { searchDialog, showSearchDialog } = useSearchDialog({
    forceCollection: undefined,
    extraFilters: undefined,
    table: relationship.relatedTable,
    multiple: !isToOne,
    onSelected: handleAddResources,
  });

  const children =
    collapsedViewDefinition === undefined ? (
      commonText.loading()
    ) : resources.length === 0 ? (
      <p>{formsText.noData()}</p>
    ) : (
      <div
        className={isCollapsed ? 'hidden' : 'overflow-x-auto'}
        onScroll={handleScroll}
      >
        <DataEntry.Grid
          className="sticky w-fit"
          display="inline"
          flexibleColumnWidth={flexibleColumnWidth}
          forwardRef={scrollerRef}
          role="table"
          style={{
            gridTemplateColumns: `min-content ${columnDefinitionsToCss(
              collapsedViewDefinition.columns,
              flexibleSubGridColumnWidth
            )} min-content`,
            maxHeight: `${maxHeight}px`,
          }}
          viewDefinition={collapsedViewDefinition}
        >
          <div
            /*
             * If header was ever visible, don't hide the header row anymore to
             * prevent needless layout shifts, but only make it invisible
             */
            className="contents"
            role="row"
          >
            <div className={cellClassName} role="columnheader">
              <span className="sr-only">{commonText.expand()}</span>
            </div>
            {collapsedViewDefinition.rows[0].map((cell, index) => {
              const { text, title } = cellToLabel(
                relationship.relatedTable,
                cell
              );
              const isSortable =
                cell.type === 'Field' || cell.type === 'SubView';
              const fieldName = isSortable
                ? cell.fieldNames?.join(backboneFieldSeparator)
                : undefined;
              return (
                <DataEntry.Cell
                  align="center"
                  className={cellClassName}
                  colSpan={cell.colSpan}
                  key={index}
                  role="columnheader"
                  title={title}
                  verticalAlign={cell.verticalAlign}
                  visible
                >
                  {isSortable && typeof fieldName === 'string' ? (
                    <Button.LikeLink
                      onClick={(): void =>
                        setSortConfig({
                          sortField: fieldName,
                          ascending: !(sortConfig?.ascending ?? false),
                        })
                      }
                    >
                      {text}
                      <SortIndicator
                        fieldName={fieldName}
                        sortConfig={sortConfig}
                      />
                    </Button.LikeLink>
                  ) : (
                    text
                  )}
                </DataEntry.Cell>
              );
            })}
            <div className={cellClassName} role="columnheader">
              <span className="sr-only">{commonText.actions()}</span>
            </div>
          </div>
          <div className="contents" ref={rowsRef} role="rowgroup">
            {resources.map((resource) => (
              <React.Fragment key={resource.cid}>
                <div className="contents" role="row">
                  {isExpanded[resource.cid] === true ? (
                    <>
                      <div className="h-full" role="cell">
                        <Button.Small
                          aria-label={commonText.collapse()}
                          className="h-full"
                          title={commonText.collapse()}
                          onClick={(): void =>
                            setExpandedRecords({
                              ...isExpanded,
                              [resource.cid]: false,
                            })
                          }
                        >
                          {icons.chevronDown}
                        </Button.Small>
                      </div>
                      <DataEntry.Cell
                        align="left"
                        colSpan={collapsedViewDefinition.columns.length}
                        role="cell"
                        tabIndex={-1}
                        verticalAlign="stretch"
                        visible
                      >
                        <SpecifyForm
                          display="inline"
                          resource={resource}
                          viewDefinition={expandedViewDefinition}
                        />
                      </DataEntry.Cell>
                    </>
                  ) : (
                    <>
                      <div className="h-full" role="cell">
                        <Button.Small
                          aria-label={commonText.expand()}
                          className="h-full"
                          title={commonText.expand()}
                          onClick={(): void =>
                            setExpandedRecords({
                              ...isExpanded,
                              [resource.cid]: true,
                            })
                          }
                        >
                          {icons.chevronRight}
                        </Button.Small>
                      </div>
                      <ReadOnlyContext.Provider
                        value={
                          isReadOnly || collapsedViewDefinition.mode === 'view'
                        }
                      >
                        <SearchDialogContext.Provider
                          value={
                            isInSearchDialog ||
                            collapsedViewDefinition.mode === 'search'
                          }
                        >
                          {collapsedViewDefinition.name === attachmentView ? (
                            <div className="flex gap-8" role="cell">
                              <Attachment resource={resource} />
                            </div>
                          ) : (
                            collapsedViewDefinition.rows[0].map(
                              (
                                {
                                  colSpan,
                                  align,
                                  verticalAlign,
                                  visible,
                                  id: cellId,
                                  ...cellData
                                },
                                index
                              ) => (
                                <DataEntry.Cell
                                  align={align}
                                  colSpan={colSpan}
                                  key={index}
                                  role="cell"
                                  verticalAlign={verticalAlign}
                                  visible={visible}
                                >
                                  <FormCell
                                    align={align}
                                    cellData={cellData}
                                    formatId={(suffix: string): string =>
                                      id(`${index}-${suffix}`)
                                    }
                                    formType="formTable"
                                    id={cellId}
                                    resource={resource}
                                    verticalAlign={verticalAlign}
                                  />
                                </DataEntry.Cell>
                              )
                            )
                          )}
                        </SearchDialogContext.Provider>
                      </ReadOnlyContext.Provider>
                    </>
                  )}
                  <div className="flex h-full flex-col gap-2" role="cell">
                    {displayViewButton &&
                    isExpanded[resource.cid] === true &&
                    !resource.isNew() ? (
                      <Link.Small
                        aria-label={commonText.openInNewTab()}
                        className="flex-1"
                        href={resource.viewUrl()}
                        title={commonText.openInNewTab()}
                      >
                        {icons.externalLink}
                      </Link.Small>
                    ) : undefined}
                    {displayDeleteButton &&
                    (!resource.isNew() ||
                      hasTablePermission(
                        relationship.relatedTable.name,
                        'delete'
                      )) ? (
                      <Button.Small
                        aria-label={commonText.remove()}
                        className="h-full"
                        disabled={
                          !resource.isNew() &&
                          !hasTablePermission(
                            resource.specifyTable.name,
                            'delete'
                          )
                        }
                        title={commonText.remove()}
                        onClick={(): void => handleDelete(resource)}
                      >
                        {icons.trash}
                      </Button.Small>
                    ) : undefined}
                    {isExpanded[resource.cid] === true && (
                      <FormMeta
                        className="flex-1"
                        resource={resource}
                        viewDescription={expandedViewDefinition}
                      />
                    )}
                  </div>
                </div>
              </React.Fragment>
            ))}
            {isFetching && (
              <div className="contents" role="row">
                <div className="col-span-full" role="cell">
                  {loadingGif}
                </div>
              </div>
            )}
          </div>
        </DataEntry.Grid>
      </div>
    );
<<<<<<< HEAD

  const isCOJO = relationship.relatedTable.name === 'CollectionObjectGroupJoin';

  const addButtons = isCOJO ? (
    <COJODialog
      collection={collection}
      parentResource={
        collection?.related as SpecifyResource<CollectionObjectGroup>
      }
    />
  ) : typeof handleAddResources === 'function' &&
    mode !== 'view' &&
    !disableAdding ? (
    <>
      {!isDependent &&
      hasTablePermission(relationship.relatedTable.name, 'read') ? (
        <DataEntry.Search disabled={isReadOnly} onClick={showSearchDialog} />
      ) : undefined}
      {hasTablePermission(relationship.relatedTable.name, 'create') ? (
        <DataEntry.Add
          onClick={(): void => {
            const resource = new relationship.relatedTable.Resource();
            handleAddResources([resource]);
          }}
        />
      ) : undefined}
    </>
  ) : undefined;

=======
  const addButtons =
    typeof handleAddResources === 'function' &&
    mode !== 'view' &&
    !disableAdding ? (
      <>
        {!isDependent &&
        hasTablePermission(relationship.relatedTable.name, 'read') ? (
          <DataEntry.Search disabled={isReadOnly} onClick={showSearchDialog} />
        ) : undefined}
        {hasTablePermission(relationship.relatedTable.name, 'create') ? (
          <DataEntry.Add
            onClick={(): void => {
              const resource = new relationship.relatedTable.Resource();
              handleAddResources([resource]);
            }}
          />
        ) : undefined}
      </>
    ) : undefined;
>>>>>>> b1b457e5
  return dialog === false ? (
    <DataEntry.SubForm>
      <DataEntry.SubFormHeader>
        {preHeaderButtons}
        <DataEntry.SubFormTitle>{header}</DataEntry.SubFormTitle>
        {addButtons}
      </DataEntry.SubFormHeader>
      {children}
      {searchDialog}
    </DataEntry.SubForm>
  ) : (
    <Dialog
      buttons={commonText.close()}
      dimensionsKey={relationship.name}
      header={header}
      headerButtons={addButtons}
      modal={dialog === 'modal'}
      onClose={handleClose}
    >
      {children}
    </Dialog>
  );
}

function Attachment({
  resource,
}: {
  readonly resource: SpecifyResource<AnySchema> | undefined;
}): JSX.Element | null {
  const related = React.useState<SpecifyResource<AnySchema> | undefined>(
    undefined
  );
  const [attachment] = useAttachment(resource);
  return typeof attachment === 'object' ? (
    <AttachmentViewer
      attachment={attachment}
      related={related}
      showMeta={false}
      onViewRecord={undefined}
    />
  ) : attachment === false ? (
    <p>{formsText.noData()}</p>
  ) : (
    <AttachmentPluginSkeleton />
  );
}<|MERGE_RESOLUTION|>--- conflicted
+++ resolved
@@ -453,7 +453,6 @@
         </DataEntry.Grid>
       </div>
     );
-<<<<<<< HEAD
 
   const isCOJO = relationship.relatedTable.name === 'CollectionObjectGroupJoin';
 
@@ -483,27 +482,6 @@
     </>
   ) : undefined;
 
-=======
-  const addButtons =
-    typeof handleAddResources === 'function' &&
-    mode !== 'view' &&
-    !disableAdding ? (
-      <>
-        {!isDependent &&
-        hasTablePermission(relationship.relatedTable.name, 'read') ? (
-          <DataEntry.Search disabled={isReadOnly} onClick={showSearchDialog} />
-        ) : undefined}
-        {hasTablePermission(relationship.relatedTable.name, 'create') ? (
-          <DataEntry.Add
-            onClick={(): void => {
-              const resource = new relationship.relatedTable.Resource();
-              handleAddResources([resource]);
-            }}
-          />
-        ) : undefined}
-      </>
-    ) : undefined;
->>>>>>> b1b457e5
   return dialog === false ? (
     <DataEntry.SubForm>
       <DataEntry.SubFormHeader>
