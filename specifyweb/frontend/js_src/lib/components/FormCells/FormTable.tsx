--- conflicted
+++ resolved
@@ -322,7 +322,6 @@
                           {icons.chevronRight}
                         </Button.Small>
                       </div>
-<<<<<<< HEAD
                       <ReadOnlyContext.Provider
                         value={isReadOnly || viewDefinition.mode === 'view'}
                       >
@@ -332,13 +331,16 @@
                           }
                         >
                           {viewDefinition.name === attachmentView ? (
-                            <Attachment resource={resource} />
+                            <div className="flex gap-8" role="cell">
+                              <Attachment resource={resource} />
+                            </div>
                           ) : (
                             viewDefinition.rows[0].map(
                               (
                                 {
                                   colSpan,
                                   align,
+                                  verticalAlign,
                                   visible,
                                   id: cellId,
                                   ...cellData
@@ -350,6 +352,7 @@
                                   colSpan={colSpan}
                                   key={index}
                                   role="cell"
+                                  verticalAlign={verticalAlign}
                                   visible={visible}
                                 >
                                   <FormCell
@@ -361,6 +364,7 @@
                                     formType="formTable"
                                     id={cellId}
                                     resource={resource}
+                                    verticalAlign={verticalAlign}
                                   />
                                 </DataEntry.Cell>
                               )
@@ -368,49 +372,6 @@
                           )}
                         </SearchDialogContext.Provider>
                       </ReadOnlyContext.Provider>
-=======
-                      {viewDefinition.name === attachmentView ? (
-                        <div className="flex gap-8" role="cell">
-                          <Attachment resource={resource} />
-                        </div>
-                      ) : (
-                        viewDefinition.rows[0].map(
-                          (
-                            {
-                              colSpan,
-                              align,
-                              verticalAlign,
-                              visible,
-                              id: cellId,
-                              ...cellData
-                            },
-                            index
-                          ) => (
-                            <DataEntry.Cell
-                              align={align}
-                              colSpan={colSpan}
-                              key={index}
-                              role="cell"
-                              verticalAlign={verticalAlign}
-                              visible={visible}
-                            >
-                              <FormCell
-                                align={align}
-                                cellData={cellData}
-                                formatId={(suffix: string): string =>
-                                  id(`${index}-${suffix}`)
-                                }
-                                formType="formTable"
-                                id={cellId}
-                                mode={viewDefinition.mode}
-                                resource={resource}
-                                verticalAlign={verticalAlign}
-                              />
-                            </DataEntry.Cell>
-                          )
-                        )
-                      )}
->>>>>>> b63632a7
                     </>
                   )}
                   <div className="flex h-full flex-col gap-2" role="cell">
@@ -505,12 +466,8 @@
         <SearchDialog
           extraFilters={undefined}
           forceCollection={undefined}
-          model={relationship.relatedModel}
           multiple
-<<<<<<< HEAD
           table={relationship.relatedTable}
-=======
->>>>>>> b63632a7
           onClose={(): void => setState({ type: 'MainState' })}
           onSelected={handleAddResources}
         />
