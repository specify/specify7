--- conflicted
+++ resolved
@@ -451,11 +451,10 @@
         </DataEntry.Grid>
       </div>
     );
-<<<<<<< HEAD
 
   const isCOJO = relationship.relatedTable.name === 'CollectionObjectGroupJoin';
 
-  const addButton = isCOJO ? (
+  const addButtons = isCOJO ? (
     <COJODialog
       collection={collection}
       parentResource={
@@ -464,48 +463,23 @@
     />
   ) : typeof handleAddResources === 'function' &&
     mode !== 'view' &&
-    !disableAdding &&
-    hasTablePermission(
-      relationship.relatedTable.name,
-      isDependent ? 'create' : 'read'
-    ) ? (
-    <DataEntry.Add
-      onClick={
-        disableAdding
-          ? undefined
-          : isDependent
-          ? (): void => {
-              const resource = new relationship.relatedTable.Resource();
-              handleAddResources([resource]);
-            }
-          : (): void =>
-              setState({
-                type: 'SearchState',
-              })
-      }
-    />
+    !disableAdding ? (
+    <>
+      {!isDependent &&
+      hasTablePermission(relationship.relatedTable.name, 'read') ? (
+        <DataEntry.Search disabled={isReadOnly} onClick={showSearchDialog} />
+      ) : undefined}
+      {hasTablePermission(relationship.relatedTable.name, 'create') ? (
+        <DataEntry.Add
+          onClick={(): void => {
+            const resource = new relationship.relatedTable.Resource();
+            handleAddResources([resource]);
+          }}
+        />
+      ) : undefined}
+    </>
   ) : undefined;
-=======
-  const addButtons =
-    typeof handleAddResources === 'function' &&
-    mode !== 'view' &&
-    !disableAdding ? (
-      <>
-        {!isDependent &&
-        hasTablePermission(relationship.relatedTable.name, 'read') ? (
-          <DataEntry.Search disabled={isReadOnly} onClick={showSearchDialog} />
-        ) : undefined}
-        {hasTablePermission(relationship.relatedTable.name, 'create') ? (
-          <DataEntry.Add
-            onClick={(): void => {
-              const resource = new relationship.relatedTable.Resource();
-              handleAddResources([resource]);
-            }}
-          />
-        ) : undefined}
-      </>
-    ) : undefined;
->>>>>>> 868e76a4
+
   return dialog === false ? (
     <DataEntry.SubForm>
       <DataEntry.SubFormHeader>
