--- conflicted
+++ resolved
@@ -71,12 +71,8 @@
         name: 'address',
         label: 'Address',
         type: 'object',
-<<<<<<< HEAD
         description:
           'The address of the institution. Optional.',
-=======
-        description: 'Optional address of the institution',
->>>>>>> ba99b2c2
         required: true,
         fields: [
           {
