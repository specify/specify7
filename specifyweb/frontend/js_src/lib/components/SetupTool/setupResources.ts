import type { RA } from '../../utils/types';

type ResourceConfig = {
  readonly resourceName: string;
  readonly endpoint: string;
  readonly fields: RA<FieldConfig>;
};

type FieldConfig = {
  readonly name: string;
  readonly label: string;
<<<<<<< HEAD
  readonly type?: 'boolean' | 'password' | 'select' | 'text';
=======
  readonly type?:
    | 'boolean'
    | 'password'
    | 'repeat-password'
    | 'select'
    | 'text';
>>>>>>> 64f3a860
  readonly required?: boolean;
  readonly description?: string;
  readonly options?: RA<string>;
  readonly passwordRepeat?: {
    readonly name: string;
    readonly label: string;
    readonly description: string;
  };
};

const disciplineTypeOptions = [
  'fish',
  'herpetology',
  'paleobotany',
  'invertpaleo',
  'vertpaleo',
  'bird',
  'mammal',
  'insect',
  'botany',
  'invertebrate',
  'minerals',
  'geology',
  'anthropology',
  /*
   * 'vascplant',
   * 'fungi',
   */
];

const catalogNumberFormats = [
  'CatalogNumber',
  'CatalogNumberAlphaNumByYear',
  'CatalogNumberNumeric',
  'CatalogNumberString',
];

export const resources: RA<ResourceConfig> = [
  {
    resourceName: 'Institution',
    endpoint: '/setup_tool/institution/create/',
    fields: [
      {
        name: 'name',
        label: 'Name',
        description:
          'The full, official name of the institution (e.g., "University of Kansas Biodiversity Institute").',
        required: true,
      },
      {
        name: 'code',
        label: 'Code',
        description:
          'A short, unique code or acronym for the institution (e.g., "KUBI").',
        required: true,
      },
      {
        name: 'isAccessionsGlobal',
        label: 'Define Accession Globally',
        description:
          'Global scope allows you to share Accessions between all divisions. Divisional scope ensures Accessions are specific to each division.',
        type: 'boolean',
      },
      {
        name: 'isSingleGeographyTree',
        label: 'Use Single Geography Tree',
        description:
          'A global geography tree is shared by all disciplines. Otherwise, geography trees are managed separately within each discipline.',
        type: 'boolean',
      },
    ],
  },
  {
    resourceName: 'Division',
    endpoint: '/setup_tool/division/create/',
    fields: [
      { name: 'name', label: 'Name', required: true },
      { name: 'abbrev', label: 'Abbreviation', required: true },
    ],
  },
  {
    resourceName: 'Discipline',
    endpoint: '/setup_tool/discipline/create/',
    fields: [
      { name: 'name', label: 'Name', required: true },
      {
        name: 'type',
        label: 'Type',
        type: 'select',
        options: disciplineTypeOptions,
      },
    ],
  },
  {
    resourceName: 'Collection',
    endpoint: '/setup_tool/collection/create/',
    fields: [
      { name: 'collectionName', label: 'Collection Name', required: true },
      { name: 'code', label: 'Code', required: true },
      {
        name: 'catalogNumFormatName',
        label: 'Catalog Number Format',
        type: 'select',
        options: catalogNumberFormats,
        required: true,
      },
    ],
  },
  {
    resourceName: 'SpecifyUser',
    endpoint: '/setup_tool/specifyuser/create/',
    fields: [
      {
        name: 'name',
        label: 'Username',
        description:
          'The username for the primary administrator account (e.g., "spadmin").',
        required: true,
      },
      {
        name: 'password',
        label: 'Password',
        description: 'The password for the account.',
        type: 'password',
        required: true,
<<<<<<< HEAD
        passwordRepeat: {
          name: 'confirmPassword',
          label: 'Confirm Password',
          description: 'Must match the password entered above.',
        }
=======
      },
      {
        name: 'confirmPassword',
        label: 'Confirm Password',
        description: 'Must match the password entered above.',
        type: 'repeat-password',
        required: true,
>>>>>>> 64f3a860
      },
    ],
  },
];<|MERGE_RESOLUTION|>--- conflicted
+++ resolved
@@ -9,16 +9,7 @@
 type FieldConfig = {
   readonly name: string;
   readonly label: string;
-<<<<<<< HEAD
   readonly type?: 'boolean' | 'password' | 'select' | 'text';
-=======
-  readonly type?:
-    | 'boolean'
-    | 'password'
-    | 'repeat-password'
-    | 'select'
-    | 'text';
->>>>>>> 64f3a860
   readonly required?: boolean;
   readonly description?: string;
   readonly options?: RA<string>;
@@ -144,21 +135,11 @@
         description: 'The password for the account.',
         type: 'password',
         required: true,
-<<<<<<< HEAD
         passwordRepeat: {
           name: 'confirmPassword',
           label: 'Confirm Password',
           description: 'Must match the password entered above.',
         }
-=======
-      },
-      {
-        name: 'confirmPassword',
-        label: 'Confirm Password',
-        description: 'Must match the password entered above.',
-        type: 'repeat-password',
-        required: true,
->>>>>>> 64f3a860
       },
     ],
   },
