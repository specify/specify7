import React from 'react';
import type { LocalizedString } from 'typesafe-i18n';

import { setupToolText } from '../../localization/setupTool';
import { ajax } from '../../utils/ajax';
import { Http } from '../../utils/ajax/definitions';
import type { RA } from '../../utils/types';
import { Container, H2, H3 } from '../Atoms';
import { Form, Input, Label, Select } from '../Atoms/Form';
import { Submit } from '../Atoms/Submit';
import { LoadingContext } from '../Core/Contexts';
<<<<<<< HEAD
import type { LocalizedString } from 'typesafe-i18n';
import { MIN_PASSWORD_LENGTH } from '../Security/SetPassword';
import { userText } from '../../localization/user'
=======
import type { SetupProgress } from '../Login';
import { resources } from "./setupResources";
>>>>>>> 64f3a860

type ResourceFormData = Record<string, any>;

const stepOrder: RA<keyof SetupProgress> = [
  'institution',
  'division',
  'discipline',
  'collection',
  'specifyUser',
];

function findInitialStep(progress: SetupProgress): number {
  return stepOrder.findIndex((key) => !progress[key]);
}

export function SetupTool({
  setupProgress,
}: {
  readonly setupProgress: SetupProgress;
}): JSX.Element {
  const [formData, setFormData] = React.useState<ResourceFormData>({});
  const [tempFormData, setTempFormData] = React.useState<ResourceFormData>({}); // For front-end only.

  const initialStep = findInitialStep(setupProgress);
  const [currentStep, setCurrentStep] = React.useState(initialStep);
  
  const loading = React.useContext(LoadingContext);

  const onResourceSaved = async (
    endpoint: string,
    resourceLabel: string,
    data: ResourceFormData
  ): Promise<void> =>
    ajax(endpoint, {
      method: 'POST',
      headers: {
        Accept: 'application/json',
        'Content-Type': 'application/json',
      },
      body: JSON.stringify(data),
      errorMode: 'visible',
      expectedErrors: [Http.CREATED],
    })
      .then(({ data, status }) => {
        if (status === Http.OK) {
          console.log(`${resourceLabel} created successfully:`, data);
        } else {
          console.error(`Error creating ${resourceLabel}:`, data);
          throw new Error(`Issue when creating ${resourceLabel}`);
        }
      })
      .catch((error) => {
        console.error(`Request failed for ${resourceLabel}:`, error);
        throw error;
      });

  const handleChange = (
    name: string,
    newValue: LocalizedString | boolean
  ): void => {
    setFormData((previous) => ({
      ...previous,
      [name]: newValue,
    }));
  };

  const handleSubmit = (event: React.FormEvent): void => {
    event.preventDefault();
    const { endpoint, resourceName } = resources[currentStep];

    loading(
      onResourceSaved(endpoint, resourceName, formData)
        .then(() => {
          if (resourceName === 'SpecifyUser') {
            globalThis.location.reload();
          } else {
            setCurrentStep((previous) => previous + 1);
            setTimeout(() => setFormData({}), 0);
          }
        })
        .catch((error) => {
          console.error('Form submission failed:', error);
        })
      );
  };

  const renderFormFields = () =>
    resources[currentStep].fields.map(({ name, label, type, required = false, description, options, passwordRepeat }) => (
      <div className="mb-4" key={name}>
        {type === 'boolean' ? (
          <div className="flex items-center space-x-2">
            <Label.Inline title={description}>
              <Input.Checkbox
                checked={Boolean(formData[name])}
                id={name}
                name={name}
                onValueChange={(isChecked) => handleChange(name, isChecked)}
              />
              {label}
            </Label.Inline>
          </div>
        ) : type === 'select' && Array.isArray(options) ? (
          <div className="mb-4" key={name}>
            <Label.Block title={description}>
              {label}
              <Select
                aria-label={label}
                className="w-full min-w-[theme(spacing.40)]"
                id={name}
                name={name}
                value={formData[name] ?? ''}
                onValueChange={(value) => handleChange(name, value)}
              >
                <option disabled value="">
                  Select a type
                </option>
                {options.map((value) => (
                  <option key={value} value={value}>
                    {value}
                  </option>
                ))}
              </Select>
            </Label.Block>
          </div>
<<<<<<< HEAD
        ) : type === 'password' ? (
          <>
            <Label.Block title={description}>
=======
        ) : (
          <Label.Block title={description}>
>>>>>>> 64f3a860
              {label}
              <Input.Generic
                name={name}
                required={required}
<<<<<<< HEAD
                type='password'
                name={name}
                value={formData[name] ?? ''}
                minLength={MIN_PASSWORD_LENGTH}
                onValueChange={(value) => handleChange(name, value)}
              />
            </Label.Block>
            {
              passwordRepeat === undefined ? undefined : (
              <Label.Block title={passwordRepeat.description}>
                {passwordRepeat.label}
                <Input.Generic
                  required={required}
                  type='password'
                  name={passwordRepeat.name}
                  value={tempFormData[passwordRepeat.name] ?? ''}
                  minLength={MIN_PASSWORD_LENGTH}
                  onValueChange={(value) => setTempFormData((previous) => ({
                    ...previous,
                    [passwordRepeat.name]: value,
                  }))}
                  onChange={({ target }): void => {
                    target.setCustomValidity(
                      target.value !== formData[name] ? userText.passwordsDoNotMatchError() : ""
                    );
                  }}
                />
              </Label.Block>
            )}
          </>
        ) : (
          <>
            <Label.Block title={description}>
              {label}
              <Input.Text
                required={required}
                name={name}
                value={formData[name] ?? ''}
=======
                type={type === 'password' ? 'password' : 'text'}
                value={formData[name] || ''}
>>>>>>> 64f3a860
                onValueChange={(value) => handleChange(name, value)}
              />
            </Label.Block>
        )}
      </div>
    ));

  return (
    <Container.FullGray className="overflow-auto w-full items-center">
      <H2 className="text-2xl mb-6">{setupToolText.specifyConfigurationSetup()}</H2>
      {currentStep < resources.length ? (
        <Container.Center className="p-3 shadow-md max-w-sm">
          <Form
            className="flex-1 overflow-auto gap-1"
            onSubmit={handleSubmit}
          >
            <H3 className="text-xl font-semibold mb-4">
              {resources[currentStep].resourceName}
            </H3>
            {renderFormFields()}
            <Submit.Save className="self-start">
              {setupToolText.saveAndContinue()}
            </Submit.Save>
          </Form>
        </Container.Center>
      ) : (
        <p className="mt-6 text-green-600 font-semibold">
          🎉 All resources have been created successfully!
        </p>
      )}
    </Container.FullGray>
  );
}<|MERGE_RESOLUTION|>--- conflicted
+++ resolved
@@ -9,14 +9,10 @@
 import { Form, Input, Label, Select } from '../Atoms/Form';
 import { Submit } from '../Atoms/Submit';
 import { LoadingContext } from '../Core/Contexts';
-<<<<<<< HEAD
-import type { LocalizedString } from 'typesafe-i18n';
 import { MIN_PASSWORD_LENGTH } from '../Security/SetPassword';
 import { userText } from '../../localization/user'
-=======
 import type { SetupProgress } from '../Login';
 import { resources } from "./setupResources";
->>>>>>> 64f3a860
 
 type ResourceFormData = Record<string, any>;
 
@@ -141,21 +137,14 @@
               </Select>
             </Label.Block>
           </div>
-<<<<<<< HEAD
         ) : type === 'password' ? (
           <>
             <Label.Block title={description}>
-=======
-        ) : (
-          <Label.Block title={description}>
->>>>>>> 64f3a860
               {label}
               <Input.Generic
                 name={name}
                 required={required}
-<<<<<<< HEAD
                 type='password'
-                name={name}
                 value={formData[name] ?? ''}
                 minLength={MIN_PASSWORD_LENGTH}
                 onValueChange={(value) => handleChange(name, value)}
@@ -192,13 +181,10 @@
                 required={required}
                 name={name}
                 value={formData[name] ?? ''}
-=======
-                type={type === 'password' ? 'password' : 'text'}
-                value={formData[name] || ''}
->>>>>>> 64f3a860
                 onValueChange={(value) => handleChange(name, value)}
               />
             </Label.Block>
+          </>
         )}
       </div>
     ));
