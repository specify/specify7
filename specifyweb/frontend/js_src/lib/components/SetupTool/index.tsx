--- conflicted
+++ resolved
@@ -170,14 +170,10 @@
             </Label.Inline>
           </div>
         ) : type === 'select' && Array.isArray(options) ? (
-<<<<<<< HEAD
-          <div className="mb-4">
-=======
           <div
             className="mb-4"
             key={`${resources[currentStep].resourceName}.${fieldName}`}
           >
->>>>>>> 18e27906
             <Label.Block title={description}>
               {label}
               <Select
@@ -259,10 +255,7 @@
             )}
           </>
         ) : type === 'object' ? (
-<<<<<<< HEAD
-=======
           // Subforms
->>>>>>> 18e27906
           <div className="border border-gray-500 rounded-b p-1">
             <H3 className="text-xl font-semibold mb-4" title={description}>
               {label}
@@ -286,11 +279,7 @@
   };
 
   const renderFormFields = (
-<<<<<<< HEAD
-    fields: readonly FieldConfig[],
-=======
     fields: RA<FieldConfig>,
->>>>>>> 18e27906
     parentName?: string
   ) => (
     <div className="grid grid-cols-2 gap-4">
