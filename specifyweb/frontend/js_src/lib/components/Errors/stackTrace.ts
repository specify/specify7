--- conflicted
+++ resolved
@@ -23,17 +23,13 @@
     remotePrefs: import('../InitialContext/remotePrefs').then(
       async ({ fetchContext }) => fetchContext
     ),
-<<<<<<< HEAD
-    userPreferences: import('../UserPreferences/helpers').then(
-      async ({ preferencesPromise, getRawUserPreferences }) =>
-        preferencesPromise.then(() => getRawUserPreferences())
-=======
     userPreferences: import('../Preferences/userPreferences').then(
-      ({ userPreferences }) => userPreferences.getRaw()
+      async ({ userPreferences }) =>
+        userPreferences.fetch().then(() => userPreferences.getRaw())
     ),
     collectionPreferences: import('../Preferences/collectionPreferences').then(
-      ({ collectionPreferences }) => collectionPreferences.getRaw()
->>>>>>> dbb15abb
+      async ({ collectionPreferences }) =>
+        collectionPreferences.fetch().then(() => collectionPreferences.getRaw())
     ),
     userInformation: import('../InitialContext/userInformation').then(
       async ({ fetchContext }) => fetchContext
