--- conflicted
+++ resolved
@@ -3,39 +3,6 @@
 import { jsonStringify, removeKey } from '../../utils/utils';
 import { consoleLog } from './interceptLogs';
 
-<<<<<<< HEAD
-let resolvedStackTrace: IR<unknown> = { stackTrace: 'loading' };
-f.all({
-  tablePermissions: import('../Permissions').then(({ getTablePermissions }) =>
-    getTablePermissions()
-  ),
-  systemInformation: import('../InitialContext/systemInfo').then(
-    ({ getSystemInfo }) => getSystemInfo()
-  ),
-  operationPermissions: import('../Permissions').then(
-    ({ getOperationPermissions }) => getOperationPermissions()
-  ),
-  errorContext: Array.from(errorContext),
-  schema: import('../DataModel/schema').then(({ schema }) =>
-    removeKey(schema, 'models')
-  ),
-  remotePrefs: import('../InitialContext/remotePrefs').then(
-    ({ remotePrefs }) => remotePrefs
-  ),
-  userPreferences: import('../Preferences/userPreferences').then(
-    ({ userPreferences }) => userPreferences.getRaw()
-  ),
-  collectionPreferences: import('../Preferences/collectionPreferences').then(
-    ({ collectionPreferences }) => collectionPreferences.getRaw()
-  ),
-  userInformation: import('../InitialContext/userInformation').then(
-    ({ userInformation }) => userInformation
-  ),
-})
-  .then((data) => {
-    resolvedStackTrace = data;
-    return data;
-=======
 const resolvedStackTrace: R<unknown> = {};
 Promise.all(
   Object.entries({
@@ -57,16 +24,17 @@
     remotePrefs: import('../InitialContext/remotePrefs').then(
       ({ fetchContext }) => fetchContext
     ),
-    userPreferences: import('../UserPreferences/helpers').then(
-      ({ preferencesPromise, getRawUserPreferences }) =>
-        preferencesPromise.then(() => getRawUserPreferences())
+    userPreferences: import('../Preferences/userPreferences').then(
+      ({ userPreferences }) => userPreferences.getRaw()
+    ),
+    collectionPreferences: import('../Preferences/collectionPreferences').then(
+      ({ collectionPreferences }) => collectionPreferences.getRaw()
     ),
     userInformation: import('../InitialContext/userInformation').then(
       ({ fetchContext }) => fetchContext
     ),
   }).map(async ([key, promise]) => {
     resolvedStackTrace[key] = await promise;
->>>>>>> fd865c93
   })
 )
   // Can't use softFail here because of circular dependency
