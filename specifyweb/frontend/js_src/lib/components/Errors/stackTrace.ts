import { errorContext } from '../../hooks/useErrorContext';
import type { R } from '../../utils/types';
import { jsonStringify, removeKey } from '../../utils/utils';
import { consoleLog } from './interceptLogs';

const resolvedStackTrace: R<unknown> = {};
Promise.all(
  Object.entries({
    systemInformation: import('../InitialContext/systemInfo').then(
      async ({ fetchContext, getSystemInfo }) =>
        fetchContext.then(getSystemInfo)
    ),
    tablePermissions: import('../Permissions').then(
      async ({ getTablePermissions, fetchContext }) =>
        fetchContext.then(getTablePermissions)
    ),
    operationPermissions: import('../Permissions').then(
      async ({ getOperationPermissions, fetchContext }) =>
        fetchContext.then(getOperationPermissions)
    ),
    schema: import('../DataModel/schema')
      .then(async ({ fetchContext }) => fetchContext)
      .then((schema) => removeKey(schema, 'models')),
    remotePrefs: import('../InitialContext/remotePrefs').then(
      async ({ fetchContext }) => fetchContext
    ),
<<<<<<< HEAD
    userPreferences: import('../UserPreferences/helpers').then(
      async ({ preferencesPromise, getRawUserPreferences }) =>
        preferencesPromise.then(() => getRawUserPreferences())
=======
    userPreferences: import('../Preferences/userPreferences').then(
      ({ userPreferences }) => userPreferences.getRaw()
    ),
    collectionPreferences: import('../Preferences/collectionPreferences').then(
      ({ collectionPreferences }) => collectionPreferences.getRaw()
>>>>>>> b81643b1
    ),
    userInformation: import('../InitialContext/userInformation').then(
      async ({ fetchContext }) => fetchContext
    ),
  }).map(async ([key, promise]) => {
    resolvedStackTrace[key] = await promise;
  })
)
  // Can't use softFail here because of circular dependency
  .catch(console.error);

/**
 * The stack trace is about 83KB in size
 */
export const produceStackTrace = (message: unknown): string =>
  jsonStringify({
    message,
    ...resolvedStackTrace,
    href: globalThis.location.href,
    consoleLog,
    errorContext: Array.from(errorContext),
    pageHtml: document.documentElement.outerHTML,
    localStorage: { ...localStorage },
    // Network log and page load telemetry
    eventLog: globalThis.performance.getEntries(),
    navigator: {
      userAgent: navigator.userAgent,
      language: navigator.language,
    },
  });<|MERGE_RESOLUTION|>--- conflicted
+++ resolved
@@ -24,17 +24,11 @@
     remotePrefs: import('../InitialContext/remotePrefs').then(
       async ({ fetchContext }) => fetchContext
     ),
-<<<<<<< HEAD
-    userPreferences: import('../UserPreferences/helpers').then(
-      async ({ preferencesPromise, getRawUserPreferences }) =>
-        preferencesPromise.then(() => getRawUserPreferences())
-=======
     userPreferences: import('../Preferences/userPreferences').then(
       ({ userPreferences }) => userPreferences.getRaw()
     ),
     collectionPreferences: import('../Preferences/collectionPreferences').then(
       ({ collectionPreferences }) => collectionPreferences.getRaw()
->>>>>>> b81643b1
     ),
     userInformation: import('../InitialContext/userInformation').then(
       async ({ fetchContext }) => fetchContext
