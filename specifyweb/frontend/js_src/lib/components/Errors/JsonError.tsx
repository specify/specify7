import React from 'react';

import { backEndText } from '../../localization/backEnd';
import { preferencesText } from '../../localization/preferences';
import { className } from '../Atoms/className';
import { getField } from '../DataModel/helpers';
import { tables } from '../DataModel/tables';
import { TableIcon } from '../Molecules/TableIcon';

type JsonResponse = {
  readonly exception: string;
  readonly message: string;
  readonly data: any;
  readonly formattedData: string;
  readonly traceback: string;
};

function createJsonResponse(error: string): JsonResponse {
  const json = JSON.parse(error) as JsonResponse;
  const data =
    typeof json.data === 'string'
      ? JSON.parse(json.data.replaceAll("'", '"'))
      : json.data;
  const hasLocalizationKey = typeof data?.localizationKey === 'string';
  return {
    exception: json.exception,
    message: hasLocalizationKey
      ? resolveBackendLocalization(data)
      : json.message,
<<<<<<< HEAD
    data: json.data,
    formattedData: JSON.stringify(json.data, null, 2),
=======
    data,
    formattedData: jsonStringify(data, 2),
>>>>>>> 1886a444
    traceback: json.traceback,
  };
}

export function formatJsonBackendResponse(error: string): JSX.Element {
  const response = createJsonResponse(error);
<<<<<<< HEAD
  if (response.exception === 'BusinessRuleException')
    return formatBusinessRuleException(error);
  else if (response.exception === 'TreeBusinessRuleException')
    return formatTreeBusinessRuleException(error);
  else return formatBasicResponse(error);
=======
  return response.exception === 'BusinessRuleException'
    ? formatBusinessRuleException(response)
    : response.exception === 'TreeBusinessRuleException'
    ? formatTreeBusinessRuleException(response)
    : formatBasicResponse(response);
>>>>>>> 1886a444
}

/**
 *  For consistency, every backend error should contain a
 *  JsonBackendResponseFooter which optionally contains data,
 *  and always contains the traceback
 *
 *  If the backend repsonse contains additional data, then
 *  add a <details/> html element which contains the raw json response
 */
function JsonBackendResponseFooter({
  response,
  isDataOpen = true,
}: {
  readonly response: JsonResponse;
  readonly isDataOpen?: boolean;
}): JSX.Element {
  const hasData = response.data === undefined || response.data === null;
  return (
    <>
      {hasData && (
        <details open={isDataOpen}>
          <summary>{preferencesText.content()}</summary>
          <pre>{response.formattedData}</pre>
        </details>
      )}
      <details>
        <summary>{backEndText.showTraceback()}</summary>
        <pre>{response.traceback}</pre>
      </details>
    </>
  );
}

/**
 * If the exception is any type of BusinessRuleException,
 * include the table icon of the table which caused the exception
 */
function BusinessRuleExceptionHeader({
  table,
  response: { exception, message },
}: {
  readonly table: string;
  readonly response: JsonResponse;
}): JSX.Element {
  return (
    <>
      <div className="flex space-x-2">
        <TableIcon label={false} name={table} />
        <h2 className={className.headerPrimary}>{exception}</h2>
      </div>
      <div className="flex space-x-2">
        <em className={className.label}>{message}</em>
      </div>
    </>
  );
}

/**
 * Formats a general, non-specify specific backend error.
 */
function formatBasicResponse(response: JsonResponse): JSX.Element {
  return (
    <>
      <h2 className={className.headerPrimary}>{response.exception}</h2>
      <em className={className.label}>{response.message}</em>
      <JsonBackendResponseFooter isDataOpen response={response} />
    </>
  );
}

function formatBusinessRuleException(response: JsonResponse): JSX.Element {
  const table: string = response.data.table;
  return (
    <>
      <BusinessRuleExceptionHeader response={response} table={table} />
      <JsonBackendResponseFooter isDataOpen response={response} />
    </>
  );
}

/**
 * Currently this is identical to @see formatBusinessRuleException
 * However, each TreeBusinessRuleException in the backend is
 * consistently formatted in such a way to allow the frontend
 * to potentially stylize/format the json data in an easy to see
 * and read way
 */
function formatTreeBusinessRuleException(response: JsonResponse): JSX.Element {
  const table: string = response.data.tree;
  return (
    <>
      <BusinessRuleExceptionHeader response={response} table={table} />
      <JsonBackendResponseFooter isDataOpen response={response} />
    </>
  );
}

/**
 * Get the 'localizationKey' from the backend and resolve it to
 * a translated error message from the backend localization dictonary
 * If the backend has a localizationKey that the frontend can not resolve,
 * instead return the raw exception message from the backend
 */
function resolveBackendLocalization(jsonResponseData: any): string {
  const localizationKey: string = jsonResponseData.localizationKey;
  if (localizationKey === 'badTreeStructureInvalidRanks')
    return backEndText.badTreeStructureInvalidRanks({
      badRanks: jsonResponseData.badRanks,
    });
  else if (localizationKey === 'deletingTreeRoot')
    return backEndText.deletingTreeRoot();
  else if (localizationKey === 'nodeParentInvalidRank')
    return backEndText.nodeParentInvalidRank();
  else if (localizationKey === 'nodeChildrenInvalidRank')
    return backEndText.nodeChildrenInvalidRank();
  else if (localizationKey === 'nodeOperationToSynonymizedParent')
    return backEndText.nodeOperationToSynonymizedParent({
      operation: jsonResponseData.operation,
      nodeName: jsonResponseData.node.fullName,
      parentName: jsonResponseData.parent.fullName,
    });
  else if (localizationKey === 'nodeSynonymizeToSynonymized')
    return backEndText.nodeSynonymizeToSynonymized({
      nodeName: jsonResponseData.node.fullName,
      intoName: jsonResponseData.synonymized.fullName,
    });
  else if (localizationKey === 'nodeSynonimizeWithChildren')
    return backEndText.nodeSynonimizeWithChildren({
      nodeName: jsonResponseData.parent.fullName,
    });
  else if (localizationKey === 'invalidNodeType')
    return backEndText.invalidNodeType({
      node: jsonResponseData.node,
      operation: jsonResponseData.operation,
      nodeModel: jsonResponseData.nodeModel,
    });
  else if (localizationKey === 'mergeAcrossTrees')
    return backEndText.mergeAcrossTrees();
  else if (localizationKey === 'synonymizeAcrossTrees')
    return backEndText.synonymizeAcrossTrees();
  else if (localizationKey === 'limitReachedDeterminingAccepted')
    return backEndText.limitReachedDeterminingAccepted({
      taxonId: jsonResponseData.taxonId,
    });
  else if (localizationKey === 'fieldNotUnique')
    return backEndText.fieldNotUnique({
      tableName: jsonResponseData.table,
      fieldName: jsonResponseData.fieldName,
    });
  else if (localizationKey === 'childFieldNotUnique')
    return backEndText.childFieldNotUnique({
      tableName: jsonResponseData.table,
      fieldName: jsonResponseData.fieldName,
      parentField: jsonResponseData.parentField,
    });
  else if (localizationKey === 'resourceInPermissionRegistry')
    return backEndText.resourceInPermissionRegistry({
      resource: jsonResponseData.resource,
    });
  else if (localizationKey === 'actorIsNotSpecifyUser')
    return backEndText.actorIsNotSpecifyUser({
      agentTable: tables.Agent.label,
      specifyUserTable: tables.SpecifyUser.label,
      actor: jsonResponseData.actor,
    });
  else if (localizationKey === 'unexpectedCollectionType')
    return backEndText.unexpectedCollectionType({
      unexpectedTypeName: jsonResponseData.unexpectedTypeName,
      collectionName: jsonResponseData.collectionName,
    });
  else if (localizationKey === 'invalidReportMimetype')
    return backEndText.invalidReportMimetype({
      mimeTypeField: getField(tables.SpAppResource, 'mimeType').label,
    });
  else if (localizationKey === 'fieldNotRelationship')
    return backEndText.fieldNotRelationship({ field: jsonResponseData.field });
  else if (localizationKey === 'unexpectedTableId')
    return backEndText.unexpectedTableId({
      tableId: jsonResponseData.tableId,
      expectedTableId: jsonResponseData.expectedTableId,
    });
  else if (localizationKey === 'noCollectionInQuery')
    return backEndText.noCollectionInQuery({ table: jsonResponseData.table });
  else if (localizationKey === 'invalidDatePart')
    return backEndText.invalidDatePart({
      datePart: jsonResponseData.datePart,
      validDateParts: jsonResponseData.validDateParts,
    });
  else if (localizationKey === 'invalidUploadStatus')
    return backEndText.invalidUploadStatus({
      uploadStatus: jsonResponseData,
      operation: jsonResponseData.operation,
      expectedUploadStatus: jsonResponseData.expectedUploadStatus,
    });
  else if (localizationKey === 'datasetAlreadyUploaded')
    return backEndText.datasetAlreadyUploaded();
  else return jsonResponseData.message;
}<|MERGE_RESOLUTION|>--- conflicted
+++ resolved
@@ -27,32 +27,19 @@
     message: hasLocalizationKey
       ? resolveBackendLocalization(data)
       : json.message,
-<<<<<<< HEAD
-    data: json.data,
+    data: data,
     formattedData: JSON.stringify(json.data, null, 2),
-=======
-    data,
-    formattedData: jsonStringify(data, 2),
->>>>>>> 1886a444
     traceback: json.traceback,
   };
 }
 
 export function formatJsonBackendResponse(error: string): JSX.Element {
   const response = createJsonResponse(error);
-<<<<<<< HEAD
-  if (response.exception === 'BusinessRuleException')
-    return formatBusinessRuleException(error);
-  else if (response.exception === 'TreeBusinessRuleException')
-    return formatTreeBusinessRuleException(error);
-  else return formatBasicResponse(error);
-=======
   return response.exception === 'BusinessRuleException'
     ? formatBusinessRuleException(response)
     : response.exception === 'TreeBusinessRuleException'
     ? formatTreeBusinessRuleException(response)
     : formatBasicResponse(response);
->>>>>>> 1886a444
 }
 
 /**
