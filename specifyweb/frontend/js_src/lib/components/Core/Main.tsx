--- conflicted
+++ resolved
@@ -9,20 +9,14 @@
 import { userText } from '../../localization/user';
 import type { RA } from '../../utils/types';
 import { Button } from '../Atoms/Button';
-<<<<<<< HEAD
-import { enableBusinessRules } from '../DataModel/businessRules';
+import { Header } from '../Header';
 import { MenuContext, SetMenuContext } from '../Header/MenuContext';
-=======
-import { ErrorBoundary } from '../Errors/ErrorBoundary';
-import { Header } from '../Header';
->>>>>>> d0d280dc
 import type { MenuItemName } from '../Header/menuItemDefinitions';
 import { userInformation } from '../InitialContext/userInformation';
 import { Dialog, dialogClassNames } from '../Molecules/Dialog';
 import { Router } from '../Router/Router';
 import { OnlineStatus } from './OnlineStatus';
 import { VersionMismatch } from './VersionMismatch';
-import { Header } from '../Header';
 
 export type MenuItem = {
   readonly title: LocalizedString;
