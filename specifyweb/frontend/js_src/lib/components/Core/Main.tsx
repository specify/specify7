/**
 * The root React wrapper for the app
 */

import React from 'react';

import { commonText } from '../../localization/common';
import type { RR } from '../../utils/types';
import { GetOrSet } from '../../utils/types';
import { Button } from '../Atoms/Button';
import { className } from '../Atoms/className';
import { Link } from '../Atoms/Link';
import { enableBusinessRules } from '../DataModel/businessRules';
import { crash } from '../Errors/Crash';
import { ErrorBoundary } from '../Errors/ErrorBoundary';
import { CollectionSelector, ExpressSearch, HeaderItems } from '../Header';
import type { MenuItemName } from '../Header/menuItemDefinitions';
import { menuItemsPromise } from '../Header/menuItemDefinitions';
import { Notifications } from '../Header/Notifications';
import { UserTools } from '../Header/UserTools';
import { getSystemInfo } from '../InitialContext/systemInfo';
import { userInformation } from '../InitialContext/userInformation';
import { Dialog, dialogClassNames } from '../Molecules/Dialog';
import { Router } from '../Router/Router';
import type { Preferences } from '../UserPreferences/Definitions';
import { mainText } from '../../localization/main';
import { headerText } from '../../localization/header';
import { userText } from '../../localization/user';
import { LocalizedString } from 'typesafe-i18n';
<<<<<<< HEAD
import { f } from '../../utils/functools';
=======
import { OnlineStatus } from './OnlineStatus';
>>>>>>> 2006983f

export type UserTool = {
  readonly title: LocalizedString;
  readonly url: string;
  readonly enabled?: () => Promise<boolean> | boolean;
};

export type MenuItem = UserTool & {
  readonly icon: JSX.Element;
  /*
   * A name of the user preference key responsible for determining whether
   * the menu item is visible
   */
  readonly visibilityKey: keyof Preferences['header']['subCategories']['menu']['items'];
};

/*
 * REFACTOR: move UI logic out of .ts files and into .tsx (e.i., fetching data
 *  should be done in .tsx files so that a Loading Dialog can be displayed)
 */

export function Main(): JSX.Element | null {
  const [menuItems, setMenuItems] = React.useState<
    RR<MenuItemName, MenuItem> | undefined
  >(undefined);
  const [showVersionMismatch, setShowVersionMismatch] = React.useState(
    getSystemInfo().specify6_version !== getSystemInfo().database_version
  );

  const [hasAgent] = React.useState(userInformation.agent !== null);

  const mainRef = React.useRef<HTMLElement | null>(null);
  React.useEffect(
    () =>
      void menuItemsPromise
        .then(setMenuItems)
        .then(() => enableBusinessRules(true))
        .then(console.groupEnd)
        .catch(crash),
    []
  );

  const [menuContext, setMenuContext] = React.useState<
    MenuItemName | undefined
  >(undefined);
  return menuItems === undefined ? null : (
    <MenuContext.Provider value={menuContext}>
      <SetMenuContext.Provider value={setMenuContext}>
        <Button.Small
          className="sr-only !absolute top-0 left-0 z-10 !p-2 focus:not-sr-only"
          onClick={(): void => {
            if (!mainRef.current) return;
            mainRef.current.setAttribute('tabindex', '-1');
            mainRef.current.focus();
            mainRef.current.removeAttribute('tabindex');
          }}
        >
          {headerText.skipToContent()}
        </Button.Small>

        <header
          className={`
          flex flex-col border-b-[5px]
          border-b-brand-200 bg-gray-200 shadow-md shadow-gray-400 [z-index:1] 
          dark:border-b-brand-400 dark:bg-neutral-800 print:hidden 2xl:flex-row
          ${className.hasAltBackground}
        `}
        >
          <div className="flex w-full items-center justify-between 2xl:contents">
            <h1 className="contents">
              <a className="order-1 m-4 flex items-center" href="/specify/">
                <img
                  alt=""
                  className="h-16 hover:animate-hue-rotate"
                  src="/static/img/logo.svg"
                />
                <span className="sr-only">{commonText.goToHomepage()}</span>
              </a>
            </h1>
            <div
              className={`
              2xl:w-max-[350px] order-3 m-4 flex min-w-[275px] flex-col gap-2
            `}
            >
              <div className="flex items-center justify-end gap-2">
                {/* FEATURE: display user tools for anonymous users */}
                {userInformation.isauthenticated ? (
                  <UserTools />
                ) : (
                  <Link.Default href="/accounts/login/">
                    {userText.logIn()}
                  </Link.Default>
                )}
                <CollectionSelector />
              </div>
              <div className="flex items-center justify-end gap-2">
                <Notifications />
                <ExpressSearch />
              </div>
            </div>
          </div>
          <HeaderItems menuItems={menuItems} />
        </header>

<<<<<<< HEAD
        {showVersionMismatch && (
          <Dialog
            buttons={
              <Button.Orange
                onClick={(): void => setShowVersionMismatch(false)}
              >
                {commonText.close()}
              </Button.Orange>
            }
            forceToTop
            header={mainText.versionMismatch()}
            onClose={(): void => setShowVersionMismatch(false)}
          >
            <p>
              {mainText.versionMismatchDescription({
                specifySixVersion: getSystemInfo().specify6_version,
                databaseVersion: getSystemInfo().database_version,
              })}
            </p>
            <p>{mainText.versionMismatchSecondDescription()}</p>
            <p>
              <Link.NewTab href="https://discourse.specifysoftware.org/t/resolve-specify-7-schema-version-mismatch/884">
                {mainText.versionMismatchInstructions()}
              </Link.NewTab>
            </p>
          </Dialog>
        )}
        {hasAgent ? (
          <main className="flex-1 overflow-auto" ref={mainRef}>
            <ErrorBoundary dismissible>
              <Router />
            </ErrorBoundary>
          </main>
        ) : (
          <Dialog
            buttons={
              <Button.DialogClose component={Button.Red}>
                {userText.logOut()}
              </Button.DialogClose>
            }
            className={{
              container: `${dialogClassNames.narrowContainer}`,
            }}
            forceToTop
            header={userText.noAgent()}
            onClose={(): void =>
              globalThis.location.assign('/accounts/logout/')
            }
          >
            {userText.noAgentDescription()}
          </Dialog>
        )}
      </SetMenuContext.Provider>
    </MenuContext.Provider>
=======
      {showVersionMismatch && (
        <Dialog
          buttons={
            <Button.Orange onClick={(): void => setShowVersionMismatch(false)}>
              {commonText.close()}
            </Button.Orange>
          }
          forceToTop
          header={mainText.versionMismatch()}
          onClose={(): void => setShowVersionMismatch(false)}
        >
          <p>
            {mainText.versionMismatchDescription({
              specifySixVersion: getSystemInfo().specify6_version,
              databaseVersion: getSystemInfo().database_version,
            })}
          </p>
          <p>{mainText.versionMismatchSecondDescription()}</p>
          <p>
            <Link.NewTab href="https://discourse.specifysoftware.org/t/resolve-specify-7-schema-version-mismatch/884">
              {mainText.versionMismatchInstructions()}
            </Link.NewTab>
          </p>
        </Dialog>
      )}
      {hasAgent ? (
        <main className="flex-1 overflow-auto" ref={mainRef}>
          <ErrorBoundary dismissable>
            <Router />
          </ErrorBoundary>
        </main>
      ) : (
        <Dialog
          buttons={
            <Button.DialogClose component={Button.Red}>
              {userText.logOut()}
            </Button.DialogClose>
          }
          className={{
            container: `${dialogClassNames.narrowContainer}`,
          }}
          forceToTop
          header={userText.noAgent()}
          onClose={(): void => globalThis.location.assign('/accounts/logout/')}
        >
          {userText.noAgentDescription()}
        </Dialog>
      )}
      <OnlineStatus />
    </>
>>>>>>> 2006983f
  );
}

/** Identifies active menu item */
export const MenuContext = React.createContext<MenuItemName | undefined>(
  undefined
);
MenuContext.displayName = 'MenuContext';
export const SetMenuContext = React.createContext<
  GetOrSet<MenuItemName | undefined>[1]
>(f.never);
SetMenuContext.displayName = 'SetMenuContext';<|MERGE_RESOLUTION|>--- conflicted
+++ resolved
@@ -27,11 +27,8 @@
 import { headerText } from '../../localization/header';
 import { userText } from '../../localization/user';
 import { LocalizedString } from 'typesafe-i18n';
-<<<<<<< HEAD
 import { f } from '../../utils/functools';
-=======
 import { OnlineStatus } from './OnlineStatus';
->>>>>>> 2006983f
 
 export type UserTool = {
   readonly title: LocalizedString;
@@ -136,7 +133,6 @@
           <HeaderItems menuItems={menuItems} />
         </header>
 
-<<<<<<< HEAD
         {showVersionMismatch && (
           <Dialog
             buttons={
@@ -189,60 +185,10 @@
             {userText.noAgentDescription()}
           </Dialog>
         )}
+
+        <OnlineStatus />
       </SetMenuContext.Provider>
     </MenuContext.Provider>
-=======
-      {showVersionMismatch && (
-        <Dialog
-          buttons={
-            <Button.Orange onClick={(): void => setShowVersionMismatch(false)}>
-              {commonText.close()}
-            </Button.Orange>
-          }
-          forceToTop
-          header={mainText.versionMismatch()}
-          onClose={(): void => setShowVersionMismatch(false)}
-        >
-          <p>
-            {mainText.versionMismatchDescription({
-              specifySixVersion: getSystemInfo().specify6_version,
-              databaseVersion: getSystemInfo().database_version,
-            })}
-          </p>
-          <p>{mainText.versionMismatchSecondDescription()}</p>
-          <p>
-            <Link.NewTab href="https://discourse.specifysoftware.org/t/resolve-specify-7-schema-version-mismatch/884">
-              {mainText.versionMismatchInstructions()}
-            </Link.NewTab>
-          </p>
-        </Dialog>
-      )}
-      {hasAgent ? (
-        <main className="flex-1 overflow-auto" ref={mainRef}>
-          <ErrorBoundary dismissable>
-            <Router />
-          </ErrorBoundary>
-        </main>
-      ) : (
-        <Dialog
-          buttons={
-            <Button.DialogClose component={Button.Red}>
-              {userText.logOut()}
-            </Button.DialogClose>
-          }
-          className={{
-            container: `${dialogClassNames.narrowContainer}`,
-          }}
-          forceToTop
-          header={userText.noAgent()}
-          onClose={(): void => globalThis.location.assign('/accounts/logout/')}
-        >
-          {userText.noAgentDescription()}
-        </Dialog>
-      )}
-      <OnlineStatus />
-    </>
->>>>>>> 2006983f
   );
 }
 
