import React from 'react';

import { f } from '../../utils/functools';
import { initialContext } from '../InitialContext';
import { commonText } from '../../localization/common';
import { Main } from './Main';
import { useAsyncState } from '../../hooks/useAsyncState';
import { useBooleanState } from '../../hooks/useBooleanState';
import { SplashScreen } from './SplashScreen';
<<<<<<< HEAD
import { useMenuItems } from '../Header/menuItemProcessing';
=======
import { crash } from '../Errors/Crash';
>>>>>>> c8d80ecc

// Show loading splash screen if didn't finish load within 2 seconds
const LOADING_TIMEOUT = 2000;

const fetchContext = async (): Promise<true | void> =>
  initialContext.then(f.true).catch(crash);

/**
 * - Load initial context
 * - Display loading screen while loading
 * - Display the main component afterward
 */
export function ContextLoader(): JSX.Element | null {
  const [isContextLoaded = false] = useAsyncState(fetchContext, false);
  const menuItems = useMenuItems();
  const isLoaded = isContextLoaded && typeof menuItems === 'object';

  /*
   * Show loading screen only if didn't finish loading within 2 seconds.
   * This prevents briefly flashing the loading dialog on fast systems.
   */
  const [showLoadingScreen, setShowLoadingScreen] = useBooleanState();
  const timeoutRef = React.useRef<ReturnType<typeof setTimeout> | undefined>(
    undefined
  );
  React.useEffect(() => {
    if (timeoutRef.current !== undefined)
      globalThis.clearTimeout(timeoutRef.current);
    if (!isLoaded)
      timeoutRef.current = globalThis.setTimeout(
        setShowLoadingScreen,
        LOADING_TIMEOUT
      );
  }, [isLoaded, setShowLoadingScreen]);

  return isLoaded ? (
    <Main menuItems={menuItems} />
  ) : showLoadingScreen ? (
    <SplashScreen>
      <h2 className="text-center">{commonText.loading()}</h2>
    </SplashScreen>
  ) : null;
}<|MERGE_RESOLUTION|>--- conflicted
+++ resolved
@@ -7,11 +7,8 @@
 import { useAsyncState } from '../../hooks/useAsyncState';
 import { useBooleanState } from '../../hooks/useBooleanState';
 import { SplashScreen } from './SplashScreen';
-<<<<<<< HEAD
 import { useMenuItems } from '../Header/menuItemProcessing';
-=======
 import { crash } from '../Errors/Crash';
->>>>>>> c8d80ecc
 
 // Show loading splash screen if didn't finish load within 2 seconds
 const LOADING_TIMEOUT = 2000;
