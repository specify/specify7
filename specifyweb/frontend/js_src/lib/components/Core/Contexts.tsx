--- conflicted
+++ resolved
@@ -2,13 +2,7 @@
 
 import { useBooleanState } from '../../hooks/useBooleanState';
 import { commonText } from '../../localization/common';
-<<<<<<< HEAD
-import { eventListener } from '../../utils/events';
-import { f } from '../../utils/functools';
-import type { GetOrSet, RA, WritableArray } from '../../utils/types';
-=======
-import type { RA } from '../../utils/types';
->>>>>>> c8d80ecc
+import type { RA, WritableArray } from '../../utils/types';
 import { setDevelopmentGlobal } from '../../utils/types';
 import { error } from '../Errors/assert';
 import { crash } from '../Errors/Crash';
