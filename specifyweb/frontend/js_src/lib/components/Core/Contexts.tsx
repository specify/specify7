--- conflicted
+++ resolved
@@ -8,10 +8,10 @@
 import { error } from '../Errors/assert';
 import { crash } from '../Errors/Crash';
 import { ErrorBoundary } from '../Errors/ErrorBoundary';
-import { Toasts } from '../Errors/Toasts';
 import { loadingBar } from '../Molecules';
 import { Dialog, dialogClassNames, LoadingScreen } from '../Molecules/Dialog';
 import { TooltipManager } from '../Molecules/Tooltips';
+import { ReportEventHandler } from '../Reports/Context';
 import {
   SetUnloadProtectsContext,
   UnloadProtectsContext,
@@ -19,17 +19,13 @@
 } from '../Router/UnloadProtect';
 
 // Stores errors that occurred before <Context> is rendered
-let pendingErrors: WritableArray<ErrorComponent> = [];
+const pendingErrors: WritableArray<ErrorComponent> = [];
 type ErrorComponent = (props: { readonly onClose: () => void }) => JSX.Element;
 let setError: (error: ErrorComponent) => void;
 
 /**
  * Allows to display an error dialog from anywhere
  */
-<<<<<<< HEAD
-// eslint-disable-next-line functional/prefer-tacit
-export const displayError: typeof setError = (error) => setError(error);
-=======
 export function displayError(error: ErrorComponent): void {
   if (typeof setError === 'function') setError(error);
   else pendingErrors.push(error);
@@ -37,7 +33,6 @@
 
 // This preserves the error messages even if <Context> gets re-rendered
 let globalErrors: RA<JSX.Element> = [];
->>>>>>> d0d280dc
 
 /*
  * For usage in non-react components only
@@ -91,11 +86,10 @@
       }),
     []
   );
-  React.useEffect(() => {
+  if (setError === undefined) {
     setError = handleError;
     pendingErrors.forEach(handleError);
-    pendingErrors = [];
-  }, [handleError]);
+  }
 
   const [unloadProtects, setUnloadProtects] = React.useState<RA<string>>([]);
 
@@ -118,7 +112,6 @@
     <UnloadProtectsContext.Provider value={unloadProtects}>
       <UnloadProtectsRefContext.Provider value={unloadProtectsRef}>
         <SetUnloadProtectsContext.Provider value={handleChangeUnloadProtects}>
-<<<<<<< HEAD
           <ErrorBoundary>
             <ErrorContext.Provider value={handleError}>
               {errors}
@@ -144,30 +137,6 @@
               <TooltipManager />
             </ErrorContext.Provider>
           </ErrorBoundary>
-=======
-          <Toasts>
-            <ErrorBoundary>
-              <ErrorContext.Provider value={handleError}>
-                {errors}
-                <LoadingContext.Provider value={loadingHandler}>
-                  <Dialog
-                    buttons={undefined}
-                    className={{ container: dialogClassNames.narrowContainer }}
-                    header={commonText.loading()}
-                    isOpen={isLoading}
-                    onClose={undefined}
-                  >
-                    {loadingBar}
-                  </Dialog>
-                  <React.Suspense fallback={<LoadingScreen />}>
-                    {children}
-                  </React.Suspense>
-                </LoadingContext.Provider>
-                <TooltipManager />
-              </ErrorContext.Provider>
-            </ErrorBoundary>
-          </Toasts>
->>>>>>> d0d280dc
         </SetUnloadProtectsContext.Provider>
       </UnloadProtectsRefContext.Provider>
     </UnloadProtectsContext.Provider>
@@ -221,7 +190,7 @@
  */
 /**
  * Display a modal loading dialog while promise is resolving.
- * Also, catch and handle errors if promise is rejected.
+ * Also, catch and handle erros if promise is rejected.
  * If multiple promises are resolving at the same time, the dialog is
  * visible until all promises are resolved.
  * This prevents having more than one loading dialog visible at the same time.
