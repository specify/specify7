import React from 'react';

import { useBooleanState } from '../../hooks/useBooleanState';
import { commonText } from '../../localization/common';
import type { RA, WritableArray } from '../../utils/types';
import { setDevelopmentGlobal } from '../../utils/types';
import { error } from '../Errors/assert';
import { crash } from '../Errors/Crash';
import { ErrorBoundary } from '../Errors/ErrorBoundary';
import { Toasts } from '../Errors/Toasts';
import { loadingBar } from '../Molecules';
import { Dialog, dialogClassNames, LoadingScreen } from '../Molecules/Dialog';
import { TooltipManager } from '../Molecules/Tooltips';
import {
  SetUnloadProtectsContext,
  UnloadProtectsContext,
  UnloadProtectsRefContext,
} from '../Router/Router';

// Stores errors that occurred before <Context> is rendered
let pendingErrors: WritableArray<ErrorComponent> = [];
type ErrorComponent = (props: { readonly onClose: () => void }) => JSX.Element;
let setError: (error: ErrorComponent) => void;

/**
 * Allows to display an error dialog from anywhere
 */
export function displayError(error: ErrorComponent): void {
  if (typeof setError === 'function') setError(error);
  else pendingErrors.push(error);
}

// This preserves the error messages even if <Context> gets re-rendered
let globalErrors: RA<JSX.Element> = [];

/*
 * For usage in non-react components only
 * REFACTOR: remove this once everything is using react
 */
let legacyContext: (promise: Promise<unknown>) => void;
export const legacyLoadingContext = (promise: Promise<unknown>) =>
  legacyContext(promise);

/**
 * Provide contexts used by other components
 *
 * It is best practice to use context as little as possible, as they make
 * components more dependent on their parents.
 *
 * Thus, contexts were used only when necessary, and defined as higher up
 * the tree as possible, so that code refactoring does not lead to a
 * situation where context is accessed before it is defined.
 *
 * Defining contexts very high also allows the top ErrorBoundary to have
 * access to them.
 */
export function Contexts({
  children,
}: {
  readonly children: JSX.Element | RA<JSX.Element>;
}): JSX.Element {
  // Loading Context
  const holders = React.useRef<RA<number>>([]);
  const [isLoading, handleLoading, handleLoaded] = useBooleanState();
  const loadingHandler = React.useCallback(
    (promise: Promise<unknown>): void => {
      const holderId = Math.max(-1, ...holders.current) + 1;
      holders.current = [...holders.current, holderId];
      handleLoading();
      promise
        .finally(() => {
          holders.current = holders.current.filter((item) => item !== holderId);
          if (holders.current.length === 0) handleLoaded();
        })
        .catch((error) => {
          crash(error);
        });
    },
    [handleLoading, handleLoaded]
  );
  legacyContext = loadingHandler;

  // Error Context
  const [errors, setErrors] = React.useState<RA<JSX.Element>>(globalErrors);
  const handleError = React.useCallback(
    (error: (props: { readonly onClose: () => void }) => JSX.Element) =>
      setErrors((errors) => {
        const newError = (
          <React.Fragment key={errors.length}>
            {error({
              onClose: () =>
                setErrors((newErrors) =>
                  newErrors.filter((error) => error !== newError)
                ),
            })}
          </React.Fragment>
        );
        const newErrors = [...errors, newError];
        globalErrors = newErrors;
        return newErrors;
      }),
    []
  );
  React.useEffect(() => {
    setError = handleError;
    pendingErrors.forEach(handleError);
    pendingErrors = [];
  }, [handleError]);

  const [unloadProtects, setUnloadProtects] = React.useState<RA<string>>([]);

  const unloadProtectsRef = React.useRef(unloadProtects);
  const handleChangeUnloadProtects = React.useCallback(
    (value: RA<string> | ((oldValue: RA<string>) => RA<string>)): void => {
      const resolvedValue =
        typeof value === 'function' ? value(unloadProtectsRef.current) : value;
      setUnloadProtects(resolvedValue);
      unloadProtectsRef.current = resolvedValue;

      setDevelopmentGlobal('_unloadProtects', resolvedValue);
    },
    []
  );

  return (
    <UnloadProtectsContext.Provider value={unloadProtects}>
      <UnloadProtectsRefContext.Provider value={unloadProtectsRef}>
        <SetUnloadProtectsContext.Provider value={handleChangeUnloadProtects}>
<<<<<<< HEAD
          <ErrorBoundary>
            <ErrorContext.Provider value={handleError}>
              {errors}
              <LoadingContext.Provider value={loadingHandler}>
                {isLoading && (
                  <Dialog
                    buttons={undefined}
                    className={{ container: dialogClassNames.narrowContainer }}
                    header={commonText.loading()}
                    onClose={undefined}
                  >
                    {loadingBar}
                  </Dialog>
                )}
                <React.Suspense fallback={<LoadingScreen />}>
                  {children}
                </React.Suspense>
              </LoadingContext.Provider>
              <TooltipManager />
            </ErrorContext.Provider>
          </ErrorBoundary>
=======
          <Toasts>
            <ErrorBoundary>
              <ErrorContext.Provider value={handleError}>
                {errors}
                <LoadingContext.Provider value={loadingHandler}>
                  {isLoading && (
                    <Dialog
                      buttons={undefined}
                      className={{
                        container: dialogClassNames.narrowContainer,
                      }}
                      header={commonText.loading()}
                      onClose={undefined}
                    >
                      {loadingBar}
                    </Dialog>
                  )}
                  <ReportEventHandler />
                  <React.Suspense fallback={<LoadingScreen />}>
                    {children}
                  </React.Suspense>
                </LoadingContext.Provider>
                <TooltipManager />
              </ErrorContext.Provider>
            </ErrorBoundary>
          </Toasts>
>>>>>>> 39ac72d5
        </SetUnloadProtectsContext.Provider>
      </UnloadProtectsRefContext.Provider>
    </UnloadProtectsContext.Provider>
  );
}

/**
 * Display a modal loading dialog while promise is resolving.
 * Also, catch and handle errors if promise is rejected.
 * If multiple promises are resolving at the same time, the dialog is
 * visible until all promises are resolved.
 * This prevents having more than one loading dialog visible at the same time.
 */
export const LoadingContext = React.createContext<
  (promise: Promise<unknown>) => void
>(() => error('Not defined'));
LoadingContext.displayName = 'LoadingContext';

/** Display a modal error message dialog */
export const ErrorContext = React.createContext<
  (error: (props: { readonly onClose: () => void }) => JSX.Element) => void
>(() => error('Not defined'));
ErrorContext.displayName = 'ErrorContext';<|MERGE_RESOLUTION|>--- conflicted
+++ resolved
@@ -126,29 +126,6 @@
     <UnloadProtectsContext.Provider value={unloadProtects}>
       <UnloadProtectsRefContext.Provider value={unloadProtectsRef}>
         <SetUnloadProtectsContext.Provider value={handleChangeUnloadProtects}>
-<<<<<<< HEAD
-          <ErrorBoundary>
-            <ErrorContext.Provider value={handleError}>
-              {errors}
-              <LoadingContext.Provider value={loadingHandler}>
-                {isLoading && (
-                  <Dialog
-                    buttons={undefined}
-                    className={{ container: dialogClassNames.narrowContainer }}
-                    header={commonText.loading()}
-                    onClose={undefined}
-                  >
-                    {loadingBar}
-                  </Dialog>
-                )}
-                <React.Suspense fallback={<LoadingScreen />}>
-                  {children}
-                </React.Suspense>
-              </LoadingContext.Provider>
-              <TooltipManager />
-            </ErrorContext.Provider>
-          </ErrorBoundary>
-=======
           <Toasts>
             <ErrorBoundary>
               <ErrorContext.Provider value={handleError}>
@@ -166,7 +143,6 @@
                       {loadingBar}
                     </Dialog>
                   )}
-                  <ReportEventHandler />
                   <React.Suspense fallback={<LoadingScreen />}>
                     {children}
                   </React.Suspense>
@@ -175,7 +151,6 @@
               </ErrorContext.Provider>
             </ErrorBoundary>
           </Toasts>
->>>>>>> 39ac72d5
         </SetUnloadProtectsContext.Provider>
       </UnloadProtectsRefContext.Provider>
     </UnloadProtectsContext.Provider>
