--- conflicted
+++ resolved
@@ -19,11 +19,7 @@
 } from '../Router/UnloadProtect';
 
 // Stores errors that occurred before <Context> is rendered
-<<<<<<< HEAD
 const pendingErrors: WritableArray<ErrorComponent> = [];
-=======
-let pendingErrors: WritableArray<ErrorComponent> = [];
->>>>>>> b63632a7
 type ErrorComponent = (props: { readonly onClose: () => void }) => JSX.Element;
 let setError: (error: ErrorComponent) => void;
 
@@ -91,16 +87,8 @@
       }),
     []
   );
-<<<<<<< HEAD
   if (setError === undefined) pendingErrors.forEach(handleError);
   setError = handleError;
-=======
-  React.useEffect(() => {
-    setError = handleError;
-    pendingErrors.forEach(handleError);
-    pendingErrors = [];
-  }, [handleError]);
->>>>>>> b63632a7
 
   const [unloadProtects, setUnloadProtects] = React.useState<RA<string>>([]);
 
@@ -128,24 +116,6 @@
               <ErrorContext.Provider value={handleError}>
                 {errors}
                 <LoadingContext.Provider value={loadingHandler}>
-<<<<<<< HEAD
-                  <Dialog
-                    buttons={undefined}
-                    className={{ container: dialogClassNames.narrowContainer }}
-                    header={commonText.loading()}
-                    isOpen={isLoading}
-                    onClose={undefined}
-                  >
-                    {loadingBar}
-                  </Dialog>
-                  <ReportEventHandler />
-                  <React.Suspense fallback={<LoadingScreen />}>
-                    <ReadOnlyContext.Provider
-                      value={isReadOnly || isReadOnlyMode}
-                    >
-                      {children}
-                    </ReadOnlyContext.Provider>
-=======
                   {isLoading && (
                     <Dialog
                       buttons={undefined}
@@ -159,8 +129,11 @@
                     </Dialog>
                   )}
                   <React.Suspense fallback={<LoadingScreen />}>
-                    {children}
->>>>>>> b63632a7
+                    <ReadOnlyContext.Provider
+                      value={isReadOnly || isReadOnlyMode}
+                    >
+                      {children}
+                    </ReadOnlyContext.Provider>
                   </React.Suspense>
                 </LoadingContext.Provider>
                 <TooltipManager />
@@ -220,7 +193,7 @@
  */
 /**
  * Display a modal loading dialog while promise is resolving.
- * Also, catch and handle errors if promise is rejected.
+ * Also, catch and handle erros if promise is rejected.
  * If multiple promises are resolving at the same time, the dialog is
  * visible until all promises are resolved.
  * This prevents having more than one loading dialog visible at the same time.
