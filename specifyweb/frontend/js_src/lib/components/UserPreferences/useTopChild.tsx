import React from 'react';

import { listen } from '../../utils/events';
import type { WritableArray } from '../../utils/types';
<<<<<<< HEAD
import { throttle } from '../../utils/utils';
=======
import { scrollIntoView } from '../TreeView/helpers';
>>>>>>> fc70113a

/**
 * In a container with several children and a scroll bar, detect which
 * child is currently at the top of the view port (200 pixels from the top)
 *
 * Previous implementation used IntersectionObserver for this, but it was too
 * slow when you have 180 categories (on the Data Model page)
 */
export function useTopChild(): {
  readonly visibleChild: number | undefined;
  readonly setVisibleChild: (visibleChild: number | undefined) => void;
  readonly references: React.RefObject<WritableArray<HTMLElement | undefined>>;
  readonly forwardRefs: (index: number, element: HTMLElement | null) => void;
  readonly scrollContainerRef: React.RefCallback<HTMLDivElement | null>;
} {
  const [activeCategory, setActiveCategory] = React.useState<
    number | undefined
  >(undefined);

  const activeCategoryRef = React.useRef<number | undefined>(activeCategory);

  const handleChange = React.useCallback((index: number | undefined) => {
    setActiveCategory(index);
    activeCategoryRef.current = index;
  }, []);

  const references = React.useRef<WritableArray<HTMLElement | undefined>>([]);

  const [container, setContainer] = React.useState<HTMLDivElement | null>(null);
  React.useEffect(() => {
    if (container === null) return undefined;

    function rawHandleChange(): void {
      if (container === null) return;
      const { x, y } = container.getBoundingClientRect();
      const visibleElement = document.elementFromPoint(
        x,
        y + marginTop
      ) as HTMLElement;
      if (visibleElement === null) return;
      const section = findSection(container, visibleElement);
      if (section === undefined) return;
      const index = references.current.indexOf(section);
      setActiveCategory(index === -1 ? undefined : index);
    }

    const handleChange = throttle(rawHandleChange, scrollThrottle);

    const observer = new ResizeObserver(handleChange);
    observer.observe(container);
    const scroll = listen(container, 'scroll', handleChange);
    return (): void => {
      observer.disconnect();
      scroll();
    };
  }, [container]);

  return {
    visibleChild: activeCategory,
    setVisibleChild: handleChange,
    references,
    forwardRefs: React.useCallback((index, element) => {
      references.current[index] = element ?? undefined;
      if (element !== null && activeCategoryRef.current === index)
        scrollIntoView(element, 'start');
    }, []),
    scrollContainerRef: setContainer,
  };
}

/**
 * Look for an element this many pixels below the top of the scroll container
 */
const marginTop = 200;
const scrollThrottle = 50;

function findSection(
  container: HTMLElement,
  child: HTMLElement
): HTMLElement | undefined {
  const parent = child.parentElement;
  if (parent === container) return child;
  else if (parent === null) return undefined;
  else return findSection(container, parent);
}<|MERGE_RESOLUTION|>--- conflicted
+++ resolved
@@ -2,11 +2,8 @@
 
 import { listen } from '../../utils/events';
 import type { WritableArray } from '../../utils/types';
-<<<<<<< HEAD
 import { throttle } from '../../utils/utils';
-=======
 import { scrollIntoView } from '../TreeView/helpers';
->>>>>>> fc70113a
 
 /**
  * In a container with several children and a scroll bar, detect which
