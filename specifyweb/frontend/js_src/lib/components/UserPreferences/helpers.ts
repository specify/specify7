--- conflicted
+++ resolved
@@ -153,17 +153,9 @@
       commitToCache();
       requestPreferencesSync();
     }
-<<<<<<< HEAD
+
     prefEvents.trigger('update', definition);
     return parsed;
-=======
-    prefEvents.trigger('update', {
-      category,
-      subcategory: subcategory as string,
-      item: item as string,
-      definition,
-    });
->>>>>>> 0bbedd4a
   };
 export const setPref = setPrefsGenerator(getRawUserPreferences, true);
 
