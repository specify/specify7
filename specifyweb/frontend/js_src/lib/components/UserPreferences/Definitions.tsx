--- conflicted
+++ resolved
@@ -40,10 +40,12 @@
 import { interactionsText } from '../../localization/interactions';
 import { resourcesText } from '../../localization/resources';
 import { attachmentsText } from '../../localization/attachments';
+import { statsText } from '../../localization/stats';
 import { getField } from '../DataModel/helpers';
 
 import { StatLayout } from '../Statistics/types';
 import { collectionPreferenceDefinitions } from './CollectionPreferenceDefinitions';
+
 // Custom Renderer for a preference item
 export type PreferenceItemComponent<VALUE> = (props: {
   readonly category: string;
@@ -115,15 +117,9 @@
   readonly title: LocalizedString;
   readonly description?: LocalizedString;
   readonly subCategories: IR<{
-<<<<<<< HEAD
-    readonly title: string;
-    readonly description?: string;
-    readonly items: RR<number | string | symbol, PreferenceItem<any>>;
-=======
     readonly title: LocalizedString;
     readonly description?: LocalizedString;
     readonly items: IR<PreferenceItem<any>>;
->>>>>>> 19e6b9a1
   }>;
 }>;
 export const preferenceDefinitions = {
@@ -493,7 +489,7 @@
             type: 'java.lang.Boolean',
           }),
           showStatistics: defineItem<boolean>({
-            title: preferencesText('showStatistics'),
+            title: statsText.showStatistics(),
             requiresReload: false,
             visible: true,
             defaultValue: true,
@@ -1537,10 +1533,10 @@
     },
   },
   statistics: {
-    title: commonText('statistics'),
+    title: statsText.statistics(),
     subCategories: {
       appearance: {
-        title: preferencesText('appearance'),
+        title: preferencesText.appearance(),
         items: {
           layout: defineItem<StatLayout | undefined>({
             title: 'Defines the layout of the stats page',
