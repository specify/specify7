/**
 * Definitions for User Interface preferences (scoped to a SpecifyUser)
 */

import React from 'react';
import type { LocalizedString } from 'typesafe-i18n';

import { attachmentsText } from '../../localization/attachments';
import { commonText } from '../../localization/common';
import { formsText } from '../../localization/forms';
import { headerText } from '../../localization/header';
import { interactionsText } from '../../localization/interactions';
import { localityText } from '../../localization/locality';
import { preferencesText } from '../../localization/preferences';
import { queryText } from '../../localization/query';
import { reportsText } from '../../localization/report';
import { resourcesText } from '../../localization/resources';
import { schemaText } from '../../localization/schema';
import type { Language } from '../../localization/utils/config';
import { LANGUAGE } from '../../localization/utils/config';
import { wbPlanText } from '../../localization/wbPlan';
import { wbText } from '../../localization/workbench';
import type { Parser } from '../../utils/parser/definitions';
import type { IR, RA, RR } from '../../utils/types';
import { defined, ensure, overwriteReadOnly } from '../../utils/types';
import { Link } from '../Atoms/Link';
import { getField } from '../DataModel/helpers';
import type { TableFields } from '../DataModel/helperTypes';
import type { JavaType } from '../DataModel/specifyField';
import type { Collection, Tables } from '../DataModel/types';
import { error, softError } from '../Errors/assert';
import {
  LanguagePreferencesItem,
  SchemaLanguagePreferenceItem,
} from '../Toolbar/Language';
<<<<<<< HEAD
import type { WelcomePageMode } from './Renderers';
=======
import type { MenuPreferences, WelcomePageMode } from './Renderers';
>>>>>>> 4cb5b149
import {
  CollectionSortOrderPreferenceItem,
  ColorPickerPreferenceItem,
  defaultFont,
  FontFamilyPreferenceItem,
<<<<<<< HEAD
=======
  HeaderItemsPreferenceItem,
>>>>>>> 4cb5b149
  WelcomePageModePreferenceItem,
} from './Renderers';

// Custom Renderer for a preference item
export type PreferenceRendererProps<VALUE> = {
  readonly category: string;
  readonly subcategory: string;
  readonly item: string;
  readonly definition: PreferenceItem<VALUE>;
  readonly value: VALUE;
  readonly onChange: (value: VALUE) => void;
  readonly isReadOnly: boolean;
};

/**
 * Represents a single preference option
 *
 * The concept seems similar to the "Feature Gates" in Firefox:
 * https://firefox-source-docs.mozilla.org/toolkit/components/featuregates/featuregates/
 */
export type PreferenceItem<VALUE> = {
  readonly title: JSX.Element | LocalizedString;
  readonly description?: JSX.Element | LocalizedString;
  // Whether the page needs to be reloaded for this preference to apply
  readonly requiresReload: boolean;
  /*
   * Set value only on field blur, rather than as soon as the user changed it.
   * Fixes https://github.com/specify/specify7/issues/1555
   */
  readonly setOnBlurOnly?: boolean;
  /*
   * Whether to render this item in the Preferences Menu
   * Invisible items are usually set by components outside the preferences menu
   *
   * If 'protected' then visible, but editable only if user has
   * `Preferences -> Edit Protected` permission
   */
  readonly visible: boolean | 'protected';
  readonly defaultValue: VALUE;
} & (
  | {
      // Parses the stored value. Determines the input type to render
      readonly type: JavaType;
      readonly parser?: Parser;
    }
  | {
<<<<<<< HEAD
      readonly renderer: (props: PreferenceRendererProps<VALUE>) => JSX.Element;
=======
      readonly renderer: PreferenceItemComponent<VALUE>;
      /**
       * Use "label" if renderer displays only a single interactive element
       * Otherwise, use "div"
       */
      readonly container: 'div' | 'label';
>>>>>>> 4cb5b149
    }
  | {
      readonly values:
        | RA<{
            readonly value: VALUE;
            readonly title?: LocalizedString;
            readonly description?: LocalizedString;
          }>
        | RA<VALUE>;
    }
);

const altKeyName = globalThis.navigator?.appVersion.includes('Mac')
  ? 'Option'
  : 'Alt';

/**
 * This is used to enforce the same generic value be used inside a PreferenceItem
 */
const defineItem = <VALUE,>(
  definition: PreferenceItem<VALUE>
): PreferenceItem<VALUE> => definition;

export type GenericPreferencesCategories = IR<{
  readonly title: LocalizedString;
  readonly description?: LocalizedString;
  readonly subCategories: IR<{
    readonly title: LocalizedString;
    readonly description?: LocalizedString;
    readonly items: IR<PreferenceItem<any>>;
  }>;
}>;
export const preferenceDefinitions = {
  general: {
    title: preferencesText.general(),
    subCategories: {
      ui: {
        title: preferencesText.ui(),
        items: {
          language: defineItem<Language>({
            title: commonText.language(),
            requiresReload: true,
            visible: true,
            defaultValue: LANGUAGE,
            renderer: LanguagePreferencesItem,
            container: 'label',
          }),
          theme: defineItem<'dark' | 'light' | 'system'>({
            title: preferencesText.theme(),
            requiresReload: false,
            visible: true,
            defaultValue: 'system',
            values: [
              {
                value: 'system',
                title: preferencesText.useSystemSetting(),
                description: preferencesText.inheritOsSettings(),
              },
              {
                value: 'light',
                title: preferencesText.light(),
              },
              {
                value: 'dark',
                title: preferencesText.dark(),
              },
            ],
          }),
          reduceMotion: defineItem<'noPreference' | 'reduce' | 'system'>({
            title: preferencesText.reduceMotion(),
            description: preferencesText.reduceMotionDescription(),
            requiresReload: false,
            visible: true,
            defaultValue: 'system',
            values: [
              {
                value: 'system',
                title: preferencesText.useSystemSetting(),
                description: preferencesText.inheritOsSettings(),
              },
              {
                value: 'reduce',
                title: preferencesText.reduce(),
              },
              {
                value: 'noPreference',
                title: preferencesText.noPreference(),
              },
            ],
          }),
          reduceTransparency: defineItem<'noPreference' | 'reduce' | 'system'>({
            title: preferencesText.reduceTransparency(),
            description: preferencesText.reduceTransparencyDescription(),
            requiresReload: false,
            visible: true,
            defaultValue: 'system',
            values: [
              {
                value: 'system',
                title: preferencesText.useSystemSetting(),
                description: preferencesText.inheritOsSettings(),
              },
              {
                value: 'reduce',
                title: preferencesText.reduce(),
              },
              {
                value: 'noPreference',
                title: preferencesText.noPreference(),
              },
            ],
          }),
          contrast: defineItem<'less' | 'more' | 'noPreference' | 'system'>({
            title: preferencesText.contrast(),
            requiresReload: false,
            visible: true,
            defaultValue: 'system',
            values: [
              {
                value: 'system',
                title: preferencesText.useSystemSetting(),
                description: preferencesText.inheritOsSettings(),
              },
              {
                value: 'more',
                title: preferencesText.increase(),
              },
              {
                value: 'less',
                title: preferencesText.reduce(),
              },
              {
                value: 'noPreference',
                title: preferencesText.noPreference(),
              },
            ],
          }),
          fontSize: defineItem<number>({
            title: preferencesText.fontSize(),
            requiresReload: false,
            setOnBlurOnly: true,
            visible: true,
            defaultValue: 100,
            type: 'java.lang.Double',
            parser: {
              min: 1,
              max: 1000,
            },
          }),
          scaleInterface: defineItem<boolean>({
            title: preferencesText.scaleInterface(),
            description: preferencesText.scaleInterfaceDescription(),
            requiresReload: false,
            visible: true,
            defaultValue: true,
            type: 'java.lang.Boolean',
          }),
          fontFamily: defineItem<string>({
            title: preferencesText.fontFamily(),
            description: preferencesText.fontFamilyDescription(),
            requiresReload: false,
            visible: true,
            defaultValue: defaultFont,
            renderer: FontFamilyPreferenceItem,
            container: 'label',
          }),
        },
      },
      appearance: {
        title: preferencesText.appearance(),
        items: {
          background: defineItem({
            title: preferencesText.background(),
            requiresReload: false,
            visible: true,
            defaultValue: '#ffffff',
            renderer: ColorPickerPreferenceItem,
            container: 'label',
          }),
          darkBackground: defineItem({
            title: preferencesText.darkBackground(),
            requiresReload: false,
            visible: true,
            defaultValue: '#171717',
            renderer: ColorPickerPreferenceItem,
            container: 'label',
          }),
          accentColor1: defineItem({
            title: preferencesText.accentColor1(),
            requiresReload: false,
            visible: true,
            defaultValue: '#ffcda3',
            renderer: ColorPickerPreferenceItem,
            container: 'label',
          }),
          accentColor2: defineItem({
            title: preferencesText.accentColor2(),
            requiresReload: false,
            visible: true,
            defaultValue: '#ff9742',
            renderer: ColorPickerPreferenceItem,
            container: 'label',
          }),
          accentColor3: defineItem({
            title: preferencesText.accentColor3(),
            requiresReload: false,
            visible: true,
            defaultValue: '#ff811a',
            renderer: ColorPickerPreferenceItem,
            container: 'label',
          }),
          accentColor4: defineItem({
            title: preferencesText.accentColor4(),
            requiresReload: false,
            visible: true,
            defaultValue: '#d15e00',
            renderer: ColorPickerPreferenceItem,
            container: 'label',
          }),
          accentColor5: defineItem({
            title: preferencesText.accentColor5(),
            requiresReload: false,
            visible: true,
            defaultValue: '#703200',
            renderer: ColorPickerPreferenceItem,
            container: 'label',
          }),
          roundedCorners: defineItem<boolean>({
            title: preferencesText.roundedCorners(),
            requiresReload: false,
            visible: true,
            defaultValue: true,
            type: 'java.lang.Boolean',
          }),
        },
      },
      application: {
        title: preferencesText.application(),
        items: {
          allowDismissingErrors: defineItem<boolean>({
            title: preferencesText.allowDismissingErrors(),
            requiresReload: false,
            visible: 'protected',
            defaultValue: false,
            type: 'java.lang.Boolean',
          }),
        },
      },
      dialog: {
        title: preferencesText.dialogs(),
        items: {
          updatePageTitle: defineItem<boolean>({
            title: preferencesText.updatePageTitle(),
            description: preferencesText.updatePageTitleDescription(),
            requiresReload: false,
            visible: true,
            defaultValue: true,
            type: 'java.lang.Boolean',
          }),
          transparentBackground: defineItem<boolean>({
            title: preferencesText.translucentDialog(),
            description: preferencesText.translucentDialogDescription(),
            requiresReload: false,
            visible: true,
            defaultValue: false,
            type: 'java.lang.Boolean',
          }),
          blurContentBehindDialog: defineItem<boolean>({
            title: preferencesText.blurContentBehindDialog(),
            requiresReload: false,
            visible: true,
            defaultValue: false,
            type: 'java.lang.Boolean',
          }),
          showIcon: defineItem<boolean>({
            title: preferencesText.showDialogIcon(),
            requiresReload: false,
            visible: true,
            defaultValue: true,
            type: 'java.lang.Boolean',
          }),
          closeOnEsc: defineItem<boolean>({
            title: preferencesText.closeOnEsc(),
            requiresReload: false,
            visible: true,
            defaultValue: true,
            type: 'java.lang.Boolean',
          }),
          closeOnOutsideClick: defineItem<boolean>({
            title: preferencesText.closeOnOutsideClick(),
            requiresReload: false,
            visible: true,
            defaultValue: true,
            type: 'java.lang.Boolean',
          }),
        },
      },
      behavior: {
        title: preferencesText.behavior(),
        items: {
          altClickToSupressNewTab: defineItem<boolean>({
            title: preferencesText.altClickToSupressNewTab({ altKeyName }),
            description: preferencesText.altClickToSupressNewTabDescription({
              altKeyName,
            }),
            requiresReload: false,
            visible: true,
            defaultValue: true,
            type: 'java.lang.Boolean',
          }),
          unsavedIndicator: defineItem<boolean>({
            title: preferencesText.showUnsavedIndicator(),
            description: preferencesText.showUnsavedIndicatorDescription(),
            requiresReload: false,
            visible: true,
            defaultValue: true,
            type: 'java.lang.Boolean',
          }),
        },
      },
    },
  },
  welcomePage: {
    title: preferencesText.welcomePage(),
    subCategories: {
      general: {
        title: preferencesText.general(),
        items: {
          mode: defineItem<WelcomePageMode>({
            title: preferencesText.content(),
            description: (
              <Link.NewTab href="https://github.com/specify/specify7/wiki/Customizing-the-splash-screen">
                {headerText.documentation()}
              </Link.NewTab>
            ),
            requiresReload: false,
            visible: true,
            defaultValue: 'default',
            renderer: WelcomePageModePreferenceItem,
            container: 'div',
          }),
          // FEATURE: allow selecting attachments
          source: defineItem<string>({
            title: <></>,
            requiresReload: false,
            // This item is rendered inside of WelcomePageModePreferenceItem
            visible: false,
            defaultValue: '',
            type: 'text',
          }),
        },
      },
    },
  },
  header: {
    title: preferencesText.header(),
    subCategories: {
      appearance: {
        title: preferencesText.appearance(),
        items: {
          position: defineItem<'bottom' | 'left' | 'right' | 'top'>({
            title: preferencesText.position(),
            requiresReload: false,
            visible: true,
            defaultValue: 'left',
            values: [
              { value: 'left', title: preferencesText.left() },
              { value: 'top', title: preferencesText.top() },
              { value: 'right', title: preferencesText.right() },
              { value: 'bottom', title: preferencesText.bottom() },
            ],
          }),
          items: defineItem<MenuPreferences>({
            title: preferencesText.position(),
            requiresReload: false,
            visible: true,
            defaultValue: {
              visible: [],
              hidden: [],
            },
            renderer: HeaderItemsPreferenceItem,
            container: 'div',
          }),
        },
      },
    },
  },
  interactions: {
    title: interactionsText.interactions(),
    subCategories: {
      createInteractions: {
        title: preferencesText.createInteractions(),
        items: {
          useSpaceAsDelimiter: defineItem<'auto' | 'false' | 'true'>({
            title: preferencesText.useSpaceAsDelimiter(),
            requiresReload: false,
            visible: true,
            defaultValue: 'auto',
            values: [
              {
                value: 'auto',
                title: wbText.determineAutomatically(),
                description: preferencesText.detectAutomaticallyDescription(),
              },
              {
                value: 'true',
                title: preferencesText.use(),
              },
              {
                value: 'false',
                title: preferencesText.dontUse(),
              },
            ],
          }),
          useCommaAsDelimiter: defineItem<'auto' | 'false' | 'true'>({
            title: preferencesText.useCommaAsDelimiter(),
            requiresReload: false,
            visible: true,
            defaultValue: 'auto',
            values: [
              {
                value: 'auto',
                title: wbText.determineAutomatically(),
                description: preferencesText.detectAutomaticallyDescription(),
              },
              {
                value: 'true',
                title: preferencesText.use(),
              },
              {
                value: 'false',
                title: preferencesText.dontUse(),
              },
            ],
          }),
          useNewLineAsDelimiter: defineItem<'auto' | 'false' | 'true'>({
            title: preferencesText.useNewLineAsDelimiter(),
            requiresReload: false,
            visible: true,
            defaultValue: 'auto',
            values: [
              {
                value: 'auto',
                title: wbText.determineAutomatically(),
                description: preferencesText.detectAutomaticallyDescription(),
              },
              {
                value: 'true',
                title: preferencesText.use(),
              },
              {
                value: 'false',
                title: preferencesText.dontUse(),
              },
            ],
          }),
          useCustomDelimiters: defineItem<string>({
            title: preferencesText.useCustomDelimiters(),
            description: preferencesText.useCustomDelimitersDescription(),
            requiresReload: false,
            visible: true,
            defaultValue: '',
            type: 'text',
          }),
        },
      },
    },
  },
  form: {
    title: formsText.forms(),
    subCategories: {
      general: {
        title: preferencesText.general(),
        items: {
          shownTables: defineItem<RA<number> | 'legacy'>({
            title: <>_shownTables</>,
            requiresReload: false,
            visible: false,
            defaultValue: 'legacy',
            renderer: () => <>{error('This should not get called')}</>,
            container: 'div',
          }),
        },
      },
      schema: {
        title: schemaText.schemaConfig(),
        items: {
          language: defineItem<string>({
            title: commonText.language(),
            description: preferencesText.languageDescription(),
            requiresReload: true,
            visible: true,
            defaultValue: 'en',
            renderer: SchemaLanguagePreferenceItem,
            container: 'label',
          }),
        },
      },
      behavior: {
        title: preferencesText.behavior(),
        items: {
          textAreaAutoGrow: defineItem<boolean>({
            title: preferencesText.textAreaAutoGrow(),
            requiresReload: false,
            visible: true,
            defaultValue: true,
            type: 'java.lang.Boolean',
          }),
          updatePageTitle: defineItem<boolean>({
            title: preferencesText.updatePageTitle(),
            description: preferencesText.updatePageTitleFormDescription(),
            requiresReload: false,
            visible: true,
            defaultValue: true,
            type: 'java.lang.Boolean',
          }),
          tableNameInTitle: defineItem<boolean>({
            title: preferencesText.tableNameInTitle(),
            requiresReload: false,
            visible: true,
            defaultValue: true,
            type: 'java.lang.Boolean',
          }),
          formHeaderFormat: defineItem<'full' | 'icon' | 'name'>({
            title: preferencesText.formHeaderFormat(),
            requiresReload: false,
            visible: true,
            defaultValue: 'full',
            values: [
              {
                value: 'full',
                title: preferencesText.iconAndTableName(),
              },
              {
                value: 'name',
                title: schemaText.tableName(),
              },
              {
                value: 'icon',
                title: preferencesText.tableIcon(),
              },
            ],
          }),
          makeFormDialogsModal: defineItem<boolean>({
            title: preferencesText.makeFormDialogsModal(),
            requiresReload: false,
            visible: true,
            defaultValue: false,
            type: 'java.lang.Boolean',
          }),
        },
      },
      definition: {
        title: resourcesText.formDefinition(),
        items: {
          flexibleColumnWidth: defineItem<boolean>({
            title: preferencesText.flexibleColumnWidth(),
            requiresReload: false,
            visible: true,
            defaultValue: true,
            type: 'java.lang.Boolean',
          }),
          flexibleSubGridColumnWidth: defineItem<boolean>({
            title: preferencesText.flexibleSubGridColumnWidth(),
            requiresReload: false,
            visible: true,
            defaultValue: false,
            type: 'java.lang.Boolean',
          }),
        },
      },
      ui: {
        title: preferencesText.ui(),
        items: {
          fontSize: defineItem<number>({
            title: preferencesText.fontSize(),
            requiresReload: false,
            setOnBlurOnly: true,
            visible: true,
            defaultValue: 100,
            type: 'java.lang.Float',
            parser: {
              min: 1,
              max: 1000,
            },
          }),
          fontFamily: defineItem<string>({
            title: preferencesText.fontFamily(),
            description: preferencesText.fontFamilyDescription(),
            requiresReload: false,
            visible: true,
            defaultValue: defaultFont,
            renderer: FontFamilyPreferenceItem,
            container: 'label',
          }),
          maxWidth: defineItem<number>({
            title: preferencesText.maxFormWidth(),
            requiresReload: false,
            setOnBlurOnly: true,
            visible: true,
            defaultValue: 1200,
            type: 'java.lang.Float',
            parser: {
              min: 100,
              max: 10_000,
            },
          }),
          limitMaxFieldWidth: defineItem<boolean>({
            title: preferencesText.limitMaxFieldWidth(),
            requiresReload: false,
            visible: true,
            defaultValue: true,
            type: 'java.lang.Boolean',
          }),
          specifyNetworkBadge: defineItem<boolean>({
            title: preferencesText.specifyNetworkBadge(),
            requiresReload: false,
            visible: true,
            defaultValue: true,
            type: 'java.lang.Boolean',
          }),
          useAccessibleFullDatePicker: defineItem<boolean>({
            title: preferencesText.useAccessibleFullDatePicker(),
            requiresReload: false,
            visible: true,
            defaultValue: true,
            type: 'java.lang.Boolean',
          }),
          useAccessibleMonthPicker: defineItem<boolean>({
            title: preferencesText.useAccessibleMonthPicker(),
            requiresReload: false,
            visible: true,
            defaultValue: true,
            type: 'java.lang.Boolean',
          }),
          rightAlignNumberFields: defineItem<boolean>({
            title: preferencesText.rightAlignNumberFields(),
            requiresReload: false,
            visible: true,
            defaultValue: true,
            type: 'java.lang.Boolean',
          }),
        },
      },
      fieldBackground: {
        title: preferencesText.fieldBackgrounds(),
        items: {
          default: defineItem({
            title: preferencesText.fieldBackground(),
            requiresReload: false,
            visible: true,
            defaultValue: '#e5e7eb',
            renderer: ColorPickerPreferenceItem,
            container: 'label',
          }),
          disabled: defineItem({
            title: preferencesText.disabledFieldBackground(),
            requiresReload: false,
            visible: true,
            defaultValue: '#ffffff',
            renderer: ColorPickerPreferenceItem,
            container: 'label',
          }),
          invalid: defineItem({
            title: preferencesText.invalidFieldBackground(),
            requiresReload: false,
            visible: true,
            defaultValue: '#f87171',
            renderer: ColorPickerPreferenceItem,
            container: 'label',
          }),
          required: defineItem({
            title: preferencesText.requiredFieldBackground(),
            requiresReload: false,
            visible: true,
            defaultValue: '#bfdbfe',
            renderer: ColorPickerPreferenceItem,
            container: 'label',
          }),
          darkDefault: defineItem({
            title: preferencesText.darkFieldBackground(),
            requiresReload: false,
            visible: true,
            defaultValue: '#404040',
            renderer: ColorPickerPreferenceItem,
            container: 'label',
          }),
          darkDisabled: defineItem({
            title: preferencesText.darkDisabledFieldBackground(),
            requiresReload: false,
            visible: true,
            defaultValue: '#171717',
            renderer: ColorPickerPreferenceItem,
            container: 'label',
          }),
          darkInvalid: defineItem({
            title: preferencesText.darkInvalidFieldBackground(),
            requiresReload: false,
            visible: true,
            defaultValue: '#991b1b',
            renderer: ColorPickerPreferenceItem,
            container: 'label',
          }),
          darkRequired: defineItem({
            title: preferencesText.darkRequiredFieldBackground(),
            requiresReload: false,
            visible: true,
            defaultValue: '#1e3a8a',
            renderer: ColorPickerPreferenceItem,
            container: 'label',
          }),
        },
      },
      appearance: {
        title: preferencesText.appearance(),
        items: {
          foreground: defineItem({
            title: preferencesText.foreground(),
            requiresReload: false,
            visible: true,
            defaultValue: '#ffffff',
            renderer: ColorPickerPreferenceItem,
            container: 'label',
          }),
          background: defineItem({
            title: preferencesText.background(),
            requiresReload: false,
            visible: true,
            defaultValue: '#e5e7eb',
            renderer: ColorPickerPreferenceItem,
            container: 'label',
          }),
          darkForeground: defineItem({
            title: preferencesText.darkForeground(),
            requiresReload: false,
            visible: true,
            defaultValue: '#171717',
            renderer: ColorPickerPreferenceItem,
            container: 'label',
          }),
          darkBackground: defineItem({
            title: preferencesText.darkBackground(),
            requiresReload: false,
            visible: true,
            defaultValue: '#262626',
            renderer: ColorPickerPreferenceItem,
            container: 'label',
          }),
        },
      },
      autoComplete: {
        title: preferencesText.autoComplete(),
        items: {
          searchAlgorithm: defineItem<
            | 'contains'
            | 'containsCaseSensitive'
            | 'startsWith'
            | 'startsWithCaseSensitive'
          >({
            title: preferencesText.searchAlgorithm(),
            requiresReload: false,
            visible: true,
            defaultValue: 'startsWith',
            values: [
              {
                value: 'startsWith',
                title: preferencesText.startsWithInsensitive(),
                description: preferencesText.startsWithDescription(),
              },
              {
                value: 'startsWithCaseSensitive',
                title: preferencesText.startsWithCaseSensitive(),
                description:
                  preferencesText.startsWithCaseSensitiveDescription(),
              },
              {
                value: 'contains',
                title: preferencesText.containsInsensitive(),
                description: preferencesText.containsDescription(),
              },
              {
                value: 'containsCaseSensitive',
                title: preferencesText.containsCaseSensitive(),
                description: preferencesText.containsCaseSensitiveDescription(),
              },
            ],
          }),
          highlightMatch: defineItem<boolean>({
            title: preferencesText.highlightMatch(),
            requiresReload: false,
            visible: true,
            defaultValue: true,
            type: 'java.lang.Boolean',
          }),
          autoGrowAutoComplete: defineItem<boolean>({
            title: preferencesText.autoGrowAutoComplete(),
            requiresReload: false,
            visible: true,
            defaultValue: true,
            type: 'java.lang.Boolean',
          }),
        },
      },
      queryComboBox: {
        title: preferencesText.queryComboBox(),
        items: {
          searchAlgorithm: defineItem<'contains' | 'startsWith'>({
            title: preferencesText.searchAlgorithm(),
            requiresReload: false,
            visible: true,
            defaultValue: 'startsWith',
            values: [
              {
                value: 'startsWith',
                title: preferencesText.startsWithInsensitive(),
                description: preferencesText.startsWithDescription(),
              },
              {
                value: 'contains',
                title: preferencesText.containsInsensitive(),
                description:
                  `${preferencesText.containsDescription()} ${preferencesText.containsSecondDescription()}` as LocalizedString,
              },
            ],
          }),
          treeSearchAlgorithm: defineItem<'contains' | 'startsWith'>({
            title: preferencesText.treeSearchAlgorithm(),
            requiresReload: false,
            visible: true,
            defaultValue: 'contains',
            values: [
              {
                value: 'startsWith',
                title: preferencesText.startsWithInsensitive(),
                description: preferencesText.startsWithDescription(),
              },
              {
                value: 'contains',
                title: preferencesText.containsInsensitive(),
                description:
                  `${preferencesText.containsDescription()} ${preferencesText.containsSecondDescription()}` as LocalizedString,
              },
            ],
          }),
        },
      },
      recordSet: {
        title: '_recordSet' as LocalizedString,
        items: {
          recordToOpen: defineItem<'first' | 'last'>({
            title: preferencesText.recordSetRecordToOpen(),
            requiresReload: false,
            visible: true,
            defaultValue: 'first',
            // REFACTOR: define pick list values as IR<> instead of RA<>
            values: [
              {
                value: 'first',
                title: formsText.firstRecord(),
              },
              {
                value: 'last',
                title: formsText.lastRecord(),
              },
            ],
          }),
        },
      },
      formTable: {
        title: formsText.formTable(),
        items: {
          maxHeight: defineItem<number>({
            title: preferencesText.maxHeight(),
            requiresReload: false,
            visible: true,
            defaultValue: 600,
            type: 'java.lang.Integer',
            parser: {
              min: 100,
            },
          }),
        },
      },
      /*
       * The items in this category are edited though the form preferences menu
       * on forms
       */
      preferences: {
        title: '(not visible to user) Preferences' as LocalizedString,
        items: {
          /*
           * This has to be an object rather than an array to allow forms to
           * override this value when this value is undefined for a given table
           */
          printOnSave: defineItem<Partial<RR<keyof Tables, boolean>>>({
            title: <>Generate label on form save</>,
            requiresReload: false,
            visible: false,
            defaultValue: {},
            renderer: () => <>{error('This should not get called')}</>,
            container: 'div',
          }),
          carryForward: defineItem<{
            readonly [TABLE_NAME in keyof Tables]?: RA<
              TableFields<Tables[TABLE_NAME]>
            >;
          }>({
            title: <>carryForward</>,
            requiresReload: false,
            visible: false,
            defaultValue: {},
            renderer: () => <>{error('This should not get called')}</>,
            container: 'div',
          }),
          enableCarryForward: defineItem<RA<keyof Tables>>({
            title: <>enableCarryForward</>,
            requiresReload: false,
            visible: false,
            defaultValue: [],
            renderer: () => <>{error('This should not get called')}</>,
            container: 'div',
          }),
          /*
           * Can temporary disable clone for a given table
           * Since most tables are likely to have carry enabled, this pref is
           * negated (so as not waste too much space)
           */
          disableClone: defineItem<RA<keyof Tables>>({
            title: <>disableClone</>,
            requiresReload: false,
            visible: false,
            defaultValue: [],
            renderer: () => <>{error('This should not get called')}</>,
            container: 'div',
          }),
          disableAdd: defineItem<RA<keyof Tables>>({
            title: <>disableAdd</>,
            requiresReload: false,
            visible: false,
            defaultValue: [],
            renderer: () => <>{error('This should not get called')}</>,
            container: 'div',
          }),
          autoNumbering: defineItem<{
            readonly [TABLE_NAME in keyof Tables]?: RA<
              TableFields<Tables[TABLE_NAME]>
            >;
          }>({
            title: <>autoNumbering</>,
            requiresReload: false,
            visible: false,
            defaultValue: {},
            renderer: () => <>{error('This should not get called')}</>,
            container: 'div',
          }),
          useCustomForm: defineItem<RA<keyof Tables>>({
            title: <>useCustomForm</>,
            requiresReload: false,
            visible: false,
            defaultValue: [],
            renderer: () => <>{error('This should not get called')}</>,
            container: 'div',
          }),
          carryForwardShowHidden: defineItem<boolean>({
            title: <>carryForwardShowHidden</>,
            requiresReload: false,
            visible: false,
            defaultValue: false,
            type: 'java.lang.Boolean',
            container: 'div',
          }),
        },
      },
    },
  },
  chooseCollection: {
    title: commonText.chooseCollection(),
    subCategories: {
      general: {
        title: preferencesText.general(),
        items: {
          alwaysPrompt: defineItem<boolean>({
            title: preferencesText.alwaysPrompt(),
            requiresReload: false,
            visible: true,
            defaultValue: true,
            type: 'java.lang.Boolean',
          }),
          sortOrder: defineItem<
            keyof Collection['fields'] | `-${keyof Collection['fields']}`
          >({
            title: attachmentsText.orderBy(),
            description: preferencesText.collectionSortOrderDescription(),
            requiresReload: false,
            visible: true,
            defaultValue: 'collectionName',
            renderer: CollectionSortOrderPreferenceItem,
            container: 'label',
          }),
        },
      },
    },
  },
  treeEditor: {
    title: preferencesText.treeEditor(),
    subCategories: {
      behavior: {
        title: preferencesText.behavior(),
        items: {
          autoScroll: defineItem<boolean>({
            title: preferencesText.autoScrollTree(),
            requiresReload: false,
            visible: true,
            defaultValue: true,
            type: 'java.lang.Boolean',
          }),
          searchCaseSensitive: defineItem<boolean>({
            title: preferencesText.searchCaseSensitive(),
            requiresReload: false,
            visible: true,
            defaultValue: false,
            type: 'java.lang.Boolean',
          }),
          searchField: defineItem<'fullName' | 'name'>({
            title: preferencesText.searchField(),
            requiresReload: false,
            visible: true,
            defaultValue: 'name',
            values: [
              {
                value: 'name',
                // Replaced with localized version once schema is loaded
                title: '_name' as LocalizedString,
              },
              {
                value: 'fullName',
                // Replaced with localized version once schema is loaded
                title: '_fullName' as LocalizedString,
              },
            ],
          }),
          searchAlgorithm: defineItem<'contains' | 'startsWith'>({
            title: preferencesText.searchAlgorithm(),
            requiresReload: false,
            visible: true,
            defaultValue: 'startsWith',
            values: [
              {
                value: 'startsWith',
                title: queryText.startsWith(),
              },
              {
                value: 'contains',
                title: queryText.contains(),
              },
            ],
          }),
        },
      },
      geography: {
        /*
         * This would be replaced with labels from schema once
         * schema is loaded
         */
        title: '_Geography' as LocalizedString,
        items: {
          treeAccentColor: defineItem({
            title: preferencesText.treeAccentColor(),
            requiresReload: false,
            visible: true,
            defaultValue: '#f79245',
            renderer: ColorPickerPreferenceItem,
            container: 'label',
          }),
          synonymColor: defineItem({
            title: preferencesText.synonymColor(),
            requiresReload: false,
            visible: true,
            defaultValue: '#dc2626',
            renderer: ColorPickerPreferenceItem,
            container: 'label',
          }),
        },
      },
      taxon: {
        title: '_Taxon' as LocalizedString,
        items: {
          treeAccentColor: defineItem({
            title: preferencesText.treeAccentColor(),
            requiresReload: false,
            visible: true,
            defaultValue: '#f79245',
            renderer: ColorPickerPreferenceItem,
            container: 'label',
          }),
          synonymColor: defineItem({
            title: preferencesText.synonymColor(),
            requiresReload: false,
            visible: true,
            defaultValue: '#dc2626',
            renderer: ColorPickerPreferenceItem,
            container: 'label',
          }),
        },
      },
      storage: {
        title: '_Storage' as LocalizedString,
        items: {
          treeAccentColor: defineItem({
            title: preferencesText.treeAccentColor(),
            requiresReload: false,
            visible: true,
            defaultValue: '#f79245',
            renderer: ColorPickerPreferenceItem,
            container: 'label',
          }),
          synonymColor: defineItem({
            title: preferencesText.synonymColor(),
            requiresReload: false,
            visible: true,
            defaultValue: '#dc2626',
            renderer: ColorPickerPreferenceItem,
            container: 'label',
          }),
        },
      },
      geologicTimePeriod: {
        title: '_GeologicTimePeriod' as LocalizedString,
        items: {
          treeAccentColor: defineItem({
            title: preferencesText.treeAccentColor(),
            requiresReload: false,
            visible: true,
            defaultValue: '#f79245',
            renderer: ColorPickerPreferenceItem,
            container: 'label',
          }),
          synonymColor: defineItem({
            title: preferencesText.synonymColor(),
            requiresReload: false,
            visible: true,
            defaultValue: '#dc2626',
            renderer: ColorPickerPreferenceItem,
            container: 'label',
          }),
        },
      },
      lithoStrat: {
        title: '_LithoStrat' as LocalizedString,
        items: {
          treeAccentColor: defineItem({
            title: preferencesText.treeAccentColor(),
            requiresReload: false,
            visible: true,
            defaultValue: '#f79245',
            renderer: ColorPickerPreferenceItem,
            container: 'label',
          }),
          synonymColor: defineItem({
            title: preferencesText.synonymColor(),
            requiresReload: false,
            visible: true,
            defaultValue: '#dc2626',
            renderer: ColorPickerPreferenceItem,
            container: 'label',
          }),
        },
      },
    },
  },
  queryBuilder: {
    title: queryText.queryBuilder(),
    subCategories: {
      general: {
        title: preferencesText.general(),
        items: {
          noRestrictionsMode: defineItem<boolean>({
            title: preferencesText.noRestrictionsMode(),
            description: (
              <span>
                {preferencesText.noRestrictionsModeQueryDescription()}
                <br />
                <span className="text-red-500">
                  {preferencesText.noRestrictionsModeWarning()}
                </span>
              </span>
            ),
            requiresReload: false,
            visible: 'protected',
            defaultValue: false,
            type: 'java.lang.Boolean',
          }),
          showNoReadTables: defineItem<boolean>({
            title: preferencesText.showNoReadTables(),
            requiresReload: false,
            visible: true,
            defaultValue: false,
            type: 'java.lang.Boolean',
          }),
          shownTables: defineItem<RA<number>>({
            title: <>_shownTables</>,
            requiresReload: false,
            visible: false,
            defaultValue: [],
            renderer: () => <>{error('This should not get called')}</>,
            container: 'div',
          }),
        },
      },
      behavior: {
        title: preferencesText.behavior(),
        items: {
          stickyScrolling: defineItem<boolean>({
            title: preferencesText.stickyScrolling(),
            requiresReload: false,
            visible: true,
            /**
             * This used to be checked by default but was temporary disabled
             * because of https://github.com/specify/specify7/issues/1719.
             * BUG: Need to reEnable after that issue is fixed
             */
            defaultValue: false,
            type: 'java.lang.Boolean',
          }),
        },
      },
      appearance: {
        title: preferencesText.appearance(),
        items: {
          condenseQueryResults: defineItem<boolean>({
            title: preferencesText.condenseQueryResults(),
            requiresReload: false,
            visible: true,
            defaultValue: false,
            type: 'java.lang.Boolean',
          }),
        },
      },
    },
  },
  reports: {
    title: reportsText.reports(),
    subCategories: {
      behavior: {
        title: preferencesText.behavior(),
        items: {
          clearQueryFilters: defineItem<boolean>({
            title: preferencesText.clearQueryFilters(),
            requiresReload: false,
            visible: true,
            defaultValue: true,
            type: 'java.lang.Boolean',
          }),
        },
      },
    },
  },
  workBench: {
    title: wbText.workBench(),
    subCategories: {
      editor: {
        title: preferencesText.spreadsheet(),
        items: {
          minSpareRows: defineItem<number>({
            title: preferencesText.minSpareRows(),
            requiresReload: false,
            visible: true,
            defaultValue: 1,
            type: 'java.lang.Integer',
            parser: {
              min: 0,
              max: 100,
            },
          }),
          autoWrapCol: defineItem<boolean>({
            title: preferencesText.autoWrapCols(),
            requiresReload: false,
            visible: true,
            defaultValue: false,
            type: 'java.lang.Boolean',
          }),
          autoWrapRow: defineItem<boolean>({
            title: preferencesText.autoWrapRows(),
            requiresReload: false,
            visible: true,
            defaultValue: false,
            type: 'java.lang.Boolean',
          }),
          tabMoveDirection: defineItem<'col' | 'row'>({
            title: preferencesText.tabMoveDirection(),
            description: preferencesText.tabMoveDirectionDescription(),
            requiresReload: false,
            visible: true,
            defaultValue: 'col',
            values: [
              {
                value: 'col',
                title: preferencesText.column(),
              },
              {
                value: 'row',
                title: preferencesText.row(),
              },
            ],
          }),
          enterMoveDirection: defineItem<'col' | 'row'>({
            title: preferencesText.enterMoveDirection(),
            description: preferencesText.enterMoveDirectionDescription(),
            requiresReload: false,
            visible: true,
            defaultValue: 'row',
            values: [
              {
                value: 'col',
                title: preferencesText.column(),
              },
              {
                value: 'row',
                title: preferencesText.row(),
              },
            ],
          }),
          enterBeginsEditing: defineItem<boolean>({
            title: preferencesText.enterBeginsEditing(),
            requiresReload: false,
            visible: true,
            defaultValue: true,
            type: 'java.lang.Boolean',
          }),
          filterPickLists: defineItem<
            'case-insensitive' | 'case-sensitive' | 'none'
          >({
            title: preferencesText.filterPickLists(),
            requiresReload: false,
            visible: true,
            defaultValue: 'none',
            values: [
              {
                value: 'none',
                title: commonText.no(),
              },
              {
                value: 'case-sensitive',
                title: preferencesText.caseSensitive(),
              },
              {
                value: 'case-insensitive',
                title: preferencesText.caseInsensitive(),
              },
            ],
          }),
          exportFileDelimiter: defineItem<' ' | ',' | ';' | '\t' | '|'>({
            title: preferencesText.exportFileDelimiter(),
            requiresReload: false,
            visible: true,
            defaultValue: '\t',
            values: [
              {
                value: ',',
                title: wbText.comma(),
              },
              {
                value: '\t',
                title: wbText.tab(),
              },
              {
                value: ';',
                title: wbText.semicolon(),
              },
              {
                value: ' ',
                title: wbText.space(),
              },
              {
                value: '|',
                title: wbText.pipe(),
              },
            ],
          }),
        },
      },
      wbPlanView: {
        title: wbPlanText.dataMapper(),
        items: {
          showNewDataSetWarning: defineItem<boolean>({
            title: preferencesText.showNewDataSetWarning(),
            description: preferencesText.showNewDataSetWarningDescription(),
            requiresReload: false,
            visible: true,
            defaultValue: true,
            type: 'java.lang.Boolean',
          }),
          noRestrictionsMode: defineItem<boolean>({
            title: preferencesText.noRestrictionsMode(),
            description: (
              <span>
                {preferencesText.noRestrictionsModeWbDescription()}
                <br />
                <span className="text-red-500">
                  {preferencesText.noRestrictionsModeWarning()}
                </span>
              </span>
            ),
            requiresReload: false,
            visible: 'protected',
            defaultValue: false,
            type: 'java.lang.Boolean',
          }),
          showNoAccessTables: defineItem<boolean>({
            title: preferencesText.showNoAccessTables(),
            requiresReload: false,
            visible: true,
            defaultValue: false,
            type: 'java.lang.Boolean',
          }),
        },
      },
    },
  },
  appResources: {
    title: resourcesText.appResources(),
    subCategories: {
      behavior: {
        title: preferencesText.behavior(),
        items: {
          lineWrap: defineItem<boolean>({
            title: preferencesText.lineWrap(),
            requiresReload: false,
            visible: true,
            defaultValue: true,
            type: 'java.lang.Boolean',
          }),
          indentSize: defineItem<number>({
            title: preferencesText.indentSize(),
            requiresReload: false,
            visible: true,
            defaultValue: 2,
            parser: {
              min: 1,
              max: 8,
              step: 1,
            },
            type: 'java.lang.Integer',
          }),
          indentWithTab: defineItem<boolean>({
            title: preferencesText.indentWithTab(),
            requiresReload: false,
            visible: true,
            defaultValue: false,
            type: 'java.lang.Boolean',
          }),
        },
      },
    },
  },
  leaflet: {
    title: localityText.geoMap(),
    subCategories: {
      behavior: {
        title: preferencesText.behavior(),
        items: {
          doubleClickZoom: defineItem<boolean>({
            title: preferencesText.doubleClickZoom(),
            requiresReload: false,
            visible: true,
            defaultValue: true,
            type: 'java.lang.Boolean',
          }),
          closePopupOnClick: defineItem<boolean>({
            title: preferencesText.closePopupOnClick(),
            requiresReload: false,
            visible: true,
            defaultValue: true,
            type: 'java.lang.Boolean',
          }),
          animateTransitions: defineItem<boolean>({
            title: preferencesText.animateTransitions(),
            requiresReload: false,
            visible: true,
            defaultValue: true,
            type: 'java.lang.Boolean',
          }),
          panInertia: defineItem<boolean>({
            title: preferencesText.panInertia(),
            requiresReload: false,
            visible: true,
            defaultValue: true,
            type: 'java.lang.Boolean',
          }),
          mouseDrags: defineItem<boolean>({
            title: preferencesText.mouseDrags(),
            requiresReload: false,
            visible: true,
            defaultValue: true,
            type: 'java.lang.Boolean',
          }),
          scrollWheelZoom: defineItem<boolean>({
            title: preferencesText.scrollWheelZoom(),
            requiresReload: false,
            visible: true,
            defaultValue: true,
            type: 'java.lang.Boolean',
          }),
        },
      },
    },
  },
} as const;

ensure<GenericPreferencesCategories>()(preferenceDefinitions);

// Use tree table labels as titles for the tree editor sections
import('../DataModel/schema')
  .then(async ({ fetchContext, schema }) =>
    fetchContext.then(() => {
      const trees = preferenceDefinitions.treeEditor.subCategories;
      overwriteReadOnly(
        trees.geography,
        'title',
        schema.models.Geography.label
      );
      overwriteReadOnly(trees.taxon, 'title', schema.models.Taxon.label);
      overwriteReadOnly(trees.storage, 'title', schema.models.Storage.label);
      overwriteReadOnly(
        trees.geologicTimePeriod,
        'title',
        schema.models.GeologicTimePeriod.label
      );
      overwriteReadOnly(
        trees.lithoStrat,
        'title',
        schema.models.LithoStrat.label
      );
      overwriteReadOnly(
        preferenceDefinitions.form.subCategories.recordSet,
        'title',
        schema.models.RecordSet.label
      );

      const treeSearchBehavior =
        preferenceDefinitions.treeEditor.subCategories.behavior.items
          .searchField;
      if ('values' in treeSearchBehavior) {
        const values = treeSearchBehavior.values as RA<{
          readonly value: string;
          readonly title: string;
        }>;
        const name = defined(
          values.find(
            (entry) => typeof entry === 'object' && entry.value === 'name'
          ),
          'Unable to find tree name value'
        );
        const fullName = defined(
          values.find(
            (entry) => typeof entry === 'object' && entry.value === 'fullName'
          ),
          'Unable to find tree full name value'
        );
        overwriteReadOnly(
          name,
          'title',
          getField(schema.models.Taxon, 'name').label
        );
        overwriteReadOnly(
          fullName,
          'title',
          getField(schema.models.Taxon, 'fullName').label
        );
      } else softError('Unable to replace the tree preferences item title');
    })
  )
  // Not using softFail here to avoid circular dependency
  .catch(console.error);

export type Preferences = GenericPreferencesCategories &
  typeof preferenceDefinitions;<|MERGE_RESOLUTION|>--- conflicted
+++ resolved
@@ -33,20 +33,13 @@
   LanguagePreferencesItem,
   SchemaLanguagePreferenceItem,
 } from '../Toolbar/Language';
-<<<<<<< HEAD
-import type { WelcomePageMode } from './Renderers';
-=======
 import type { MenuPreferences, WelcomePageMode } from './Renderers';
->>>>>>> 4cb5b149
 import {
   CollectionSortOrderPreferenceItem,
   ColorPickerPreferenceItem,
   defaultFont,
   FontFamilyPreferenceItem,
-<<<<<<< HEAD
-=======
   HeaderItemsPreferenceItem,
->>>>>>> 4cb5b149
   WelcomePageModePreferenceItem,
 } from './Renderers';
 
@@ -93,16 +86,12 @@
       readonly parser?: Parser;
     }
   | {
-<<<<<<< HEAD
       readonly renderer: (props: PreferenceRendererProps<VALUE>) => JSX.Element;
-=======
-      readonly renderer: PreferenceItemComponent<VALUE>;
       /**
        * Use "label" if renderer displays only a single interactive element
        * Otherwise, use "div"
        */
       readonly container: 'div' | 'label';
->>>>>>> 4cb5b149
     }
   | {
       readonly values:
