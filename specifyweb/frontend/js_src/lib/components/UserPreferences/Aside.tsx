--- conflicted
+++ resolved
@@ -7,73 +7,6 @@
 import { Link } from '../Atoms/Link';
 import { locationToState } from '../Router/RouterState';
 import { usePrefDefinitions } from './index';
-<<<<<<< HEAD
-
-/** Update the active category on the sidebar as user scrolls */
-export function useActiveCategory(): {
-  readonly activeCategory: number;
-  readonly forwardRefs: (index: number, element: HTMLElement | null) => void;
-  readonly containerRef: React.RefCallback<HTMLDivElement | null>;
-} {
-  const [activeCategory, setActiveCategory] = React.useState<number>(0);
-  const observer = React.useRef<IntersectionObserver | undefined>(undefined);
-  const references = React.useRef<WritableArray<HTMLElement | undefined>>([]);
-  React.useEffect(() => () => observer.current?.disconnect(), []);
-
-  // eslint-disable-next-line functional/prefer-readonly-type
-  const intersecting = React.useRef<Set<number>>(new Set());
-
-  function handleObserved({
-    isIntersecting,
-    target,
-  }: IntersectionObserverEntry): void {
-    const index = references.current.indexOf(target as HTMLElement);
-    intersecting.current[isIntersecting ? 'add' : 'delete'](index);
-    const intersection = f.min(...Array.from(intersecting.current)) ?? 0;
-    setActiveCategory(intersection);
-  }
-
-  return {
-    activeCategory,
-    forwardRefs: React.useCallback((index, element) => {
-      const oldElement = references.current[index];
-      if (typeof oldElement === 'object')
-        observer.current?.unobserve(oldElement);
-      references.current[index] = element ?? undefined;
-      if (element !== null) observer?.current?.observe(element);
-    }, []),
-    containerRef: React.useCallback((container): void => {
-      observer.current?.disconnect();
-
-      observer.current = new IntersectionObserver(
-        (entries) => entries.map(handleObserved),
-        {
-          root: container,
-          rootMargin: '-200px 0px -100px 0px',
-          threshold: 0,
-        }
-      );
-      /*
-       * Since React 18, apps running in strict mode in development are mounted
-       * followed immediately by an unmount and then mount again. This causes
-       * observer not to fire. Can be fixed by either
-       * running React in non-strict mode (bad idea), or wrapping the following
-       * in setTimeout(()=>..., 0);
-       * More info:
-       * https://reactjs.org/blog/2022/03/08/react-18-upgrade-guide.html#updates-to-strict-mode
-       */
-      setTimeout(
-        () =>
-          filterArray(references.current).forEach((value) =>
-            observer.current?.observe(value)
-          ),
-        0
-      );
-    }, []),
-  };
-}
-=======
->>>>>>> 8acc8412
 
 export function PreferencesAside({
   activeCategory,
