import React from 'react';
import { useNavigate } from 'react-router-dom';

import { useId } from '../../hooks/useId';
import { useLiveState } from '../../hooks/useLiveState';
import { commonText } from '../../localization/common';
import { interactionsText } from '../../localization/interactions';
import type { RA } from '../../utils/types';
import { filterArray } from '../../utils/types';
import { group, replaceItem } from '../../utils/utils';
import { Button } from '../Atoms/Button';
import { Form, Input, Label } from '../Atoms/Form';
import { Submit } from '../Atoms/Submit';
import { ReadOnlyContext } from '../Core/Contexts';
import { getField, toTable } from '../DataModel/helpers';
import type { SpecifyResource } from '../DataModel/legacyTypes';
import { getResourceApiUrl, getResourceViewUrl } from '../DataModel/resource';
import { serializeResource } from '../DataModel/serializers';
import type { Collection, SpecifyTable } from '../DataModel/specifyTable';
import { strictGetTable, tables } from '../DataModel/tables';
import type {
  Disposal,
  DisposalPreparation,
  Gift,
  GiftPreparation,
  Loan,
  LoanPreparation,
} from '../DataModel/types';
import { Dialog } from '../Molecules/Dialog';
import type { Preparations } from './helpers';
import { PrepDialogRow } from './PrepDialogRow';

export function PrepDialog({
  onClose: handleClose,
  preparations: rawPreparations,
  table,
  itemCollection,
}: {
  readonly onClose: () => void;
  readonly preparations: Preparations;
  readonly table: SpecifyTable<Disposal | Gift | Loan>;
  readonly itemCollection?: Collection<
    DisposalPreparation | GiftPreparation | LoanPreparation
  >;
}): JSX.Element {
  const preparations = React.useMemo(() => {
    if (itemCollection === undefined) return rawPreparations;
    const mutatedPreparations = rawPreparations.map((item) =>
      Object.fromEntries(Object.entries(item))
    );
    const indexedPreparations = Object.fromEntries(
      group(
        mutatedPreparations.map((preparation) => [
          getResourceApiUrl('Preparation', preparation.preparationId),
          preparation,
        ])
      )
    );
    itemCollection.models.forEach((preparation) => {
      if (!preparation.isNew()) return;
      const preparationUrl = preparation.get('preparation') ?? '';
      const indexed = indexedPreparations[preparationUrl];
      if (indexed === undefined) return;
      const loanPreparation = toTable(preparation, 'LoanPreparation');
      if (loanPreparation === undefined) return;
      const resolved = loanPreparation.get('quantityResolved') ?? 0;
      // @ts-expect-error REFACTOR: make this algorithm immutable
      indexed[0].available -= loanPreparation.get('quantity') - resolved;
    });
    return mutatedPreparations as Preparations;
  }, [rawPreparations, itemCollection]);

  const [selected, setSelected] = useLiveState<RA<number>>(
    React.useCallback(
      () => Array.from({ length: preparations.length }).fill(0),
      [preparations.length]
    )
  );
  const canDeselect = selected.some((value) => value > 0);
  const canSelectAll = selected.some(
    (value, index) => value < preparations[index].available
  );

  const id = useId('prep-dialog');
  const navigate = useNavigate();

<<<<<<< HEAD
  // BUG: make this readOnly if don't have necessary permissions
  const isReadOnly = React.useContext(ReadOnlyContext);
=======
  const [bulkValue, setBulkValue] = React.useState(0);

  const maxPrep = Math.max(...preparations.map(({ available }) => available));

>>>>>>> ec0ad44a
  return (
    <Dialog
      buttons={
        isReadOnly ? (
          commonText.close()
        ) : (
          <>
            <Button.DialogClose>{commonText.cancel()}</Button.DialogClose>
            <Button.Blue
              disabled={!canSelectAll}
              title={interactionsText.selectAllAvailablePreparations()}
              onClick={(): void =>
                setSelected(preparations.map(({ available }) => available))
              }
            >
              {interactionsText.selectAll()}
            </Button.Blue>
            <Button.Blue
              disabled={!canDeselect}
              title={commonText.clearAll()}
              onClick={(): void => setSelected(Array.from(selected).fill(0))}
            >
              {interactionsText.deselectAll()}
            </Button.Blue>
            <Submit.Green
              form={id('form')}
              title={
                typeof itemCollection === 'object'
                  ? interactionsText.addItems()
                  : interactionsText.createRecord({
                      tableName: table.label,
                    })
              }
            >
              {commonText.apply()}
            </Submit.Green>
          </>
        )
      }
      header={interactionsText.preparations()}
      onClose={handleClose}
    >
      <Label.Inline className="gap-2">
        {commonText.bulkSelect()}
        <Input.Number
          aria-label={interactionsText.selectedAmount()}
          className="w-[unset]"
          max={maxPrep}
          min={0}
          title={interactionsText.selectedAmount()}
          value={bulkValue}
          onValueChange={(newCount) => {
            setBulkValue(newCount);
            setSelected(
              preparations.map(({ available }) => Math.min(available, newCount))
            );
          }}
        />
      </Label.Inline>
      <Form
        id={id('form')}
        onSubmit={(): void => {
          const itemTable = strictGetTable(
            `${table.name}Preparation`
          ) as SpecifyTable<
            DisposalPreparation | GiftPreparation | LoanPreparation
          >;
          const items = filterArray(
            preparations.map((preparation, index) => {
              if (selected[index] === 0) return undefined;
              const result = new itemTable.Resource();
              result.set(
                'preparation',
                getResourceApiUrl('Preparation', preparation.preparationId)
              );
              result.set('quantity', selected[index]);
              const loanPreparation = toTable(result, 'LoanPreparation');
              loanPreparation?.set('quantityReturned', 0);
              loanPreparation?.set('quantityResolved', 0);
              return result;
            })
          );

          if (typeof itemCollection === 'object') {
            itemCollection.add(items);
            handleClose();
          } else {
            const interaction = new table.Resource();
            const loan = toTable(interaction, 'Loan');
            loan?.set(
              'loanPreparations',
              items as RA<SpecifyResource<LoanPreparation>>
            );
            loan?.set('isClosed', false);
            toTable(interaction, 'Gift')?.set(
              'giftPreparations',
              items as RA<SpecifyResource<GiftPreparation>>
            );
            toTable(interaction, 'Disposal')?.set(
              'disposalPreparations',
              items as RA<SpecifyResource<DisposalPreparation>>
            );
            navigate(getResourceViewUrl(table.name, undefined), {
              state: {
                type: 'RecordSet',
                resource: serializeResource(interaction),
              },
            });
          }
        }}
      >
        <table className="grid-table grid-cols-[min-content_repeat(6,auto)] gap-2">
          <thead>
            <tr>
              <th scope="col">
                <span className="sr-only">{interactionsText.selectAll()}</span>
              </th>
              <th scope="col">
                {getField(tables.CollectionObject, 'catalogNumber').label}
              </th>
              <th scope="col">
                {getField(tables.Determination, 'taxon').label}
              </th>
              <th scope="col">
                {getField(tables.Preparation, 'prepType').label}
              </th>
              <th scope="col">{commonText.selected()}</th>
              <th scope="col">{interactionsText.available()}</th>
              <th scope="col">{interactionsText.unavailable()}</th>
            </tr>
          </thead>
          <tbody>
            {preparations.map((preparation, index) => (
              <PrepDialogRow
                key={index}
                preparation={preparation}
                selected={selected[index]}
                onChange={(newSelected): void =>
                  setSelected(replaceItem(selected, index, newSelected))
                }
              />
            ))}
          </tbody>
        </table>
      </Form>
    </Dialog>
  );
}<|MERGE_RESOLUTION|>--- conflicted
+++ resolved
@@ -84,15 +84,12 @@
   const id = useId('prep-dialog');
   const navigate = useNavigate();
 
-<<<<<<< HEAD
   // BUG: make this readOnly if don't have necessary permissions
   const isReadOnly = React.useContext(ReadOnlyContext);
-=======
+
   const [bulkValue, setBulkValue] = React.useState(0);
-
   const maxPrep = Math.max(...preparations.map(({ available }) => available));
 
->>>>>>> ec0ad44a
   return (
     <Dialog
       buttons={
