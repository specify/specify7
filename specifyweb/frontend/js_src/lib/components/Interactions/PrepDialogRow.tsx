--- conflicted
+++ resolved
@@ -11,16 +11,12 @@
 import { LoadingContext } from '../Core/Contexts';
 import { getField } from '../DataModel/helpers';
 import type { SpecifyResource } from '../DataModel/legacyTypes';
-<<<<<<< HEAD
+import { getResourceViewUrl } from '../DataModel/resource';
 import { tables } from '../DataModel/tables';
-=======
-import { getResourceViewUrl } from '../DataModel/resource';
-import { schema } from '../DataModel/schema';
->>>>>>> dbb15abb
 import type { ExchangeOut, Gift, Loan } from '../DataModel/types';
 import { syncFieldFormat } from '../Formatters/fieldFormat';
 import { ResourceView } from '../Forms/ResourceView';
-import type { Preparations } from './helpers';
+import type { PreparationData } from './helpers';
 import { getInteractionsForPrepId } from './helpers';
 
 export function PrepDialogRow({
@@ -28,7 +24,7 @@
   selected,
   onChange: handleChange,
 }: {
-  readonly preparation: Preparations[number];
+  readonly preparation: PreparationData;
   readonly selected: number;
   readonly onChange: (newSelected: number) => void;
 }): JSX.Element {
@@ -70,15 +66,6 @@
             onValueChange={(): void => handleChange(checked ? 0 : available)}
           />
         </td>
-<<<<<<< HEAD
-        <td className="justify-end tabular-nums">
-          {syncFieldFormat(
-            getField(tables.CollectionObject, 'catalogNumber'),
-            preparation.catalogNumber
-          )}
-        </td>
-        <td>{preparation.taxon}</td>
-=======
         {typeof preparation.collectionObjectId === 'number' ? (
           <td className="justify-end tabular-nums">
             <Link.NewTab
@@ -89,8 +76,7 @@
             >
               {
                 syncFieldFormat(
-                  getField(schema.models.CollectionObject, 'catalogNumber'),
-                  undefined,
+                  getField(tables.CollectionObject, 'catalogNumber'),
                   preparation.catalogNumber
                 ) as LocalizedString
               }
@@ -100,8 +86,7 @@
           <td className="justify-end tabular-nums">
             {
               syncFieldFormat(
-                getField(schema.models.CollectionObject, 'catalogNumber'),
-                undefined,
+                getField(tables.CollectionObject, 'catalogNumber'),
                 preparation.catalogNumber
               ) as LocalizedString
             }
@@ -119,7 +104,6 @@
         ) : (
           <td>{preparation.taxon}</td>
         )}
->>>>>>> dbb15abb
         <td>{preparation.prepType}</td>
         <td>
           <Input.Number
