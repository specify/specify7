--- conflicted
+++ resolved
@@ -257,7 +257,6 @@
       </Dialog>
     )
   ) : (
-<<<<<<< HEAD
     <ReadOnlyContext.Provider value>
       <RecordSetsDialog
         table={itemTable}
@@ -280,12 +279,15 @@
                   >
                     {interactionsText.addUnassociated()}
                   </Button.Info>
-                ) : itemTable.name === 'Loan' ||
-                  (actionTable.name === 'Loan' && prepsData?.length === 0) ? (
+                ) : actionTable.name === 'Loan' &&
+                  !(state.type === 'MissingState' && prepsData?.length === 0) ? (
                   <Link.Info href={getResourceViewUrl('Loan')}>
                     {interactionsText.withoutPreparations()}
                   </Link.Info>
                 ) : undefined}
+                  {actionTable.name === 'Gift' && itemCollection === undefined && <Link.Info href={getResourceViewUrl('Gift')}>
+                    {interactionsText.withoutPreparations()}
+                  </Link.Info>}
                 {state.type === 'MissingState' &&
                 prepsData?.length !== 0 &&
                 prepsData ? (
@@ -355,93 +357,6 @@
                     ))}
                   </>
                 )}
-=======
-    <RecordSetsDialog
-      isReadOnly
-      recordSetsPromise={recordSetsPromise}
-      onClose={handleClose}
-      onSelect={handleProceed}
-    >
-      {({ children, totalCount }): JSX.Element => (
-        <Dialog
-          buttons={
-            <>
-              <Button.DialogClose>{commonText.close()}</Button.DialogClose>
-              {typeof itemCollection === 'object' ? (
-                <Button.Info
-                  onClick={(): void => {
-                    itemCollection?.add(
-                      new itemCollection.model.specifyModel.Resource()
-                    );
-                    handleClose();
-                  }}
-                >
-                  {interactionsText.addUnassociated()}
-                </Button.Info>
-              ) : action.model.name === 'Loan' &&
-                !(state.type === 'MissingState' && prepsData?.length !== 0) ? (
-                <Link.Blue href={getResourceViewUrl('Loan')}>
-                  {interactionsText.withoutPreparations()}
-                </Link.Blue>
-              ) : null}
-              {action.model.name === 'Gift' && itemCollection === undefined ? (
-                <Link.Blue href={getResourceViewUrl('Gift')}>
-                  {interactionsText.withoutPreparations()}
-                </Link.Blue>
-              ) : null}
-              {state.type === 'MissingState' &&
-              prepsData?.length !== 0 &&
-              prepsData ? (
-                <Button.Info
-                  onClick={(): void => {
-                    showPrepSelectDlg(prepsData);
-                  }}
-                >
-                  {interactionsText.continue()}
-                </Button.Info>
-              ) : null}
-            </>
-          }
-          header={
-            typeof itemCollection === 'object'
-              ? interactionsText.addItems()
-              : model.name === 'Loan'
-              ? interactionsText.recordReturn({ table: model.label })
-              : interactionsText.createRecord({ table: action.model.name })
-          }
-          onClose={handleClose}
-        >
-          <details>
-            <summary>
-              {interactionsText.byChoosingRecordSet({ count: totalCount })}
-            </summary>
-            {children}
-          </details>
-          <details>
-            <summary>
-              {interactionsText.byEnteringNumbers({
-                fieldName: searchField?.label ?? '',
-              })}
-            </summary>
-            <div className="flex flex-col gap-2">
-              <AutoGrowTextArea
-                forwardRef={validationRef}
-                spellCheck={false}
-                value={catalogNumbers}
-                onValueChange={setCatalogNumbers}
-                {...attributes}
-              />
-              <div>
-                <Button.Info
-                  disabled={catalogNumbers.length === 0}
-                  onClick={(): void => handleProceed(undefined)}
-                >
-                  {state.type === 'MissingState' ||
-                  state.type === 'InvalidState'
-                    ? commonText.update()
-                    : commonText.next()}
-                </Button.Info>
->>>>>>> 807f04d8
               </div>
             </details>
           </Dialog>
