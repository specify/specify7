import React from 'react';
import type { State } from 'typesafe-reducer';

import { useValidation } from '../../hooks/useValidation';
import { commonText } from '../../localization/common';
import { interactionsText } from '../../localization/interactions';
import { ajax } from '../../utils/ajax';
import { formData } from '../../utils/ajax/helpers';
import { f } from '../../utils/functools';
import type { Parser } from '../../utils/parser/definitions';
import {
  getValidationAttributes,
  pluralizeParser,
  resolveParser,
} from '../../utils/parser/definitions';
import type {
  InvalidParseResult,
  ValidParseResult,
} from '../../utils/parser/parse';
import { parseValue } from '../../utils/parser/parse';
import type { IR, RA, WritableArray } from '../../utils/types';
import { filterArray } from '../../utils/types';
import { sortFunction } from '../../utils/utils';
import { H3 } from '../Atoms';
import { Button } from '../Atoms/Button';
import { Link } from '../Atoms/Link';
import { LoadingContext, ReadOnlyContext } from '../Core/Contexts';
import { toTable } from '../DataModel/helpers';
import type { SerializedResource } from '../DataModel/helperTypes';
import { getResourceViewUrl } from '../DataModel/resource';
import type { LiteralField } from '../DataModel/specifyField';
import type { Collection, SpecifyTable } from '../DataModel/specifyTable';
import { tables } from '../DataModel/tables';
import type {
  DisposalPreparation,
  Gift,
  GiftPreparation,
  LoanPreparation,
  RecordSet,
} from '../DataModel/types';
import { AutoGrowTextArea } from '../Molecules/AutoGrowTextArea';
import { Dialog } from '../Molecules/Dialog';
import { userPreferences } from '../Preferences/userPreferences';
import { RecordSetsDialog } from '../Toolbar/RecordSets';
<<<<<<< HEAD
import { usePref } from '../UserPreferences/usePref';
import type { PreparationRow, Preparations } from './helpers';
import {
  getPrepsAvailableForLoanCoIds,
  getPrepsAvailableForLoanRs,
} from './helpers';
=======
>>>>>>> dbb15abb
import { PrepDialog } from './PrepDialog';

export function InteractionDialog({
  onClose: handleClose,
  actionTable,
  isLoanReturn = false,
  itemCollection,
}: {
  readonly onClose: () => void;
  readonly actionTable: SpecifyTable;
  readonly isLoanReturn?: boolean;
  readonly itemCollection?: Collection<
    DisposalPreparation | GiftPreparation | LoanPreparation
  >;
}): JSX.Element {
  const itemTable = isLoanReturn ? tables.Loan : tables.CollectionObject;
  const searchField = itemTable.strictGetLiteralField(
    itemTable.name === 'Loan' ? 'loanNumber' : 'catalogNumber'
  );
  const { parser, split, attributes } = useParser(searchField);

  const [state, setState] = React.useState<
    | State<
        'PreparationSelectState',
        {
          readonly entries: Preparations;
          readonly problems: IR<RA<string>>;
        }
      >
    | State<'LoanReturnDoneState', { readonly result: number }>
    | State<'MainState'>
  >({ type: 'MainState' });

  const { validationRef, inputRef, setValidation } =
    useValidation<HTMLTextAreaElement>();
  const [catalogNumbers, setCatalogNumbers] = React.useState<string>('');

  const loading = React.useContext(LoadingContext);

  function handleProceed(
    recordSet: SerializedResource<RecordSet> | undefined
  ): void {
    const items = catalogNumbers.split('\n');
    if (isLoanReturn)
      loading(
        ajax<readonly [preprsReturned: number, loansClosed: number]>(
          '/interactions/loan_return_all/',
          {
            method: 'POST',
            headers: { Accept: 'application/json' },
            body: formData({
              recordSetId: recordSet?.id ?? undefined,
              loanNumbers: recordSet === undefined ? items : undefined,
            }),
          }
        ).then(({ data }) =>
          setState({
            type: 'LoanReturnDoneState',
            result: data[0],
          })
        )
      );
    else if (typeof recordSet === 'object')
      loading(
        getPrepsAvailableForLoanRs(recordSet.id).then((data) =>
          availablePrepsReady(undefined, recordSet, data)
        )
      );
    else
      loading(
        (items.length === 0
          ? Promise.resolve([])
          : getPrepsAvailableForLoanCoIds('CatalogNumber', items)
        ).then((data) => availablePrepsReady(items, undefined, data))
      );
  }

  function availablePrepsReady(
    entries: RA<string> | undefined,
    recordSet: SerializedResource<RecordSet> | undefined,
    prepsData: RA<PreparationRow>
  ): void {
    // This is a really ugly piece of code:
    let missing: WritableArray<string> = [];
    if (Array.isArray(entries)) {
      let index = 0;
      let offsetIndex = 0;
      while (offsetIndex < entries.length && index < prepsData.length) {
        if (entries[offsetIndex] == prepsData[index][0]) {
          const value = prepsData[index][0];
          while (++index < prepsData.length && prepsData[index][0] == value);
        } else {
          missing.push(entries[offsetIndex]);
        }
        offsetIndex += 1;
      }
      if (offsetIndex < entries.length)
        missing = [...missing, ...entries.slice(offsetIndex)];
    }
    if (prepsData.length === 0) {
      if (recordSet === undefined && typeof itemCollection === 'object') {
        const item = new itemCollection.table.specifyTable.Resource();
        f.maybe(toTable(item, 'LoanPreparation'), (loanPreparation) => {
          loanPreparation.set('quantityReturned', 0);
          loanPreparation.set('quantityResolved', 0);
        });
        itemCollection.add(item);
      } else showPrepSelectDlg(prepsData, formatProblems(prepsData, missing));
    } else showPrepSelectDlg(prepsData, {});
  }

  const showPrepSelectDlg = (
    prepsData: RA<PreparationRow>,
    problems: IR<RA<string>>
  ): void =>
    setState({
      type: 'PreparationSelectState',
      entries: prepsData.map((prepData) => ({
        catalogNumber: prepData[0],
        collectionObjectId: prepData[1],
        taxon: prepData[2],
        taxonId: prepData[3],
        preparationId: prepData[4],
        prepType: prepData[5],
        countAmount: prepData[6],
        loaned: f.parseInt(prepData[7] ?? undefined) ?? 0,
        gifted: f.parseInt(prepData[8] ?? undefined) ?? 0,
        exchanged: f.parseInt(prepData[9] ?? undefined) ?? 0,
        available: Number.parseInt(prepData[10]),
      })),
      problems,
    });

  const formatProblems = (
    prepsData: RA<PreparationRow>,
    missing: RA<string>
  ): IR<RA<string>> => ({
    ...(missing.length > 0 ? { [interactionsText.missing()]: missing } : {}),
    ...(prepsData.length === 0
      ? { [interactionsText.preparationsNotFound()]: [] }
      : {}),
  });

  return state.type === 'LoanReturnDoneState' ? (
    <Dialog
      buttons={commonText.close()}
      header={interactionsText.returnedPreparations({
        tablePreparation: tables.Preparation.label,
      })}
      onClose={handleClose}
    >
      {interactionsText.returnedAndSaved({
        count: state.result,
        tablePreparation: tables.Preparation.label,
      })}
    </Dialog>
  ) : state.type === 'PreparationSelectState' &&
    Object.keys(state.problems).length === 0 ? (
    <PrepDialog
      itemCollection={itemCollection}
      preparations={state.entries}
      onClose={handleClose}
      // REFACTOR: make this more type safe
      table={actionTable as SpecifyTable<Gift>}
    />
  ) : (
<<<<<<< HEAD
    <ReadOnlyContext.Provider value>
      <RecordSetsDialog
        table={itemTable}
        onClose={handleClose}
        onSelect={handleProceed}
      >
        {({ children, totalCount }): JSX.Element => (
          <Dialog
            buttons={
              <>
                <Button.DialogClose>{commonText.close()}</Button.DialogClose>
                {typeof itemCollection === 'object' ? (
                  <Button.Blue
                    onClick={(): void =>
                      availablePrepsReady(undefined, undefined, [])
                    }
                  >
                    {interactionsText.addUnassociated()}
                  </Button.Blue>
                ) : (
                  <Link.Blue href={getResourceViewUrl(actionTable.name)}>
                    {interactionsText.withoutPreparations()}
                  </Link.Blue>
                )}
              </>
            }
            header={
              typeof itemCollection === 'object'
                ? interactionsText.addItems()
                : itemTable.name === 'Loan'
                ? interactionsText.recordReturn({ tableName: itemTable.label })
                : interactionsText.createRecord({ tableName: actionTable.name })
            }
            onClose={handleClose}
          >
            <div className="flex flex-col gap-8">
              <details>
                <summary>
                  {interactionsText.byChoosingRecordSet({ count: totalCount })}
                </summary>
                {children}
              </details>
              <details>
                <summary>
                  {interactionsText.byEnteringNumbers({
                    fieldName: searchField.label,
                  })}
                </summary>
                <div className="flex flex-col gap-2">
                  <AutoGrowTextArea
                    forwardRef={validationRef}
                    spellCheck={false}
                    value={catalogNumbers}
                    onBlur={(): void => {
                      const parseResults = split(catalogNumbers).map((value) =>
                        parseValue(parser, inputRef.current ?? undefined, value)
                      );
                      const errorMessages = parseResults
                        .filter(
                          (result): result is InvalidParseResult =>
                            !result.isValid
                        )
                        .map(({ reason, value }) => `${reason} (${value})`);
                      if (errorMessages.length > 0) {
                        setValidation(errorMessages);
                        return;
                      }
=======
    <RecordSetsDialog
      isReadOnly
      recordSetsPromise={recordSetsPromise}
      onClose={handleClose}
      onSelect={handleProceed}
    >
      {({ children, totalCount }): JSX.Element => (
        <Dialog
          buttons={
            <>
              <Button.DialogClose>{commonText.close()}</Button.DialogClose>
              {typeof itemCollection === 'object' ? (
                <Button.Blue
                  onClick={(): void => {
                    availablePrepsReady(undefined, undefined, []);
                    handleClose();
                  }}
                >
                  {interactionsText.addUnassociated()}
                </Button.Blue>
              ) : model.name === 'Loan' || action.model.name === 'Loan' ? (
                <Link.Blue href={getResourceViewUrl('Loan')}>
                  {interactionsText.withoutPreparations()}
                </Link.Blue>
              ) : undefined}
            </>
          }
          header={
            typeof itemCollection === 'object'
              ? interactionsText.addItems()
              : model.name === 'Loan'
              ? interactionsText.recordReturn({ modelName: model.label })
              : interactionsText.createRecord({ modelName: action.model.name })
          }
          onClose={handleClose}
        >
          <details>
            <summary>
              {interactionsText.byChoosingRecordSet({ count: totalCount })}
            </summary>
            {children}
          </details>
          <details>
            <summary>
              {interactionsText.byEnteringNumbers({
                fieldName: searchField?.label ?? '',
              })}
            </summary>
            <div className="flex flex-col gap-2">
              <AutoGrowTextArea
                forwardRef={validationRef}
                spellCheck={false}
                value={catalogNumbers}
                onBlur={(): void => {
                  const parseResults = split(catalogNumbers).map((value) =>
                    parseValue(parser, inputRef.current ?? undefined, value)
                  );
                  const errorMessages = parseResults
                    .filter(
                      (result): result is InvalidParseResult => !result.isValid
                    )
                    .map(({ reason, value }) => `${reason} (${value})`);
                  if (errorMessages.length > 0) {
                    setValidation(errorMessages);
                    return;
                  }
>>>>>>> dbb15abb

                      const parsed = f
                        .unique(
                          (parseResults as RA<ValidParseResult>)
                            .filter(({ parsed }) => parsed !== null)
                            .map(({ parsed }) =>
                              (parsed as number | string).toString()
                            )
                            .sort(sortFunction(f.id))
                        )
                        .join('\n');
                      setCatalogNumbers(parsed);
                    }}
                    onValueChange={setCatalogNumbers}
                    {...attributes}
                  />
                  <div>
                    <Button.Blue
                      disabled={
                        catalogNumbers.length === 0 ||
                        inputRef.current?.validity.valid !== true
                      }
                      onClick={(): void => handleProceed(undefined)}
                    >
                      {commonText.next()}
                    </Button.Blue>
                  </div>
                  {state.type === 'PreparationSelectState' &&
                  Object.keys(state.problems).length > 0 ? (
                    <>
                      {interactionsText.problemsFound()}
                      {Object.entries(state.problems).map(
                        ([header, problems], index) => (
                          <React.Fragment key={index}>
                            <H3>{header}</H3>
                            {problems.map((problem, index) => (
                              <p key={index}>{problem}</p>
                            ))}
                          </React.Fragment>
                        )
                      )}
                      <div>
                        <Button.Blue
                          onClick={(): void =>
                            setState({
                              ...state,
                              problems: {},
                            })
                          }
                        >
                          {commonText.ignore()}
                        </Button.Blue>
                      </div>
                    </>
                  ) : undefined}
                </div>
              </details>
            </div>
          </Dialog>
        )}
      </RecordSetsDialog>
    </ReadOnlyContext.Provider>
  );
}

function useParser(searchField: LiteralField): {
  readonly parser: Parser;
  readonly split: (values: string) => RA<string>;
  readonly attributes: IR<string>;
} {
  const [useSpaceAsDelimiter] = userPreferences.use(
    'interactions',
    'createInteractions',
    'useSpaceAsDelimiter'
  );
  const [useCommaAsDelimiter] = userPreferences.use(
    'interactions',
    'createInteractions',
    'useCommaAsDelimiter'
  );
  const [useNewLineAsDelimiter] = userPreferences.use(
    'interactions',
    'createInteractions',
    'useNewLineAsDelimiter'
  );
  const [useCustomDelimiters] = userPreferences.use(
    'interactions',
    'createInteractions',
    'useCustomDelimiters'
  );

  return React.useMemo(() => {
    const parser = pluralizeParser(resolveParser(searchField));
    // Determine which delimiters are allowed
    const formatter = searchField.getUiFormatter();
    const formatted =
      formatter?.fields.map((field) => field.value).join('') ?? '';
    const formatterHasNewLine = formatted.includes('\n');
    const formatterHasSpaces = formatted.includes(' ');
    const formatterHasCommas = formatted.includes(',');
    const delimiters = filterArray([
      (useNewLineAsDelimiter === 'auto' && !formatterHasNewLine) ||
      useNewLineAsDelimiter === 'true'
        ? '\n'
        : undefined,
      (useSpaceAsDelimiter === 'auto' && !formatterHasSpaces) ||
      useSpaceAsDelimiter === 'true'
        ? ' '
        : undefined,
      (useCommaAsDelimiter === 'auto' && !formatterHasCommas) ||
      useCommaAsDelimiter === 'true'
        ? ','
        : undefined,
      ...(useCustomDelimiters.length === 0
        ? []
        : useCustomDelimiters.split('\n')),
    ]);
    return {
      parser,
      split: (values): RA<string> =>
        values
          .replaceAll(new RegExp(delimiters.join('|'), 'gu'), '\t')
          .split('\t')
          .map(f.trim)
          .filter(Boolean),
      attributes: getValidationAttributes(parser),
    };
  }, [
    searchField,
    useSpaceAsDelimiter,
    useCommaAsDelimiter,
    useNewLineAsDelimiter,
    useCustomDelimiters,
  ]);
}<|MERGE_RESOLUTION|>--- conflicted
+++ resolved
@@ -42,15 +42,11 @@
 import { Dialog } from '../Molecules/Dialog';
 import { userPreferences } from '../Preferences/userPreferences';
 import { RecordSetsDialog } from '../Toolbar/RecordSets';
-<<<<<<< HEAD
-import { usePref } from '../UserPreferences/usePref';
-import type { PreparationRow, Preparations } from './helpers';
+import type { PreparationData, PreparationRow } from './helpers';
 import {
   getPrepsAvailableForLoanCoIds,
   getPrepsAvailableForLoanRs,
 } from './helpers';
-=======
->>>>>>> dbb15abb
 import { PrepDialog } from './PrepDialog';
 
 export function InteractionDialog({
@@ -76,7 +72,7 @@
     | State<
         'PreparationSelectState',
         {
-          readonly entries: Preparations;
+          readonly entries: RA<PreparationData>;
           readonly problems: IR<RA<string>>;
         }
       >
@@ -217,7 +213,6 @@
       table={actionTable as SpecifyTable<Gift>}
     />
   ) : (
-<<<<<<< HEAD
     <ReadOnlyContext.Provider value>
       <RecordSetsDialog
         table={itemTable}
@@ -231,9 +226,10 @@
                 <Button.DialogClose>{commonText.close()}</Button.DialogClose>
                 {typeof itemCollection === 'object' ? (
                   <Button.Blue
-                    onClick={(): void =>
-                      availablePrepsReady(undefined, undefined, [])
-                    }
+                    onClick={(): void => {
+                      availablePrepsReady(undefined, undefined, []);
+                      handleClose();
+                    }}
                   >
                     {interactionsText.addUnassociated()}
                   </Button.Blue>
@@ -285,74 +281,6 @@
                         setValidation(errorMessages);
                         return;
                       }
-=======
-    <RecordSetsDialog
-      isReadOnly
-      recordSetsPromise={recordSetsPromise}
-      onClose={handleClose}
-      onSelect={handleProceed}
-    >
-      {({ children, totalCount }): JSX.Element => (
-        <Dialog
-          buttons={
-            <>
-              <Button.DialogClose>{commonText.close()}</Button.DialogClose>
-              {typeof itemCollection === 'object' ? (
-                <Button.Blue
-                  onClick={(): void => {
-                    availablePrepsReady(undefined, undefined, []);
-                    handleClose();
-                  }}
-                >
-                  {interactionsText.addUnassociated()}
-                </Button.Blue>
-              ) : model.name === 'Loan' || action.model.name === 'Loan' ? (
-                <Link.Blue href={getResourceViewUrl('Loan')}>
-                  {interactionsText.withoutPreparations()}
-                </Link.Blue>
-              ) : undefined}
-            </>
-          }
-          header={
-            typeof itemCollection === 'object'
-              ? interactionsText.addItems()
-              : model.name === 'Loan'
-              ? interactionsText.recordReturn({ modelName: model.label })
-              : interactionsText.createRecord({ modelName: action.model.name })
-          }
-          onClose={handleClose}
-        >
-          <details>
-            <summary>
-              {interactionsText.byChoosingRecordSet({ count: totalCount })}
-            </summary>
-            {children}
-          </details>
-          <details>
-            <summary>
-              {interactionsText.byEnteringNumbers({
-                fieldName: searchField?.label ?? '',
-              })}
-            </summary>
-            <div className="flex flex-col gap-2">
-              <AutoGrowTextArea
-                forwardRef={validationRef}
-                spellCheck={false}
-                value={catalogNumbers}
-                onBlur={(): void => {
-                  const parseResults = split(catalogNumbers).map((value) =>
-                    parseValue(parser, inputRef.current ?? undefined, value)
-                  );
-                  const errorMessages = parseResults
-                    .filter(
-                      (result): result is InvalidParseResult => !result.isValid
-                    )
-                    .map(({ reason, value }) => `${reason} (${value})`);
-                  if (errorMessages.length > 0) {
-                    setValidation(errorMessages);
-                    return;
-                  }
->>>>>>> dbb15abb
 
                       const parsed = f
                         .unique(
