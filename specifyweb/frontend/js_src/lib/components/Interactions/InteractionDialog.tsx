--- conflicted
+++ resolved
@@ -238,7 +238,6 @@
       table={actionTable as SpecifyTable<Gift>}
     />
   ) : (
-<<<<<<< HEAD
     <ReadOnlyContext.Provider value>
       <RecordSetsDialog
         table={itemTable}
@@ -251,14 +250,14 @@
               <>
                 <Button.DialogClose>{commonText.close()}</Button.DialogClose>
                 {typeof itemCollection === 'object' ? (
-                  <Button.Blue
+                  <Button.Info
                     onClick={(): void => {
                       availablePrepsReady(undefined, undefined, []);
                       handleClose();
                     }}
                   >
                     {interactionsText.addUnassociated()}
-                  </Button.Blue>
+                  </Button.Info>
                 ) : (
                   <Link.Blue href={getResourceViewUrl(actionTable.name)}>
                     {interactionsText.withoutPreparations()}
@@ -290,7 +289,7 @@
                   {...attributes}
                 />
                 <div>
-                  <Button.Blue
+                  <Button.Info
                     disabled={catalogNumbers.length === 0}
                     onClick={(): void => handleProceed(undefined)}
                   >
@@ -298,7 +297,7 @@
                     state.type === 'InvalidState'
                       ? commonText.update()
                       : commonText.next()}
-                  </Button.Blue>
+                  </Button.Info>
                 </div>
                 {state.type === 'InvalidState' && (
                   <>
@@ -316,74 +315,6 @@
                     ))}
                   </>
                 )}
-=======
-    <RecordSetsDialog
-      isReadOnly
-      recordSetsPromise={recordSetsPromise}
-      onClose={handleClose}
-      onSelect={handleProceed}
-    >
-      {({ children, totalCount }): JSX.Element => (
-        <Dialog
-          buttons={
-            <>
-              <Button.DialogClose>{commonText.close()}</Button.DialogClose>
-              {typeof itemCollection === 'object' ? (
-                <Button.Info
-                  onClick={(): void => {
-                    availablePrepsReady(undefined, undefined, []);
-                    handleClose();
-                  }}
-                >
-                  {interactionsText.addUnassociated()}
-                </Button.Info>
-              ) : model.name === 'Loan' || action.model.name === 'Loan' ? (
-                <Link.Blue href={getResourceViewUrl('Loan')}>
-                  {interactionsText.withoutPreparations()}
-                </Link.Blue>
-              ) : undefined}
-            </>
-          }
-          header={
-            typeof itemCollection === 'object'
-              ? interactionsText.addItems()
-              : model.name === 'Loan'
-              ? interactionsText.recordReturn({ table: model.label })
-              : interactionsText.createRecord({ table: action.model.name })
-          }
-          onClose={handleClose}
-        >
-          <details>
-            <summary>
-              {interactionsText.byChoosingRecordSet({ count: totalCount })}
-            </summary>
-            {children}
-          </details>
-          <details>
-            <summary>
-              {interactionsText.byEnteringNumbers({
-                fieldName: searchField?.label ?? '',
-              })}
-            </summary>
-            <div className="flex flex-col gap-2">
-              <AutoGrowTextArea
-                forwardRef={validationRef}
-                spellCheck={false}
-                value={catalogNumbers}
-                onValueChange={setCatalogNumbers}
-                {...attributes}
-              />
-              <div>
-                <Button.Info
-                  disabled={catalogNumbers.length === 0}
-                  onClick={(): void => handleProceed(undefined)}
-                >
-                  {state.type === 'MissingState' ||
-                  state.type === 'InvalidState'
-                    ? commonText.update()
-                    : commonText.next()}
-                </Button.Info>
->>>>>>> 634cb890
               </div>
             </details>
             <div className="flex flex-1 flex-col gap-2">
