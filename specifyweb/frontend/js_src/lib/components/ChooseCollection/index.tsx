/**
 * The entrypoint for the choose collection endpoint
 */

import React from 'react';

import { commonText } from '../../localization/common';
import { userText } from '../../localization/user';
import { csrfToken, parseDjangoDump } from '../../utils/ajax/csrfToken';
import { ping } from '../../utils/ajax/ping';
import { f } from '../../utils/functools';
import type { RA } from '../../utils/types';
import { sortFunction, toLowerCase } from '../../utils/utils';
import { ErrorMessage } from '../Atoms';
import { Button } from '../Atoms/Button';
import { Form, Input, Label } from '../Atoms/Form';
import { Submit } from '../Atoms/Submit';
import { LoadingContext } from '../Core/Contexts';
import { SplashScreen } from '../Core/SplashScreen';
import type { SerializedModel } from '../DataModel/helperTypes';
import type { Collection } from '../DataModel/types';
import { toLargeSortConfig } from '../Molecules/Sorting';
import { formatUrl } from '../Router/queryString';
import { scrollIntoView } from '../TreeView/helpers';
<<<<<<< HEAD
import { SplashScreen } from '../Core/SplashScreen';
import { userText } from '../../localization/user';
import { userPreferences } from '../Preferences/userPreferences';
=======
import { usePref } from '../UserPreferences/usePref';
>>>>>>> 7e500c2e

export function ChooseCollection(): JSX.Element {
  return React.useMemo(
    () => (
      <Wrapped
        errors={[
          parseDjangoDump<string>('form-errors') ?? [],
          parseDjangoDump<string>('collection-errors') ?? [],
        ]
          .flat()
          .filter(Boolean)}
        availableCollections={JSON.parse(
          parseDjangoDump('available-collections') ?? '[]'
        )}
        // REFACTOR: store this on the front-end?
        initialValue={parseDjangoDump('initial-value') ?? null}
        nextUrl={parseDjangoDump<string>('next-url') ?? '/specify/'}
      />
    ),
    []
  );
}

function Wrapped({
  errors,
  availableCollections,
  initialValue,
  nextUrl,
}: {
  readonly errors: RA<string>;
  readonly availableCollections: RA<SerializedModel<Collection>>;
  readonly initialValue: string | null;
  readonly nextUrl: string;
}): JSX.Element {
  // Focus submit button if some collection is selected by default
  const submitRef = React.useRef<HTMLInputElement | null>(null);
  React.useEffect(
    () =>
      typeof initialValue === 'string' ? submitRef.current?.focus() : undefined,
    [initialValue]
  );

<<<<<<< HEAD
  const [sortOrder] = userPreferences.use(
    'chooseCollection',
    'general',
    'sortOrder'
  );
  const isReverseSort = sortOrder.startsWith('-');
  const sortField = (isReverseSort ? sortOrder.slice(1) : sortOrder) as string &
    keyof Collection['fields'];
  const sortedCollections = React.useMemo(
    () =>
      Array.from(availableCollections).sort(
        sortFunction(
          (collection) => collection[toLowerCase(sortField)],
          isReverseSort
        )
      ),
    [availableCollections, isReverseSort, sortField]
  );
=======
  const [sortOrder] = usePref('chooseCollection', 'general', 'sortOrder');
  const sortedCollections = React.useMemo(() => {
    const { fieldNames, direction } = toLargeSortConfig(sortOrder);
    return Array.from(availableCollections).sort(
      sortFunction(
        // FEATURE: support sorting by related model
        (collection) =>
          collection[
            toLowerCase(fieldNames.join('.') as keyof Collection['fields'])
          ],
        direction === 'desc'
      )
    );
  }, [availableCollections, sortOrder]);
>>>>>>> 7e500c2e

  const [selectedCollection, setSelectedCollection] = React.useState<
    number | undefined
  >(() => {
    const id = f.parseInt(initialValue ?? '');
    /*
     * When switching databases on the test server, initial value may point
     * to a collection that doesn't exist in this database
     */
    return availableCollections.some((collection) => collection.id === id)
      ? id
      : undefined;
  });

  /*
   * If there is a remotepref to not ask for collection every time,
   * submit the form as soon as loaded
   */
  const formRef = React.useRef<HTMLFormElement | null>(null);
  const [alwaysPrompt] = userPreferences.use(
    'chooseCollection',
    'general',
    'alwaysPrompt'
  );
  React.useEffect(() => {
    if (f.parseInt(initialValue ?? '') === undefined) return;
    else if (!alwaysPrompt || sortedCollections.length === 1)
      formRef.current?.submit();
    else
      f.maybe(
        /*
         * Scroll to selected option automatically (useful if not all collection
         * fit on the screen at once and there is a scroll bar
         */
        (formRef.current?.querySelector('input:checked') as
          | HTMLElement
          | undefined) ?? undefined,
        scrollIntoView
      );
  }, [alwaysPrompt, initialValue, sortedCollections]);

  const hasAccess = sortedCollections.length > 0;
  const loading = React.useContext(LoadingContext);
  return (
    <SplashScreen>
      <Form forwardRef={formRef} method="post">
        <h2>{commonText.chooseCollection()}:</h2>
        {errors.length > 0 && <ErrorMessage>{errors}</ErrorMessage>}
        {hasAccess ? (
          <>
            <div className="-ml-1 flex max-h-56 flex-col gap-2 overflow-y-auto pl-1">
              {sortedCollections.map(({ id, collectionname }) => (
                <Label.Inline key={id}>
                  <Input.Radio
                    checked={selectedCollection === id}
                    name="collection"
                    required
                    value={id}
                    onChange={(): void => setSelectedCollection(id)}
                  />
                  {collectionname}
                </Label.Inline>
              ))}
            </div>
            <input
              name="csrfmiddlewaretoken"
              type="hidden"
              value={csrfToken ?? ''}
            />
            <input name="next" type="hidden" value={nextUrl} />
            <Submit.Fancy forwardRef={submitRef}>
              {commonText.open()}
            </Submit.Fancy>
          </>
        ) : (
          <>
            <ErrorMessage>
              <span>{userText.noAccessToCollections()}</span>
            </ErrorMessage>
            <Button.Fancy
              onClick={(): void =>
                loading(
                  ping('/accounts/logout/').then(() =>
                    globalThis.location.assign(
                      formatUrl('/accounts/logout/', { next: nextUrl })
                    )
                  )
                )
              }
            >
              {userText.logIn()}
            </Button.Fancy>
          </>
        )}
      </Form>
    </SplashScreen>
  );
}<|MERGE_RESOLUTION|>--- conflicted
+++ resolved
@@ -20,15 +20,9 @@
 import type { SerializedModel } from '../DataModel/helperTypes';
 import type { Collection } from '../DataModel/types';
 import { toLargeSortConfig } from '../Molecules/Sorting';
+import { userPreferences } from '../Preferences/userPreferences';
 import { formatUrl } from '../Router/queryString';
 import { scrollIntoView } from '../TreeView/helpers';
-<<<<<<< HEAD
-import { SplashScreen } from '../Core/SplashScreen';
-import { userText } from '../../localization/user';
-import { userPreferences } from '../Preferences/userPreferences';
-=======
-import { usePref } from '../UserPreferences/usePref';
->>>>>>> 7e500c2e
 
 export function ChooseCollection(): JSX.Element {
   return React.useMemo(
@@ -71,27 +65,11 @@
     [initialValue]
   );
 
-<<<<<<< HEAD
   const [sortOrder] = userPreferences.use(
     'chooseCollection',
     'general',
     'sortOrder'
   );
-  const isReverseSort = sortOrder.startsWith('-');
-  const sortField = (isReverseSort ? sortOrder.slice(1) : sortOrder) as string &
-    keyof Collection['fields'];
-  const sortedCollections = React.useMemo(
-    () =>
-      Array.from(availableCollections).sort(
-        sortFunction(
-          (collection) => collection[toLowerCase(sortField)],
-          isReverseSort
-        )
-      ),
-    [availableCollections, isReverseSort, sortField]
-  );
-=======
-  const [sortOrder] = usePref('chooseCollection', 'general', 'sortOrder');
   const sortedCollections = React.useMemo(() => {
     const { fieldNames, direction } = toLargeSortConfig(sortOrder);
     return Array.from(availableCollections).sort(
@@ -105,7 +83,6 @@
       )
     );
   }, [availableCollections, sortOrder]);
->>>>>>> 7e500c2e
 
   const [selectedCollection, setSelectedCollection] = React.useState<
     number | undefined
