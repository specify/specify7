--- conflicted
+++ resolved
@@ -189,7 +189,6 @@
           value={(currentValue?.title || value) ?? ''}
           onChange={({ data }): void => updateValue(data)}
           onCleared={(): void => updateValue('')}
-<<<<<<< HEAD
           onNewValue={
             typeof props.onAdd === 'function'
               ? f.var(props.pickList?.get('sizeLimit'), (sizeLimit) =>
@@ -201,23 +200,6 @@
                 )
               : undefined
           }
-        >
-          {(inputProps): JSX.Element => (
-            <Input.Generic
-              disabled={isDisabled}
-              id={props.id}
-              isReadOnly={props.mode === 'view'}
-              name={name}
-              {...validationAttributes}
-              required={isRequired}
-              {...inputProps}
-            />
-          )}
-        </Autocomplete>
-=======
-          forwardRef={validationRef}
-          aria-label={undefined}
-          value={(currentValue?.title || value) ?? ''}
           disabled={isDisabled || props.mode === 'view'}
           inputProps={{
             id: props.id,
@@ -225,17 +207,12 @@
             required: isRequired,
           }}
         />
->>>>>>> 316b6661
       )}
       {typeof pendingNewValue === 'string' &&
         typeof props.pickList === 'object' &&
         typeof handleAdd === 'function' && (
           <AddingToPicklist
-<<<<<<< HEAD
-=======
             type={validationAttributes.type ?? 'string'}
-            value={pendingNewValue}
->>>>>>> 316b6661
             pickList={props.pickList}
             value={pendingNewValue}
             onAdd={(): void => {
