/**
 * Workbench Attachment import page
 *
 * @module
 */

import React from 'react';
import { useNavigate } from 'react-router-dom';

import { attachmentsText } from '../../localization/attachments';
import { commonText } from '../../localization/common';
<<<<<<< HEAD
import type { RA } from '../../utils/types';
=======
import { ajax } from '../../utils/ajax';
import type { RA, WritableArray } from '../../utils/types';
>>>>>>> 40e9350c
import { Container, H2 } from '../Atoms';
import { Progress } from '../Atoms';
import { Button } from '../Atoms/Button';
import { uploadFile } from '../Attachments/attachments';
<<<<<<< HEAD
=======
import { LoadingContext } from '../Core/Contexts';
import type { SerializedRecord } from '../DataModel/helperTypes';
import type { SpecifyResource } from '../DataModel/legacyTypes';
>>>>>>> 40e9350c
import {
  deserializeResource,
  serializeResource,
} from '../DataModel/serializers';
import { tables } from '../DataModel/tables';
import type { SpDataSetAttachment } from '../DataModel/types';
import { raise } from '../Errors/Crash';
import { useMenuItem } from '../Header/MenuContext';
import { userInformation } from '../InitialContext/userInformation';
import { loadingBar } from '../Molecules';
import { Dialog } from '../Molecules/Dialog';
import { FilePicker } from '../Molecules/FilePicker';
import { Preview } from '../Molecules/FilePicker';
import { uniquifyDataSetName } from '../WbImport/helpers';
import { ChooseName } from '../WbImport/index';
<<<<<<< HEAD
import type { SerializedRecord } from '../DataModel/helperTypes';
import { f } from '../../utils/functools';
import { useBooleanState } from '../../hooks/useBooleanState';
=======
>>>>>>> 40e9350c

export function WbImportAttachmentsView(): JSX.Element {
  useMenuItem('workBench');
  const [files, setFiles] = React.useState<readonly File[] | undefined>();

  return (
    <Container.Full>
      <H2>{commonText.multipleFilePickerMessage()}</H2>
      <div className="w-96">
        <FilePicker
          acceptedFormats={undefined}
          showFileNames
          onFilesSelected={(selectedFiles) => {
            setFiles(Array.from(selectedFiles));
          }}
        />
      </div>
      {files !== undefined && files.length > 0 && <FilesPicked files={files} />}
    </Container.Full>
  );
}

function FilesPicked({
  files,
}: {
  readonly files: readonly File[];
}): JSX.Element {
  const navigate = useNavigate();
  const [fileUploadProgress, setFileUploadProgress] = React.useState<
    number | true | undefined
  >(undefined);
  const [isFailed, setFailed] = useBooleanState(false);

  const handleFilesSelected = async (
    files: readonly File[],
    dataSetName: string
  ): Promise<void> => {
<<<<<<< HEAD
    setFileUploadProgress(0);

    return Promise.all(
      files.map(async (file) =>
        // Upload all selected files/attachments
        uploadFile(file)
          .then((attachment) =>
            attachment === undefined
              ? Promise.reject(`Upload failed for file ${file.name}`)
              : attachment
          )
          .finally(() =>
            setFileUploadProgress((progress) =>
              typeof progress === 'number' ? progress + 1 : 1
            )
          )
      )
    )
      .then((attachments) =>
        f.all({
            // Create an empty data set
            dataSet: new tables.Spdataset.Resource({
              name: dataSetName,
              importedfilename: 'attachments',
              columns: ['Attachment'] as never,
              data: [[]] as never,
              specifyuser: userInformation.resource_uri,
            }).save(),
            attachments,
          })
          .then(async ({ dataSet, attachments }) => {
            // Create SpDataSetAttachments for each attachment
            setFileUploadProgress(true);
            return f.all({
              unsavedDataSetAttachments: Promise.all(
                attachments.map(
                  (attachment, index) =>
                    new tables.SpDataSetAttachment.Resource({
                      attachment: attachment as never,
                      spdataset: dataSet.url(),
                      ordinal: index,
                    })
                )
              ),
              dataSet,
            });
          })
          .then(async ({ dataSet, unsavedDataSetAttachments }) =>
            // Save all SpDataSetAttachments to the backend
            f.all({
              dataSetAttachments: ajax<
                RA<SerializedRecord<SpDataSetAttachment>>
              >(
                `/api/specify/bulk/${tables.SpDataSetAttachment.name.toLowerCase()}/`,
                {
                  method: 'POST',
                  headers: { Accept: 'application/json' },
                  body: unsavedDataSetAttachments.map((dataSetAttachment) =>
                    serializeResource(dataSetAttachment)
                  ),
                }
              ).then(({ data }) =>
                data.map((resource) =>
                  deserializeResource(serializeResource(resource))
                )
              ),
              dataSet,
            })
          )
      )
      .then(({ dataSet, dataSetAttachments }) => {
        // Put all SpDataSetAttachments IDs into the data set
        const data = dataSetAttachments.map((dataSetAttachment) => [
          dataSetAttachment.id.toString(),
        ]);
        dataSet.set('data', data as never);
        dataSet.set('spDataSetAttachments', dataSetAttachments);
        return dataSet.save();
=======
    setFileUploadProgress(true);
    // Create an empty data set
    dataSetName = await uniquifyDataSetName(dataSetName);
    const dataSet = new tables.Spdataset.Resource({
      name: dataSetName,
      importedfilename: 'attachments',
      columns: ['Attachment'] as never,
      data: [[]] as never,
      specifyuser: userInformation.resource_uri,
    });
    await dataSet.save();
    const dataSetUrl = dataSet.url();

    // Upload attachments
    const unsavedDataSetAttachments: WritableArray<
      SpecifyResource<SpDataSetAttachment>
    > = [];
    async function handleUploaded(
      attachment: SpecifyResource<Attachment>
    ): Promise<void> {
      // Create SpDataSetAttachment Record for each uploaded attachment
      attachment.set('tableID', tables.SpDataSetAttachment.tableId);
      unsavedDataSetAttachments.push(
        new tables.SpDataSetAttachment.Resource({
          attachment: attachment as never,
          spdataset: dataSetUrl,
          ordinal: 0,
        })
      );
    }

    async function handleFailed(): Promise<void> {
      setFileUploadProgress(undefined);
      hasFailed.current = true;
    }

    const uploads = files.map(async (file) =>
      uploadFile(file)
        .then(async (attachment) =>
          attachment === undefined ? handleFailed() : handleUploaded(attachment)
        )
        .catch((error) => {
          handleFailed();
          raise(error);
        })
        .finally(() => setFileUploadProgress(unsavedDataSetAttachments.length))
    );

    await Promise.all(uploads);

    // Upload failed, just delete incomplete data set for now
    if (hasFailed.current) {
      dataSet.destroy();
      return;
    }

    // Save all SpDataSetAttachment records
    const dataSetAttachments = await ajax<
      RA<SerializedRecord<SpDataSetAttachment>>
    >(`/api/specify/bulk/${tables.SpDataSetAttachment.name.toLowerCase()}/`, {
      method: 'POST',
      headers: { Accept: 'application/json' },
      body: unsavedDataSetAttachments.map((dataSetAttachment) =>
        serializeResource(dataSetAttachment)
      ),
    }).then(({ data }) =>
      data.map((resource) => deserializeResource(serializeResource(resource)))
    );

    // Data set will contain the ids to the SpDataSetAttachment records
    const data: RA<RA<string>> = Array.from(
      Array.from(dataSetAttachments, (dataSetAttachment) => [
        dataSetAttachment.id.toString(),
      ])
    );
    dataSet.set('data', data as never);
    dataSet.set(
      'spDataSetAttachments',
      dataSetAttachments.map(serializeResource)
    );
    setFileUploadProgress(undefined);
    loading(
      dataSet.save().then(() => {
        navigate(`/specify/workbench/plan/${dataSet.id}/`);
>>>>>>> 40e9350c
      })
      .then((dataSet) => navigate(`/specify/workbench/plan/${dataSet.id}/`))
      .catch(async (error) => {
        setFileUploadProgress(undefined);
        setFailed();
        raise(error);
      });
  };

  const [dataSetName, setDataSetName] = React.useState<string>(
    attachmentsText.attachments()
  );
  return isFailed ? (
    <p>{attachmentsText.attachmentServerUnavailable()}</p>
  ) : (
    <>
      {fileUploadProgress !== undefined && (
        <Dialog
          buttons={undefined}
          header={attachmentsText.uploadingInline()}
          onClose={undefined}
        >
          <div aria-live="polite">
            {typeof fileUploadProgress === 'number' ? (
              <Progress max={files.length} value={fileUploadProgress} />
            ) : (
              loadingBar
            )}
          </div>
        </Dialog>
      )}
      <div className="grid w-96 grid-cols-2 items-center gap-2 mt-2">
        <ChooseName name={dataSetName} onChange={setDataSetName} />
        <Button.Secondary
          className="col-span-full justify-center text-center"
          onClick={(): Promise<void> =>
            uniquifyDataSetName(dataSetName).then((uniqueDataSetName) =>
              handleFilesSelected(files, uniqueDataSetName)
            )
          }
        >
          {attachmentsText.importAttachments()}
        </Button.Secondary>
      </div>
      <FilesPreview files={files} header="Attachment" />
    </>
  );
}

function FilesPreview({
  header,
  files,
}: {
  readonly header: string;
  readonly files: readonly File[];
}): JSX.Element {
  const previewData = React.useMemo(() => {
    const preview: RA<RA<string>> = [
      [header],
      ...Array.from(files, (file) => [file.name]),
    ];
    return preview.length > 0 ? preview : undefined;
  }, [files]);

  return (
    <>
      {previewData !== undefined && <Preview hasHeader preview={previewData} />}
    </>
  );
}<|MERGE_RESOLUTION|>--- conflicted
+++ resolved
@@ -9,22 +9,11 @@
 
 import { attachmentsText } from '../../localization/attachments';
 import { commonText } from '../../localization/common';
-<<<<<<< HEAD
 import type { RA } from '../../utils/types';
-=======
-import { ajax } from '../../utils/ajax';
-import type { RA, WritableArray } from '../../utils/types';
->>>>>>> 40e9350c
 import { Container, H2 } from '../Atoms';
 import { Progress } from '../Atoms';
 import { Button } from '../Atoms/Button';
 import { uploadFile } from '../Attachments/attachments';
-<<<<<<< HEAD
-=======
-import { LoadingContext } from '../Core/Contexts';
-import type { SerializedRecord } from '../DataModel/helperTypes';
-import type { SpecifyResource } from '../DataModel/legacyTypes';
->>>>>>> 40e9350c
 import {
   deserializeResource,
   serializeResource,
@@ -40,12 +29,9 @@
 import { Preview } from '../Molecules/FilePicker';
 import { uniquifyDataSetName } from '../WbImport/helpers';
 import { ChooseName } from '../WbImport/index';
-<<<<<<< HEAD
 import type { SerializedRecord } from '../DataModel/helperTypes';
 import { f } from '../../utils/functools';
 import { useBooleanState } from '../../hooks/useBooleanState';
-=======
->>>>>>> 40e9350c
 
 export function WbImportAttachmentsView(): JSX.Element {
   useMenuItem('workBench');
@@ -83,7 +69,6 @@
     files: readonly File[],
     dataSetName: string
   ): Promise<void> => {
-<<<<<<< HEAD
     setFileUploadProgress(0);
 
     return Promise.all(
@@ -162,92 +147,6 @@
         dataSet.set('data', data as never);
         dataSet.set('spDataSetAttachments', dataSetAttachments);
         return dataSet.save();
-=======
-    setFileUploadProgress(true);
-    // Create an empty data set
-    dataSetName = await uniquifyDataSetName(dataSetName);
-    const dataSet = new tables.Spdataset.Resource({
-      name: dataSetName,
-      importedfilename: 'attachments',
-      columns: ['Attachment'] as never,
-      data: [[]] as never,
-      specifyuser: userInformation.resource_uri,
-    });
-    await dataSet.save();
-    const dataSetUrl = dataSet.url();
-
-    // Upload attachments
-    const unsavedDataSetAttachments: WritableArray<
-      SpecifyResource<SpDataSetAttachment>
-    > = [];
-    async function handleUploaded(
-      attachment: SpecifyResource<Attachment>
-    ): Promise<void> {
-      // Create SpDataSetAttachment Record for each uploaded attachment
-      attachment.set('tableID', tables.SpDataSetAttachment.tableId);
-      unsavedDataSetAttachments.push(
-        new tables.SpDataSetAttachment.Resource({
-          attachment: attachment as never,
-          spdataset: dataSetUrl,
-          ordinal: 0,
-        })
-      );
-    }
-
-    async function handleFailed(): Promise<void> {
-      setFileUploadProgress(undefined);
-      hasFailed.current = true;
-    }
-
-    const uploads = files.map(async (file) =>
-      uploadFile(file)
-        .then(async (attachment) =>
-          attachment === undefined ? handleFailed() : handleUploaded(attachment)
-        )
-        .catch((error) => {
-          handleFailed();
-          raise(error);
-        })
-        .finally(() => setFileUploadProgress(unsavedDataSetAttachments.length))
-    );
-
-    await Promise.all(uploads);
-
-    // Upload failed, just delete incomplete data set for now
-    if (hasFailed.current) {
-      dataSet.destroy();
-      return;
-    }
-
-    // Save all SpDataSetAttachment records
-    const dataSetAttachments = await ajax<
-      RA<SerializedRecord<SpDataSetAttachment>>
-    >(`/api/specify/bulk/${tables.SpDataSetAttachment.name.toLowerCase()}/`, {
-      method: 'POST',
-      headers: { Accept: 'application/json' },
-      body: unsavedDataSetAttachments.map((dataSetAttachment) =>
-        serializeResource(dataSetAttachment)
-      ),
-    }).then(({ data }) =>
-      data.map((resource) => deserializeResource(serializeResource(resource)))
-    );
-
-    // Data set will contain the ids to the SpDataSetAttachment records
-    const data: RA<RA<string>> = Array.from(
-      Array.from(dataSetAttachments, (dataSetAttachment) => [
-        dataSetAttachment.id.toString(),
-      ])
-    );
-    dataSet.set('data', data as never);
-    dataSet.set(
-      'spDataSetAttachments',
-      dataSetAttachments.map(serializeResource)
-    );
-    setFileUploadProgress(undefined);
-    loading(
-      dataSet.save().then(() => {
-        navigate(`/specify/workbench/plan/${dataSet.id}/`);
->>>>>>> 40e9350c
       })
       .then((dataSet) => navigate(`/specify/workbench/plan/${dataSet.id}/`))
       .catch(async (error) => {
