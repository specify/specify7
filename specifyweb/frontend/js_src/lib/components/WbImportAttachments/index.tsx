--- conflicted
+++ resolved
@@ -141,8 +141,11 @@
     attachmentsText.attachments()
   );
 
+
   const previewData = React.useMemo(() => {
     const preview: RA<RA<string>> = [
+      ['Attachments'],
+      ...Array.from(files, (file) => [file.name]),
       ['Attachments'],
       ...Array.from(files, (file) => [file.name]),
     ];
@@ -179,13 +182,7 @@
           {attachmentsText.importAttachments()}
         </Button.Secondary>
       </div>
-<<<<<<< HEAD
-      {previewData !== undefined && (
-        <Preview hasHeader={true} preview={previewData}></Preview>
-      )}
-=======
       {previewData !== undefined && <Preview hasHeader preview={previewData} />}
->>>>>>> dce71025
     </>
   );
 }