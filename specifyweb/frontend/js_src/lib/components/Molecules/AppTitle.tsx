--- conflicted
+++ resolved
@@ -16,15 +16,11 @@
   readonly title: LocalizedString;
   readonly source?: 'form' | undefined;
 }): null {
-<<<<<<< HEAD
-  const [updateTitle] = usePref('form', 'behavior', 'updatePageTitle');
-=======
   const [updateTitle] = userPreferences.use(
     'form',
     'behavior',
     'updatePageTitle'
   );
->>>>>>> dbb15abb
   useTitle(source !== 'form' && updateTitle ? title : undefined);
   return null;
 }
