import React from 'react';

import { LANGUAGE } from '../../localization/utils/config';
import { getRelativeDate } from '../Atoms/Internationalization';
import { HOUR, MILLISECONDS, MINUTE, SECOND } from '../Atoms/timeUnits';

const longDate = new Intl.DateTimeFormat(LANGUAGE, {
  dateStyle: 'full',
  timeStyle: 'long',
});

export function DateElement({
  date,
  // REFACTOR: get rid of this prop
  fallback = undefined,
  // If true, display full date by default and relative date as a tooltip
  flipDates = false,
}: {
  readonly date: string | undefined;
  readonly fallback?: React.ReactNode;
  readonly flipDates?: boolean;
}): JSX.Element {
  if (typeof date !== 'string' || Number.isNaN(Date.parse(date)))
    return <>{fallback}</>;
  return <DateElementSafe date={date} flipDates={flipDates} />;
}

function DateElementSafe({
  date,
  flipDates = false,
}: {
  readonly date: string;
  readonly flipDates?: boolean;
}): JSX.Element {
  const [relativeDate, setRelativeDate] = React.useState<string>(
    getRelativeDate(new Date(date))
  );

  const dateObject = new Date(date);
  React.useEffect(() => {
    let timeout: NodeJS.Timeout | undefined;

    function updateRelativeDate() {
      if (date) {
        const now = new Date();
<<<<<<< HEAD
        const timeDifference =
          Math.abs(now.getTime() - dateObject.getTime()) / MILLISECONDS;
=======
        const timeDifference = Math.abs(
          (now.getTime() - dateObject.getTime()) / MILLISECONDS
        );
>>>>>>> 2e5ca79d

        let timeoutValue = 0;

        if (timeDifference < MINUTE) timeoutValue = SECOND;
        else if (timeDifference < HOUR) timeoutValue = MINUTE;
        else timeoutValue = HOUR;

        setRelativeDate(getRelativeDate(new Date(date)));

        timeout = setTimeout(updateRelativeDate, timeoutValue);
      }
    }

    updateRelativeDate();

    return () => {
      clearTimeout(timeout);
    };
  }, [date]);

  const fullDate = longDate.format(dateObject);
  const [children, title] = flipDates
    ? [fullDate, relativeDate]
    : [relativeDate, fullDate];

  return (
    <time dateTime={dateObject.toISOString()} title={title}>
      {children}
    </time>
  );
}<|MERGE_RESOLUTION|>--- conflicted
+++ resolved
@@ -43,14 +43,9 @@
     function updateRelativeDate() {
       if (date) {
         const now = new Date();
-<<<<<<< HEAD
-        const timeDifference =
-          Math.abs(now.getTime() - dateObject.getTime()) / MILLISECONDS;
-=======
         const timeDifference = Math.abs(
           (now.getTime() - dateObject.getTime()) / MILLISECONDS
         );
->>>>>>> 2e5ca79d
 
         let timeoutValue = 0;
 
