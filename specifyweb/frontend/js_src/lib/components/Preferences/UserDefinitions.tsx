--- conflicted
+++ resolved
@@ -42,28 +42,21 @@
   HeaderItemsPreferenceItem,
   WelcomePageModePreferenceItem,
 } from './Renderers';
-<<<<<<< HEAD
 import { definePref, GenericPreferences } from './types';
-=======
-import { defineItem, GenericPreferences } from './types';
 import { mergingText } from '../../localization/merging';
-import { schema } from '../DataModel/schema';
 import { camelToHuman } from '../../utils/utils';
->>>>>>> d0d280dc
+import { tables } from '../DataModel/tables';
 
 const altKeyName = globalThis.navigator?.appVersion.includes('Mac')
   ? 'Option'
   : 'Alt';
-<<<<<<< HEAD
-=======
 
 /**
  * Have to be careful as preferences may be used before schema is loaded
  */
 const tableLabel = (tableName: keyof Tables): string =>
-  schema.models[tableName]?.label ?? camelToHuman(tableName);
+  tables[tableName]?.label ?? camelToHuman(tableName);
 
->>>>>>> d0d280dc
 export const userPreferenceDefinitions = {
   general: {
     title: preferencesText.general(),
@@ -435,7 +428,7 @@
             renderer: HeaderItemsPreferenceItem,
             container: 'div',
           }),
-          customLogo: defineItem<string>({
+          customLogo: definePref<string>({
             title: preferencesText.customLogo(),
             requiresReload: false,
             visible: true,
@@ -443,7 +436,7 @@
             type: 'text',
             description: preferencesText.customLogoDescription(),
           }),
-          customLogoCollapsed: defineItem<string>({
+          customLogoCollapsed: definePref<string>({
             title: preferencesText.customLogoCollapsed(),
             requiresReload: false,
             visible: true,
@@ -1357,19 +1350,15 @@
       appearance: {
         title: preferencesText.appearance(),
         items: {
-<<<<<<< HEAD
           condenseQueryResults: definePref<boolean>({
-=======
-          showLineNumber: defineItem<boolean>({
+            title: preferencesText.condenseQueryResults(),
+            requiresReload: false,
+            visible: true,
+            defaultValue: false,
+            type: 'java.lang.Boolean',
+          }),
+          showLineNumber: definePref<boolean>({
             title: preferencesText.showLineNumber(),
-            requiresReload: false,
-            visible: true,
-            defaultValue: false,
-            type: 'java.lang.Boolean',
-          }),
-          condenseQueryResults: defineItem<boolean>({
->>>>>>> d0d280dc
-            title: preferencesText.condenseQueryResults(),
             requiresReload: false,
             visible: true,
             defaultValue: false,
@@ -1385,7 +1374,7 @@
       behavior: {
         title: preferencesText.behavior(),
         items: {
-          autoPopulate: defineItem<boolean>({
+          autoPopulate: definePref<boolean>({
             title: mergingText.autoPopulate(),
             description: preferencesText.autoPopulateDescription(),
             requiresReload: false,
@@ -1398,7 +1387,7 @@
       agent: {
         title: () => tableLabel('Agent'),
         items: {
-          createVariants: defineItem<boolean>({
+          createVariants: definePref<boolean>({
             title: () =>
               preferencesText.autoCreateVariants({
                 agentVariantTable: tableLabel('AgentVariant'),
@@ -1739,25 +1728,6 @@
 import('../DataModel/tables')
   .then(async ({ fetchContext, tables }) =>
     fetchContext.then(() => {
-<<<<<<< HEAD
-      const trees = userPreferenceDefinitions.treeEditor.subCategories;
-      overwriteReadOnly(trees.geography, 'title', tables.Geography.label);
-      overwriteReadOnly(trees.taxon, 'title', tables.Taxon.label);
-      overwriteReadOnly(trees.storage, 'title', tables.Storage.label);
-      overwriteReadOnly(
-        trees.geologicTimePeriod,
-        'title',
-        tables.GeologicTimePeriod.label
-      );
-      overwriteReadOnly(trees.lithoStrat, 'title', tables.LithoStrat.label);
-      overwriteReadOnly(
-        userPreferenceDefinitions.form.subCategories.recordSet,
-        'title',
-        tables.RecordSet.label
-      );
-
-=======
->>>>>>> d0d280dc
       const treeSearchBehavior =
         userPreferenceDefinitions.treeEditor.subCategories.behavior.items
           .searchField;
