--- conflicted
+++ resolved
@@ -36,7 +36,7 @@
 import type { TableFields } from '../DataModel/helperTypes';
 import { tables } from '../DataModel/tables';
 import type { Collection, Tables } from '../DataModel/types';
-import { softError } from '../Errors/assert';
+import { error, softError } from '../Errors/assert';
 import type { StatLayout } from '../Statistics/types';
 import {
   LanguagePreferencesItem,
@@ -513,18 +513,14 @@
       general: {
         title: preferencesText.general(),
         items: {
-<<<<<<< HEAD
+          addSearchBar: definePref<boolean>({
+            title: preferencesText.addSearchBarHomePage(),
+            requiresReload: false,
+            visible: true,
+            defaultValue: true,
+            type: 'java.lang.Boolean',
+          }),
           mode: definePref<WelcomePageMode>({
-=======
-          addSearchBar: defineItem<boolean>({
-            title: preferencesText.addSearchBarHomePage(),
-            requiresReload: false,
-            visible: true,
-            defaultValue: true,
-            type: 'java.lang.Boolean',
-          }),
-          mode: defineItem<WelcomePageMode>({
->>>>>>> b63632a7
             title: preferencesText.content(),
             description: (
               <Link.NewTab href="https://github.com/specify/specify7/wiki/Customizing-the-splash-screen">
@@ -746,18 +742,14 @@
             defaultValue: true,
             type: 'java.lang.Boolean',
           }),
-<<<<<<< HEAD
+          focusFirstField: definePref<boolean>({
+            title: preferencesText.focusFirstField(),
+            requiresReload: false,
+            visible: true,
+            defaultValue: true,
+            type: 'java.lang.Boolean',
+          }),
           formHeaderFormat: definePref<'full' | 'icon' | 'name'>({
-=======
-          focusFirstField: defineItem<boolean>({
-            title: preferencesText.focusFirstField(),
-            requiresReload: false,
-            visible: true,
-            defaultValue: true,
-            type: 'java.lang.Boolean',
-          }),
-          formHeaderFormat: defineItem<'full' | 'icon' | 'name'>({
->>>>>>> b63632a7
             title: preferencesText.formHeaderFormat(),
             requiresReload: false,
             visible: true,
@@ -1097,7 +1089,7 @@
         },
       },
       recordSet: {
-        title: () => tableLabel('RecordSet'),
+        title: '_recordSet' as LocalizedString,
         items: {
           recordToOpen: definePref<'first' | 'last'>({
             title: preferencesText.recordSetRecordToOpen(),
@@ -1273,7 +1265,7 @@
             defaultValue: false,
             type: 'java.lang.Boolean',
           }),
-          displayOriginal: defineItem<'full' | 'thumbnail'>({
+          displayOriginal: definePref<'full' | 'thumbnail'>({
             title: preferencesText.attachmentPreviewMode(),
             requiresReload: false,
             visible: true,
@@ -1350,7 +1342,11 @@
         },
       },
       geography: {
-        title: () => tableLabel('Geography'),
+        /*
+         * This would be replaced with labels from schema once
+         * schema is loaded
+         */
+        title: '_Geography' as LocalizedString,
         items: {
           treeAccentColor: definePref({
             title: preferencesText.treeAccentColor(),
@@ -1371,7 +1367,7 @@
         },
       },
       taxon: {
-        title: () => tableLabel('Taxon'),
+        title: '_Taxon' as LocalizedString,
         items: {
           treeAccentColor: definePref({
             title: preferencesText.treeAccentColor(),
@@ -1392,7 +1388,7 @@
         },
       },
       storage: {
-        title: () => tableLabel('Storage'),
+        title: '_Storage' as LocalizedString,
         items: {
           treeAccentColor: definePref({
             title: preferencesText.treeAccentColor(),
@@ -1413,7 +1409,7 @@
         },
       },
       geologicTimePeriod: {
-        title: () => tableLabel('GeologicTimePeriod'),
+        title: '_GeologicTimePeriod' as LocalizedString,
         items: {
           treeAccentColor: definePref({
             title: preferencesText.treeAccentColor(),
@@ -1434,7 +1430,7 @@
         },
       },
       lithoStrat: {
-        title: () => tableLabel('LithoStrat'),
+        title: '_LithoStrat' as LocalizedString,
         items: {
           treeAccentColor: definePref({
             title: preferencesText.treeAccentColor(),
@@ -1538,7 +1534,7 @@
               },
             ],
           }),
-          displayBasicView: defineItem<boolean>({
+          displayBasicView: definePref<boolean>({
             title: preferencesText.displayBasicView(),
             requiresReload: false,
             visible: true,
@@ -1585,7 +1581,7 @@
         },
       },
       agent: {
-        title: () => tableLabel('Agent'),
+        title: 'Agent' as LocalizedString,
         items: {
           createVariants: definePref<boolean>({
             title: () =>
@@ -1596,41 +1592,6 @@
               preferencesText.autoCreateVariantsDescription({
                 agentVariantTable: tableLabel('AgentVariant'),
               }),
-            requiresReload: false,
-            visible: 'protected',
-            defaultValue: false,
-            type: 'java.lang.Boolean',
-          }),
-        },
-      },
-    },
-  },
-  recordMerging: {
-    title: mergingText.recordMerging(),
-    subCategories: {
-      behavior: {
-        title: preferencesText.behavior(),
-        items: {
-          autoPopulate: defineItem<boolean>({
-            title: mergingText.autoPopulate(),
-            description: preferencesText.autoPopulateDescription(),
-            requiresReload: false,
-            visible: 'protected',
-            defaultValue: false,
-            type: 'java.lang.Boolean',
-          }),
-        },
-      },
-      agent: {
-        title: 'Agent' as LocalizedString,
-        items: {
-          createVariants: defineItem<boolean>({
-            title: preferencesText.autoCreateVariants({
-              agentVariantTable: 'AgentVariant',
-            }),
-            description: preferencesText.autoCreateVariantsDescription({
-              agentVariantTable: 'AgentVariant',
-            }),
             requiresReload: false,
             visible: 'protected',
             defaultValue: false,
@@ -1963,6 +1924,38 @@
 import('../DataModel/tables')
   .then(async ({ fetchContext, tables }) =>
     fetchContext.then(() => {
+      const trees = userPreferenceDefinitions.treeEditor.subCategories;
+      overwriteReadOnly(
+        trees.geography,
+        'title',
+        getField(tables.Geography, 'name').label
+      );
+      overwriteReadOnly(
+        trees.taxon,
+        'title',
+        getField(tables.Taxon, 'name').label
+      );
+      overwriteReadOnly(
+        trees.storage,
+        'title',
+        getField(tables.Storage, 'name').label
+      );
+      overwriteReadOnly(
+        trees.geologicTimePeriod,
+        'title',
+        getField(tables.Geography, 'name').label
+      );
+      overwriteReadOnly(
+        trees.lithoStrat,
+        'title',
+        getField(tables.LithoStrat, 'name').label
+      );
+      overwriteReadOnly(
+        userPreferenceDefinitions.form.subCategories.recordSet,
+        'title',
+        getField(tables.RecordSet, 'name').label
+      );
+
       const treeSearchBehavior =
         userPreferenceDefinitions.treeEditor.subCategories.behavior.items
           .searchField;
