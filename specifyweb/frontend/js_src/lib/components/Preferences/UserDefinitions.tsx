/**
 * Definitions for User Interface preferences (scoped to a SpecifyUser)
 */

import React from 'react';
import type { LocalizedString } from 'typesafe-i18n';

import { attachmentsText } from '../../localization/attachments';
import { batchEditText } from '../../localization/batchEdit';
import { commonText } from '../../localization/common';
import { formsText } from '../../localization/forms';
import { headerText } from '../../localization/header';
import { interactionsText } from '../../localization/interactions';
import { localityText } from '../../localization/locality';
import { mergingText } from '../../localization/merging';
import { preferencesText } from '../../localization/preferences';
import { queryText } from '../../localization/query';
import { reportsText } from '../../localization/report';
import { resourcesText } from '../../localization/resources';
import { schemaText } from '../../localization/schema';
import { statsText } from '../../localization/stats';
import type { Language } from '../../localization/utils/config';
import { LANGUAGE } from '../../localization/utils/config';
import { wbPlanText } from '../../localization/wbPlan';
import { wbText } from '../../localization/workbench';
import { f } from '../../utils/functools';
import type { RA, RR } from '../../utils/types';
import {
  defined,
  ensure,
  localized,
  overwriteReadOnly,
} from '../../utils/types';
import { camelToHuman } from '../../utils/utils';
import { Link } from '../Atoms/Link';
import { getField } from '../DataModel/helpers';
import type { TableFields } from '../DataModel/helperTypes';
import { genericTables } from '../DataModel/tables';
import type { Collection, Tables } from '../DataModel/types';
import { error, softError } from '../Errors/assert';
import type { StatLayout } from '../Statistics/types';
import {
  LanguagePreferencesItem,
  SchemaLanguagePreferenceItem,
} from '../Toolbar/Language';
import type { MenuPreferences, WelcomePageMode } from './Renderers';
import {
  CollectionSortOrderPreferenceItem,
  ColorPickerPreferenceItem,
  defaultFont,
  FontFamilyPreferenceItem,
  HeaderItemsPreferenceItem,
  ThresholdRank,
  WelcomePageModePreferenceItem,
} from './Renderers';
import type { GenericPreferences, PreferencesVisibilityContext } from './types';
import { definePref } from './types';

const isLightMode = ({
  isDarkMode,
  isRedirecting,
}: PreferencesVisibilityContext): boolean => !isDarkMode || isRedirecting;

const isDarkMode = ({
  isDarkMode,
  isRedirecting,
}: PreferencesVisibilityContext): boolean => isDarkMode || isRedirecting;

// Navigator may not be defined in some environments, like non-browser environments
const altKeyName =
  typeof navigator !== 'undefined' && navigator?.userAgent?.includes('Mac')
    ? 'Option'
    : 'Alt';

/**
 * Have to be careful as preferences may be used before schema is loaded
 */
const tableLabel = (tableName: keyof Tables): LocalizedString =>
  genericTables[tableName]?.label ?? camelToHuman(tableName);

export const userPreferenceDefinitions = {
  general: {
    title: preferencesText.general(),
    subCategories: {
      ui: {
        title: preferencesText.ui(),
        items: {
          language: definePref<Language>({
            title: commonText.language(),
            requiresReload: true,
            visible: true,
            defaultValue: LANGUAGE,
            renderer: LanguagePreferencesItem,
            container: 'label',
          }),
          theme: definePref<'dark' | 'light' | 'system'>({
            title: preferencesText.theme(),
            requiresReload: false,
            visible: true,
            defaultValue: 'system',
            values: [
              {
                value: 'system',
                title: preferencesText.useSystemSetting(),
                description: preferencesText.inheritOsSettings(),
              },
              {
                value: 'light',
                title: preferencesText.light(),
              },
              {
                value: 'dark',
                title: preferencesText.dark(),
              },
            ],
          }),
          sidebarTheme: definePref<'dark' | 'light'>({
            title: preferencesText.sidebarTheme(),
            requiresReload: false,
            visible: isLightMode,
            defaultValue: 'dark',
            values: [
              { value: 'dark', title: preferencesText.dark() },
              {
                value: 'light',
                title: preferencesText.light(),
              },
            ],
          }),
          reduceMotion: definePref<'noPreference' | 'reduce' | 'system'>({
            title: preferencesText.reduceMotion(),
            description: preferencesText.reduceMotionDescription(),
            requiresReload: false,
            visible: true,
            defaultValue: 'system',
            values: [
              {
                value: 'system',
                title: preferencesText.useSystemSetting(),
                description: preferencesText.inheritOsSettings(),
              },
              {
                value: 'reduce',
                title: preferencesText.reduce(),
              },
              {
                value: 'noPreference',
                title: preferencesText.noPreference(),
              },
            ],
          }),
          reduceTransparency: definePref<'noPreference' | 'reduce' | 'system'>({
            title: preferencesText.reduceTransparency(),
            description: preferencesText.reduceTransparencyDescription(),
            requiresReload: false,
            visible: true,
            defaultValue: 'system',
            values: [
              {
                value: 'system',
                title: preferencesText.useSystemSetting(),
                description: preferencesText.inheritOsSettings(),
              },
              {
                value: 'reduce',
                title: preferencesText.reduce(),
              },
              {
                value: 'noPreference',
                title: preferencesText.noPreference(),
              },
            ],
          }),
          contrast: definePref<'less' | 'more' | 'noPreference' | 'system'>({
            title: preferencesText.contrast(),
            requiresReload: false,
            visible: true,
            defaultValue: 'system',
            values: [
              {
                value: 'system',
                title: preferencesText.useSystemSetting(),
                description: preferencesText.inheritOsSettings(),
              },
              {
                value: 'more',
                title: preferencesText.increase(),
              },
              {
                value: 'less',
                title: preferencesText.reduce(),
              },
              {
                value: 'noPreference',
                title: preferencesText.noPreference(),
              },
            ],
          }),
          fontSize: definePref<number>({
            title: preferencesText.fontSize(),
            requiresReload: false,
            setOnBlurOnly: true,
            visible: true,
            defaultValue: 100,
            type: 'java.lang.Double',
            parser: {
              min: 1,
              max: 1000,
            },
          }),
          scaleInterface: definePref<boolean>({
            title: preferencesText.scaleInterface(),
            description: preferencesText.scaleInterfaceDescription(),
            requiresReload: false,
            visible: true,
            defaultValue: true,
            type: 'java.lang.Boolean',
          }),
          fontFamily: definePref<string>({
            title: preferencesText.fontFamily(),
            description: preferencesText.fontFamilyDescription(),
            requiresReload: false,
            visible: true,
            defaultValue: defaultFont,
            renderer: FontFamilyPreferenceItem,
            container: 'label',
          }),
          useCustomTooltips: definePref<boolean>({
            title: preferencesText.useCustomTooltips(),
            requiresReload: false,
            visible: true,
            defaultValue: true,
            type: 'java.lang.Boolean',
          }),
        },
      },
      appearance: {
        title: preferencesText.appearance(),
        items: {
          background: definePref({
            title: preferencesText.background(),
            requiresReload: false,
            visible: isLightMode,
            defaultValue: '#ffffff',
            renderer: ColorPickerPreferenceItem,
            container: 'label',
          }),
          darkBackground: definePref({
            title: preferencesText.darkBackground(),
            requiresReload: false,
            visible: isDarkMode,
            defaultValue: '#171717',
            renderer: ColorPickerPreferenceItem,
            container: 'label',
          }),
          accentColor1: definePref({
            title: preferencesText.accentColor1(),
            requiresReload: false,
            visible: true,
            defaultValue: '#ffcda3',
            renderer: ColorPickerPreferenceItem,
            container: 'label',
          }),
          accentColor2: definePref({
            title: preferencesText.accentColor2(),
            requiresReload: false,
            visible: true,
            defaultValue: '#ff9742',
            renderer: ColorPickerPreferenceItem,
            container: 'label',
          }),
          accentColor3: definePref({
            title: preferencesText.accentColor3(),
            requiresReload: false,
            visible: true,
            defaultValue: '#ff811a',
            renderer: ColorPickerPreferenceItem,
            container: 'label',
          }),
          accentColor4: definePref({
            title: preferencesText.accentColor4(),
            requiresReload: false,
            visible: true,
            defaultValue: '#d15e00',
            renderer: ColorPickerPreferenceItem,
            container: 'label',
          }),
          accentColor5: definePref({
            title: preferencesText.accentColor5(),
            requiresReload: false,
            visible: true,
            defaultValue: '#703200',
            renderer: ColorPickerPreferenceItem,
            container: 'label',
          }),
          roundedCorners: definePref<boolean>({
            title: preferencesText.roundedCorners(),
            requiresReload: false,
            visible: true,
            defaultValue: true,
            type: 'java.lang.Boolean',
          }),
        },
      },
      buttonLight: {
        title: preferencesText.buttonsLight(),
        items: {
          saveButtonColor: definePref({
            title: preferencesText.saveButtonColor(),
            requiresReload: false,
            visible: isLightMode,
            defaultValue: '#ff811a',
            renderer: ColorPickerPreferenceItem,
            container: 'label',
          }),
          dangerButtonColor: definePref({
            title: preferencesText.dangerButtonColor(),
            requiresReload: false,
            visible: isLightMode,
            defaultValue: '#b91c1c',
            renderer: ColorPickerPreferenceItem,
            container: 'label',
          }),
          warningButtonColor: definePref({
            title: preferencesText.warningButtonColor(),
            requiresReload: false,
            visible: isLightMode,
            defaultValue: '#f97316',
            renderer: ColorPickerPreferenceItem,
            container: 'label',
          }),
          infoButtonColor: definePref({
            title: preferencesText.infoButtonColor(),
            requiresReload: false,
            visible: isLightMode,
            defaultValue: '#1d4ed8',
            renderer: ColorPickerPreferenceItem,
            container: 'label',
          }),
          successButtonColor: definePref({
            title: preferencesText.successButtonColor(),
            requiresReload: false,
            visible: isLightMode,
            defaultValue: '#166534',
            renderer: ColorPickerPreferenceItem,
            container: 'label',
          }),
          secondaryButtonColor: definePref({
            title: preferencesText.secondaryButtonColor(),
            requiresReload: false,
            visible: isLightMode,
            defaultValue: '#d1d5db',
            renderer: ColorPickerPreferenceItem,
            container: 'label',
          }),
          secondaryLightButtonColor: definePref({
            title: preferencesText.secondaryLightButtonColor(),
            requiresReload: false,
            visible: isLightMode,
            defaultValue: '#f5f5f5',
            renderer: ColorPickerPreferenceItem,
            container: 'label',
          }),
        },
      },
      buttonDark: {
        title: preferencesText.buttonsDark(),
        items: {
          saveButtonColor: definePref({
            title: preferencesText.saveButtonColor(),
            requiresReload: false,
            visible: isDarkMode,
            defaultValue: '#ff811a',
            renderer: ColorPickerPreferenceItem,
            container: 'label',
          }),
          dangerButtonColor: definePref({
            title: preferencesText.dangerButtonColor(),
            requiresReload: false,
            visible: isDarkMode,
            defaultValue: '#b91c1c',
            renderer: ColorPickerPreferenceItem,
            container: 'label',
          }),
          warningButtonColor: definePref({
            title: preferencesText.warningButtonColor(),
            requiresReload: false,
            visible: isDarkMode,
            defaultValue: '#f97316',
            renderer: ColorPickerPreferenceItem,
            container: 'label',
          }),
          infoButtonColor: definePref({
            title: preferencesText.infoButtonColor(),
            requiresReload: false,
            visible: isDarkMode,
            defaultValue: '#1d4ed8',
            renderer: ColorPickerPreferenceItem,
            container: 'label',
          }),
          successButtonColor: definePref({
            title: preferencesText.successButtonColor(),
            requiresReload: false,
            visible: isDarkMode,
            defaultValue: '#166534',
            renderer: ColorPickerPreferenceItem,
            container: 'label',
          }),
          secondaryButtonColor: definePref({
            title: preferencesText.secondaryButtonColor(),
            requiresReload: false,
            visible: isDarkMode,
            defaultValue: '#525252',
            renderer: ColorPickerPreferenceItem,
            container: 'label',
          }),
          secondaryLightButtonColor: definePref({
            title: preferencesText.secondaryLightButtonColor(),
            requiresReload: false,
            visible: isDarkMode,
            defaultValue: '#525252',
            renderer: ColorPickerPreferenceItem,
            container: 'label',
          }),
        },
      },
      application: {
        title: preferencesText.application(),
        items: {
          allowDismissingErrors: definePref<boolean>({
            title: preferencesText.allowDismissingErrors(),
            requiresReload: false,
            visible: 'protected',
            defaultValue: false,
            type: 'java.lang.Boolean',
          }),
        },
      },
      dialog: {
        title: preferencesText.dialogs(),
        items: {
          updatePageTitle: definePref<boolean>({
            title: preferencesText.updatePageTitle(),
            description: preferencesText.updatePageTitleDescription(),
            requiresReload: false,
            visible: true,
            defaultValue: true,
            type: 'java.lang.Boolean',
          }),
          transparentBackground: definePref<boolean>({
            title: preferencesText.translucentDialog(),
            description: preferencesText.translucentDialogDescription(),
            requiresReload: false,
            visible: true,
            defaultValue: false,
            type: 'java.lang.Boolean',
          }),
          blurContentBehindDialog: definePref<boolean>({
            title: preferencesText.blurContentBehindDialog(),
            requiresReload: false,
            visible: true,
            defaultValue: false,
            type: 'java.lang.Boolean',
          }),
          showIcon: definePref<boolean>({
            title: preferencesText.showDialogIcon(),
            requiresReload: false,
            visible: true,
            defaultValue: true,
            type: 'java.lang.Boolean',
          }),
          closeOnEsc: definePref<boolean>({
            title: preferencesText.closeOnEsc(),
            requiresReload: false,
            visible: true,
            defaultValue: true,
            type: 'java.lang.Boolean',
          }),
          closeOnOutsideClick: definePref<boolean>({
            title: preferencesText.closeOnOutsideClick(),
            requiresReload: false,
            visible: true,
            defaultValue: true,
            type: 'java.lang.Boolean',
          }),
          rememberPosition: definePref<boolean>({
            title: preferencesText.rememberDialogPositions(),
            requiresReload: false,
            visible: true,
            defaultValue: true,
            type: 'java.lang.Boolean',
          }),
          rememberSize: definePref<boolean>({
            title: preferencesText.rememberDialogSizes(),
            requiresReload: false,
            visible: true,
            defaultValue: true,
            type: 'java.lang.Boolean',
          }),
        },
      },
      behavior: {
        title: preferencesText.behavior(),
        items: {
          altClickToSupressNewTab: definePref<boolean>({
            title: preferencesText.altClickToSupressNewTab({ altKeyName }),
            description: preferencesText.altClickToSupressNewTabDescription({
              altKeyName,
            }),
            requiresReload: false,
            visible: true,
            defaultValue: true,
            type: 'java.lang.Boolean',
          }),
          unsavedIndicator: definePref<boolean>({
            title: preferencesText.showUnsavedIndicator(),
            description: preferencesText.showUnsavedIndicatorDescription(),
            requiresReload: false,
            visible: true,
            defaultValue: true,
            type: 'java.lang.Boolean',
          }),
        },
      },
    },
  },
  welcomePage: {
    title: preferencesText.welcomePage(),
    subCategories: {
      general: {
        title: preferencesText.general(),
        items: {
          addSearchBar: definePref<boolean>({
            title: preferencesText.addSearchBarHomePage(),
            requiresReload: false,
            visible: true,
            defaultValue: true,
            type: 'java.lang.Boolean',
          }),
          mode: definePref<WelcomePageMode>({
            title: preferencesText.content(),
            description: (
              <Link.NewTab href="https://discourse.specifysoftware.org/t/customizing-the-splash-screen/2604">
                {headerText.documentation()}
              </Link.NewTab>
            ),
            requiresReload: false,
            visible: true,
            defaultValue: 'default',
            renderer: WelcomePageModePreferenceItem,
            container: 'div',
          }),
          source: definePref<string>({
            // eslint-disable-next-line react/jsx-no-useless-fragment
            title: <></>,
            requiresReload: false,
            // This item is rendered inside of WelcomePageModePreferenceItem
            visible: false,
            defaultValue: '',
            type: 'text',
          }),
        },
      },
    },
  },
  header: {
    title: preferencesText.header(),
    subCategories: {
      appearance: {
        title: preferencesText.appearance(),
        items: {
          position: definePref<'bottom' | 'left' | 'right' | 'top'>({
            title: preferencesText.position(),
            requiresReload: false,
            visible: true,
            defaultValue: 'left',
            values: [
              { value: 'left', title: preferencesText.left() },
              { value: 'top', title: preferencesText.top() },
              { value: 'right', title: preferencesText.right() },
              { value: 'bottom', title: preferencesText.bottom() },
            ],
          }),
          items: definePref<MenuPreferences>({
            title: preferencesText.position(),
            requiresReload: false,
            visible: true,
            defaultValue: {
              visible: [],
              hidden: [],
            },
            renderer: HeaderItemsPreferenceItem,
            container: 'div',
          }),
          customLogo: definePref<string>({
            title: preferencesText.customLogo(),
            requiresReload: false,
            visible: true,
            defaultValue: '',
            type: 'text',
            description: preferencesText.customLogoDescription(),
          }),
          customLogoCollapsed: definePref<string>({
            title: preferencesText.customLogoCollapsed(),
            requiresReload: false,
            visible: true,
            defaultValue: '',
            type: 'text',
          }),
        },
      },
    },
  },
  interactions: {
    title: interactionsText.interactions(),
    subCategories: {
      general: {
        title: preferencesText.general(),
        items: {
          shownTables: definePref<RA<number> | 'legacy'>({
            title: localized('_shownTables'),
            requiresReload: false,
            visible: false,
            defaultValue: [],
            renderer: () => <>{error('This should not get called')}</>,
            container: 'div',
          }),
        },
      },
      createInteractions: {
        title: preferencesText.createInteractions(),
        items: {
          useSpaceAsDelimiter: definePref<'auto' | 'false' | 'true'>({
            title: preferencesText.useSpaceAsDelimiter(),
            requiresReload: false,
            visible: true,
            defaultValue: 'auto',
            values: [
              {
                value: 'auto',
                title: wbText.determineAutomatically(),
                description: preferencesText.detectAutomaticallyDescription(),
              },
              {
                value: 'true',
                title: preferencesText.use(),
              },
              {
                value: 'false',
                title: preferencesText.dontUse(),
              },
            ],
          }),
          useCommaAsDelimiter: definePref<'auto' | 'false' | 'true'>({
            title: preferencesText.useCommaAsDelimiter(),
            requiresReload: false,
            visible: true,
            defaultValue: 'auto',
            values: [
              {
                value: 'auto',
                title: wbText.determineAutomatically(),
                description: preferencesText.detectAutomaticallyDescription(),
              },
              {
                value: 'true',
                title: preferencesText.use(),
              },
              {
                value: 'false',
                title: preferencesText.dontUse(),
              },
            ],
          }),
          useNewLineAsDelimiter: definePref<'auto' | 'false' | 'true'>({
            title: preferencesText.useNewLineAsDelimiter(),
            requiresReload: false,
            visible: true,
            defaultValue: 'auto',
            values: [
              {
                value: 'auto',
                title: wbText.determineAutomatically(),
                description: preferencesText.detectAutomaticallyDescription(),
              },
              {
                value: 'true',
                title: preferencesText.use(),
              },
              {
                value: 'false',
                title: preferencesText.dontUse(),
              },
            ],
          }),
          useCustomDelimiters: definePref<string>({
            title: preferencesText.useCustomDelimiters(),
            description: preferencesText.useCustomDelimitersDescription(),
            requiresReload: false,
            visible: true,
            defaultValue: '',
            type: 'text',
          }),
        },
      },
    },
  },
  form: {
    title: formsText.forms(),
    subCategories: {
      general: {
        title: preferencesText.general(),
        items: {
          shownTables: definePref<RA<number> | 'legacy'>({
            title: localized('_shownTables'),
            requiresReload: false,
            visible: false,
            defaultValue: [],
            renderer: f.never,
            container: 'div',
          }),
        },
      },
      schema: {
        title: schemaText.schemaConfig(),
        items: {
          language: definePref<string>({
            title: commonText.language(),
            description: preferencesText.languageDescription(),
            requiresReload: true,
            visible: true,
            defaultValue: 'en',
            renderer: SchemaLanguagePreferenceItem,
            container: 'label',
          }),
        },
      },
      behavior: {
        title: preferencesText.behavior(),
        items: {
          textAreaAutoGrow: definePref<boolean>({
            title: preferencesText.textAreaAutoGrow(),
            requiresReload: false,
            visible: true,
            defaultValue: true,
            type: 'java.lang.Boolean',
          }),
          updatePageTitle: definePref<boolean>({
            title: preferencesText.updatePageTitle(),
            description: preferencesText.updatePageTitleFormDescription(),
            requiresReload: false,
            visible: true,
            defaultValue: true,
            type: 'java.lang.Boolean',
          }),
          tableNameInTitle: definePref<boolean>({
            title: preferencesText.tableNameInTitle(),
            requiresReload: false,
            visible: true,
            defaultValue: true,
            type: 'java.lang.Boolean',
          }),
          focusFirstField: definePref<boolean>({
            title: preferencesText.focusFirstField(),
            requiresReload: false,
            visible: true,
            defaultValue: true,
            type: 'java.lang.Boolean',
          }),
          formHeaderFormat: definePref<'full' | 'icon' | 'name'>({
            title: preferencesText.formHeaderFormat(),
            requiresReload: false,
            visible: true,
            defaultValue: 'full',
            values: [
              {
                value: 'full',
                title: preferencesText.iconAndTableName(),
              },
              {
                value: 'name',
                title: schemaText.tableName(),
              },
              {
                value: 'icon',
                title: preferencesText.tableIcon(),
              },
            ],
          }),
          makeFormDialogsModal: definePref<boolean>({
            title: preferencesText.makeFormDialogsModal(),
            requiresReload: false,
            visible: true,
            defaultValue: false,
            type: 'java.lang.Boolean',
          }),
          openAsReadOnly: definePref<boolean>({
            title: preferencesText.openAsReadOnly(),
            requiresReload: false,
            visible: true,
            defaultValue: false,
            type: 'java.lang.Boolean',
          }),
        },
      },
      definition: {
        title: resourcesText.formDefinition(),
        items: {
          flexibleColumnWidth: definePref<boolean>({
            title: preferencesText.flexibleColumnWidth(),
            requiresReload: false,
            visible: true,
            defaultValue: true,
            type: 'java.lang.Boolean',
          }),
          flexibleSubGridColumnWidth: definePref<boolean>({
            title: preferencesText.flexibleSubGridColumnWidth(),
            requiresReload: false,
            visible: true,
            defaultValue: false,
            type: 'java.lang.Boolean',
          }),
        },
      },
      ui: {
        title: preferencesText.ui(),
        items: {
          fontSize: definePref<number>({
            title: preferencesText.fontSize(),
            requiresReload: false,
            setOnBlurOnly: true,
            visible: true,
            defaultValue: 100,
            type: 'java.lang.Float',
            parser: {
              min: 1,
              max: 1000,
            },
          }),
          fontFamily: definePref<string>({
            title: preferencesText.fontFamily(),
            description: preferencesText.fontFamilyDescription(),
            requiresReload: false,
            visible: true,
            defaultValue: defaultFont,
            renderer: FontFamilyPreferenceItem,
            container: 'label',
          }),
          maxWidth: definePref<number>({
            title: preferencesText.maxFormWidth(),
            requiresReload: false,
            setOnBlurOnly: true,
            visible: true,
            defaultValue: 1600,
            type: 'java.lang.Float',
            parser: {
              min: 100,
              max: 10_000,
            },
          }),
          showSubviewBorders: definePref<boolean>({
            title: preferencesText.showSubviewBorders(),
            requiresReload: false,
            visible: true,
            defaultValue: true,
            type: 'java.lang.Boolean',
          }),
          limitMaxFieldWidth: definePref<boolean>({
            title: preferencesText.limitMaxFieldWidth(),
            requiresReload: false,
            visible: true,
            defaultValue: true,
            type: 'java.lang.Boolean',
          }),
          specifyNetworkBadge: definePref<boolean>({
            title: preferencesText.specifyNetworkBadge(),
            requiresReload: false,
            visible: true,
            defaultValue: true,
            type: 'java.lang.Boolean',
          }),
          useAccessibleFullDatePicker: definePref<boolean>({
            title: preferencesText.useAccessibleFullDatePicker(),
            requiresReload: false,
            visible: true,
            defaultValue: true,
            type: 'java.lang.Boolean',
          }),
          useAccessibleMonthPicker: definePref<boolean>({
            title: preferencesText.useAccessibleMonthPicker(),
            requiresReload: false,
            visible: true,
            defaultValue: true,
            type: 'java.lang.Boolean',
          }),
          rightAlignNumberFields: definePref<boolean>({
            title: preferencesText.rightAlignNumberFields(),
            requiresReload: false,
            visible: true,
            defaultValue: true,
            type: 'java.lang.Boolean',
          }),
        },
      },
      fieldBackground: {
        title: preferencesText.fieldBackgrounds(),
        items: {
          default: definePref({
            title: preferencesText.fieldBackground(),
            requiresReload: false,
            visible: true,
            defaultValue: '#e5e7eb',
            renderer: ColorPickerPreferenceItem,
            container: 'label',
          }),
          disabled: definePref({
            title: preferencesText.disabledFieldBackground(),
            requiresReload: false,
            visible: true,
            defaultValue: '#ffffff',
            renderer: ColorPickerPreferenceItem,
            container: 'label',
          }),
          invalid: definePref({
            title: preferencesText.invalidFieldBackground(),
            requiresReload: false,
            visible: true,
            defaultValue: '#f87171',
            renderer: ColorPickerPreferenceItem,
            container: 'label',
          }),
          required: definePref({
            title: preferencesText.requiredFieldBackground(),
            requiresReload: false,
            visible: true,
            defaultValue: '#bfdbfe',
            renderer: ColorPickerPreferenceItem,
            container: 'label',
          }),
          darkDefault: definePref({
            title: preferencesText.darkFieldBackground(),
            requiresReload: false,
            visible: true,
            defaultValue: '#404040',
            renderer: ColorPickerPreferenceItem,
            container: 'label',
          }),
          darkDisabled: definePref({
            title: preferencesText.darkDisabledFieldBackground(),
            requiresReload: false,
            visible: true,
            defaultValue: '#171717',
            renderer: ColorPickerPreferenceItem,
            container: 'label',
          }),
          darkInvalid: definePref({
            title: preferencesText.darkInvalidFieldBackground(),
            requiresReload: false,
            visible: true,
            defaultValue: '#991b1b',
            renderer: ColorPickerPreferenceItem,
            container: 'label',
          }),
          darkRequired: definePref({
            title: preferencesText.darkRequiredFieldBackground(),
            requiresReload: false,
            visible: true,
            defaultValue: '#1e3a8a',
            renderer: ColorPickerPreferenceItem,
            container: 'label',
          }),
        },
      },
      appearance: {
        title: preferencesText.appearance(),
        items: {
          foreground: definePref({
            title: preferencesText.foreground(),
            requiresReload: false,
            visible: true,
            defaultValue: '#ffffff',
            renderer: ColorPickerPreferenceItem,
            container: 'label',
          }),
          background: definePref({
            title: preferencesText.background(),
            requiresReload: false,
            visible: true,
            defaultValue: '#e5e7eb',
            renderer: ColorPickerPreferenceItem,
            container: 'label',
          }),
          darkForeground: definePref({
            title: preferencesText.darkForeground(),
            requiresReload: false,
            visible: true,
            defaultValue: '#171717',
            renderer: ColorPickerPreferenceItem,
            container: 'label',
          }),
          darkBackground: definePref({
            title: preferencesText.darkBackground(),
            requiresReload: false,
            visible: true,
            defaultValue: '#262626',
            renderer: ColorPickerPreferenceItem,
            container: 'label',
          }),
        },
      },
      autoComplete: {
        title: preferencesText.autoComplete(),
        items: {
          searchAlgorithm: definePref<
            | 'contains'
            | 'containsCaseSensitive'
            | 'startsWith'
            | 'startsWithCaseSensitive'
          >({
            title: preferencesText.searchAlgorithm(),
            requiresReload: false,
            visible: true,
            defaultValue: 'startsWith',
            values: [
              {
                value: 'startsWith',
                title: preferencesText.startsWithInsensitive(),
                description: preferencesText.startsWithDescription(),
              },
              {
                value: 'startsWithCaseSensitive',
                title: preferencesText.startsWithCaseSensitive(),
                description:
                  preferencesText.startsWithCaseSensitiveDescription(),
              },
              {
                value: 'contains',
                title: preferencesText.containsInsensitive(),
                description: preferencesText.containsDescription(),
              },
              {
                value: 'containsCaseSensitive',
                title: preferencesText.containsCaseSensitive(),
                description: preferencesText.containsCaseSensitiveDescription(),
              },
            ],
          }),
          highlightMatch: definePref<boolean>({
            title: preferencesText.highlightMatch(),
            requiresReload: false,
            visible: true,
            defaultValue: true,
            type: 'java.lang.Boolean',
          }),
          autoGrowAutoComplete: definePref<boolean>({
            title: preferencesText.autoGrowAutoComplete(),
            requiresReload: false,
            visible: true,
            defaultValue: true,
            type: 'java.lang.Boolean',
          }),
        },
      },
      queryComboBox: {
        title: preferencesText.queryComboBox(),
        items: {
          searchAlgorithm: definePref<'contains' | 'startsWith'>({
            title: preferencesText.searchAlgorithm(),
            requiresReload: false,
            visible: true,
            defaultValue: 'startsWith',
            values: [
              {
                value: 'startsWith',
                title: preferencesText.startsWithInsensitive(),
                description: preferencesText.startsWithDescription(),
              },
              {
                value: 'contains',
                title: preferencesText.containsInsensitive(),
                description: localized(
                  `${preferencesText.containsDescription()} ${preferencesText.containsSecondDescription()}`
                ),
              },
            ],
          }),
          treeSearchAlgorithm: definePref<'contains' | 'startsWith'>({
            title: preferencesText.treeSearchAlgorithm(),
            requiresReload: false,
            visible: true,
            defaultValue: 'contains',
            values: [
              {
                value: 'startsWith',
                title: preferencesText.startsWithInsensitive(),
                description: preferencesText.startsWithDescription(),
              },
              {
                value: 'contains',
                title: preferencesText.containsInsensitive(),
                description: localized(
                  `${preferencesText.containsDescription()} ${preferencesText.containsSecondDescription()}`
                ),
              },
            ],
          }),
          alwaysUseQueryBuilder: definePref<boolean>({
            title: preferencesText.alwaysUseQueryBuilder(),
            requiresReload: false,
            visible: true,
            defaultValue: false,
            type: 'java.lang.Boolean',
          }),
        },
      },
      recordSet: {
        title: () => tableLabel('RecordSet'),
        items: {
          recordToOpen: definePref<'first' | 'last'>({
            title: preferencesText.recordSetRecordToOpen(),
            requiresReload: false,
            visible: true,
            defaultValue: 'first',
            // REFACTOR: define pick list values as IR<> instead of RA<>
            values: [
              {
                value: 'first',
                title: formsText.firstRecord(),
              },
              {
                value: 'last',
                title: formsText.lastRecord(),
              },
            ],
          }),
        },
      },
      formTable: {
        title: formsText.formTable(),
        items: {
          maxHeight: definePref<number>({
            title: preferencesText.maxHeight(),
            requiresReload: false,
            visible: true,
            defaultValue: 600,
            type: 'java.lang.Integer',
            parser: {
              min: 100,
            },
          }),
        },
      },
      /*
       * The items in this category are edited though the form preferences menu
       * on forms
       */
      preferences: {
        title: localized('_(not visible to user) Preferences'),
        items: {
          /*
           * This has to be an object rather than an array to allow forms to
           * override this value when this value is undefined for a given table
           */
          printOnSave: definePref<Partial<RR<keyof Tables, boolean>>>({
            title: localized('_Generate label on form save'),
            requiresReload: false,
            visible: false,
            defaultValue: {},
            renderer: f.never,
            container: 'div',
          }),
          carryForward: definePref<{
            readonly [TABLE_NAME in keyof Tables]?: RA<
              TableFields<Tables[TABLE_NAME]>
            >;
          }>({
            title: localized('_carryForward'),
            requiresReload: false,
            visible: false,
            defaultValue: {},
            renderer: f.never,
            container: 'div',
          }),
          bulkCarryForward: definePref<{
            readonly [TABLE_NAME in keyof Tables]?: RA<
              TableFields<Tables[TABLE_NAME]>
            >;
          }>({
            title: localized('_bulkCarryForward'),
            requiresReload: false,
            visible: false,
            defaultValue: {},
            renderer: f.never,
            container: 'div',
          }),
          enableCarryForward: definePref<RA<keyof Tables>>({
            title: localized('_enableCarryForward'),
            requiresReload: false,
            visible: false,
            defaultValue: [],
            renderer: f.never,
            container: 'div',
          }),
          enableBukCarryForward: definePref<RA<keyof Tables>>({
            title: localized('_enableBulkCarryForward'),
            requiresReload: false,
            visible: false,
            defaultValue: [],
            renderer: f.never,
            container: 'div',
          }),
          enableBulkCarryForwardRange: definePref<RA<keyof Tables>>({
            title: localized('_enableBulkCarryForwardRange'),
            requiresReload: false,
            visible: false,
            defaultValue: [],
            renderer: f.never,
            container: 'div',
          }),
          createRecordSetOnBulkCarryForward: definePref<RA<keyof Tables>>({
            title: localized('_createRecordSetOnBulkCarryForward'),
            requiresReload: false,
            visible: false,
            defaultValue: [],
            renderer: f.never,
            container: 'div',
          }),
          /*
           * Can temporary disable clone for a given table
           * Since most tables are likely to have carry enabled, this pref is
           * negated (so as not waste too much space)
           */
          disableClone: definePref<RA<keyof Tables>>({
            title: localized('disableClone'),
            requiresReload: false,
            visible: false,
            defaultValue: [],
            renderer: f.never,
            container: 'div',
          }),
          disableAdd: definePref<RA<keyof Tables>>({
            title: localized('_disableAdd'),
            requiresReload: false,
            visible: false,
            defaultValue: [],
            renderer: f.never,
            container: 'div',
          }),
          autoNumbering: definePref<{
            readonly [TABLE_NAME in keyof Tables]?: RA<
              TableFields<Tables[TABLE_NAME]>
            >;
          }>({
            title: localized('_autoNumbering'),
            requiresReload: false,
            visible: false,
            defaultValue: {},
            renderer: f.never,
            container: 'div',
          }),
          /*
           * Confusingly, this array contains a list of tables for which custom
           * form is not used - autogenerated form will be used. Naming it
           * useAutoGenerateForm would have been a better choice.
           * REFACTOR: consider renaming this once preferences migrations are
           *    implemented
           */
          useCustomForm: definePref<RA<keyof Tables>>({
            title: localized('_useCustomForm'),
            requiresReload: false,
            visible: false,
            defaultValue: [],
            renderer: f.never,
            container: 'div',
          }),
          carryForwardShowHidden: definePref<boolean>({
            title: localized('_carryForwardShowHidden'),
            requiresReload: false,
            visible: false,
            defaultValue: false,
            type: 'java.lang.Boolean',
            container: 'div',
          }),
          bulkCarryForwardShowHidden: definePref<boolean>({
            title: localized('_bulkCarryForwardShowHidden'),
            requiresReload: false,
            visible: false,
            defaultValue: false,
            type: 'java.lang.Boolean',
            container: 'div',
          }),
        },
      },
    },
  },
  chooseCollection: {
    title: commonText.chooseCollection(),
    subCategories: {
      general: {
        title: preferencesText.general(),
        items: {
          alwaysPrompt: definePref<boolean>({
            title: preferencesText.alwaysPrompt(),
            requiresReload: false,
            visible: true,
            defaultValue: true,
            type: 'java.lang.Boolean',
          }),
          sortOrder: definePref<
            keyof Collection['fields'] | `-${keyof Collection['fields']}`
          >({
            title: attachmentsText.orderBy(),
            description: preferencesText.collectionSortOrderDescription(),
            requiresReload: false,
            visible: true,
            defaultValue: 'collectionName',
            renderer: CollectionSortOrderPreferenceItem,
            container: 'label',
          }),
        },
      },
    },
  },
  attachments: {
    title: attachmentsText.attachments(),
    subCategories: {
      behavior: {
        title: preferencesText.behavior(),
        items: {
          autoPlay: definePref<boolean>({
            title: preferencesText.autoPlayMedia(),
            requiresReload: false,
            visible: true,
            defaultValue: false,
            type: 'java.lang.Boolean',
          }),
          displayOriginal: definePref<'full' | 'thumbnail'>({
            title: preferencesText.attachmentPreviewMode(),
            requiresReload: false,
            visible: true,
            defaultValue: 'full',
            values: [
              {
                value: 'full',
                title: preferencesText.fullResolution(),
              },
              {
                value: 'thumbnail',
                title: preferencesText.thumbnail(),
              },
            ],
          }),
          showControls: definePref<boolean>({
            title: attachmentsText.showControls(),
            description: attachmentsText.showControlsDescription(),
            requiresReload: false,
            visible: true,
            defaultValue: true,
            type: 'java.lang.Boolean',
          }),
          collapseFormByDefault: definePref<boolean>({
            title: attachmentsText.collapseFormByDefault(),
            description: attachmentsText.collapseFormByDefaultDescription(),
            requiresReload: false,
            visible: true,
            defaultValue: false,
            type: 'java.lang.Boolean',
          }),
        },
      },
    },
  },
  treeEditor: {
    title: preferencesText.treeEditor(),
    subCategories: {
      behavior: {
        title: preferencesText.behavior(),
        items: {
          autoScroll: definePref<boolean>({
            title: preferencesText.autoScrollTree(),
            requiresReload: false,
            visible: true,
            defaultValue: true,
            type: 'java.lang.Boolean',
          }),
          searchCaseSensitive: definePref<boolean>({
            title: preferencesText.searchCaseSensitive(),
            requiresReload: false,
            visible: true,
            defaultValue: false,
            type: 'java.lang.Boolean',
          }),
          orderByField: definePref<
            'fullName' | 'name' | 'nodeNumber' | 'rankId'
          >({
            title: preferencesText.sortByField(),
            requiresReload: false,
            visible: true,
            defaultValue: 'name',
            values: [
              {
                value: 'name',
                title: localized('_name'),
              },
              {
                value: 'fullName',
                title: localized('_fullName'),
              },
              {
                value: 'rankId',
                title: localized('_rankId'),
              },
              {
                value: 'nodeNumber',
                title: localized('_nodeNumber'),
              },
            ],
          }),
          searchField: definePref<'fullName' | 'name'>({
            title: preferencesText.searchField(),
            requiresReload: false,
            visible: true,
            defaultValue: 'name',
            values: [
              {
                value: 'name',
                // Replaced with localized version once schema is loaded
                title: localized('_name'),
              },
              {
                value: 'fullName',
                // Replaced with localized version once schema is loaded
                title: localized('_fullName'),
              },
            ],
          }),
          searchAlgorithm: definePref<'contains' | 'startsWith'>({
            title: preferencesText.searchAlgorithm(),
            requiresReload: false,
            visible: true,
            defaultValue: 'startsWith',
            values: [
              {
                value: 'startsWith',
                title: queryText.startsWith(),
              },
              {
                value: 'contains',
                title: queryText.contains(),
              },
            ],
          }),
        },
      },
      geography: {
        /*
         * This would be replaced with labels from schema once
         * schema is loaded
         */
        title: () => tableLabel('Geography'),
        items: {
          treeAccentColor: definePref({
            title: preferencesText.treeAccentColor(),
            requiresReload: false,
            visible: true,
            defaultValue: '#662D91',
            renderer: ColorPickerPreferenceItem,
            container: 'label',
          }),
          synonymColor: definePref({
            title: preferencesText.synonymColor(),
            requiresReload: false,
            visible: true,
            defaultValue: '#dc2626',
            renderer: ColorPickerPreferenceItem,
            container: 'label',
          }),
<<<<<<< HEAD
          statsThreshold: definePref<number>({
            title: preferencesText.treeStatsThreshold(),
            description: preferencesText.treeStatsThresholdDescription(),
            requiresReload: false,
            visible: false,
            defaultValue: 99_999,
            type: 'java.lang.Long',
=======
          rankThreshold: definePref<number>({
            title: preferencesText.rankThreshold(),
            description: preferencesText.rankThresholdDescription(),
            requiresReload: true,
            visible: true,
            defaultValue: 0,
            renderer: (props) => (
              <ThresholdRank {...props} tableName="Geography" />
            ),
>>>>>>> f454e18a
            container: 'label',
          }),
        },
      },
      taxon: {
        title: () => tableLabel('Taxon'),
        items: {
          treeAccentColor: definePref({
            title: preferencesText.treeAccentColor(),
            requiresReload: false,
            visible: true,
            defaultValue: '#C1272D',
            renderer: ColorPickerPreferenceItem,
            container: 'label',
          }),
          synonymColor: definePref({
            title: preferencesText.synonymColor(),
            requiresReload: false,
            visible: true,
            defaultValue: '#dc2626',
            renderer: ColorPickerPreferenceItem,
            container: 'label',
          }),
          displayAuthor: definePref<boolean>({
            title: preferencesText.displayAuthor(),
            requiresReload: false,
            visible: true,
            defaultValue: true,
            type: 'java.lang.Boolean',
          }),
<<<<<<< HEAD
          statsThreshold: definePref<number>({
            title: preferencesText.treeStatsThreshold(),
            description: preferencesText.treeStatsThresholdDescription(),
            requiresReload: false,
            visible: false,
            defaultValue: 99_999,
            type: 'java.lang.Long',
=======
          rankThreshold: definePref<number>({
            title: preferencesText.rankThreshold(),
            description: preferencesText.rankThresholdDescription(),
            requiresReload: true,
            visible: true,
            defaultValue: 0,
            renderer: (props) => <ThresholdRank {...props} tableName="Taxon" />,
>>>>>>> f454e18a
            container: 'label',
          }),
        },
      },
      storage: {
        title: () => tableLabel('Storage'),
        items: {
          treeAccentColor: definePref({
            title: preferencesText.treeAccentColor(),
            requiresReload: false,
            visible: true,
            defaultValue: '#0071BC',
            renderer: ColorPickerPreferenceItem,
            container: 'label',
          }),
          synonymColor: definePref({
            title: preferencesText.synonymColor(),
            requiresReload: false,
            visible: true,
            defaultValue: '#dc2626',
            renderer: ColorPickerPreferenceItem,
            container: 'label',
          }),
<<<<<<< HEAD
          statsThreshold: definePref<number>({
            title: preferencesText.treeStatsThreshold(),
            description: preferencesText.treeStatsThresholdDescription(),
            requiresReload: false,
            visible: false,
            defaultValue: 99_999,
            type: 'java.lang.Long',
=======
          rankThreshold: definePref<number>({
            title: preferencesText.rankThreshold(),
            description: preferencesText.rankThresholdDescription(),
            requiresReload: true,
            visible: true,
            defaultValue: 0,
            renderer: (props) => (
              <ThresholdRank {...props} tableName="Storage" />
            ),
>>>>>>> f454e18a
            container: 'label',
          }),
        },
      },
      geologicTimePeriod: {
        title: () => tableLabel('GeologicTimePeriod'),
        items: {
          treeAccentColor: definePref({
            title: preferencesText.treeAccentColor(),
            requiresReload: false,
            visible: true,
            defaultValue: '#39B54A',
            renderer: ColorPickerPreferenceItem,
            container: 'label',
          }),
          synonymColor: definePref({
            title: preferencesText.synonymColor(),
            requiresReload: false,
            visible: true,
            defaultValue: '#dc2626',
            renderer: ColorPickerPreferenceItem,
            container: 'label',
          }),
<<<<<<< HEAD
          statsThreshold: definePref<number>({
            title: preferencesText.treeStatsThreshold(),
            description: preferencesText.treeStatsThresholdDescription(),
            requiresReload: false,
            visible: false,
            defaultValue: 99_999,
            type: 'java.lang.Long',
=======
          rankThreshold: definePref<number>({
            title: preferencesText.rankThreshold(),
            description: preferencesText.rankThresholdDescription(),
            requiresReload: true,
            visible: true,
            defaultValue: 0,
            renderer: (props) => (
              <ThresholdRank {...props} tableName="GeologicTimePeriod" />
            ),
>>>>>>> f454e18a
            container: 'label',
          }),
        },
      },
      lithoStrat: {
        title: () => tableLabel('LithoStrat'),
        items: {
          treeAccentColor: definePref({
            title: preferencesText.treeAccentColor(),
            requiresReload: false,
            visible: true,
            defaultValue: '#C1272D',
            renderer: ColorPickerPreferenceItem,
            container: 'label',
          }),
          synonymColor: definePref({
            title: preferencesText.synonymColor(),
            requiresReload: false,
            visible: true,
            defaultValue: '#dc2626',
            renderer: ColorPickerPreferenceItem,
            container: 'label',
          }),
<<<<<<< HEAD
          statsThreshold: definePref<number>({
            title: preferencesText.treeStatsThreshold(),
            description: preferencesText.treeStatsThresholdDescription(),
            requiresReload: false,
            visible: false,
            defaultValue: 99_999,
            type: 'java.lang.Long',
=======
          rankThreshold: definePref<number>({
            title: preferencesText.rankThreshold(),
            description: preferencesText.rankThresholdDescription(),
            requiresReload: true,
            visible: true,
            defaultValue: 0,
            renderer: (props) => (
              <ThresholdRank {...props} tableName="LithoStrat" />
            ),
>>>>>>> f454e18a
            container: 'label',
          }),
        },
      },
      tectonicUnit: {
        title: () => tableLabel('TectonicUnit'),
        items: {
          treeAccentColor: definePref({
            title: preferencesText.treeAccentColor(),
            requiresReload: false,
            visible: true,
            defaultValue: '#FFB728',
            renderer: ColorPickerPreferenceItem,
            container: 'label',
          }),
          synonymColor: definePref({
            title: preferencesText.synonymColor(),
            requiresReload: false,
            visible: true,
            defaultValue: '#dc2626',
            renderer: ColorPickerPreferenceItem,
            container: 'label',
          }),
<<<<<<< HEAD
          statsThreshold: definePref<number>({
            title: preferencesText.treeStatsThreshold(),
            description: preferencesText.treeStatsThresholdDescription(),
            requiresReload: false,
            visible: false,
            defaultValue: 99_999,
            type: 'java.lang.Long',
=======
          rankThreshold: definePref<number>({
            title: preferencesText.rankThreshold(),
            description: preferencesText.rankThresholdDescription(),
            requiresReload: true,
            visible: true,
            defaultValue: 0,
            renderer: (props) => (
              <ThresholdRank {...props} tableName="TectonicUnit" />
            ),
>>>>>>> f454e18a
            container: 'label',
          }),
        },
      },
    },
  },
  queryBuilder: {
    title: queryText.queryBuilder(),
    subCategories: {
      general: {
        title: preferencesText.general(),
        items: {
          noRestrictionsMode: definePref<boolean>({
            title: preferencesText.noRestrictionsMode(),
            description: (
              <span>
                {preferencesText.noRestrictionsModeQueryDescription()}
              </span>
            ),
            requiresReload: false,
            visible: 'protected',
            defaultValue: false,
            type: 'java.lang.Boolean',
          }),
          showNoReadTables: definePref<boolean>({
            title: preferencesText.showNoReadTables(),
            requiresReload: false,
            visible: true,
            defaultValue: false,
            type: 'java.lang.Boolean',
          }),
          shownTables: definePref<RA<number>>({
            title: localized('_shownTables'),
            requiresReload: false,
            visible: false,
            defaultValue: [],
            renderer: f.never,
            container: 'div',
          }),
        },
      },
      behavior: {
        title: preferencesText.behavior(),
        items: {
          stickyScrolling: definePref<boolean>({
            title: preferencesText.stickyScrolling(),
            requiresReload: false,
            visible: true,
            /**
             * This used to be checked by default but was temporary disabled
             * because of https://github.com/specify/specify7/issues/1719.
             * BUG: Need to reEnable after that issue is fixed
             */
            defaultValue: false,
            type: 'java.lang.Boolean',
          }),
          exportFileDelimiter: definePref<' ' | ',' | ';' | '\t' | '|'>({
            title: preferencesText.exportFileDelimiter(),
            requiresReload: false,
            visible: true,
            defaultValue: ',',
            values: [
              {
                value: ',',
                title: wbText.comma(),
              },
              {
                value: '\t',
                title: wbText.tab(),
              },
              {
                value: ';',
                title: wbText.semicolon(),
              },
              {
                value: ' ',
                title: wbText.space(),
              },
              {
                value: '|',
                title: wbText.pipe(),
              },
            ],
          }),
          exportCsvUtf8Bom: definePref<boolean>({
            title: preferencesText.exportCsvUtf8Bom(),
            description: (
              <span>{preferencesText.exportCsvUtf8BomDescription()}</span>
            ),
            requiresReload: false,
            visible: true,
            defaultValue: true,
            type: 'java.lang.Boolean',
          }),
          displayBasicView: definePref<boolean>({
            title: preferencesText.displayBasicView(),
            requiresReload: false,
            visible: true,
            defaultValue: false,
            type: 'java.lang.Boolean',
          }),
          showComparisonOperatorsForString: definePref<boolean>({
            title: preferencesText.showComparisonOperatorsForString(),
            description: preferencesText.showComparisonOperatorsDescription(),
            requiresReload: false,
            visible: true,
            defaultValue: false,
            type: 'java.lang.Boolean',
          }),
        },
      },
      appearance: {
        title: preferencesText.appearance(),
        items: {
          condenseQueryResults: definePref<boolean>({
            title: preferencesText.condenseQueryResults(),
            requiresReload: false,
            visible: true,
            defaultValue: false,
            type: 'java.lang.Boolean',
          }),
          showLineNumber: definePref<boolean>({
            title: preferencesText.showLineNumber(),
            requiresReload: false,
            visible: true,
            defaultValue: false,
            type: 'java.lang.Boolean',
          }),
        },
      },
    },
  },
  recordMerging: {
    title: mergingText.recordMerging(),
    subCategories: {
      behavior: {
        title: preferencesText.behavior(),
        items: {
          autoPopulate: definePref<boolean>({
            title: mergingText.autoPopulate(),
            description: preferencesText.autoPopulateDescription(),
            requiresReload: false,
            visible: 'protected',
            defaultValue: false,
            type: 'java.lang.Boolean',
          }),
        },
      },
      agent: {
        title: 'Agent' as LocalizedString,
        items: {
          createVariants: definePref<boolean>({
            title: () =>
              preferencesText.autoCreateVariants({
                agentVariantTable: tableLabel('AgentVariant'),
              }),
            description: () =>
              preferencesText.autoCreateVariantsDescription({
                agentVariantTable: tableLabel('AgentVariant'),
              }),
            requiresReload: false,
            visible: 'protected',
            defaultValue: false,
            type: 'java.lang.Boolean',
          }),
        },
      },
    },
  },
  reports: {
    title: reportsText.reports(),
    subCategories: {
      behavior: {
        title: preferencesText.behavior(),
        items: {
          clearQueryFilters: definePref<boolean>({
            title: preferencesText.clearQueryFilters(),
            description: preferencesText.clearQueryFiltersDescription(),
            requiresReload: false,
            visible: true,
            defaultValue: false,
            type: 'java.lang.Boolean',
          }),
          queryParamtersFromForm: definePref<boolean>({
            title: preferencesText.queryParamtersFromForm(),
            requiresReload: false,
            visible: true,
            defaultValue: false,
            type: 'java.lang.Boolean',
          }),
        },
      },
    },
  },
  workBench: {
    title: wbText.workBench(),
    subCategories: {
      general: {
        title: preferencesText.general(),
        items: {
          liveValidation: definePref<boolean>({
            title: wbText.dataCheck(),
            description: wbText.dataCheckDescription(),
            requiresReload: false,
            visible: true,
            defaultValue: false,
            type: 'java.lang.Boolean',
          }),
        },
      },
      editor: {
        title: preferencesText.spreadsheet(),
        items: {
          minSpareRows: definePref<number>({
            title: preferencesText.minSpareRows(),
            requiresReload: false,
            visible: true,
            defaultValue: 1,
            type: 'java.lang.Integer',
            parser: {
              min: 0,
              max: 100,
            },
          }),
          autoWrapCol: definePref<boolean>({
            title: preferencesText.autoWrapCols(),
            requiresReload: false,
            visible: true,
            defaultValue: false,
            type: 'java.lang.Boolean',
          }),
          autoWrapRow: definePref<boolean>({
            title: preferencesText.autoWrapRows(),
            requiresReload: false,
            visible: true,
            defaultValue: false,
            type: 'java.lang.Boolean',
          }),
          tabMoveDirection: definePref<'col' | 'row'>({
            title: preferencesText.tabMoveDirection(),
            description: preferencesText.tabMoveDirectionDescription(),
            requiresReload: false,
            visible: true,
            defaultValue: 'col',
            values: [
              {
                value: 'col',
                title: preferencesText.column(),
              },
              {
                value: 'row',
                title: preferencesText.row(),
              },
            ],
          }),
          enterMoveDirection: definePref<'col' | 'row'>({
            title: preferencesText.enterMoveDirection(),
            description: preferencesText.enterMoveDirectionDescription(),
            requiresReload: false,
            visible: true,
            defaultValue: 'row',
            values: [
              {
                value: 'col',
                title: preferencesText.column(),
              },
              {
                value: 'row',
                title: preferencesText.row(),
              },
            ],
          }),
          enterBeginsEditing: definePref<boolean>({
            title: preferencesText.enterBeginsEditing(),
            requiresReload: false,
            visible: true,
            defaultValue: true,
            type: 'java.lang.Boolean',
          }),
          filterPickLists: definePref<
            'case-insensitive' | 'case-sensitive' | 'none'
          >({
            title: preferencesText.filterPickLists(),
            requiresReload: false,
            visible: true,
            defaultValue: 'none',
            values: [
              {
                value: 'none',
                title: commonText.no(),
              },
              {
                value: 'case-sensitive',
                title: preferencesText.caseSensitive(),
              },
              {
                value: 'case-insensitive',
                title: preferencesText.caseInsensitive(),
              },
            ],
          }),
          exportFileDelimiter: definePref<' ' | ',' | ';' | '\t' | '|'>({
            title: preferencesText.exportFileDelimiter(),
            requiresReload: false,
            visible: true,
            defaultValue: ',',
            values: [
              {
                value: ',',
                title: wbText.comma(),
              },
              {
                value: '\t',
                title: wbText.tab(),
              },
              {
                value: ';',
                title: wbText.semicolon(),
              },
              {
                value: ' ',
                title: wbText.space(),
              },
              {
                value: '|',
                title: wbText.pipe(),
              },
            ],
          }),
        },
      },
      wbPlanView: {
        title: wbPlanText.dataMapper(),
        items: {
          showNewDataSetWarning: definePref<boolean>({
            title: preferencesText.showNewDataSetWarning(),
            description: preferencesText.showNewDataSetWarningDescription(),
            requiresReload: false,
            visible: true,
            defaultValue: true,
            type: 'java.lang.Boolean',
          }),
          noRestrictionsMode: definePref<boolean>({
            title: preferencesText.noRestrictionsMode(),
            description: (
              <span>
                {preferencesText.noRestrictionsModeWbDescription()}
                <br />
                <span className="text-red-500">
                  {preferencesText.noRestrictionsModeWarning()}
                </span>
              </span>
            ),
            requiresReload: false,
            visible: 'protected',
            defaultValue: false,
            type: 'java.lang.Boolean',
          }),
          showNoAccessTables: definePref<boolean>({
            title: preferencesText.showNoAccessTables(),
            requiresReload: false,
            visible: true,
            defaultValue: false,
            type: 'java.lang.Boolean',
          }),
        },
      },
    },
  },
  appResources: {
    title: resourcesText.appResources(),
    subCategories: {
      appearance: {
        title: preferencesText.appearance(),
        items: {
          localizeResourceNames: definePref<boolean>({
            title: preferencesText.localizeResourceNames(),
            requiresReload: false,
            visible: true,
            defaultValue: true,
            type: 'java.lang.Boolean',
          }),
        },
      },
      behavior: {
        title: preferencesText.behavior(),
        items: {
          lineWrap: definePref<boolean>({
            title: preferencesText.lineWrap(),
            requiresReload: false,
            visible: true,
            defaultValue: true,
            type: 'java.lang.Boolean',
          }),
          indentSize: definePref<number>({
            title: preferencesText.indentSize(),
            requiresReload: false,
            visible: true,
            defaultValue: 2,
            parser: {
              min: 1,
              max: 8,
              step: 1,
            },
            type: 'java.lang.Integer',
          }),
          indentWithTab: definePref<boolean>({
            title: preferencesText.indentWithTab(),
            requiresReload: false,
            visible: true,
            defaultValue: false,
            type: 'java.lang.Boolean',
          }),
          splitLongXml: definePref<boolean>({
            title: preferencesText.splitLongXml(),
            requiresReload: false,
            visible: true,
            defaultValue: false,
            type: 'java.lang.Boolean',
          }),
        },
      },
    },
  },
  statistics: {
    title: statsText.statistics(),
    subCategories: {
      appearance: {
        title: preferencesText.appearance(),
        items: {
          layout: definePref<RA<StatLayout> | undefined>({
            title: localized('_Defines the layout of the stats page'),
            requiresReload: false,
            visible: false,
            defaultValue: undefined,
            renderer: f.never,
            container: 'label',
          }),
        },
      },
    },
  },
  leaflet: {
    title: localityText.geoMap(),
    subCategories: {
      behavior: {
        title: preferencesText.behavior(),
        items: {
          doubleClickZoom: definePref<boolean>({
            title: preferencesText.doubleClickZoom(),
            requiresReload: false,
            visible: true,
            defaultValue: true,
            type: 'java.lang.Boolean',
          }),
          closePopupOnClick: definePref<boolean>({
            title: preferencesText.closePopupOnClick(),
            requiresReload: false,
            visible: true,
            defaultValue: true,
            type: 'java.lang.Boolean',
          }),
          animateTransitions: definePref<boolean>({
            title: preferencesText.animateTransitions(),
            requiresReload: false,
            visible: true,
            defaultValue: true,
            type: 'java.lang.Boolean',
          }),
          panInertia: definePref<boolean>({
            title: preferencesText.panInertia(),
            requiresReload: false,
            visible: true,
            defaultValue: true,
            type: 'java.lang.Boolean',
          }),
          mouseDrags: definePref<boolean>({
            title: preferencesText.mouseDrags(),
            requiresReload: false,
            visible: true,
            defaultValue: true,
            type: 'java.lang.Boolean',
          }),
          scrollWheelZoom: definePref<boolean>({
            title: preferencesText.scrollWheelZoom(),
            requiresReload: false,
            visible: true,
            defaultValue: true,
            type: 'java.lang.Boolean',
          }),
        },
      },
    },
  },
  batchEdit: {
    title: batchEditText.batchEdit(),
    subCategories: {
      query: {
        title: queryText.query(),
        items: {
          limit: definePref<number>({
            title: batchEditText.numberOfRecords(),
            requiresReload: false,
            visible: true,
            defaultValue: 5000,
            type: 'java.lang.Double',
            parser: {
              min: 0,
            },
          }),
        },
      },
      editor: {
        title: preferencesText.general(),
        items: {
          enableRelationships: definePref<boolean>({
            title: batchEditText.enableRelationships(),
            requiresReload: false,
            defaultValue: true,
            type: 'java.lang.Boolean',
            visible: true,
            description: batchEditText.enableRelationshipsDescription(),
          }),
          showRollback: definePref<boolean>({
            title: batchEditText.showRollback(),
            requiresReload: false,
            defaultValue: true,
            type: 'java.lang.Boolean',
            visible: true,
            description: batchEditText.showRollbackDescription(),
          }),
        },
      },
    },
  },
} as const;

// Use tree table labels as titles for the tree editor sections
import('../DataModel/tables')
  .then(async ({ fetchContext, tables }) =>
    fetchContext.then(() => {
      const treeSearchBehavior =
        userPreferenceDefinitions.treeEditor.subCategories.behavior.items
          .searchField;
      if ('values' in treeSearchBehavior) {
        const values = treeSearchBehavior.values as RA<{
          readonly value: string;
          readonly title: string;
        }>;
        const name = defined(
          values.find(
            (entry) => typeof entry === 'object' && entry.value === 'name'
          ),
          'Unable to find tree name value'
        );
        const fullName = defined(
          values.find(
            (entry) => typeof entry === 'object' && entry.value === 'fullName'
          ),
          'Unable to find tree full name value'
        );
        overwriteReadOnly(name, 'title', getField(tables.Taxon, 'name').label);
        overwriteReadOnly(
          fullName,
          'title',
          getField(tables.Taxon, 'fullName').label
        );
      } else softError('Unable to replace the tree preferences item title');

      // TODO: Refactor this with a helper function since this is largely the same as above

      // Update titles for orderByField
      const treeOrderByBehavior =
        userPreferenceDefinitions.treeEditor.subCategories.behavior.items
          .orderByField;
      if ('values' in treeOrderByBehavior) {
        const orderByValues = treeOrderByBehavior.values as RA<{
          readonly value: string;
          readonly title: string;
        }>;

        const nameOrderBy = defined(
          orderByValues.find(
            (entry) => typeof entry === 'object' && entry.value === 'name'
          ),
          'Unable to find tree name value for orderByField'
        );
        const fullNameOrderBy = defined(
          orderByValues.find(
            (entry) => typeof entry === 'object' && entry.value === 'fullName'
          ),
          'Unable to find tree full name value for orderByField'
        );
        const rankId = defined(
          orderByValues.find(
            (entry) => typeof entry === 'object' && entry.value === 'rankId'
          ),
          'Unable to find tree rankId value'
        );
        const nodeNumber = defined(
          orderByValues.find(
            (entry) => typeof entry === 'object' && entry.value === 'nodeNumber'
          ),
          'Unable to find tree nodeNumber value'
        );

        overwriteReadOnly(
          nameOrderBy,
          'title',
          getField(tables.Taxon, 'name').label
        );
        overwriteReadOnly(
          fullNameOrderBy,
          'title',
          getField(tables.Taxon, 'fullName').label
        );
        overwriteReadOnly(
          rankId,
          'title',
          getField(tables.Taxon, 'rankId').label
        );
        overwriteReadOnly(
          nodeNumber,
          'title',
          getField(tables.Taxon, 'nodeNumber').label
        );
      } else {
        softError(
          'Unable to replace the tree preferences item title for orderByField'
        );
      }
    })
  )

  // Not using softFail here to avoid circular dependency
  .catch(console.error);

ensure<GenericPreferences>()(userPreferenceDefinitions);<|MERGE_RESOLUTION|>--- conflicted
+++ resolved
@@ -1475,15 +1475,6 @@
             renderer: ColorPickerPreferenceItem,
             container: 'label',
           }),
-<<<<<<< HEAD
-          statsThreshold: definePref<number>({
-            title: preferencesText.treeStatsThreshold(),
-            description: preferencesText.treeStatsThresholdDescription(),
-            requiresReload: false,
-            visible: false,
-            defaultValue: 99_999,
-            type: 'java.lang.Long',
-=======
           rankThreshold: definePref<number>({
             title: preferencesText.rankThreshold(),
             description: preferencesText.rankThresholdDescription(),
@@ -1493,38 +1484,8 @@
             renderer: (props) => (
               <ThresholdRank {...props} tableName="Geography" />
             ),
->>>>>>> f454e18a
-            container: 'label',
-          }),
-        },
-      },
-      taxon: {
-        title: () => tableLabel('Taxon'),
-        items: {
-          treeAccentColor: definePref({
-            title: preferencesText.treeAccentColor(),
-            requiresReload: false,
-            visible: true,
-            defaultValue: '#C1272D',
-            renderer: ColorPickerPreferenceItem,
-            container: 'label',
-          }),
-          synonymColor: definePref({
-            title: preferencesText.synonymColor(),
-            requiresReload: false,
-            visible: true,
-            defaultValue: '#dc2626',
-            renderer: ColorPickerPreferenceItem,
-            container: 'label',
-          }),
-          displayAuthor: definePref<boolean>({
-            title: preferencesText.displayAuthor(),
-            requiresReload: false,
-            visible: true,
-            defaultValue: true,
-            type: 'java.lang.Boolean',
-          }),
-<<<<<<< HEAD
+            container: 'label',
+          }),
           statsThreshold: definePref<number>({
             title: preferencesText.treeStatsThreshold(),
             description: preferencesText.treeStatsThresholdDescription(),
@@ -1532,7 +1493,36 @@
             visible: false,
             defaultValue: 99_999,
             type: 'java.lang.Long',
-=======
+            container: 'label',
+          }),
+        },
+      },
+      taxon: {
+        title: () => tableLabel('Taxon'),
+        items: {
+          treeAccentColor: definePref({
+            title: preferencesText.treeAccentColor(),
+            requiresReload: false,
+            visible: true,
+            defaultValue: '#C1272D',
+            renderer: ColorPickerPreferenceItem,
+            container: 'label',
+          }),
+          synonymColor: definePref({
+            title: preferencesText.synonymColor(),
+            requiresReload: false,
+            visible: true,
+            defaultValue: '#dc2626',
+            renderer: ColorPickerPreferenceItem,
+            container: 'label',
+          }),
+          displayAuthor: definePref<boolean>({
+            title: preferencesText.displayAuthor(),
+            requiresReload: false,
+            visible: true,
+            defaultValue: true,
+            type: 'java.lang.Boolean',
+          }),
           rankThreshold: definePref<number>({
             title: preferencesText.rankThreshold(),
             description: preferencesText.rankThresholdDescription(),
@@ -1540,31 +1530,8 @@
             visible: true,
             defaultValue: 0,
             renderer: (props) => <ThresholdRank {...props} tableName="Taxon" />,
->>>>>>> f454e18a
-            container: 'label',
-          }),
-        },
-      },
-      storage: {
-        title: () => tableLabel('Storage'),
-        items: {
-          treeAccentColor: definePref({
-            title: preferencesText.treeAccentColor(),
-            requiresReload: false,
-            visible: true,
-            defaultValue: '#0071BC',
-            renderer: ColorPickerPreferenceItem,
-            container: 'label',
-          }),
-          synonymColor: definePref({
-            title: preferencesText.synonymColor(),
-            requiresReload: false,
-            visible: true,
-            defaultValue: '#dc2626',
-            renderer: ColorPickerPreferenceItem,
-            container: 'label',
-          }),
-<<<<<<< HEAD
+            container: 'label',
+          }),
           statsThreshold: definePref<number>({
             title: preferencesText.treeStatsThreshold(),
             description: preferencesText.treeStatsThresholdDescription(),
@@ -1572,7 +1539,29 @@
             visible: false,
             defaultValue: 99_999,
             type: 'java.lang.Long',
-=======
+            container: 'label',
+          }),
+        },
+      },
+      storage: {
+        title: () => tableLabel('Storage'),
+        items: {
+          treeAccentColor: definePref({
+            title: preferencesText.treeAccentColor(),
+            requiresReload: false,
+            visible: true,
+            defaultValue: '#0071BC',
+            renderer: ColorPickerPreferenceItem,
+            container: 'label',
+          }),
+          synonymColor: definePref({
+            title: preferencesText.synonymColor(),
+            requiresReload: false,
+            visible: true,
+            defaultValue: '#dc2626',
+            renderer: ColorPickerPreferenceItem,
+            container: 'label',
+          }),
           rankThreshold: definePref<number>({
             title: preferencesText.rankThreshold(),
             description: preferencesText.rankThresholdDescription(),
@@ -1582,31 +1571,8 @@
             renderer: (props) => (
               <ThresholdRank {...props} tableName="Storage" />
             ),
->>>>>>> f454e18a
-            container: 'label',
-          }),
-        },
-      },
-      geologicTimePeriod: {
-        title: () => tableLabel('GeologicTimePeriod'),
-        items: {
-          treeAccentColor: definePref({
-            title: preferencesText.treeAccentColor(),
-            requiresReload: false,
-            visible: true,
-            defaultValue: '#39B54A',
-            renderer: ColorPickerPreferenceItem,
-            container: 'label',
-          }),
-          synonymColor: definePref({
-            title: preferencesText.synonymColor(),
-            requiresReload: false,
-            visible: true,
-            defaultValue: '#dc2626',
-            renderer: ColorPickerPreferenceItem,
-            container: 'label',
-          }),
-<<<<<<< HEAD
+            container: 'label',
+          }),
           statsThreshold: definePref<number>({
             title: preferencesText.treeStatsThreshold(),
             description: preferencesText.treeStatsThresholdDescription(),
@@ -1614,7 +1580,29 @@
             visible: false,
             defaultValue: 99_999,
             type: 'java.lang.Long',
-=======
+            container: 'label',
+          }),
+        },
+      },
+      geologicTimePeriod: {
+        title: () => tableLabel('GeologicTimePeriod'),
+        items: {
+          treeAccentColor: definePref({
+            title: preferencesText.treeAccentColor(),
+            requiresReload: false,
+            visible: true,
+            defaultValue: '#39B54A',
+            renderer: ColorPickerPreferenceItem,
+            container: 'label',
+          }),
+          synonymColor: definePref({
+            title: preferencesText.synonymColor(),
+            requiresReload: false,
+            visible: true,
+            defaultValue: '#dc2626',
+            renderer: ColorPickerPreferenceItem,
+            container: 'label',
+          }),
           rankThreshold: definePref<number>({
             title: preferencesText.rankThreshold(),
             description: preferencesText.rankThresholdDescription(),
@@ -1624,31 +1612,8 @@
             renderer: (props) => (
               <ThresholdRank {...props} tableName="GeologicTimePeriod" />
             ),
->>>>>>> f454e18a
-            container: 'label',
-          }),
-        },
-      },
-      lithoStrat: {
-        title: () => tableLabel('LithoStrat'),
-        items: {
-          treeAccentColor: definePref({
-            title: preferencesText.treeAccentColor(),
-            requiresReload: false,
-            visible: true,
-            defaultValue: '#C1272D',
-            renderer: ColorPickerPreferenceItem,
-            container: 'label',
-          }),
-          synonymColor: definePref({
-            title: preferencesText.synonymColor(),
-            requiresReload: false,
-            visible: true,
-            defaultValue: '#dc2626',
-            renderer: ColorPickerPreferenceItem,
-            container: 'label',
-          }),
-<<<<<<< HEAD
+            container: 'label',
+          }),
           statsThreshold: definePref<number>({
             title: preferencesText.treeStatsThreshold(),
             description: preferencesText.treeStatsThresholdDescription(),
@@ -1656,7 +1621,29 @@
             visible: false,
             defaultValue: 99_999,
             type: 'java.lang.Long',
-=======
+            container: 'label',
+          }),
+        },
+      },
+      lithoStrat: {
+        title: () => tableLabel('LithoStrat'),
+        items: {
+          treeAccentColor: definePref({
+            title: preferencesText.treeAccentColor(),
+            requiresReload: false,
+            visible: true,
+            defaultValue: '#C1272D',
+            renderer: ColorPickerPreferenceItem,
+            container: 'label',
+          }),
+          synonymColor: definePref({
+            title: preferencesText.synonymColor(),
+            requiresReload: false,
+            visible: true,
+            defaultValue: '#dc2626',
+            renderer: ColorPickerPreferenceItem,
+            container: 'label',
+          }),
           rankThreshold: definePref<number>({
             title: preferencesText.rankThreshold(),
             description: preferencesText.rankThresholdDescription(),
@@ -1666,31 +1653,8 @@
             renderer: (props) => (
               <ThresholdRank {...props} tableName="LithoStrat" />
             ),
->>>>>>> f454e18a
-            container: 'label',
-          }),
-        },
-      },
-      tectonicUnit: {
-        title: () => tableLabel('TectonicUnit'),
-        items: {
-          treeAccentColor: definePref({
-            title: preferencesText.treeAccentColor(),
-            requiresReload: false,
-            visible: true,
-            defaultValue: '#FFB728',
-            renderer: ColorPickerPreferenceItem,
-            container: 'label',
-          }),
-          synonymColor: definePref({
-            title: preferencesText.synonymColor(),
-            requiresReload: false,
-            visible: true,
-            defaultValue: '#dc2626',
-            renderer: ColorPickerPreferenceItem,
-            container: 'label',
-          }),
-<<<<<<< HEAD
+            container: 'label',
+          }),
           statsThreshold: definePref<number>({
             title: preferencesText.treeStatsThreshold(),
             description: preferencesText.treeStatsThresholdDescription(),
@@ -1698,7 +1662,29 @@
             visible: false,
             defaultValue: 99_999,
             type: 'java.lang.Long',
-=======
+            container: 'label',
+          }),
+        },
+      },
+      tectonicUnit: {
+        title: () => tableLabel('TectonicUnit'),
+        items: {
+          treeAccentColor: definePref({
+            title: preferencesText.treeAccentColor(),
+            requiresReload: false,
+            visible: true,
+            defaultValue: '#FFB728',
+            renderer: ColorPickerPreferenceItem,
+            container: 'label',
+          }),
+          synonymColor: definePref({
+            title: preferencesText.synonymColor(),
+            requiresReload: false,
+            visible: true,
+            defaultValue: '#dc2626',
+            renderer: ColorPickerPreferenceItem,
+            container: 'label',
+          }),
           rankThreshold: definePref<number>({
             title: preferencesText.rankThreshold(),
             description: preferencesText.rankThresholdDescription(),
@@ -1708,7 +1694,15 @@
             renderer: (props) => (
               <ThresholdRank {...props} tableName="TectonicUnit" />
             ),
->>>>>>> f454e18a
+            container: 'label',
+          }),
+          statsThreshold: definePref<number>({
+            title: preferencesText.treeStatsThreshold(),
+            description: preferencesText.treeStatsThresholdDescription(),
+            requiresReload: false,
+            visible: false,
+            defaultValue: 99_999,
+            type: 'java.lang.Long',
             container: 'label',
           }),
         },
