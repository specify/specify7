--- conflicted
+++ resolved
@@ -220,10 +220,7 @@
       appearance: {
         title: preferencesText.appearance(),
         items: {
-<<<<<<< HEAD
-          background: definePref({
-=======
-          lightSideBarBackground: defineItem<'dark' | 'matchThemeColor'>({
+          lightSideBarBackground: definePref<'dark' | 'matchThemeColor'>({
             title: preferencesText.lightSideBarBackground(),
             requiresReload: false,
             visible: isLightMode,
@@ -236,8 +233,7 @@
               },
             ],
           }),
-          background: defineItem({
->>>>>>> 807f04d8
+          background: definePref({
             title: preferencesText.background(),
             requiresReload: false,
             visible: isLightMode,
