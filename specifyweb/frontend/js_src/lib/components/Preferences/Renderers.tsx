/**
 * Renderers for a preference item.
 * Most use the default renderes, but there are some exceptions
 */

import React from 'react';

import { usePromise } from '../../hooks/useAsyncState';
import { useTriggerState } from '../../hooks/useTriggerState';
import { useValidation } from '../../hooks/useValidation';
import { commonText } from '../../localization/common';
import { headerText } from '../../localization/header';
import { preferencesText } from '../../localization/preferences';
import { welcomeText } from '../../localization/welcome';
import { getAvailableFonts } from '../../utils/fonts';
import { f } from '../../utils/functools';
import {
  getValidationAttributes,
  mergeParsers,
  parserFromType,
} from '../../utils/parser/definitions';
import { parseValue } from '../../utils/parser/parse';
import type { RA } from '../../utils/types';
import { Input, Select, Textarea } from '../Atoms/Form';
import { iconClassName } from '../Atoms/Icons';
import type { AnySchema } from '../DataModel/helperTypes';
import { schema } from '../DataModel/schema';
import type { SpecifyModel } from '../DataModel/specifyModel';
import type { Collection } from '../DataModel/types';
import { rawMenuItemsPromise } from '../Header/menuItemDefinitions';
import { useMenuItems, useUserTools } from '../Header/menuItemProcessing';
import { AttachmentPicker } from '../Molecules/AttachmentPicker';
import { AutoComplete } from '../Molecules/AutoComplete';
import { userPreferences } from './userPreferences';
import { ListEdit } from '../Toolbar/QueryTablesEdit';
<<<<<<< HEAD
import type {
  PreferenceItem,
  PreferenceItemComponent,
} from './UserDefinitions';
import { headerText } from '../../localization/header';
import { useMenuItems, useUserTools } from '../Header/menuItemProcessing';
import { rawMenuItemsPromise } from '../Header/menuItemDefinitions';
import { usePromise } from '../../hooks/useAsyncState';
=======
import { PreferenceItem, PreferenceItemComponent } from './types';
>>>>>>> 0a023616

export const ColorPickerPreferenceItem: PreferenceItemComponent<string> =
  function ColorPickerPreferenceItem({
    value,
    onChange: handleChange,
    isReadOnly,
  }) {
    return (
      <div className={`relative ${iconClassName}`}>
        <span
          className="block h-full w-full rounded-full"
          style={{
            backgroundColor: value,
          }}
        />
        <Input.Generic
          className="sr-only !top-[unset] bottom-0 h-auto opacity-0"
          isReadOnly={isReadOnly}
          maxLength={7}
          minLength={7}
          pattern="^#[0-9a-fA-F]{6}$"
          required
          type="color"
          value={value}
          onValueChange={handleChange}
        />
      </div>
    );
  };

export const CollectionSortOrderPreferenceItem: PreferenceItemComponent<
  keyof Collection['fields'] | `-${keyof Collection['fields']}`
> = function CollectionSortOrderPreferenceItem({
  value,
  onChange: handleChange,
  isReadOnly,
}) {
  return (
    <OrderPicker
      isReadOnly={isReadOnly}
      model={schema.models.Collection}
      order={value}
      onChange={handleChange}
    />
  );
};

export function OrderPicker<SCHEMA extends AnySchema>({
  model,
  order,
  onChange: handleChange,
  isReadOnly = false,
}: {
  readonly model: SpecifyModel<SCHEMA>;
  readonly order:
    | `-${string & keyof SCHEMA['fields']}`
    | (string & keyof SCHEMA['fields'])
    | undefined;
  readonly onChange: (
    order:
      | `-${string & keyof SCHEMA['fields']}`
      | (string & keyof SCHEMA['fields'])
  ) => void;
  readonly isReadOnly?: boolean;
}): JSX.Element {
  return (
    <Select
      disabled={isReadOnly}
      value={order}
      onValueChange={(newOrder): void =>
        handleChange(newOrder as Exclude<typeof order, undefined>)
      }
    >
      <option value="">{commonText.none()}</option>
      <optgroup label={commonText.ascending()}>
        {model.literalFields
          .filter(
            /*
             * "order === name" is necessary in case Accession.timestampCreated
             * is a hidden field in the schema
             */
            ({ isHidden, name }) => !isHidden || order === name
          )
          .map(({ name, label }) => (
            <option key={name} value={name}>
              {label}
            </option>
          ))}
      </optgroup>
      <optgroup label={commonText.descending()}>
        {model.literalFields
          .filter(({ isHidden, name }) => !isHidden || order?.slice(1) === name)
          .map(({ name, label }) => (
            <option key={name} value={`-${name}`}>
              {label}
            </option>
          ))}
      </optgroup>
    </Select>
  );
}

export const defaultFont = 'default';
export const FontFamilyPreferenceItem: PreferenceItemComponent<string> =
  function FontFamilyPreferenceItem({
    value,
    onChange: handleChange,
    isReadOnly,
  }) {
    const items = React.useMemo(
      () => [
        {
          label: (
            <span className="font-sans">{preferencesText.defaultFont()}</span>
          ),
          searchValue: preferencesText.defaultFont(),
          data: defaultFont,
        },
        ...getAvailableFonts().map((item) => ({
          label: <span style={{ fontFamily: item }}>{item}</span>,
          searchValue: item,
          data: item,
        })),
      ],
      []
    );
    return isReadOnly ? (
      <Input.Text isReadOnly value={value} />
    ) : (
      <AutoComplete<string>
        aria-label={undefined}
        delay={0}
        filterItems
        minLength={0}
        source={items}
        // OnCleared={}
        value={value === defaultFont ? preferencesText.defaultFont() : value}
        onChange={({ data }): void => handleChange(data)}
        onNewValue={handleChange}
      />
    );
  };

export type WelcomePageMode =
  | 'customImage'
  | 'default'
  | 'embeddedWebpage'
  | 'taxonTiles';
export const defaultWelcomePageImage = '/static/img/splash_screen.svg';
const welcomePageModes: PreferenceItem<WelcomePageMode> = {
  title: preferencesText.content(),
  requiresReload: false,
  visible: true,
  defaultValue: 'default',
  values: [
    {
      value: 'default',
      title: preferencesText.defaultImage(),
    },
    {
      value: 'taxonTiles',
      title: welcomeText.taxonTiles(),
    },
    {
      value: 'customImage',
      title: preferencesText.customImage(),
    },
    // FEATURE: make documentation more user friendly and reEnable this:
    /*
     *{
     *  value: 'embeddedWebpage',
     *  title: preferencesText.embeddedWebpage(),
     *  description: preferencesText.embeddedWebpageDescription(),
     *},
     */
  ],
};

export const WelcomePageModePreferenceItem: PreferenceItemComponent<WelcomePageMode> =
  function WelcomePageModePreferenceItem({
    value,
    onChange: handleChange,
    isReadOnly,
  }) {
    const [url, setUrl] = userPreferences.use(
      'welcomePage',
      'general',
      'source'
    );

    return (
      <>
        <DefaultPreferenceItemRender
          category="welcomePage"
          definition={welcomePageModes}
          isReadOnly={isReadOnly}
          item="mode"
          subcategory="general"
          value={value}
          onChange={handleChange}
        />
        {value === 'customImage' && (
          <AttachmentPicker
            isReadOnly={isReadOnly}
            url={url === 'default' ? undefined : url}
            onChange={(url): void => {
              if (url === undefined) handleChange('default');
              else setUrl(url);
            }}
          />
        )}
      </>
    );
  };

export type MenuPreferences = {
  readonly visible: RA<string>;
  /**
   * Need to explicitly keep track of hidden items so that when future Specify
   * versions add new items to menu, they are visible by default
   */
  readonly hidden: RA<string>;
};

export const HeaderItemsPreferenceItem: PreferenceItemComponent<MenuPreferences> =
  function HeaderItemsPreferenceItem({
    value,
    onChange: handleChange,
    isReadOnly,
  }) {
    const [rawMenuItems] = usePromise(rawMenuItemsPromise, false);
    const menuItems = useMenuItems();
    const rawUserTools = useUserTools();
    const userTools = React.useMemo(
      () =>
        rawUserTools === undefined || menuItems === undefined
          ? undefined
          : Object.values(rawUserTools)
              .flatMap((entries) => Object.values(entries))
              .flat()
              .filter(
                ({ name }) => !menuItems.some((item) => item.name === name)
              ),
      [rawUserTools, menuItems]
    );

    const defaultItems = rawMenuItems?.map(({ name }) => name) ?? [];
    return menuItems === undefined || userTools === undefined ? (
      <>{commonText.loading()}</>
    ) : (
      <ListEdit
        allItems={[...menuItems, ...userTools].map(({ name, title }) => ({
          name,
          label: title,
        }))}
        availableLabel={headerText.userTools()}
        defaultValues={defaultItems}
        isReadOnly={isReadOnly}
        selectedLabel={headerText.menuItems()}
        selectedValues={
          value.visible.length === 0 ? defaultItems : value.visible
        }
        onChange={(selectedItems): void =>
          handleChange({
            visible: selectedItems,
            hidden: defaultItems.filter(
              (item) => !selectedItems.includes(item)
            ),
          })
        }
      />
    );
  };

// BUG: either make inputs required, or handle no value case
export const DefaultPreferenceItemRender: PreferenceItemComponent<any> =
  function ({ definition, value, onChange: handleChange, isReadOnly }) {
    const parser =
      'type' in definition
        ? typeof definition.parser === 'object'
          ? mergeParsers(parserFromType(definition.type), definition.parser)
          : parserFromType(definition.type)
        : undefined;
    const validationAttributes = React.useMemo(
      () => f.maybe(parser, getValidationAttributes),
      [parser]
    );
    const { validationRef, inputRef, setValidation } = useValidation();
    const [internalValue, setInternalValue] = useTriggerState(value);
    const handleChanged =
      definition.setOnBlurOnly === true ? setInternalValue : handleChange;
    const handleBlur =
      definition.setOnBlurOnly === true
        ? (): void => handleChange(internalValue)
        : undefined;

    return 'values' in definition ? (
      <>
        <Select
          disabled={isReadOnly}
          value={internalValue}
          onBlur={handleBlur}
          onValueChange={handleChanged}
        >
          {definition.values.map(({ value, title }) => (
            <option key={value} value={value}>
              {title}
            </option>
          ))}
        </Select>
        {f.maybe(
          definition.values.find((item) => item.value === value).description,
          (description) => (
            <p>{description}</p>
          )
        )}
      </>
    ) : parser?.type === 'checkbox' ? (
      <Input.Checkbox
        checked={value}
        isReadOnly={isReadOnly}
        onValueChange={handleChange}
      />
    ) : parser?.type === 'text' ? (
      <Textarea
        forwardRef={validationRef}
        {...(validationAttributes ?? { type: 'text' })}
        isReadOnly={isReadOnly}
        value={internalValue}
        onBlur={handleBlur}
        onValueChange={(newValue): void => {
          if (typeof parser === 'object' && inputRef.current !== null) {
            const parsed = parseValue(
              parser,
              inputRef.current,
              newValue,
              false
            );
            if (parsed.isValid) handleChanged(newValue);
            else setValidation(parsed.reason);
          } else handleChanged(newValue);
        }}
      />
    ) : (
      <Input.Generic
        forwardRef={validationRef}
        {...(validationAttributes ?? { type: 'text' })}
        isReadOnly={isReadOnly}
        value={internalValue}
        onBlur={handleBlur}
        onValueChange={(newValue): void => {
          if (typeof parser === 'object' && inputRef.current !== null) {
            const parsed = parseValue(parser, inputRef.current, newValue);
            if (!parsed.isValid) setValidation(parsed.reason);
            /**
             * Set value, even if invalid.
             * Fixes https://github.com/specify/specify7/issues/1566
             */
            if (parsed.isValid || definition.setOnBlurOnly === true)
              handleChanged(newValue);
          } else handleChanged(newValue);
        }}
      />
    );
  };<|MERGE_RESOLUTION|>--- conflicted
+++ resolved
@@ -31,20 +31,9 @@
 import { useMenuItems, useUserTools } from '../Header/menuItemProcessing';
 import { AttachmentPicker } from '../Molecules/AttachmentPicker';
 import { AutoComplete } from '../Molecules/AutoComplete';
+import { ListEdit } from '../Toolbar/QueryTablesEdit';
+import type { PreferenceItem, PreferenceItemComponent } from './types';
 import { userPreferences } from './userPreferences';
-import { ListEdit } from '../Toolbar/QueryTablesEdit';
-<<<<<<< HEAD
-import type {
-  PreferenceItem,
-  PreferenceItemComponent,
-} from './UserDefinitions';
-import { headerText } from '../../localization/header';
-import { useMenuItems, useUserTools } from '../Header/menuItemProcessing';
-import { rawMenuItemsPromise } from '../Header/menuItemDefinitions';
-import { usePromise } from '../../hooks/useAsyncState';
-=======
-import { PreferenceItem, PreferenceItemComponent } from './types';
->>>>>>> 0a023616
 
 export const ColorPickerPreferenceItem: PreferenceItemComponent<string> =
   function ColorPickerPreferenceItem({
