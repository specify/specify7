/**
 * Definitions for Collection preferences
 */

import type { LocalizedString } from 'typesafe-i18n';

import { attachmentsText } from '../../localization/attachments';
import { preferencesText } from '../../localization/preferences';
import { queryText } from '../../localization/query';
import { specifyNetworkText } from '../../localization/specifyNetwork';
import { statsText } from '../../localization/stats';
import { treeText } from '../../localization/tree';
import { f } from '../../utils/functools';
import type { RA } from '../../utils/types';
import { ensure } from '../../utils/types';
import { camelToHuman } from '../../utils/utils';
import { getField } from '../DataModel/helpers';
import { genericTables } from '../DataModel/tables';
import { tables } from '../DataModel/tables';
import type { Tables } from '../DataModel/types';
import type { StatLayout } from '../Statistics/types';
import type { GenericPreferences } from './types';
import { definePref } from './types';

const tableLabel = (tableName: keyof Tables): LocalizedString =>
  genericTables[tableName]?.label ?? camelToHuman(tableName);

const specifyNetworkItems = {
  publishingOrganization: definePref<string | undefined>({
    title: specifyNetworkText.publishingOrganizationKey(),
    description: specifyNetworkText.publishingOrganizationKeyDescription(),
    requiresReload: false,
    visible: true,
    defaultValue: undefined,
    type: 'java.lang.String',
  }),
  collectionKey: definePref<string | undefined>({
    title: specifyNetworkText.collectionKey(),
    description: specifyNetworkText.collectionKeyDescription(),
    requiresReload: false,
    visible: true,
    defaultValue: undefined,
    type: 'java.lang.String',
  }),
} as const;

export const collectionPreferenceDefinitions = {
  general: {
    title: preferencesText.general(),
    subCategories: {
      pickLists: {
        title: preferencesText.filterPickLists(),
        items: {
          sp7_scope_table_picklists: definePref<boolean>({
            title: preferencesText.scopeEntireTablePicklists(),
            description: preferencesText.scopeEntireTablePicklistsDescription(),
            requiresReload: false,
            visible: true,
            defaultValue: false,
            type: 'java.lang.Boolean',
          }),
        },
      },
      attachments: {
        title: attachmentsText.attachments(),
        items: {
          'attachment.is_public_default': definePref<boolean>({
            title: attachmentsText.publicDefault(),
            description: attachmentsText.publicDefaultDescription(),
            requiresReload: false,
            visible: true,
            defaultValue: false,
            type: 'java.lang.Boolean',
          }),
        },
      },
    },
  },

  treeManagement: {
    title: treeText.treeManagement(),
    subCategories: {
      synonymized: {
        title: treeText.synonymizedNodes(),
        description: treeText.synonymizedNodesDescription(),
        items: {
          'sp7.allow_adding_child_to_synonymized_parent.Taxon':
            definePref<boolean>({
              title: () => tableLabel('Taxon'),
              requiresReload: false,
              visible: true,
              defaultValue: false,
              type: 'java.lang.Boolean',
            }),
          'sp7.allow_adding_child_to_synonymized_parent.Geography':
            definePref<boolean>({
              title: () => tableLabel('Geography'),
              requiresReload: false,
              visible: true,
              defaultValue: false,
              type: 'java.lang.Boolean',
            }),
          'sp7.allow_adding_child_to_synonymized_parent.Storage':
            definePref<boolean>({
              title: () => tableLabel('Storage'),
              requiresReload: false,
              visible: true,
              defaultValue: false,
              type: 'java.lang.Boolean',
            }),
          'sp7.allow_adding_child_to_synonymized_parent.GeologicTimePeriod':
            definePref<boolean>({
              title: () => tableLabel('GeologicTimePeriod'),
              requiresReload: false,
              visible: true,
              defaultValue: false,
              type: 'java.lang.Boolean',
            }),
          'sp7.allow_adding_child_to_synonymized_parent.LithoStrat':
            definePref<boolean>({
              title: () => tableLabel('LithoStrat'),
              requiresReload: false,
              visible: true,
              defaultValue: false,
              type: 'java.lang.Boolean',
            }),
          'sp7.allow_adding_child_to_synonymized_parent.TectonicUnit':
            definePref<boolean>({
              title: () => tableLabel('TectonicUnit'),
              requiresReload: false,
              visible: true,
              defaultValue: false,
              type: 'java.lang.Boolean',
            }),
        },
      },
    },
  },
  queryBuilder: {
    title: queryText.queryBuilder(),
    subCategories: {
      appearance: {
        title: preferencesText.appearance(),
        items: {
          display: definePref<{
            readonly basicView: RA<number>;
            readonly detailedView: RA<number>;
          }>({
            title: preferencesText.displayBasicView(),
            requiresReload: false,
            visible: false,
            defaultValue: {
              basicView: [],
              detailedView: [],
            },
            renderer: f.never,
            container: 'div',
          }),
        },
      },
    },
  },

  statistics: {
    title: statsText.statistics(),
<<<<<<< HEAD
    subCategories: {
      appearance: {
        title: preferencesText.appearance(),
        items: {
          layout: definePref<RA<StatLayout> | undefined>({
            title: statsText.layoutPreference(),
            requiresReload: false,
            visible: false,
            defaultValue: undefined,
            renderer: f.never,
            container: 'label',
          }),
          showPreparationsTotal: definePref<boolean>({
            title: statsText.showPreparationsTotal(),
            description: statsText.showPreparationsTotalDescription(),
            requiresReload: false,
            visible: true,
            defaultValue: true,
=======
    subCategories: {
      appearance: {
        title: preferencesText.appearance(),
        items: {
          layout: definePref<RA<StatLayout> | undefined>({
            title: statsText.layoutPreference(),
            requiresReload: false,
            visible: false,
            defaultValue: undefined,
            renderer: f.never,
            container: 'label',
          }),
          showPreparationsTotal: definePref<boolean>({
            title: statsText.showPreparationsTotal(),
            description: statsText.showPreparationsTotalDescription(),
            requiresReload: false,
            visible: true,
            defaultValue: true,
            type: 'java.lang.Boolean',
          }),
          refreshRate: definePref<number>({
            title: statsText.autoRefreshRate(),
            description: statsText.autoRefreshRateDescription(),
            requiresReload: false,
            visible: true,
            defaultValue: 24,
            type: 'java.lang.Integer',
          }),
        },
      },
      specifyNetwork: {
        title: specifyNetworkText.specifyNetwork(),
        items: specifyNetworkItems,
      },
    },
  },

  catalogNumberInheritance: {
    title: queryText.catalogNumberInheritance(),
    subCategories: {
      behavior: {
        title: () => tableLabel('CollectionObjectGroup'),
        items: {
          inheritance: definePref<boolean>({
            title: () =>
              preferencesText.inheritanceCatNumberPref({
                catalogNumber: getField(
                  tables.CollectionObject,
                  'catalogNumber'
                ).label,
                collectionObject: tables.CollectionObject.label,
              }),
            description: () =>
              preferencesText.inheritanceCatNumberPrefDescription({
                catalogNumber: getField(
                  tables.CollectionObject,
                  'catalogNumber'
                ).label,
                collectionObject: tables.CollectionObject.label,
              }),
            requiresReload: false,
            visible: true,
            defaultValue: false,
>>>>>>> e8b69767
            type: 'java.lang.Boolean',
          }),
          refreshRate: definePref<number>({
            title: statsText.autoRefreshRate(),
            description: statsText.autoRefreshRateDescription(),
            requiresReload: false,
            visible: true,
            defaultValue: 24,
            type: 'java.lang.Integer',
          }),
        },
      },
      specifyNetwork: {
        title: specifyNetworkText.specifyNetwork(),
        items: specifyNetworkItems,
      },
    },
  },
<<<<<<< HEAD

  catalogNumberInheritance: {
    title: queryText.catalogNumberInheritance(),
    subCategories: {
      collectionObject: {
        title: () => tableLabel('CollectionObjectGroup'),
        items: {
          inheritance: definePref<boolean>({
            title: () =>
              preferencesText.inheritanceCatNumberPref({
=======
  catalogNumberParentInheritance: {
    title: queryText.catalogNumberInheritance(),
    subCategories: {
      behavior: {
        title: () => camelToHuman('Component'),
        items: {
          inheritance: definePref<boolean>({
            title: () =>
              preferencesText.inheritanceCatNumberParentCOPref({
>>>>>>> e8b69767
                catalogNumber: getField(
                  tables.CollectionObject,
                  'catalogNumber'
                ).label,
<<<<<<< HEAD
                 collectionObject: tables.CollectionObject.label,
              }),
            description: () => 
              preferencesText.inheritanceCatNumberPrefDescription({
=======
                collectionObject: tables.CollectionObject.label,
              }),
            description: () =>
              preferencesText.inheritanceCatNumberParentCOPrefDescription({
>>>>>>> e8b69767
                catalogNumber: getField(
                  tables.CollectionObject,
                  'catalogNumber'
                ).label,
                collectionObject: tables.CollectionObject.label,
              }),
            requiresReload: false,
            visible: true,
<<<<<<< HEAD
            defaultValue: false,
            type: 'java.lang.Boolean',
          }),
        },
      },
      component: {
        title: () => camelToHuman('Component'),
        items: {
          inheritance: definePref<boolean>({
            title: () =>
              preferencesText.inheritanceCatNumberParentCOPref({
                catalogNumber: getField(
                  tables.CollectionObject,
                  'catalogNumber'
                ).label,
                collectionObject: tables.CollectionObject.label,
              }),
            description: () => 
              preferencesText.inheritanceCatNumberParentCOPrefDescription({
                catalogNumber: getField(
                  tables.CollectionObject,
                  'catalogNumber'
                ).label,
                collectionObject: tables.CollectionObject.label,
              }),
            requiresReload: false,
            visible: true,
=======
>>>>>>> e8b69767
            defaultValue: false,
            type: 'java.lang.Boolean',
          }),
        },
      },
    },
  },

  uniqueCatalogNumberAccrossComponentAndCO: {
    title: queryText.uniqueCatalogNumberAcrossComponentAndCo(),
    subCategories: {
      behavior: {
        title: preferencesText.behavior(),
        items: {
          uniqueness: definePref<boolean>({
            title: preferencesText.uniqueCatNumberAcrossCompAndCo(),
            requiresReload: false,
            visible: false,
            defaultValue: false,
            renderer: f.never,
            container: 'label',
            type: 'java.lang.Boolean',
          }),
        },
      },
    },
  },
} as const;

ensure<GenericPreferences>()(collectionPreferenceDefinitions);<|MERGE_RESOLUTION|>--- conflicted
+++ resolved
@@ -163,7 +163,6 @@
 
   statistics: {
     title: statsText.statistics(),
-<<<<<<< HEAD
     subCategories: {
       appearance: {
         title: preferencesText.appearance(),
@@ -182,25 +181,6 @@
             requiresReload: false,
             visible: true,
             defaultValue: true,
-=======
-    subCategories: {
-      appearance: {
-        title: preferencesText.appearance(),
-        items: {
-          layout: definePref<RA<StatLayout> | undefined>({
-            title: statsText.layoutPreference(),
-            requiresReload: false,
-            visible: false,
-            defaultValue: undefined,
-            renderer: f.never,
-            container: 'label',
-          }),
-          showPreparationsTotal: definePref<boolean>({
-            title: statsText.showPreparationsTotal(),
-            description: statsText.showPreparationsTotalDescription(),
-            requiresReload: false,
-            visible: true,
-            defaultValue: true,
             type: 'java.lang.Boolean',
           }),
           refreshRate: definePref<number>({
@@ -246,7 +226,6 @@
             requiresReload: false,
             visible: true,
             defaultValue: false,
->>>>>>> e8b69767
             type: 'java.lang.Boolean',
           }),
           refreshRate: definePref<number>({
@@ -265,18 +244,6 @@
       },
     },
   },
-<<<<<<< HEAD
-
-  catalogNumberInheritance: {
-    title: queryText.catalogNumberInheritance(),
-    subCategories: {
-      collectionObject: {
-        title: () => tableLabel('CollectionObjectGroup'),
-        items: {
-          inheritance: definePref<boolean>({
-            title: () =>
-              preferencesText.inheritanceCatNumberPref({
-=======
   catalogNumberParentInheritance: {
     title: queryText.catalogNumberInheritance(),
     subCategories: {
@@ -286,31 +253,22 @@
           inheritance: definePref<boolean>({
             title: () =>
               preferencesText.inheritanceCatNumberParentCOPref({
->>>>>>> e8b69767
-                catalogNumber: getField(
-                  tables.CollectionObject,
-                  'catalogNumber'
-                ).label,
-<<<<<<< HEAD
-                 collectionObject: tables.CollectionObject.label,
-              }),
-            description: () => 
-              preferencesText.inheritanceCatNumberPrefDescription({
-=======
+                catalogNumber: getField(
+                  tables.CollectionObject,
+                  'catalogNumber'
+                ).label,
                 collectionObject: tables.CollectionObject.label,
               }),
             description: () =>
               preferencesText.inheritanceCatNumberParentCOPrefDescription({
->>>>>>> e8b69767
-                catalogNumber: getField(
-                  tables.CollectionObject,
-                  'catalogNumber'
-                ).label,
-                collectionObject: tables.CollectionObject.label,
-              }),
-            requiresReload: false,
-            visible: true,
-<<<<<<< HEAD
+                catalogNumber: getField(
+                  tables.CollectionObject,
+                  'catalogNumber'
+                ).label,
+                collectionObject: tables.CollectionObject.label,
+              }),
+            requiresReload: false,
+            visible: true,
             defaultValue: false,
             type: 'java.lang.Boolean',
           }),
@@ -338,8 +296,6 @@
               }),
             requiresReload: false,
             visible: true,
-=======
->>>>>>> e8b69767
             defaultValue: false,
             type: 'java.lang.Boolean',
           }),
