import type { LocalizedString } from 'typesafe-i18n';
<<<<<<< HEAD
=======

import type { Parser } from '../../utils/parser/definitions';
import type { IR, RA } from '../../utils/types';
import type { JavaType } from '../DataModel/specifyField';
>>>>>>> d0d280dc

import type { Parser } from '../../utils/parser/definitions';
import type { IR, RA } from '../../utils/types';
import type { JavaType } from '../DataModel/specifyField';

<<<<<<< HEAD
/** Custom Renderer for a preference item */
export type PreferenceRendererProps<VALUE> = {
=======
export type GenericPreferences = IR<{
  readonly title: LocalizedString | (() => LocalizedString);
  readonly description?: LocalizedString | (() => LocalizedString);
  readonly subCategories: IR<{
    readonly title: LocalizedString | (() => LocalizedString);
    readonly description?: LocalizedString | (() => LocalizedString);
    readonly items: IR<PreferenceItem<any>>;
  }>;
}>;

// Custom Renderer for a preference item
export type PreferenceItemComponent<VALUE> = (props: {
>>>>>>> d0d280dc
  readonly category: string;
  readonly subcategory: string;
  readonly item: string;
  readonly definition: PreferenceItem<VALUE>;
  readonly value: VALUE;
  readonly onChange: (value: VALUE) => void;
};

/**
 * Represents a single preference option
 *
 * The concept seems similar to the "Feature Gates" in Firefox:
 * https://firefox-source-docs.mozilla.org/toolkit/components/featuregates/featuregates/
 */
export type PreferenceItem<VALUE> = {
  readonly title: JSX.Element | LocalizedString | (() => LocalizedString);
  readonly description?:
    | JSX.Element
    | LocalizedString
    | (() => LocalizedString);
  // Whether the page needs to be reloaded for this preference to apply
  readonly requiresReload: boolean;
  /*
   * Set value only on field blur, rather than as soon as the user changed it.
   * Fixes https://github.com/specify/specify7/issues/1555
   */
  readonly setOnBlurOnly?: boolean;
  /*
   * Whether to render this item in the Preferences Menu
   * Invisible items are usually set by components outside the preferences menu
   *
   * If 'protected' then visible, but editable only if user has
   * `Preferences -> Edit Protected` permission
   */
  readonly visible: boolean | 'protected';
  readonly defaultValue: VALUE;
} & (
  | {
      // Parses the stored value. Determines the input type to render
      readonly type: JavaType;
      readonly parser?: Parser;
    }
  | {
      readonly renderer: (props: PreferenceRendererProps<VALUE>) => JSX.Element;
      /**
       * Use "label" if renderer displays only a single interactive element
       * Otherwise, use "div"
       */
      readonly container: 'div' | 'label';
    }
  | {
      readonly values:
        | RA<{
            readonly value: VALUE;
            readonly title?: LocalizedString;
            readonly description?: LocalizedString;
          }>
        | RA<VALUE>;
    }
);

/**
 * This is used to enforce the same generic value be used inside a PreferenceItem
 */
export const definePref = <VALUE>(
  definition: PreferenceItem<VALUE>
): PreferenceItem<VALUE> => definition;

export type GenericPreferences = IR<{
  readonly title: LocalizedString;
  readonly description?: LocalizedString;
  readonly subCategories: IR<{
    readonly title: LocalizedString;
    readonly description?: LocalizedString;
    readonly items: IR<PreferenceItem<any>>;
  }>;
}>;<|MERGE_RESOLUTION|>--- conflicted
+++ resolved
@@ -1,33 +1,11 @@
 import type { LocalizedString } from 'typesafe-i18n';
-<<<<<<< HEAD
-=======
-
-import type { Parser } from '../../utils/parser/definitions';
-import type { IR, RA } from '../../utils/types';
-import type { JavaType } from '../DataModel/specifyField';
->>>>>>> d0d280dc
 
 import type { Parser } from '../../utils/parser/definitions';
 import type { IR, RA } from '../../utils/types';
 import type { JavaType } from '../DataModel/specifyField';
 
-<<<<<<< HEAD
 /** Custom Renderer for a preference item */
 export type PreferenceRendererProps<VALUE> = {
-=======
-export type GenericPreferences = IR<{
-  readonly title: LocalizedString | (() => LocalizedString);
-  readonly description?: LocalizedString | (() => LocalizedString);
-  readonly subCategories: IR<{
-    readonly title: LocalizedString | (() => LocalizedString);
-    readonly description?: LocalizedString | (() => LocalizedString);
-    readonly items: IR<PreferenceItem<any>>;
-  }>;
-}>;
-
-// Custom Renderer for a preference item
-export type PreferenceItemComponent<VALUE> = (props: {
->>>>>>> d0d280dc
   readonly category: string;
   readonly subcategory: string;
   readonly item: string;
@@ -97,11 +75,11 @@
 ): PreferenceItem<VALUE> => definition;
 
 export type GenericPreferences = IR<{
-  readonly title: LocalizedString;
-  readonly description?: LocalizedString;
+  readonly title: LocalizedString | (() => LocalizedString);
+  readonly description?: LocalizedString | (() => LocalizedString);
   readonly subCategories: IR<{
-    readonly title: LocalizedString;
-    readonly description?: LocalizedString;
+    readonly title: LocalizedString | (() => LocalizedString);
+    readonly description?: LocalizedString | (() => LocalizedString);
     readonly items: IR<PreferenceItem<any>>;
   }>;
 }>;