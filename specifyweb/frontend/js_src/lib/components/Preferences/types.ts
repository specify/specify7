--- conflicted
+++ resolved
@@ -1,11 +1,4 @@
 import type { LocalizedString } from 'typesafe-i18n';
-<<<<<<< HEAD
-=======
-
-import type { Parser } from '../../utils/parser/definitions';
-import type { IR, RA } from '../../utils/types';
-import type { JavaType } from '../DataModel/specifyField';
->>>>>>> 634cb890
 
 import type { Parser } from '../../utils/parser/definitions';
 import type { IR, RA } from '../../utils/types';
