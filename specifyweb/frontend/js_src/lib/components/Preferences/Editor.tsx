import React from 'react';

import { useLiveState } from '../../hooks/useLiveState';
import type { AppResourceTabProps } from '../AppResources/TabDefinitions';
import type { PreferenceType } from '../Preferences';
import { PreferencesContent } from '../Preferences';
import { PreferencesAside } from '../Preferences/Aside';
import { BasePreferences } from '../Preferences/BasePreferences';
import { userPreferenceDefinitions } from '../Preferences/UserDefinitions';
import { userPreferences } from '../Preferences/userPreferences';
import { useTopChild } from '../Preferences/useTopChild';
import { collectionPreferenceDefinitions } from './CollectionDefinitions';
<<<<<<< HEAD
import { globalPreferenceDefinitions } from './GlobalDefinitions';
import { collectionPreferences } from './collectionPreferences';
import { globalPreferences } from './globalPreferences';
import type { GenericPreferences } from './types';
import type { PartialPreferences } from './BasePreferences';
import {
  parseGlobalPreferences,
  serializeGlobalPreferences,
} from './globalPreferencesUtils';
import type { GlobalPreferenceValues } from './globalPreferences';
import type { PropertyLine } from './globalPreferencesUtils';
=======
import { collectionPreferences } from './collectionPreferences';
import type { GenericPreferences } from './types';
>>>>>>> e8b69767

type EditorDependencies = Pick<AppResourceTabProps, 'data' | 'onChange'>;

type PreferencesEditorConfig<DEFINITIONS extends GenericPreferences> = {
  readonly definitions: DEFINITIONS;
  readonly Context: BasePreferences<DEFINITIONS>['Context'];
  readonly resourceName: string;
  readonly fetchUrl: string;
  readonly developmentGlobal: string;
  readonly prefType?: PreferenceType;
  readonly dependencyResolver?: (
    inputs: EditorDependencies
  ) => React.DependencyList;
<<<<<<< HEAD
  readonly parse?: (
    data: string | null
  ) => {
    readonly raw: PartialPreferences<DEFINITIONS>;
    readonly metadata?: unknown;
  };
  readonly serialize?: (
    raw: PartialPreferences<DEFINITIONS>,
    metadata: unknown
  ) => {
    readonly data: string;
    readonly metadata?: unknown;
  };
=======
>>>>>>> e8b69767
};

const defaultDependencyResolver = ({ onChange }: EditorDependencies) => [
  onChange,
];

<<<<<<< HEAD
const parseJsonPreferences = <DEFINITIONS extends GenericPreferences>(
  data: string | null
): {
  readonly raw: PartialPreferences<DEFINITIONS>;
  readonly metadata?: undefined;
} => ({
  raw: JSON.parse(data === null || data.length === 0 ? '{}' : data) as PartialPreferences<DEFINITIONS>,
});

const serializeJsonPreferences = <DEFINITIONS extends GenericPreferences>(
  raw: PartialPreferences<DEFINITIONS>,
  _metadata?: unknown
): {
  readonly data: string;
  readonly metadata?: undefined;
} => ({
  data: JSON.stringify(raw),
});

const parseGlobalPreferenceData = (
  data: string | null
): {
  readonly raw: PartialPreferences<typeof globalPreferenceDefinitions>;
  readonly metadata: ReadonlyArray<PropertyLine>;
} => {
  const { raw, metadata } = parseGlobalPreferences(data);
  return {
    raw: raw as unknown as PartialPreferences<typeof globalPreferenceDefinitions>,
    metadata,
  };
};

const serializeGlobalPreferenceData = (
  raw: PartialPreferences<typeof globalPreferenceDefinitions>,
  metadata: unknown
): {
  readonly data: string;
  readonly metadata: ReadonlyArray<PropertyLine>;
} => {
  const result = serializeGlobalPreferences(
    raw as unknown as GlobalPreferenceValues,
    (metadata as ReadonlyArray<PropertyLine> | undefined) ?? []
  );
  return {
    data: result.data,
    metadata: result.metadata,
  };
};

=======
>>>>>>> e8b69767
function createPreferencesEditor<DEFINITIONS extends GenericPreferences>(
  config: PreferencesEditorConfig<DEFINITIONS>
) {
  const {
    definitions,
    Context,
    resourceName,
    fetchUrl,
    developmentGlobal,
    prefType,
    dependencyResolver = defaultDependencyResolver,
  } = config;

  return function PreferencesEditor({
    data,
    onChange,
  }: AppResourceTabProps): JSX.Element {
    const dependencies = dependencyResolver({ data, onChange });
<<<<<<< HEAD
    const parse =
      config.parse ??
      ((rawData: string | null) =>
        parseJsonPreferences<DEFINITIONS>(rawData));
    const serialize =
      config.serialize ??
      ((raw: PartialPreferences<DEFINITIONS>, metadata: unknown) =>
        serializeJsonPreferences<DEFINITIONS>(raw, metadata));

    const { raw: initialRaw, metadata: initialMetadata } = React.useMemo(
      () => parse(data ?? null),
      // eslint-disable-next-line react-hooks/exhaustive-deps
      [data]
    );
    const metadataRef = React.useRef<unknown>(initialMetadata);
=======
>>>>>>> e8b69767

    const [preferencesInstance] = useLiveState<BasePreferences<DEFINITIONS>>(
      React.useCallback(() => {
        const preferences = new BasePreferences<DEFINITIONS>({
          definitions,
          values: {
            resourceName,
            fetchUrl,
          },
          defaultValues: undefined,
          developmentGlobal,
          syncChanges: false,
        });

<<<<<<< HEAD
        preferences.setRaw(initialRaw as PartialPreferences<GenericPreferences> as PartialPreferences<DEFINITIONS>);

        preferences.events.on('update', () => {
          const result = serialize(
            preferences.getRaw() as PartialPreferences<DEFINITIONS>,
            metadataRef.current
          );
          if (result.metadata !== undefined) metadataRef.current = result.metadata;
          onChange(result.data);
        });

        return preferences;
      }, [...dependencies, initialRaw, initialMetadata, serialize])
    );

    React.useEffect(() => {
      metadataRef.current = initialMetadata;
      preferencesInstance.setRaw(
        initialRaw as PartialPreferences<GenericPreferences> as PartialPreferences<DEFINITIONS>
      );
    }, [initialMetadata, initialRaw, preferencesInstance]);

=======
        preferences.setRaw(
          JSON.parse(data === null || data.length === 0 ? '{}' : data)
        );

        preferences.events.on('update', () =>
          onChange(JSON.stringify(preferences.getRaw()))
        );

        return preferences;
      }, dependencies)
    );

>>>>>>> e8b69767
    const Provider = Context.Provider;
    const contentProps = prefType === undefined ? {} : { prefType };
    const {
      visibleChild,
      setVisibleChild,
      references,
      forwardRefs,
      scrollContainerRef,
    } = useTopChild();
    const asidePrefType = prefType ?? 'user';

    return (
      <Provider value={preferencesInstance}>
        <div
          className="relative flex h-full min-h-0 flex-col gap-6 overflow-y-auto md:flex-row"
          ref={scrollContainerRef}
        >
          <PreferencesAside
            activeCategory={visibleChild}
            prefType={asidePrefType}
            references={references}
            setActiveCategory={setVisibleChild}
          />
          <PreferencesContent forwardRefs={forwardRefs} {...contentProps} />
          <span className="flex-1" />
        </div>
      </Provider>
    );
  };
}

export const UserPreferencesEditor = createPreferencesEditor({
  definitions: userPreferenceDefinitions,
  Context: userPreferences.Context,
  resourceName: 'UserPreferences',
  fetchUrl: '/context/user_resource/',
  developmentGlobal: 'editingUserPreferences',
  dependencyResolver: ({ onChange }) => [onChange],
});

export const CollectionPreferencesEditor = createPreferencesEditor({
  definitions: collectionPreferenceDefinitions,
  Context: collectionPreferences.Context,
  resourceName: 'CollectionPreferences',
  fetchUrl: '/context/collection_resource/',
  developmentGlobal: 'editingCollectionPreferences',
  prefType: 'collection',
  dependencyResolver: ({ data, onChange }) => [data, onChange],
<<<<<<< HEAD
  parse: (data) => parseJsonPreferences<typeof collectionPreferenceDefinitions>(data),
  serialize: (raw) => serializeJsonPreferences<typeof collectionPreferenceDefinitions>(raw),
});

export const GlobalPreferencesEditor = createPreferencesEditor({
  definitions: globalPreferenceDefinitions,
  Context: globalPreferences.Context,
  resourceName: 'GlobalPreferences',
  fetchUrl: '/context/app.resource/',
  developmentGlobal: '_editingGlobalPreferences',
  prefType: 'global',
  dependencyResolver: ({ data, onChange }) => [data, onChange],
  parse: parseGlobalPreferenceData,
  serialize: serializeGlobalPreferenceData,
=======
>>>>>>> e8b69767
});<|MERGE_RESOLUTION|>--- conflicted
+++ resolved
@@ -10,7 +10,6 @@
 import { userPreferences } from '../Preferences/userPreferences';
 import { useTopChild } from '../Preferences/useTopChild';
 import { collectionPreferenceDefinitions } from './CollectionDefinitions';
-<<<<<<< HEAD
 import { globalPreferenceDefinitions } from './GlobalDefinitions';
 import { collectionPreferences } from './collectionPreferences';
 import { globalPreferences } from './globalPreferences';
@@ -22,10 +21,6 @@
 } from './globalPreferencesUtils';
 import type { GlobalPreferenceValues } from './globalPreferences';
 import type { PropertyLine } from './globalPreferencesUtils';
-=======
-import { collectionPreferences } from './collectionPreferences';
-import type { GenericPreferences } from './types';
->>>>>>> e8b69767
 
 type EditorDependencies = Pick<AppResourceTabProps, 'data' | 'onChange'>;
 
@@ -39,7 +34,6 @@
   readonly dependencyResolver?: (
     inputs: EditorDependencies
   ) => React.DependencyList;
-<<<<<<< HEAD
   readonly parse?: (
     data: string | null
   ) => {
@@ -53,15 +47,12 @@
     readonly data: string;
     readonly metadata?: unknown;
   };
-=======
->>>>>>> e8b69767
 };
 
 const defaultDependencyResolver = ({ onChange }: EditorDependencies) => [
   onChange,
 ];
 
-<<<<<<< HEAD
 const parseJsonPreferences = <DEFINITIONS extends GenericPreferences>(
   data: string | null
 ): {
@@ -111,8 +102,6 @@
   };
 };
 
-=======
->>>>>>> e8b69767
 function createPreferencesEditor<DEFINITIONS extends GenericPreferences>(
   config: PreferencesEditorConfig<DEFINITIONS>
 ) {
@@ -131,7 +120,6 @@
     onChange,
   }: AppResourceTabProps): JSX.Element {
     const dependencies = dependencyResolver({ data, onChange });
-<<<<<<< HEAD
     const parse =
       config.parse ??
       ((rawData: string | null) =>
@@ -147,8 +135,6 @@
       [data]
     );
     const metadataRef = React.useRef<unknown>(initialMetadata);
-=======
->>>>>>> e8b69767
 
     const [preferencesInstance] = useLiveState<BasePreferences<DEFINITIONS>>(
       React.useCallback(() => {
@@ -163,7 +149,6 @@
           syncChanges: false,
         });
 
-<<<<<<< HEAD
         preferences.setRaw(initialRaw as PartialPreferences<GenericPreferences> as PartialPreferences<DEFINITIONS>);
 
         preferences.events.on('update', () => {
@@ -186,20 +171,6 @@
       );
     }, [initialMetadata, initialRaw, preferencesInstance]);
 
-=======
-        preferences.setRaw(
-          JSON.parse(data === null || data.length === 0 ? '{}' : data)
-        );
-
-        preferences.events.on('update', () =>
-          onChange(JSON.stringify(preferences.getRaw()))
-        );
-
-        return preferences;
-      }, dependencies)
-    );
-
->>>>>>> e8b69767
     const Provider = Context.Provider;
     const contentProps = prefType === undefined ? {} : { prefType };
     const {
@@ -248,7 +219,6 @@
   developmentGlobal: 'editingCollectionPreferences',
   prefType: 'collection',
   dependencyResolver: ({ data, onChange }) => [data, onChange],
-<<<<<<< HEAD
   parse: (data) => parseJsonPreferences<typeof collectionPreferenceDefinitions>(data),
   serialize: (raw) => serializeJsonPreferences<typeof collectionPreferenceDefinitions>(raw),
 });
@@ -263,6 +233,5 @@
   dependencyResolver: ({ data, onChange }) => [data, onChange],
   parse: parseGlobalPreferenceData,
   serialize: serializeGlobalPreferenceData,
-=======
->>>>>>> e8b69767
+});
 });