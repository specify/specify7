--- conflicted
+++ resolved
@@ -10,11 +10,8 @@
 import { resourceOn } from '../DataModel/resource';
 import type { Locality } from '../DataModel/types';
 import type { FormMode } from '../FormParse';
-<<<<<<< HEAD
 import { schema } from '../DataModel/schema';
-=======
 import { LocalizedString } from 'typesafe-i18n';
->>>>>>> 50b4f162
 
 export const coordinateType = ['Point', 'Line', 'Rectangle'] as const;
 export type CoordinateType = typeof coordinateType[number];
