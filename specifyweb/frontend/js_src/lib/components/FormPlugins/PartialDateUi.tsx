import React from 'react';

<<<<<<< HEAD
import { useLegacySaveBlockers } from '../../hooks/resource';
=======
import { useSaveBlockers } from '../../hooks/resource';
>>>>>>> 0dedadc6
import { useValidation } from '../../hooks/useValidation';
import { commonText } from '../../localization/common';
import { formsText } from '../../localization/forms';
import { dayjs, getDateInputValue } from '../../utils/dayJs';
import { f } from '../../utils/functools';
import { databaseDateFormat } from '../../utils/parser/dateConfig';
import { fullDateFormat, monthFormat } from '../../utils/parser/dateFormat';
import {
  getValidationAttributes,
  resolveParser,
} from '../../utils/parser/definitions';
import type { RR } from '../../utils/types';
import { Button } from '../Atoms/Button';
import { Input, Select } from '../Atoms/Form';
import { dateParts } from '../Atoms/Internationalization';
import { ReadOnlyContext } from '../Core/Contexts';
import type { AnySchema } from '../DataModel/helperTypes';
import type { SpecifyResource } from '../DataModel/legacyTypes';
import { resourceOn } from '../DataModel/resource';
import { userPreferences } from '../Preferences/userPreferences';
import { parseDate } from '../../utils/parser/dayJsFixes';

export function isInputSupported(type: string): boolean {
  const input = document.createElement('input');
  const value = 'a';
  input.setAttribute('type', type);
  input.setAttribute('value', value);
  return input.value !== value;
}

const precisions = { full: 1, 'month-year': 2, year: 3 } as const;
const reversePrecision: RR<number, PartialDatePrecision> = {
  1: 'full',
  2: 'month-year',
  3: 'year',
};
export type PartialDatePrecision = keyof typeof precisions;

/*
 * TESTS: this has been very buggy. add tests
 * REFACTOR: split this component into smaller
 */
export function PartialDateUi<SCHEMA extends AnySchema>({
  resource,
  dateField,
  precisionField,
  defaultPrecision,
  defaultValue,
  id,
  canChangePrecision = true,
}: {
  readonly resource: SpecifyResource<SCHEMA> | undefined;
  readonly dateField: string & keyof SCHEMA['fields'];
  readonly precisionField: (string & keyof SCHEMA['fields']) | undefined;
  readonly defaultPrecision: PartialDatePrecision;
  readonly defaultValue: Date | undefined;
  readonly id: string | undefined;
  readonly canChangePrecision?: boolean;
}): JSX.Element {
  const [useDatePicker] = userPreferences.use(
    'form',
    'ui',
    'useAccessibleFullDatePicker'
  );
  const [useMonthPicker] = userPreferences.use(
    'form',
    'ui',
    'useAccessibleMonthPicker'
  );
  const {
    dateType,
    dateSupported,
    monthType,
    monthSupported,
    inputFullFormat,
    inputMonthFormat,
  } = React.useMemo(() => {
    const dateType = useDatePicker ? 'date' : 'text';
    const monthType = useMonthPicker ? 'month' : 'text';
    const dateSupported = useDatePicker && isInputSupported('date');
    const monthSupported = useMonthPicker && isInputSupported('month');

    return {
      dateType,
      dateSupported,
      monthType,
      monthSupported,
      /*
       * If input[type="date"] or input[type="month"] is not supported,
       * present the date in a more human-readable format
       */
      inputFullFormat: dateSupported ? databaseDateFormat : fullDateFormat(),
      inputMonthFormat: monthSupported ? 'YYYY-MM' : monthFormat(),
    };
  }, [useDatePicker, useMonthPicker]);

  const [precision, setPrecision] = React.useState<PartialDatePrecision>(
    () =>
      reversePrecision[resource?.get(precisionField ?? '') as 1 | 2 | 3] ??
      defaultPrecision
  );

<<<<<<< HEAD
  const errors = useLegacySaveBlockers({
=======
  const blockers = useSaveBlockers({
>>>>>>> 0dedadc6
    resource,
    fieldName: dateField,
  });
  const errors = blockers.map((blocker) => blocker.reason).join('\n');
  const { inputRef, validationRef } = useValidation(errors);

  const syncMoment = React.useCallback(
    (moment: ReturnType<typeof dayjs> | undefined) => {
      const value = resource?.get(dateField) ?? undefined;
      const newMoment =
        value === undefined
          ? undefined
          : dayjs(value, databaseDateFormat, true);

      return moment === undefined ||
        newMoment === undefined ||
        moment.toJSON() !== newMoment.toJSON()
        ? newMoment
        : moment;
    },
    [resource, dateField]
  );

  // Parsed date object
  const [moment, setMoment] = React.useState<
    ReturnType<typeof dayjs> | undefined
    /*
     * Can't set initialState here because it won't be reEvaluated when
     * the "resource" changes
     */
  >(undefined);
  // Unparsed raw input
  const [inputValue, setInputValue] = React.useState('');

  const isInitialized = React.useRef<boolean>(false);

  React.useEffect(() => {
    if (resource === undefined) return;
    if (
      typeof defaultValue === 'object' &&
      typeof resource === 'object' &&
      resource.isNew()
    )
      resource.set(dateField, getDateInputValue(defaultValue) as never, {
        silent: true,
      });

    isInitialized.current = false;

    const destructor = resourceOn(
      resource,
      `change:${dateField}`,
      () => setMoment(syncMoment),
      true
    );
    const precisionDestructor =
      typeof precisionField === 'string'
        ? resourceOn(
            resource,
            `change:${precisionField}`,
            (): void =>
              setPrecision(
                reversePrecision[resource.get(precisionField) as 1 | 2 | 3] ??
                  defaultPrecision
              ),
            true
          )
        : undefined;

    return (): void => {
      destructor();
      precisionDestructor?.();
    };
  }, [
    resource,
    dateField,
    precisionField,
    defaultPrecision,
    defaultValue,
    syncMoment,
  ]);

  const isReadOnly = React.useContext(ReadOnlyContext);
  React.useEffect(() => {
    if (resource === undefined) return;
    /*
     * If resource changes, a new moment is set, but its value won't get
     * propagated on the first call to this useEffect.
     * It is demonstrated here: https://codepen.io/maxpatiiuk/pen/oNqNqVN
     */
    if (!isInitialized.current) {
      isInitialized.current = true;
      return;
    }
    if (moment === undefined) {
      resource.set(dateField, null as never);
      if (
        precisionField !== undefined &&
        typeof resource.get(precisionField) !== 'number'
      )
        resource.set(precisionField, null as never, {
          silent: true,
        });
      resource.saveBlockers?.remove(`invaliddate:${dateField}`);
      setInputValue('');
    } else if (moment.isValid()) {
      const value = moment.format(databaseDateFormat);

      if (
        precisionField !== undefined &&
        typeof resource.get(precisionField) !== 'number'
      )
        resource.set(precisionField, precisions[precision] as never, {
          silent: true,
        });

      if (!isReadOnly) {
        const oldRawDate = resource.get(dateField);
        const oldDate =
          typeof oldRawDate === 'string' ? new Date(oldRawDate) : undefined;
        const newDate = moment.toDate();
        /*
         * Back-end may return a date in a date-time format, which when converted
         * to date format causes front-end to trigger a needless unload protect
         * See https://github.com/specify/specify7/issues/2578. This fixes that
         */
        const isChanged =
          f.maybe(oldDate, getDateInputValue) !== getDateInputValue(newDate);
        resource.set(dateField, value as never, { silent: !isChanged });
      }
      resource.saveBlockers?.remove(`invaliddate:${dateField}`);

      if (precision === 'full') setInputValue(moment.format(inputFullFormat));
      else if (precision === 'month-year')
        setInputValue(moment.format(inputMonthFormat));
      else setInputValue(moment.year().toString());
    } else {
      const validationMessage =
        precision === 'full'
          ? formsText.requiredFormat({ format: fullDateFormat() })
          : precision === 'month-year'
          ? formsText.requiredFormat({ format: monthFormat() })
          : formsText.invalidDate();
      resource.saveBlockers?.add(
        `invaliddate:${dateField}`,
        dateField,
        validationMessage
      );
    }
  }, [
    resource,
    moment,
    precision,
    dateField,
    precisionField,
    inputFullFormat,
    inputMonthFormat,
  ]);

  function handleChange(initialValue?: string): void {
    const input = inputRef.current;
    if (isReadOnly || input === null) return;

    const value = initialValue ?? input.value.trim();

    setMoment(value.length > 0 ? parseDate(precision, value) : undefined);
  }

  const validationAttributes = React.useMemo(
    () =>
      precision === 'month-year'
        ? {}
        : getValidationAttributes(
            resolveParser(
              {},
              { type: precision === 'full' ? 'java.util.Date' : precision }
            )
          ),
    [precision]
  );

  return (
    <div className="flex w-full gap-1">
      {!isReadOnly && canChangePrecision ? (
        <label>
          <span className="sr-only">{formsText.datePrecision()}</span>
          <Select
            className="!w-auto !min-w-[unset] print:hidden"
            value={precision}
            onBlur={(): void => {
              if (moment === undefined) return;
              let newMoment = dayjs(moment);
              if (precision === 'year' || precision === 'month-year')
                newMoment = newMoment.date(1);
              if (precision === 'year') newMoment = newMoment.month(0);

              /*
               * This avoids the following message in the console:
               * "The specified value does not conform to the required format"
               */
              setInputValue('');

              setMoment(newMoment);
            }}
            onChange={({ target }): void => {
              if (resource === undefined) return;
              const precision = target.value as PartialDatePrecision;
              setPrecision(precision);
              const precisionIndex = precisions[precision];
              if (
                typeof moment === 'object' &&
                typeof precisionField === 'string'
              )
                resource.set(precisionField, precisionIndex as never);
            }}
          >
            <option value="full">{commonText.fullDate()}</option>
            <option value="month-year">{formsText.monthYear()}</option>
            <option value="year">{dateParts.year}</option>
          </Select>
        </label>
      ) : undefined}
      <Input.Generic
        forwardRef={validationRef}
        id={id}
        isReadOnly={isReadOnly}
        value={inputValue}
        onBlur={f.zero(handleChange)}
        onValueChange={setInputValue}
        {...(precision === 'year'
          ? {
              ...validationAttributes,
              placeholder: formsText.yearPlaceholder(),
            }
          : {
              ...(precision === 'month-year'
                ? {
                    type: monthType,
                    placeholder: monthFormat(),
                    title: moment?.format(monthFormat()),
                    ...(monthSupported
                      ? {}
                      : {
                          minLength: monthFormat().length,
                          maxLength: monthFormat().length,
                        }),
                  }
                : {
                    type: dateType,
                    placeholder: fullDateFormat(),
                    title: moment?.format(fullDateFormat()),
                    min: validationAttributes.min,
                    max: validationAttributes.max,
                  }),
            })}
      />
      {!isReadOnly &&
      ((precision === 'full' && !dateSupported) ||
        (precision === 'month-year' && !monthSupported)) ? (
        <Button.Icon
          aria-label={formsText.today()}
          icon="calendar"
          title={formsText.todayButtonDescription()}
          onClick={(): void => setMoment(dayjs())}
        />
      ) : undefined}
    </div>
  );
}<|MERGE_RESOLUTION|>--- conflicted
+++ resolved
@@ -1,10 +1,6 @@
 import React from 'react';
 
-<<<<<<< HEAD
-import { useLegacySaveBlockers } from '../../hooks/resource';
-=======
 import { useSaveBlockers } from '../../hooks/resource';
->>>>>>> 0dedadc6
 import { useValidation } from '../../hooks/useValidation';
 import { commonText } from '../../localization/common';
 import { formsText } from '../../localization/forms';
@@ -12,6 +8,7 @@
 import { f } from '../../utils/functools';
 import { databaseDateFormat } from '../../utils/parser/dateConfig';
 import { fullDateFormat, monthFormat } from '../../utils/parser/dateFormat';
+import { parseDate } from '../../utils/parser/dayJsFixes';
 import {
   getValidationAttributes,
   resolveParser,
@@ -25,7 +22,6 @@
 import type { SpecifyResource } from '../DataModel/legacyTypes';
 import { resourceOn } from '../DataModel/resource';
 import { userPreferences } from '../Preferences/userPreferences';
-import { parseDate } from '../../utils/parser/dayJsFixes';
 
 export function isInputSupported(type: string): boolean {
   const input = document.createElement('input');
@@ -107,14 +103,7 @@
       defaultPrecision
   );
 
-<<<<<<< HEAD
-  const errors = useLegacySaveBlockers({
-=======
-  const blockers = useSaveBlockers({
->>>>>>> 0dedadc6
-    resource,
-    fieldName: dateField,
-  });
+  const blockers = useSaveBlockers({ resource, fieldName: dateField });
   const errors = blockers.map((blocker) => blocker.reason).join('\n');
   const { inputRef, validationRef } = useValidation(errors);
 
