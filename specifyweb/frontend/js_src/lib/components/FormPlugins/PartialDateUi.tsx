import React from 'react';

<<<<<<< HEAD
import { useSaveBlockers } from '../../hooks/resource';
import { useValidation } from '../../hooks/useValidation';
import { commonText } from '../../localization/common';
import { formsText } from '../../localization/forms';
import {
  databaseDateFormat,
  fullDateFormat,
  monthFormat,
} from '../../utils/dateFormat';
=======
import { fullDateFormat, monthFormat } from '../../utils/parser/dateFormat';
>>>>>>> c8d80ecc
import { dayjs, getDateInputValue } from '../../utils/dayJs';
import { f } from '../../utils/functools';
import {
  getValidationAttributes,
  resolveParser,
} from '../../utils/parser/definitions';
import type { RR } from '../../utils/types';
import { Button } from '../Atoms/Button';
import { Input, Select } from '../Atoms/Form';
import { dateParts } from '../Atoms/Internationalization';
import type { AnySchema } from '../DataModel/helperTypes';
import type { SpecifyResource } from '../DataModel/legacyTypes';
import { resourceOn } from '../DataModel/resource';
import { usePref } from '../UserPreferences/usePref';
import { databaseDateFormat } from '../../utils/parser/dateConfig';

export function isInputSupported(type: string): boolean {
  const input = document.createElement('input');
  const value = 'a';
  input.setAttribute('type', type);
  input.setAttribute('value', value);
  return input.value !== value;
}

const precisions = { full: 1, 'month-year': 2, year: 3 } as const;
const reversePrecision: RR<number, PartialDatePrecision> = {
  1: 'full',
  2: 'month-year',
  3: 'year',
};
export type PartialDatePrecision = keyof typeof precisions;

/**
 * Parse date using the current formatters, while working arround day.js bugs
 */
export function parseDate(
  precision: PartialDatePrecision,
  value: string
): ReturnType<typeof dayjs> {
  return (
    fixDayJsBugs(precision, value) ??
    dayjs(
      value,
      /*
       * The date would be in the first format if browser supports
       * input[type="date"] or input[type="month"]
       * The date would be in the second format if browser does not support
       * those inputs, or on date paste
       */
      precision === 'full'
        ? [databaseDateFormat, fullDateFormat()]
        : [
            ...(precision === 'year' ? ['YYYY'] : []),
            'YYYY-MM',
            monthFormat(),
            fullDateFormat(),
          ],
      true
    )
  );
}

// TODO: [REFACTOR] migrate from day.js to date-fns
/**
 * Several bugs have been discovered in day.js in the process of testing
 * Specify 7. The bugs are present in the latest stable version as of this
 * writing (1.11.4).
 * Day.js 2.0 is currently in beta. Need to wait for 2.0 to get released or
 * migrate to date-fns.
 */
function fixDayJsBugs(
  precision: PartialDatePrecision,
  value: string
): ReturnType<typeof dayjs> | undefined {
  if (precision === 'month-year') return unsafeParseMonthYear(value);
  else if (precision === 'full') return unsafeParseFullDate(value);
  else return undefined;
}

/**
 * An ugly workaround for a bug in day.js where any date in the MM/YYYY format is
 * parsed as an invalid date.
 */
function unsafeParseMonthYear(
  value: string
): ReturnType<typeof dayjs> | undefined {
  const parsed = /(\d{2})\D(\d{4})/.exec(value)?.slice(1);
  if (parsed === undefined) return undefined;
  const [month, year] = parsed.map(f.unary(Number.parseInt));
  return dayjs(new Date(year, month - 1));
}

/**
 * An ugly workaround for a bug in day.js where any date in the DD/MM/YYY format
 * is parsed as an invalid date.
 */
function unsafeParseFullDate(
  value: string
): ReturnType<typeof dayjs> | undefined {
  if (fullDateFormat().toUpperCase() !== 'DD/MM/YYYY') return;
  const parsed = /(\d{2})\D(\d{2})\D(\d{4})/.exec(value)?.slice(1);
  if (parsed === undefined) return undefined;
  const [day, month, year] = parsed.map(f.unary(Number.parseInt));
  return dayjs(new Date(year, month - 1, day));
}

/*
 * TESTS: this has been very buggy. add tests
 * REFACTOR: split this component into smaller
 */
export function PartialDateUi<SCHEMA extends AnySchema>({
  resource,
  dateField,
  precisionField,
  defaultPrecision,
  defaultValue,
  isReadOnly,
  id,
  canChangePrecision = true,
}: {
  readonly resource: SpecifyResource<SCHEMA> | undefined;
  readonly dateField: string & keyof SCHEMA['fields'];
  readonly precisionField: (string & keyof SCHEMA['fields']) | undefined;
  readonly defaultPrecision: PartialDatePrecision;
  readonly defaultValue: Date | undefined;
  readonly isReadOnly: boolean;
  readonly id: string | undefined;
  readonly canChangePrecision?: boolean;
}): JSX.Element {
  const [useDatePicker] = usePref('form', 'ui', 'useAccessibleFullDatePicker');
  const [useMonthPicker] = usePref('form', 'ui', 'useAccessibleMonthPicker');
  const {
    dateType,
    dateSupported,
    monthType,
    monthSupported,
    inputFullFormat,
    inputMonthFormat,
  } = React.useMemo(() => {
    const dateType = useDatePicker ? 'date' : 'text';
    const monthType = useMonthPicker ? 'month' : 'text';
    const dateSupported = useDatePicker && isInputSupported('date');
    const monthSupported = useMonthPicker && isInputSupported('month');

    return {
      dateType,
      dateSupported,
      monthType,
      monthSupported,
      /*
       * If input[type="date"] or input[type="month"] is not supported,
       * present the date in a more human-readable format
       */
      inputFullFormat: dateSupported ? databaseDateFormat : fullDateFormat(),
      inputMonthFormat: monthSupported ? 'YYYY-MM' : monthFormat(),
    };
  }, [useDatePicker, useMonthPicker]);

  const [precision, setPrecision] = React.useState<PartialDatePrecision>(
    () =>
      reversePrecision[resource?.get(precisionField ?? '') as 1 | 2 | 3] ??
      defaultPrecision
  );

  const errors = useSaveBlockers({
    resource,
    fieldName: dateField,
  });
  const { inputRef, validationRef } = useValidation(errors);

  const syncMoment = React.useCallback(
    (moment: ReturnType<typeof dayjs> | undefined) => {
      const value = resource?.get(dateField) ?? undefined;
      const newMoment =
        value === undefined
          ? undefined
          : dayjs(value, databaseDateFormat, true);

      return moment === undefined ||
        newMoment === undefined ||
        moment.toJSON() !== newMoment.toJSON()
        ? newMoment
        : moment;
    },
    [resource, dateField]
  );

  // Parsed date object
  const [moment, setMoment] = React.useState<
    ReturnType<typeof dayjs> | undefined
    /*
     * Can't set initialState here because it won't be reEvaluated when
     * the "resource" changes
     */
  >(undefined);
  // Unparsed raw input
  const [inputValue, setInputValue] = React.useState('');

  const isInitialized = React.useRef<boolean>(false);

  React.useEffect(() => {
    if (resource === undefined) return;
    if (
      typeof defaultValue === 'object' &&
      typeof resource === 'object' &&
      resource.isNew()
    )
      resource.set(dateField, getDateInputValue(defaultValue) as never, {
        silent: true,
      });

    isInitialized.current = false;

    const destructor = resourceOn(
      resource,
      `change:${dateField}`,
      () => setMoment(syncMoment),
      true
    );
    const precisionDestructor =
      typeof precisionField === 'string'
        ? resourceOn(
            resource,
            `change:${precisionField}`,
            (): void =>
              setPrecision(
                reversePrecision[resource.get(precisionField) as 1 | 2 | 3] ??
                  defaultPrecision
              ),
            true
          )
        : undefined;

    return (): void => {
      destructor();
      precisionDestructor?.();
    };
  }, [
    resource,
    dateField,
    precisionField,
    defaultPrecision,
    defaultValue,
    syncMoment,
  ]);

  React.useEffect(() => {
    if (resource === undefined) return;
    /*
     * If resource changes, a new moment is set, but its value won't get
     * propagated on the first call to this useEffect.
     * It is demonstrated here: https://codepen.io/maxpatiiuk/pen/oNqNqVN
     */
    if (!isInitialized.current) {
      isInitialized.current = true;
      return;
    }
    if (moment === undefined) {
      resource.set(dateField, null as never);
      if (
        precisionField !== undefined &&
        typeof resource.get(precisionField) !== 'number'
      )
        resource.set(precisionField, null as never);
      resource.saveBlockers?.remove(`invaliddate:${dateField}`);
      setInputValue('');
    } else if (moment.isValid()) {
      const value = moment.format(databaseDateFormat);

      if (
        precisionField !== undefined &&
        typeof resource.get(precisionField) !== 'number'
      )
        resource.set(precisionField, precisions[precision] as never);

      if (!isReadOnly) {
        const oldRawDate = resource.get(dateField);
        const oldDate =
          typeof oldRawDate === 'string' ? new Date(oldRawDate) : undefined;
        const newDate = moment.toDate();
        /*
         * Back-end may return a date in a date-time format, which when converted
         * to date format causes front-end to trigger a needless unload protect
         * See https://github.com/specify/specify7/issues/2578. This fixes that
         */
        const isChanged =
          f.maybe(oldDate, getDateInputValue) !== getDateInputValue(newDate);
        resource.set(dateField, value as never, { silent: !isChanged });
      }
      resource.saveBlockers?.remove(`invaliddate:${dateField}`);

      if (precision === 'full') setInputValue(moment.format(inputFullFormat));
      else if (precision === 'month-year')
        setInputValue(moment.format(inputMonthFormat));
      else setInputValue(moment.year().toString());
    } else {
      const validationMessage =
        precision === 'full'
          ? formsText.requiredFormat({ format: fullDateFormat() })
          : precision === 'month-year'
          ? formsText.requiredFormat({ format: monthFormat() })
          : formsText.invalidDate();
      resource.saveBlockers?.add(
        `invaliddate:${dateField}`,
        dateField,
        validationMessage
      );
    }
  }, [
    resource,
    moment,
    precision,
    dateField,
    precisionField,
    inputFullFormat,
    inputMonthFormat,
  ]);

  function handleChange(initialValue?: string): void {
    const input = inputRef.current;
    if (isReadOnly || input === null) return;

    const value = initialValue ?? inputValue.trim();

    setMoment(value.length > 0 ? parseDate(precision, value) : undefined);
  }

  return (
    <div className="flex gap-1">
      {!isReadOnly && canChangePrecision ? (
        <label>
          <span className="sr-only">{formsText.datePrecision()}</span>
          <Select
            className="!w-auto print:hidden"
            title={formsText.datePrecision()}
            value={precision}
            onBlur={(): void => {
              if (moment === undefined) return;
              let newMoment = dayjs(moment);
              if (precision === 'year' || precision === 'month-year')
                newMoment = newMoment.date(1);
              if (precision === 'year') newMoment = newMoment.month(0);

              /*
               * This avoids the following message in the console:
               * "The specified value does not conform to the required format"
               */
              setInputValue('');

              setMoment(newMoment);
            }}
            onChange={({ target }): void => {
              if (resource === undefined) return;
              const precision = target.value as PartialDatePrecision;
              setPrecision(precision);
              const precisionIndex = precisions[precision];
              if (
                typeof moment === 'object' &&
                typeof precisionField === 'string'
              )
                resource.set(precisionField, precisionIndex as never);
            }}
          >
            <option value="full">{commonText.fullDate()}</option>
            <option value="month-year">{formsText.monthYear()}</option>
            <option value="year">{dateParts.year}</option>
          </Select>
        </label>
      ) : undefined}
      <Input.Generic
        forwardRef={validationRef}
        id={id}
        isReadOnly={isReadOnly}
        value={inputValue}
        onBlur={f.zero(handleChange)}
        onDatePaste={handleChange}
        onValueChange={setInputValue}
        {...(precision === 'year'
          ? {
              ...getValidationAttributes(resolveParser({}, { type: 'year' })),
              placeholder: formsText.yearPlaceholder(),
            }
          : {
              ...(precision === 'month-year'
                ? {
                    type: monthType,
                    placeholder: monthFormat(),
                    title: moment?.format(monthFormat()),
                    ...(monthSupported
                      ? {}
                      : {
                          minLength: monthFormat().length,
                          maxLength: monthFormat().length,
                        }),
                  }
                : {
                    type: dateType,
                    placeholder: fullDateFormat(),
                    title: moment?.format(fullDateFormat()),
                    ...(dateSupported
                      ? {}
                      : {
                          minLength: fullDateFormat().length,
                          maxLength: fullDateFormat().length,
                        }),
                  }),
            })}
      />
      {!isReadOnly &&
      ((precision === 'full' && !dateSupported) ||
        (precision === 'month-year' && !monthSupported)) ? (
        <Button.Icon
          aria-label={formsText.today()}
          icon="calendar"
          title={formsText.todayButtonDescription()}
          onClick={(): void => setMoment(dayjs())}
        />
      ) : undefined}
    </div>
  );
}<|MERGE_RESOLUTION|>--- conflicted
+++ resolved
@@ -1,20 +1,13 @@
 import React from 'react';
 
-<<<<<<< HEAD
 import { useSaveBlockers } from '../../hooks/resource';
 import { useValidation } from '../../hooks/useValidation';
 import { commonText } from '../../localization/common';
 import { formsText } from '../../localization/forms';
-import {
-  databaseDateFormat,
-  fullDateFormat,
-  monthFormat,
-} from '../../utils/dateFormat';
-=======
-import { fullDateFormat, monthFormat } from '../../utils/parser/dateFormat';
->>>>>>> c8d80ecc
 import { dayjs, getDateInputValue } from '../../utils/dayJs';
 import { f } from '../../utils/functools';
+import { databaseDateFormat } from '../../utils/parser/dateConfig';
+import { fullDateFormat, monthFormat } from '../../utils/parser/dateFormat';
 import {
   getValidationAttributes,
   resolveParser,
@@ -27,7 +20,6 @@
 import type { SpecifyResource } from '../DataModel/legacyTypes';
 import { resourceOn } from '../DataModel/resource';
 import { usePref } from '../UserPreferences/usePref';
-import { databaseDateFormat } from '../../utils/parser/dateConfig';
 
 export function isInputSupported(type: string): boolean {
   const input = document.createElement('input');
