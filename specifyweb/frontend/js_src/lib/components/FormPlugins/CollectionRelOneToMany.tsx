--- conflicted
+++ resolved
@@ -164,15 +164,6 @@
                 ? { type: 'MainState' }
                 : {
                     type: 'SearchState',
-<<<<<<< HEAD
-                    templateResource: new tables.CollectionObject.Resource(
-                      {},
-                      {
-                        noBusinessRules: true,
-                      }
-                    ),
-=======
->>>>>>> d0d280dc
                   }
             )
           }
@@ -200,7 +191,7 @@
             },
           ]}
           forceCollection={data.otherCollection.id}
-          model={schema.models.CollectionObject}
+          table={tables.CollectionObject}
           multiple
           onClose={(): void => setState({ type: 'MainState' })}
           onSelected={(addedResources): void => {
