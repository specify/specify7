import React from 'react';
import _ from 'underscore';

import { useAsyncState } from '../../hooks/useAsyncState';
import { isExternalUrl } from '../../utils/ajax/helpers';
import { fetchTreePath } from '../../utils/ajax/specifyApi';
import type { IR, RA } from '../../utils/types';
import { defined } from '../../utils/types';
import { keysToLowerCase, removeKey } from '../../utils/utils';
import { xmlToString } from '../AppResources/codeMirrorLinters';
import { Button } from '../Atoms/Button';
import { Link } from '../Atoms/Link';
import { serializeResource } from '../DataModel/helpers';
import type { AnySchema } from '../DataModel/helperTypes';
import type { SpecifyResource } from '../DataModel/legacyTypes';
import { resourceOn } from '../DataModel/resource';
import type { Tables } from '../DataModel/types';
import { UiField } from '../FormFields/Field';
import type { FormMode, FormType } from '../FormParse';
import { load } from '../InitialContext';
import { getIcon, unknownIcon } from '../InitialContext/icons';
import { formatUrl } from '../Router/queryString';
import { SpecifyModel } from '../DataModel/specifyModel';
<<<<<<< HEAD
import { LiteralField, Relationship } from '../DataModel/specifyField';
=======
import { LocalizedString } from 'typesafe-i18n';
>>>>>>> 50b4f162

export const webLinks = load<Element>(
  formatUrl('/context/app.resource', { name: 'WebLinks' }),
  'text/xml'
).then((xml) =>
  Object.fromEntries(
    Array.from(
      xml.querySelectorAll('vector > weblinkdef'),
      (definition) =>
        [
          defined(
            definition.querySelector(':scope > name')?.textContent ?? undefined,
            `WebLink definition is missing a name: ${xmlToString(definition)}`
          ),
          definition,
        ] as const
    )
  )
);

const specialResourcesFields: {
  readonly [TABLE_NAME in keyof Tables]?: (
    resource: SpecifyResource<Tables[TABLE_NAME]>
  ) => Promise<IR<string | undefined>>;
} = {
  Taxon: async (resource) =>
    fetchTreePath(resource).then((path) => ({
      genus: path?.Genus?.name,
      species: path?.Species?.name,
    })),
};

export function WebLink({
  resource,
  id,
  name,
  field,
  webLink,
  icon,
  formType,
  mode,
}: {
  readonly resource: SpecifyResource<AnySchema>;
  readonly id: string | undefined;
  readonly name: string | undefined;
  readonly field: LiteralField | Relationship | undefined;
  readonly webLink: string | undefined;
  readonly icon: string;
  readonly formType: FormType;
  readonly mode: FormMode;
}): JSX.Element {
  const definition = useDefinition(resource.specifyModel, field?.name, webLink);

  const [{ url, isExternal }, setUrl] = React.useState<{
    readonly url: string | undefined;
    readonly isExternal: boolean;
  }>({ url: undefined, isExternal: false });

  React.useEffect(() => {
    if (definition === undefined || definition === false) return;
    const { args, template } = definition;

    async function buildUrl(): Promise<string> {
      let parameters = Object.fromEntries(
        args.map((name) => [name, undefined]) ?? []
      );
      parameters = {
        ...parameters,
        ...keysToLowerCase(parameters),
        // Lower case variants
        ...resource.toJSON(),
        // Camel case variants
        ...removeKey(serializeResource(resource), '_tableName'),
        ...(await specialResourcesFields?.[resource.specifyModel.name]),
      };
      return _.template(template)({
        ...parameters,
        _this: parameters[field?.name ?? ''],
      });
    }

    return resourceOn(
      resource,
      'change',
      (): void =>
        void buildUrl().then((url) =>
          setUrl({
            url,
            isExternal: isExternalUrl(url),
          })
        ),
      true
    );
  }, [resource, field?.name, definition, formType]);

  const image = (
    <img
      alt={typeof definition === 'object' ? definition.title : url}
      className="max-h-[theme(spacing.5)] max-w-[theme(spacing.10)]"
      src={getIcon(icon) ?? unknownIcon}
    />
  );
  return (
    <div
      className={
        formType === 'formTable' ? undefined : 'flex gap-2 print:hidden'
      }
    >
      {formType === 'form' && typeof field === 'object' ? (
        <UiField
          field={field}
          name={name}
          id={id}
          mode={mode}
          resource={resource}
        />
      ) : undefined}
      {typeof definition === 'object' ? (
        typeof url === 'string' && url.length > 0 ? (
          <Link.Gray
            className="ring-1 ring-gray-400 disabled:ring-gray-500 dark:ring-0 disabled:dark:ring-neutral-500"
            href={url}
            rel={isExternal ? 'noopener' : undefined}
            target={isExternal ? '_blank' : undefined}
            title={definition.title}
          >
            {image}
          </Link.Gray>
        ) : (
          <Button.Gray title={definition.title} onClick={undefined}>
            {image}
          </Button.Gray>
        )
      ) : undefined}
    </div>
  );
}

type ParsedWebLink = {
  readonly title: LocalizedString;
  readonly template: string;
  readonly args: RA<string>;
  readonly isExternal: boolean;
};

function useDefinition(
  model: SpecifyModel,
  fieldName: string | undefined,
  webLink: string | undefined
): ParsedWebLink | undefined | false {
  const [definition] = useAsyncState<ParsedWebLink | false>(
    React.useCallback(async () => {
      const fieldInfo = model.getField(fieldName ?? '');
      const webLinkName = fieldInfo?.getWebLinkName() ?? webLink;
      const definition = await webLinks.then(
        (definitions) => definitions[webLinkName ?? '']
      );
      if (typeof definition === 'object')
        return parseWebLink(definition) ?? false;

      console.error("Couldn't determine WebLink", {
        tableName: model.name,
        fieldName,
        webLinkName,
      });
      return false;
    }, [model, fieldName, webLink]),
    false
  );
  return definition;
}

export function parseWebLink(definition: Element): ParsedWebLink | undefined {
  const title =
    (definition
      ?.querySelector(':scope > desc')
      ?.textContent?.trim() as LocalizedString) ?? '';

  const template =
    definition
      ?.querySelector('baseURLStr')
      ?.textContent?.trim()
      .replace(/<\s*this\s*>/gu, '<_this>')
      .replaceAll('AMP', '&')
      .replaceAll('<', '<%= ')
      .replaceAll('>', ' %>') ?? '';

  const args = Array.from(
    definition?.querySelectorAll('weblinkdefarg > name') ?? [],
    (parameter) =>
      parameter.textContent === 'this' ? '_this' : parameter.textContent ?? ''
  );

  return template === undefined
    ? undefined
    : {
        title,
        template,
        args,
        isExternal: false,
      };
}<|MERGE_RESOLUTION|>--- conflicted
+++ resolved
@@ -21,11 +21,8 @@
 import { getIcon, unknownIcon } from '../InitialContext/icons';
 import { formatUrl } from '../Router/queryString';
 import { SpecifyModel } from '../DataModel/specifyModel';
-<<<<<<< HEAD
 import { LiteralField, Relationship } from '../DataModel/specifyField';
-=======
 import { LocalizedString } from 'typesafe-i18n';
->>>>>>> 50b4f162
 
 export const webLinks = load<Element>(
   formatUrl('/context/app.resource', { name: 'WebLinks' }),
