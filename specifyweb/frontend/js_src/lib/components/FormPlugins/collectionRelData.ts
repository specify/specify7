import type { LocalizedString } from 'typesafe-i18n';

import { f } from '../../utils/functools';
import type { RA } from '../../utils/types';
import { localized } from '../../utils/types';
import { DEFAULT_FETCH_LIMIT, fetchCollection } from '../DataModel/collection';
import type { SpecifyResource } from '../DataModel/legacyTypes';
import { schema } from '../DataModel/schema';
import { deserializeResource } from '../DataModel/serializers';
import type {
  Collection,
  CollectionObject,
  CollectionRelationship,
  CollectionRelType,
} from '../DataModel/types';
import { softFail } from '../Errors/Crash';
import { format } from '../Formatters/formatters';
<<<<<<< HEAD
import { localized } from '../../utils/types';
=======
>>>>>>> d8c13bdd

export type CollectionRelData = {
  readonly relationshipType: SpecifyResource<CollectionRelType>;
  readonly collectionObjects: RA<{
    readonly formatted: LocalizedString;
    readonly resource: SpecifyResource<CollectionObject>;
    readonly relationship: SpecifyResource<CollectionRelationship>;
  }>;
  readonly otherCollection: {
    readonly id: number;
    readonly href: string;
    readonly name: string;
    readonly formatted: LocalizedString;
  };
  readonly side: 'left' | 'right';
  readonly otherSide: 'left' | 'right';
};

export const processColRelationships = async (
  relationships: RA<SpecifyResource<CollectionRelationship>>,
  otherSide: 'left' | 'right',
  formatting: string | undefined
): Promise<CollectionRelData['collectionObjects']> =>
  Promise.all(
    relationships.map(async (relationship) =>
      relationship
        .rgetPromise(`${otherSide}Side`)
        .then((collectionObject) => [relationship, collectionObject] as const)
    )
  ).then(async (resources) =>
    Promise.all(
      resources.map(async ([relationship, collectionObject]) => ({
        formatted: await format(collectionObject, formatting).then(
          (formatted) => formatted ?? localized(collectionObject.id.toString())
        ),
        resource: collectionObject,
        relationship,
      }))
    )
  );

export async function fetchOtherCollectionData(
  resource: SpecifyResource<CollectionObject>,
  relationship: string,
  formatting: string | undefined
): Promise<CollectionRelData | undefined> {
  const { relationshipType, left, right } = await fetchCollection(
    'CollectionRelType',
    { name: relationship, limit: 1 }
  )
    // BUG: this does not handle the not found case
    .then(({ records }) => deserializeResource(records[0]))
    .then(async (relationshipType) =>
      f.all({
        relationshipType,
        left: relationshipType.rgetPromise('leftSideCollection'),
        right: relationshipType.rgetPromise('rightSideCollection'),
      })
    );
  let side: 'left' | 'right';
  let otherSide: 'left' | 'right';
  let relatedCollection: SpecifyResource<Collection> | null;
  if (schema.domainLevelIds.collection === left?.id) {
    side = 'left';
    otherSide = 'right';
    relatedCollection = right;
  } else if (schema.domainLevelIds.collection === right?.id) {
    side = 'right';
    otherSide = 'left';
    relatedCollection = left;
  } else {
    softFail(
      new Error(
        "Related collection plugin used with relation that doesn't match current collection"
      )
    );
    return undefined;
  }
  if (relatedCollection === null) {
    softFail(new Error('Unable to determine collection for the other side'));
    return undefined;
  }

  const otherCollection = relatedCollection;
  const formattedCollection = format(otherCollection);

  return {
    relationshipType,
    collectionObjects:
      typeof resource.id === 'number'
        ? await fetchCollection(
            'CollectionRelationship',
            { limit: DEFAULT_FETCH_LIMIT },
            side === 'left'
              ? {
                  leftside_id: resource.id,
                  collectionreltype_id: relationshipType.id,
                }
              : {
                  rightside_id: resource.id,
                  collectionreltype_id: relationshipType.id,
                }
          ).then(async ({ records }) =>
            processColRelationships(
              records.map(deserializeResource),
              otherSide,
              formatting
            )
          )
        : [],
    otherCollection: {
      id: otherCollection.id,
      href: otherCollection.viewUrl(),
      name: otherCollection.get('collectionName') ?? '',
      formatted: await formattedCollection.then(
        (formatted) => formatted ?? localized(otherCollection.id.toString())
      ),
    },
    side,
    otherSide,
  };
}<|MERGE_RESOLUTION|>--- conflicted
+++ resolved
@@ -15,10 +15,6 @@
 } from '../DataModel/types';
 import { softFail } from '../Errors/Crash';
 import { format } from '../Formatters/formatters';
-<<<<<<< HEAD
-import { localized } from '../../utils/types';
-=======
->>>>>>> d8c13bdd
 
 export type CollectionRelData = {
   readonly relationshipType: SpecifyResource<CollectionRelType>;
