import { f } from '../../utils/functools';
import type { RA } from '../../utils/types';
import { DEFAULT_FETCH_LIMIT, fetchCollection } from '../DataModel/collection';
import type { SpecifyResource } from '../DataModel/legacyTypes';
import { schema } from '../DataModel/schema';
import type {
  Collection,
  CollectionObject,
  CollectionRelationship,
  CollectionRelType,
} from '../DataModel/types';
import { format } from '../Forms/dataObjFormatters';
<<<<<<< HEAD
import { softFail } from '../Errors/Crash';
import { deserializeResource } from '../DataModel/helpers';
=======
import { LocalizedString } from 'typesafe-i18n';
>>>>>>> 50b4f162

export type CollectionRelData = {
  readonly relationshipType: SpecifyResource<CollectionRelType>;
  readonly collectionObjects: RA<{
    readonly formatted: LocalizedString;
    readonly resource: SpecifyResource<CollectionObject>;
    readonly relationship: SpecifyResource<CollectionRelationship>;
  }>;
  readonly otherCollection: {
    readonly id: number;
    readonly href: string;
    readonly name: string;
    readonly formatted: LocalizedString;
  };
  readonly side: 'left' | 'right';
  readonly otherSide: 'left' | 'right';
};

export const processColRelationships = async (
  relationships: RA<SpecifyResource<CollectionRelationship>>,
  otherSide: 'left' | 'right',
  formatting: string | undefined
): Promise<CollectionRelData['collectionObjects']> =>
  Promise.all(
    relationships.map(async (relationship) =>
      relationship
        .rgetPromise(`${otherSide}Side`)
        .then((collectionObject) => [relationship, collectionObject] as const)
    )
  ).then(async (resources) =>
    Promise.all(
      resources.map(async ([relationship, collectionObject]) => ({
        formatted: await format(collectionObject, formatting).then(
          (formatted) =>
            formatted ?? (collectionObject.id.toString() as LocalizedString)
        ),
        resource: collectionObject,
        relationship,
      }))
    )
  );

export async function fetchOtherCollectionData(
  resource: SpecifyResource<CollectionObject>,
  relationship: string,
  formatting: string | undefined
): Promise<CollectionRelData | undefined> {
  const { relationshipType, left, right } = await fetchCollection(
    'CollectionRelType',
    { name: relationship, limit: 1 }
  )
    // BUG: this does not handle the not found case
    .then(({ records }) => deserializeResource(records[0]))
    .then(async (relationshipType) =>
      f.all({
        relationshipType,
        left: relationshipType.rgetPromise('leftSideCollection'),
        right: relationshipType.rgetPromise('rightSideCollection'),
      })
    );
  let side: 'left' | 'right';
  let otherSide: 'left' | 'right';
  let relatedCollection: SpecifyResource<Collection> | null;
  if (schema.domainLevelIds.collection === left?.id) {
    side = 'left';
    otherSide = 'right';
    relatedCollection = right;
  } else if (schema.domainLevelIds.collection === right?.id) {
    side = 'right';
    otherSide = 'left';
    relatedCollection = left;
  } else {
    softFail(
      new Error(
        "Related collection plugin used with relation that doesn't match current collection"
      )
    );
    return undefined;
  }
  if (relatedCollection === null) {
    softFail(new Error('Unable to determine collection for the other side'));
    return undefined;
  }

  const otherCollection = relatedCollection;
  const formattedCollection = format(otherCollection);

  return {
    relationshipType,
    collectionObjects:
      typeof resource.id === 'number'
        ? await fetchCollection(
            'CollectionRelationship',
            { limit: DEFAULT_FETCH_LIMIT },
            side === 'left'
              ? {
                  leftside_id: resource.id,
                  collectionreltype_id: relationshipType.id,
                }
              : {
                  rightside_id: resource.id,
                  collectionreltype_id: relationshipType.id,
                }
          ).then(async ({ records }) =>
            processColRelationships(
              records.map(deserializeResource),
              otherSide,
              formatting
            )
          )
        : [],
    otherCollection: {
      id: otherCollection.id,
      href: otherCollection.viewUrl(),
      name: otherCollection.get('collectionName') ?? '',
      formatted: await formattedCollection.then(
        (formatted) =>
          formatted ?? (otherCollection.id.toString() as LocalizedString)
      ),
    },
    side,
    otherSide,
  };
}<|MERGE_RESOLUTION|>--- conflicted
+++ resolved
@@ -10,12 +10,9 @@
   CollectionRelType,
 } from '../DataModel/types';
 import { format } from '../Forms/dataObjFormatters';
-<<<<<<< HEAD
 import { softFail } from '../Errors/Crash';
 import { deserializeResource } from '../DataModel/helpers';
-=======
 import { LocalizedString } from 'typesafe-i18n';
->>>>>>> 50b4f162
 
 export type CollectionRelData = {
   readonly relationshipType: SpecifyResource<CollectionRelType>;
