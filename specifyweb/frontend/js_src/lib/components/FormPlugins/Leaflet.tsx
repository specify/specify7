--- conflicted
+++ resolved
@@ -1,7 +1,6 @@
 import type Leaflet from 'leaflet';
 import React from 'react';
 
-import { useAsyncState } from '../../hooks/useAsyncState';
 import { useBooleanState } from '../../hooks/useBooleanState';
 import { commonText } from '../../localization/common';
 import { localityText } from '../../localization/locality';
@@ -14,12 +13,8 @@
 import { fetchLocalityDataFromResource } from '../Leaflet/localityRecordDataExtractor';
 import { LeafletMap } from '../Leaflet/Map';
 import { Dialog } from '../Molecules/Dialog';
-<<<<<<< HEAD
-=======
 import { useAsyncState } from '../../hooks/useAsyncState';
-import { useBooleanState } from '../../hooks/useBooleanState';
 import { schema } from '../DataModel/schema';
->>>>>>> c8d80ecc
 
 function LeafletDialog({
   locality,
