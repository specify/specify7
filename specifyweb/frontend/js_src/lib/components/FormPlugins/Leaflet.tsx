import type Leaflet from 'leaflet';
import React from 'react';

<<<<<<< HEAD
import { useAsyncState } from '../../hooks/useAsyncState';
=======
>>>>>>> 4cb5b149
import { useBooleanState } from '../../hooks/useBooleanState';
import { commonText } from '../../localization/common';
import { localityText } from '../../localization/locality';
import { Button } from '../Atoms/Button';
import type { SpecifyResource } from '../DataModel/legacyTypes';
import type { Locality } from '../DataModel/types';
import { ErrorBoundary } from '../Errors/ErrorBoundary';
import { formatLocalityData } from '../Leaflet';
import type { LocalityData } from '../Leaflet/helpers';
import { fetchLocalityDataFromResource } from '../Leaflet/localityRecordDataExtractor';
import { LeafletMap } from '../Leaflet/Map';
import { Dialog } from '../Molecules/Dialog';
<<<<<<< HEAD
=======
import { useAsyncState } from '../../hooks/useAsyncState';
import { schema } from '../DataModel/schema';
>>>>>>> 4cb5b149

function LeafletDialog({
  locality,
  onClose: handleClose,
}: {
  readonly locality: SpecifyResource<Locality>;
  readonly onClose: () => void;
}): JSX.Element | null {
  const [localityData] = useAsyncState(
    React.useCallback(
      async () => fetchLocalityDataFromResource(locality, true),
      [locality]
    ),
    true
  );

  const fullLocalityData = React.useRef<LocalityData | false | undefined>(
    undefined
  );

  return localityData === undefined ? null : localityData === false ? (
    <Dialog
      buttons={commonText.close()}
      header={localityText.noCoordinates()}
      onClose={handleClose}
    >
      {localityText.notEnoughInformationToMap({
        localityTable: schema.models.Locality.label,
      })}
    </Dialog>
  ) : (
    <LeafletMap
      localityPoints={[localityData]}
      onClose={handleClose}
      onMarkerClick={async (_, { target: marker }): Promise<void> => {
        fullLocalityData.current ??= await fetchLocalityDataFromResource(
          locality
        );
        if (fullLocalityData.current === false) return;
        (marker as Leaflet.Marker)
          .getPopup()
          ?.setContent(
            formatLocalityData(fullLocalityData.current, undefined, true)
          );
      }}
    />
  );
}

export function LeafletPlugin({
  locality,
  id,
}: {
  readonly locality: SpecifyResource<Locality>;
  readonly id: string | undefined;
}): JSX.Element {
  const [isOpen, _, handleClose, handleToggle] = useBooleanState();

  return (
    <ErrorBoundary dismissible>
      <Button.Small
        aria-pressed={isOpen}
        className="w-fit"
        id={id}
        onClick={handleToggle}
      >
        {localityText.showMap()}
      </Button.Small>
      {isOpen && <LeafletDialog locality={locality} onClose={handleClose} />}
    </ErrorBoundary>
  );
}<|MERGE_RESOLUTION|>--- conflicted
+++ resolved
@@ -1,10 +1,6 @@
 import type Leaflet from 'leaflet';
 import React from 'react';
 
-<<<<<<< HEAD
-import { useAsyncState } from '../../hooks/useAsyncState';
-=======
->>>>>>> 4cb5b149
 import { useBooleanState } from '../../hooks/useBooleanState';
 import { commonText } from '../../localization/common';
 import { localityText } from '../../localization/locality';
@@ -17,11 +13,8 @@
 import { fetchLocalityDataFromResource } from '../Leaflet/localityRecordDataExtractor';
 import { LeafletMap } from '../Leaflet/Map';
 import { Dialog } from '../Molecules/Dialog';
-<<<<<<< HEAD
-=======
 import { useAsyncState } from '../../hooks/useAsyncState';
 import { schema } from '../DataModel/schema';
->>>>>>> 4cb5b149
 
 function LeafletDialog({
   locality,
