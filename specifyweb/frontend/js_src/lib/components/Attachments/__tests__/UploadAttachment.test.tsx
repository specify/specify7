--- conflicted
+++ resolved
@@ -1,4 +1,3 @@
-<<<<<<< HEAD
 import { fireEvent, waitFor } from '@testing-library/react';
 import React from 'react';
 
@@ -15,33 +14,11 @@
 import * as Attachments from '../attachments';
 import { UploadAttachment } from '../Plugin';
 import { testAttachment } from './utils';
-=======
-import React from 'react';
-import { mount } from '../../../tests/reactUtils';
-import { UploadAttachment } from '../Plugin';
-import { clearIdStore } from '../../../hooks/useId';
-import { LoadingContext } from '../../Core/Contexts';
-import { f } from '../../../utils/functools';
-import { fireEvent, waitFor } from '@testing-library/react';
-import { overrideAttachmentSettings } from '../attachments';
-import attachmentSettings from '../../../tests/ajax/static/context/attachment_settings.json';
-import { overrideAjax } from '../../../tests/ajax';
-import * as Attachments from '../attachments';
-import { requireContext } from '../../../tests/helpers';
-import { deserializeResource } from '../../DataModel/serializers';
-import { testAttachment } from './utils';
-import { SpecifyResource } from '../../DataModel/legacyTypes';
-import { Attachment } from '../../DataModel/types';
->>>>>>> fa40fd4c
 
 requireContext();
 
 async function uploadFileMock() {
-<<<<<<< HEAD
-  return deserializeResource(testAttachment) ;
-=======
   return deserializeResource(testAttachment) as SpecifyResource<Attachment>;
->>>>>>> fa40fd4c
 }
 
 beforeEach(() => {
@@ -63,11 +40,7 @@
     jest.spyOn(console, 'warn').mockImplementation();
     const handleUploaded = jest.fn();
 
-<<<<<<< HEAD
     Attachments.overrideAttachmentSettings(attachmentSettings);
-=======
-    overrideAttachmentSettings(attachmentSettings);
->>>>>>> fa40fd4c
     const { asFragment, container, user } = mount(
       <LoadingContext.Provider value={f.void}>
         <UploadAttachment onUploaded={handleUploaded} />
@@ -84,11 +57,7 @@
     fireEvent.change(input, { target: { files: [testFile] } });
 
     await waitFor(() => {
-<<<<<<< HEAD
       expect(handleUploaded).toHaveBeenCalled();
-=======
-      expect(handleUploaded).toBeCalled();
->>>>>>> fa40fd4c
     });
   });
 });