--- conflicted
+++ resolved
@@ -20,9 +20,9 @@
   useViewDefinition,
 } from '../Forms/useViewDefinition';
 import { loadingGif } from '../Molecules';
-import { userPreferences } from '../Preferences/userPreferences';
 import { fetchOriginalUrl, fetchThumbnail } from './attachments';
 import { AttachmentRecordLink, getAttachmentTable } from './Cell';
+import { userPreferences } from '../Preferences/userPreferences';
 
 export function AttachmentViewer({
   attachment,
@@ -89,13 +89,8 @@
     false
   );
 
-<<<<<<< HEAD
-  const [autoPlay] = usePref('attachments', 'behavior', 'autoPlay');
   const Component = typeof originalUrl === 'string' ? Link.Blue : Button.Info;
-=======
   const [autoPlay] = userPreferences.use('attachments', 'behavior', 'autoPlay');
-  const Component = typeof originalUrl === 'string' ? Link.Blue : Button.Blue;
->>>>>>> fb9d7bb8
   const table = f.maybe(serialized.tableID ?? undefined, getAttachmentTable);
   return (
     <div className="flex h-full gap-8">
