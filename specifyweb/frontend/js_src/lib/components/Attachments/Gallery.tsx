--- conflicted
+++ resolved
@@ -81,19 +81,14 @@
           <AttachmentCell
             attachment={attachment}
             key={index}
-<<<<<<< HEAD
             onViewRecord={(table, id): void =>
               setViewRecord(new table.Resource({ id }))
-=======
+            }
             related={[
               related[index],
               (item): void => setRelated(replaceItem(related, index, item)),
             ]}
             onOpen={(): void => setOpenIndex(index)}
-            onViewRecord={(model, id): void =>
-              setViewRecord(new model.Resource({ id }))
->>>>>>> 3ea6689c
-            }
           />
         ))}
         {isComplete
