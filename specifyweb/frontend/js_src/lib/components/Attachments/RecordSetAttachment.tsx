import React from 'react';
import type { LocalizedString } from 'typesafe-i18n';

import { useAsyncState } from '../../hooks/useAsyncState';
import { useBooleanState } from '../../hooks/useBooleanState';
import { useCachedState } from '../../hooks/useCachedState';
import { attachmentsText } from '../../localization/attachments';
import { commonText } from '../../localization/common';
import { Http } from '../../utils/ajax/definitions';
import { ajax } from '../../utils/ajax/index';
import { f } from '../../utils/functools';
import type { RA } from '../../utils/types';
import { filterArray } from '../../utils/types';
import { keysToLowerCase } from '../../utils/utils';
import { Button } from '../Atoms/Button';
import type { AnySchema } from '../DataModel/helperTypes';
import type { SpecifyResource } from '../DataModel/legacyTypes';
import { serializeResource } from '../DataModel/serializers';
import type { CollectionObjectAttachment } from '../DataModel/types';
import { Dialog, dialogClassNames } from '../Molecules/Dialog';
import { downloadFile } from '../Molecules/FilePicker';
import { defaultAttachmentScale } from '.';
import { AttachmentGallery } from './Gallery';
import { getAttachmentRelationship } from './utils';
<<<<<<< HEAD
import { ajax } from '../../utils/ajax/index';
import { keysToLowerCase } from '../../utils/utils';
import { downloadFile } from '../Molecules/FilePicker';
import { Http } from '../../utils/ajax/definitions';
import { LoadingContext } from '../Core/Contexts';
=======
>>>>>>> 930ea7c3

const haltIncrementSize = 300;

export function RecordSetAttachments<SCHEMA extends AnySchema>({
  records,
  onFetch: handleFetch,
  title,
}: {
  readonly records: RA<SpecifyResource<SCHEMA> | undefined>;
  readonly onFetch:
    | ((index: number) => Promise<RA<number | undefined> | void>)
    | undefined;
  readonly title: LocalizedString | undefined;
}): JSX.Element {
  const fetchedCount = React.useRef<number>(0);

  const [showAttachments, handleShowAttachments, handleHideAttachments] =
    useBooleanState();

  const [attachments] = useAsyncState(
    React.useCallback(async () => {
      const attachmentField =
        records.length > 0 && records.at(0) !== undefined
          ? getAttachmentRelationship(records.at(0)!.specifyTable)
          : undefined;
      if (!showAttachments || attachmentField === undefined) {
        return { attachments: [], related: [] };
      }

      const relatedAttachmentRecords = await Promise.all(
        records.map(async (record) =>
          record
            ?.rgetCollection(attachmentField.name)
            .then(
              ({ models }) =>
                models as RA<SpecifyResource<CollectionObjectAttachment>>
            )
        )
      );

      const fetchCount = filterArray(records).findIndex(
        (record) => !record.populated
      );

      fetchedCount.current = fetchCount === -1 ? records.length : fetchCount;

      const attachments = await Promise.all(
        filterArray(relatedAttachmentRecords.flat()).map(
          async (collectionObjectAttachment) => ({
            attachment: await collectionObjectAttachment
              .rgetPromise('attachment')
              .then((resource) => serializeResource(resource)),
            related: collectionObjectAttachment,
          })
        )
      );

      return {
        attachments: attachments.map(({ attachment }) => attachment),
        related: attachments.map(({ related }) => related),
      };
    }, [records, showAttachments]),
    false
  );
  const attachmentsRef = React.useRef(attachments);

  const downloadAllAttachmentsDisabled = fetchedCount.current !== records.length || records.length <= 1 || fetchedCount.current <= 1;
  const handleDownloadAllAttachments = async (): Promise<void> => {
    if (attachmentsRef.current === undefined) return;
    const attachmentLocations = attachmentsRef.current.attachments
      .map((attachment) => attachment.attachmentLocation)
      .filter((name): name is string => name !== null);
    const origFilenames = attachmentsRef.current.attachments
      .map((attachment) => attachment.origFilename)
      .filter((name): name is string => name !== null);

    try {
      const response = await ajax<Blob>('/attachment_gw/download_all/', {
        method: 'POST',
        body: keysToLowerCase({
          attachmentLocations,
          origFilenames,
        }),
        headers: {
          'Content-Type': 'application/json',
          'Accept': 'application/octet-stream',
        },
      });

      if (response.status === Http.OK) {
        downloadFile(`${title}_attachments.zip`, response.data);
      } else {
        console.error('Attachment archive download failed', response);
      }
    } catch (error) {
      console.error('Attachment archive download failed', error);
    }
    return Promise.resolve();
  };
  const loading = React.useContext(LoadingContext);

  if (typeof attachments === 'object') attachmentsRef.current = attachments;

  /*
   * Stop fetching records if the first 300 don't have attachments
   * to save computing resources. Ask the user to continue and fetch
   * the next haltIncrementSize (300) if desired.
   */
  const [haltValue, setHaltValue] = React.useState(39);
  const halt =
    attachments?.attachments.length === 0 && records.length >= haltValue;

  const [scale = defaultAttachmentScale] = useCachedState(
    'attachments',
    'scale'
  );

  const isComplete = fetchedCount.current === records.length;

  return (
    <>
      <Button.Icon
        disabled={attachments === undefined}
        icon="photos"
        title="attachments"
        onClick={handleShowAttachments}
      />
      {showAttachments && (
        <Dialog
          buttons={
            <>
              <Button.Info
                disabled={downloadAllAttachmentsDisabled}
                onClick={() => loading(handleDownloadAllAttachments())}
                title={attachmentsText.downloadAllDescription()}
              >
                {attachmentsText.downloadAll()}
              </Button.Info>
              <Button.DialogClose>
                {commonText.close()}
              </Button.DialogClose>
            </>
          }
          className={{
            container: dialogClassNames.wideContainer,
          }}
          dimensionsKey={isComplete ? undefined : false}
          header={
            attachmentsRef.current?.attachments === undefined
              ? attachmentsText.attachments()
              : commonText.countLine({
                  resource: attachmentsText.attachments(),
                  count: attachmentsRef.current.attachments.length,
                })
          }
          onClose={handleHideAttachments}
        >
          {halt ? (
            haltValue === records.length ? (
              <>{attachmentsText.noAttachments()}</>
            ) : (
              <div className="flex flex-col gap-4">
                {attachmentsText.attachmentHaltLimit({ halt: haltValue })}
                <Button.Warning
                  onClick={(): void =>
                    setHaltValue(
                      Math.min(haltValue + haltIncrementSize, records.length)
                    )
                  }
                >
                  {attachmentsText.fetchNextAttachments()}
                </Button.Warning>
              </div>
            )
          ) : (
            <AttachmentGallery
              attachments={attachmentsRef?.current?.attachments ?? []}
              isComplete={isComplete}
              scale={scale}
              onChange={(attachment, index): void =>
                void attachments?.related[index].set(`attachment`, attachment)
              }
              onFetchMore={
                attachments === undefined || handleFetch === undefined || halt
                  ? undefined
                  : async (): Promise<void> =>
                      handleFetch?.(fetchedCount.current).then(f.void)
              }
            />
          )}
        </Dialog>
      )}
    </>
  );
}<|MERGE_RESOLUTION|>--- conflicted
+++ resolved
@@ -22,14 +22,7 @@
 import { defaultAttachmentScale } from '.';
 import { AttachmentGallery } from './Gallery';
 import { getAttachmentRelationship } from './utils';
-<<<<<<< HEAD
-import { ajax } from '../../utils/ajax/index';
-import { keysToLowerCase } from '../../utils/utils';
-import { downloadFile } from '../Molecules/FilePicker';
-import { Http } from '../../utils/ajax/definitions';
 import { LoadingContext } from '../Core/Contexts';
-=======
->>>>>>> 930ea7c3
 
 const haltIncrementSize = 300;
 
