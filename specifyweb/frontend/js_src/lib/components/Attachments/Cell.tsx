import React from 'react';

import { useBooleanState } from '../../hooks/useBooleanState';
import { attachmentsText } from '../../localization/attachments';
import { commonText } from '../../localization/common';
import { f } from '../../utils/functools';
import type { GetSet } from '../../utils/types';
import { Button } from '../Atoms/Button';
import { LoadingContext } from '../Core/Contexts';
import { fetchRelated } from '../DataModel/collection';
<<<<<<< HEAD
import { getField } from '../DataModel/helpers';
import type { SerializedResource } from '../DataModel/helperTypes';
import { idFromUrl } from '../DataModel/resource';
import { deserializeResource } from '../DataModel/serializers';
import type { SpecifyTable } from '../DataModel/specifyTable';
import { getTableById, tables } from '../DataModel/tables';
=======
import { deserializeResource } from '../DataModel/helpers';
import type { AnySchema, SerializedResource } from '../DataModel/helperTypes';
import type { SpecifyResource } from '../DataModel/legacyTypes';
import { idFromUrl } from '../DataModel/resource';
import { getModelById } from '../DataModel/schema';
import type { SpecifyModel } from '../DataModel/specifyModel';
>>>>>>> 3ea6689c
import type { Attachment } from '../DataModel/types';
import { softFail } from '../Errors/Crash';
import { Dialog } from '../Molecules/Dialog';
import { TableIcon } from '../Molecules/TableIcon';
import { hasTablePermission } from '../Permissions/helpers';
import { tablesWithAttachments } from './index';
import { AttachmentPreview } from './Preview';

export function AttachmentCell({
  attachment,
  onOpen: handleOpen,
  related: [related, setRelated],
  onViewRecord: handleViewRecord,
}: {
  readonly attachment: SerializedResource<Attachment>;
  readonly onOpen: () => void;
  readonly related: GetSet<SpecifyResource<AnySchema> | undefined>;
  readonly onViewRecord:
    | ((table: SpecifyTable, recordId: number) => void)
    | undefined;
}): JSX.Element {
<<<<<<< HEAD
  const table =
    typeof attachment.tableID === 'number'
      ? getAttachmentTable(attachment.tableID)
      : undefined;

  const [thumbnail] = useAsyncState(
    React.useCallback(async () => fetchThumbnail(attachment), [attachment]),
    false
  );

  const [isMetaOpen, _, handleMetaClose, handleMetaToggle] = useBooleanState();
  const title = (attachment.title || thumbnail?.alt) as
    | LocalizedString
    | undefined;
  const loading = React.useContext(LoadingContext);

  const resource = React.useMemo(
    () => deserializeResource(attachment),
    [attachment]
  );
=======
  const model = f.maybe(attachment.tableID ?? undefined, getAttachmentTable);
>>>>>>> 3ea6689c

  return (
    <div className="relative">
      {typeof handleViewRecord === 'function' &&
<<<<<<< HEAD
        (table === undefined || hasTablePermission(table.name, 'read')) && (
          <Button.LikeLink
            className="absolute top-0 left-0"
            title={table?.label}
            onClick={(): void =>
              table === undefined
                ? handleMetaToggle()
                : loading(
                    fetchRelated(
                      attachment,
                      `${table.name as 'agent'}Attachments`
                    )
                      .then(({ records }) =>
                        typeof records[0] === 'object'
                          ? idFromUrl(
                              caseInsensitiveHash(
                                records[0],
                                table.name as 'agent'
                              ) ?? ''
                            )
                          : undefined
                      )
                      .then((id) =>
                        typeof id === 'number'
                          ? handleViewRecord(table, id)
                          : handleMetaToggle()
                      )
                  )
            }
          >
            <TableIcon label name={table?.name ?? 'Attachment'} />
          </Button.LikeLink>
        )}
      <Button.Icon
        aria-pressed={isMetaOpen}
        className="absolute top-0 right-0"
        icon="informationCircle"
        title={getField(tables.WorkbenchTemplateMappingItem, 'metaData').label}
        onClick={handleMetaToggle}
      />
      {isMetaOpen && (
        <ResourceView
          dialog="modal"
          isDependent={false}
          isSubForm={false}
          resource={resource}
          title={title}
          viewName={originalAttachmentsView}
          onAdd={undefined}
          onClose={handleMetaClose}
          onDeleted={undefined}
          onSaved={undefined}
=======
      model !== undefined &&
      hasTablePermission(model.name, 'read') ? (
        <AttachmentRecordLink
          attachment={attachment}
          className="absolute top-0 left-0"
          model={model}
          related={[related, setRelated]}
          variant="icon"
          onViewRecord={handleViewRecord}
>>>>>>> 3ea6689c
        />
      ) : undefined}
      <AttachmentPreview
        attachment={attachment}
        onOpen={(): void => {
          if (related === undefined && typeof model === 'object')
            fetchAttachmentParent(model, attachment)
              .then(setRelated)
              .catch(softFail);
          handleOpen();
        }}
      />
    </div>
  );
}

<<<<<<< HEAD
function getAttachmentTable(
  tableId: number | undefined
): SpecifyTable | undefined {
  if (tableId === undefined) return undefined;
  const table = getTableById(tableId);
  return tablesWithAttachments().includes(table) ? table : undefined;
=======
export function getAttachmentTable(tableId: number): SpecifyModel | undefined {
  const model = getModelById(tableId);
  return tablesWithAttachments().includes(model) ? model : undefined;
}

/**
 * A button to open a record associated with the attachment
 */
export function AttachmentRecordLink({
  variant,
  className,
  model,
  attachment,
  onViewRecord: handleViewRecord,
  related: [related, setRelated],
}: {
  readonly variant: 'button' | 'icon';
  readonly className: string;
  readonly model: SpecifyModel;
  readonly attachment: SerializedResource<Attachment>;
  readonly onViewRecord: (model: SpecifyModel, recordId: number) => void;
  readonly related: GetSet<SpecifyResource<AnySchema> | undefined>;
}): JSX.Element {
  const loading = React.useContext(LoadingContext);
  const [isFailed, handleFailed, handleNotFailed] = useBooleanState();
  const Component = variant === 'icon' ? Button.LikeLink : Button.Blue;
  return (
    <>
      <Component
        className={className}
        title={model?.label}
        onClick={(): void =>
          loading(
            (typeof related === 'object'
              ? Promise.resolve(related)
              : fetchAttachmentParent(model, attachment).then((related) => {
                  setRelated(related);
                  return related;
                })
            )
              .then((related) =>
                typeof related === 'object'
                  ? getBaseResourceId(model, related)
                  : undefined
              )
              .then((id) =>
                typeof id === 'number'
                  ? handleViewRecord(model, id)
                  : handleFailed()
              )
          )
        }
      >
        <TableIcon label name={model?.name ?? 'Attachment'} />
        {variant === 'button' && model?.label}
      </Component>
      {isFailed ? (
        <Dialog
          buttons={commonText.close()}
          header={attachmentsText.unableToFindRelatedRecord()}
          onClose={handleNotFailed}
        >
          {attachmentsText.unableToFindRelatedRecordDescription()}
        </Dialog>
      ) : undefined}
    </>
  );
}

/** Fetch CollectionObjectAttachment for a given Attachment */
async function fetchAttachmentParent(
  model: SpecifyModel,
  attachment: SerializedResource<Attachment>
): Promise<SpecifyResource<AnySchema> | undefined> {
  const { records } = await fetchRelated(
    attachment,
    `${model.name as 'collectionObject'}Attachments`
  );
  return deserializeResource(records[0]);
}

/**
 * Get CollectionObject id from CollectionObjectAttachment
 */
function getBaseResourceId(
  model: SpecifyModel,
  related: SpecifyResource<AnySchema>
): number | undefined {
  // This would be a URL to CollectionObject
  const resourceUrl = related.get(model.name as 'CollectionObject');
  return idFromUrl(resourceUrl ?? '');
>>>>>>> 3ea6689c
}<|MERGE_RESOLUTION|>--- conflicted
+++ resolved
@@ -8,21 +8,12 @@
 import { Button } from '../Atoms/Button';
 import { LoadingContext } from '../Core/Contexts';
 import { fetchRelated } from '../DataModel/collection';
-<<<<<<< HEAD
-import { getField } from '../DataModel/helpers';
-import type { SerializedResource } from '../DataModel/helperTypes';
+import type { AnySchema, SerializedResource } from '../DataModel/helperTypes';
+import type { SpecifyResource } from '../DataModel/legacyTypes';
 import { idFromUrl } from '../DataModel/resource';
 import { deserializeResource } from '../DataModel/serializers';
 import type { SpecifyTable } from '../DataModel/specifyTable';
-import { getTableById, tables } from '../DataModel/tables';
-=======
-import { deserializeResource } from '../DataModel/helpers';
-import type { AnySchema, SerializedResource } from '../DataModel/helperTypes';
-import type { SpecifyResource } from '../DataModel/legacyTypes';
-import { idFromUrl } from '../DataModel/resource';
-import { getModelById } from '../DataModel/schema';
-import type { SpecifyModel } from '../DataModel/specifyModel';
->>>>>>> 3ea6689c
+import { getTableById } from '../DataModel/tables';
 import type { Attachment } from '../DataModel/types';
 import { softFail } from '../Errors/Crash';
 import { Dialog } from '../Molecules/Dialog';
@@ -44,105 +35,27 @@
     | ((table: SpecifyTable, recordId: number) => void)
     | undefined;
 }): JSX.Element {
-<<<<<<< HEAD
-  const table =
-    typeof attachment.tableID === 'number'
-      ? getAttachmentTable(attachment.tableID)
-      : undefined;
-
-  const [thumbnail] = useAsyncState(
-    React.useCallback(async () => fetchThumbnail(attachment), [attachment]),
-    false
-  );
-
-  const [isMetaOpen, _, handleMetaClose, handleMetaToggle] = useBooleanState();
-  const title = (attachment.title || thumbnail?.alt) as
-    | LocalizedString
-    | undefined;
-  const loading = React.useContext(LoadingContext);
-
-  const resource = React.useMemo(
-    () => deserializeResource(attachment),
-    [attachment]
-  );
-=======
-  const model = f.maybe(attachment.tableID ?? undefined, getAttachmentTable);
->>>>>>> 3ea6689c
+  const table = f.maybe(attachment.tableID ?? undefined, getAttachmentTable);
 
   return (
     <div className="relative">
       {typeof handleViewRecord === 'function' &&
-<<<<<<< HEAD
-        (table === undefined || hasTablePermission(table.name, 'read')) && (
-          <Button.LikeLink
-            className="absolute top-0 left-0"
-            title={table?.label}
-            onClick={(): void =>
-              table === undefined
-                ? handleMetaToggle()
-                : loading(
-                    fetchRelated(
-                      attachment,
-                      `${table.name as 'agent'}Attachments`
-                    )
-                      .then(({ records }) =>
-                        typeof records[0] === 'object'
-                          ? idFromUrl(
-                              caseInsensitiveHash(
-                                records[0],
-                                table.name as 'agent'
-                              ) ?? ''
-                            )
-                          : undefined
-                      )
-                      .then((id) =>
-                        typeof id === 'number'
-                          ? handleViewRecord(table, id)
-                          : handleMetaToggle()
-                      )
-                  )
-            }
-          >
-            <TableIcon label name={table?.name ?? 'Attachment'} />
-          </Button.LikeLink>
-        )}
-      <Button.Icon
-        aria-pressed={isMetaOpen}
-        className="absolute top-0 right-0"
-        icon="informationCircle"
-        title={getField(tables.WorkbenchTemplateMappingItem, 'metaData').label}
-        onClick={handleMetaToggle}
-      />
-      {isMetaOpen && (
-        <ResourceView
-          dialog="modal"
-          isDependent={false}
-          isSubForm={false}
-          resource={resource}
-          title={title}
-          viewName={originalAttachmentsView}
-          onAdd={undefined}
-          onClose={handleMetaClose}
-          onDeleted={undefined}
-          onSaved={undefined}
-=======
-      model !== undefined &&
-      hasTablePermission(model.name, 'read') ? (
+      table !== undefined &&
+      hasTablePermission(table.name, 'read') ? (
         <AttachmentRecordLink
           attachment={attachment}
           className="absolute top-0 left-0"
-          model={model}
           related={[related, setRelated]}
+          table={table}
           variant="icon"
           onViewRecord={handleViewRecord}
->>>>>>> 3ea6689c
         />
       ) : undefined}
       <AttachmentPreview
         attachment={attachment}
         onOpen={(): void => {
-          if (related === undefined && typeof model === 'object')
-            fetchAttachmentParent(model, attachment)
+          if (related === undefined && typeof table === 'object')
+            fetchAttachmentParent(table, attachment)
               .then(setRelated)
               .catch(softFail);
           handleOpen();
@@ -152,17 +65,9 @@
   );
 }
 
-<<<<<<< HEAD
-function getAttachmentTable(
-  tableId: number | undefined
-): SpecifyTable | undefined {
-  if (tableId === undefined) return undefined;
+export function getAttachmentTable(tableId: number): SpecifyTable | undefined {
   const table = getTableById(tableId);
   return tablesWithAttachments().includes(table) ? table : undefined;
-=======
-export function getAttachmentTable(tableId: number): SpecifyModel | undefined {
-  const model = getModelById(tableId);
-  return tablesWithAttachments().includes(model) ? model : undefined;
 }
 
 /**
@@ -171,16 +76,16 @@
 export function AttachmentRecordLink({
   variant,
   className,
-  model,
+  table,
   attachment,
   onViewRecord: handleViewRecord,
   related: [related, setRelated],
 }: {
   readonly variant: 'button' | 'icon';
   readonly className: string;
-  readonly model: SpecifyModel;
+  readonly table: SpecifyTable;
   readonly attachment: SerializedResource<Attachment>;
-  readonly onViewRecord: (model: SpecifyModel, recordId: number) => void;
+  readonly onViewRecord: (table: SpecifyTable, recordId: number) => void;
   readonly related: GetSet<SpecifyResource<AnySchema> | undefined>;
 }): JSX.Element {
   const loading = React.useContext(LoadingContext);
@@ -190,31 +95,31 @@
     <>
       <Component
         className={className}
-        title={model?.label}
+        title={table?.label}
         onClick={(): void =>
           loading(
             (typeof related === 'object'
               ? Promise.resolve(related)
-              : fetchAttachmentParent(model, attachment).then((related) => {
+              : fetchAttachmentParent(table, attachment).then((related) => {
                   setRelated(related);
                   return related;
                 })
             )
               .then((related) =>
                 typeof related === 'object'
-                  ? getBaseResourceId(model, related)
+                  ? getBaseResourceId(table, related)
                   : undefined
               )
               .then((id) =>
                 typeof id === 'number'
-                  ? handleViewRecord(model, id)
+                  ? handleViewRecord(table, id)
                   : handleFailed()
               )
           )
         }
       >
-        <TableIcon label name={model?.name ?? 'Attachment'} />
-        {variant === 'button' && model?.label}
+        <TableIcon label name={table?.name ?? 'Attachment'} />
+        {variant === 'button' && table?.label}
       </Component>
       {isFailed ? (
         <Dialog
@@ -231,12 +136,12 @@
 
 /** Fetch CollectionObjectAttachment for a given Attachment */
 async function fetchAttachmentParent(
-  model: SpecifyModel,
+  table: SpecifyTable,
   attachment: SerializedResource<Attachment>
 ): Promise<SpecifyResource<AnySchema> | undefined> {
   const { records } = await fetchRelated(
     attachment,
-    `${model.name as 'collectionObject'}Attachments`
+    `${table.name as 'collectionObject'}Attachments`
   );
   return deserializeResource(records[0]);
 }
@@ -245,11 +150,10 @@
  * Get CollectionObject id from CollectionObjectAttachment
  */
 function getBaseResourceId(
-  model: SpecifyModel,
+  table: SpecifyTable,
   related: SpecifyResource<AnySchema>
 ): number | undefined {
   // This would be a URL to CollectionObject
-  const resourceUrl = related.get(model.name as 'CollectionObject');
+  const resourceUrl = related.get(table.name as 'CollectionObject');
   return idFromUrl(resourceUrl ?? '');
->>>>>>> 3ea6689c
 }