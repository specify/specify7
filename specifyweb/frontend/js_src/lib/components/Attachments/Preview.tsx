--- conflicted
+++ resolved
@@ -36,20 +36,11 @@
 export function Thumbnail({
   attachment,
   thumbnail,
-  className,
 }: {
   readonly attachment: SerializedResource<Attachment>;
   readonly thumbnail: AttachmentThumbnail | undefined;
-<<<<<<< HEAD
 }): JSX.Element | null {
   return thumbnail === undefined ? null : (
-=======
-  readonly className?: string;
-}): JSX.Element {
-  return thumbnail === undefined ? (
-    loadingGif
-  ) : (
->>>>>>> 034356ad
     <img
       alt={
         typeof attachment.title === 'string' && attachment.title.length > 0
@@ -57,12 +48,7 @@
           : thumbnail.alt
       }
       className={`
-<<<<<<< HEAD
         max-h-full max-w-full border-2 border-white object-contain
-=======
-        ${className}
-        max-h-full max-w-full border-8 border-white object-contain
->>>>>>> 034356ad
         dark:border-black
       `}
       src={thumbnail.src}
