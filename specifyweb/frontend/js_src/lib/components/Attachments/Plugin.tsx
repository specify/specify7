--- conflicted
+++ resolved
@@ -12,17 +12,10 @@
 import { formsText } from '../../localization/forms';
 import { f } from '../../utils/functools';
 import { Progress } from '../Atoms';
-<<<<<<< HEAD
-import { ReadOnlyContext } from '../Core/Contexts';
-import { toTable } from '../DataModel/helpers';
-import type { AnySchema, SerializedResource } from '../DataModel/helperTypes';
-=======
-import { LoadingContext } from '../Core/Contexts';
+import { LoadingContext, ReadOnlyContext } from '../Core/Contexts';
 import { toTable } from '../DataModel/helpers';
 import type { AnySchema } from '../DataModel/helperTypes';
->>>>>>> 3ea6689c
 import type { SpecifyResource } from '../DataModel/legacyTypes';
-import { serializeResource } from '../DataModel/serializers';
 import type { Attachment } from '../DataModel/types';
 import { raise } from '../Errors/Crash';
 import { loadingBar } from '../Molecules';
@@ -47,30 +40,11 @@
 
 function ProtectedAttachmentsPlugin({
   resource,
-<<<<<<< HEAD
-  onUploadComplete: handleUploadComplete,
-=======
-  mode = 'edit',
->>>>>>> 3ea6689c
 }: {
   readonly resource: SpecifyResource<AnySchema> | undefined;
-<<<<<<< HEAD
-  readonly onUploadComplete?: (attachment: SpecifyResource<Attachment>) => void;
-}): JSX.Element {
-  const [state, setState] = useAsyncState<
-    | State<
-        'DisplayAttachment',
-        { readonly attachment: SerializedResource<Attachment> }
-      >
-    | State<'AddAttachment'>
-    | State<'FileUpload', { readonly file: File }>
-    | State<'Unavailable'>
-=======
-  readonly mode: FormMode;
 }): JSX.Element | null {
   const [attachment, setAttachment] = useAsyncState<
     SpecifyResource<Attachment> | false
->>>>>>> 3ea6689c
   >(
     React.useCallback(
       async () =>
@@ -81,11 +55,12 @@
     ),
     true
   );
+  const isReadOnly = React.useContext(ReadOnlyContext);
   useErrorContext('attachment', attachment);
 
   const filePickerContainer = React.useRef<HTMLDivElement | null>(null);
   const related = useTriggerState(
-    resource?.specifyModel.name === 'Attachment' ? undefined : resource
+    resource?.specifyTable.name === 'Attachment' ? undefined : resource
   );
   return attachment === undefined ? null : (
     <div
@@ -99,7 +74,7 @@
           related={related}
           onViewRecord={undefined}
         />
-      ) : mode === 'view' ? (
+      ) : isReadOnly ? (
         <p>{formsText.noData()}</p>
       ) : (
         <UploadAttachment
@@ -107,7 +82,7 @@
             // Fix focus loss when <FilePicker would be removed from DOM
             filePickerContainer.current?.focus();
             if (typeof resource === 'object')
-              attachment?.set('tableID', resource.specifyModel.tableId);
+              attachment?.set('tableID', resource.specifyTable.tableId);
             resource?.set('attachment', attachment as never);
             setAttachment(attachment);
           }}
@@ -125,25 +100,6 @@
   const [uploadProgress, setUploadProgress] = React.useState<
     number | true | undefined
   >(undefined);
-<<<<<<< HEAD
-  React.useEffect(
-    () =>
-      state?.type === 'FileUpload'
-        ? void uploadFile(state.file, setUploadProgress)
-            .then((attachment) => {
-              if (typeof resource === 'object')
-                attachment?.set('tableID', resource.specifyTable.tableId);
-              if (attachment === undefined) setState({ type: 'Unavailable' });
-              else {
-                handleUploadComplete?.(attachment);
-                resource?.set('attachment', attachment as never);
-                setState({
-                  type: 'DisplayAttachment',
-                  attachment: serializeResource(attachment),
-                });
-              }
-            })
-=======
   const [isFailed, handleFailed] = useBooleanState();
   const loading = React.useContext(LoadingContext);
 
@@ -174,45 +130,11 @@
                 ? handleFailed()
                 : handleUploaded(attachment)
             )
->>>>>>> 3ea6689c
             .catch((error) => {
               handleFailed();
               raise(error);
             })
             .finally(() => setUploadProgress(undefined))
-<<<<<<< HEAD
-        : undefined,
-    [setState, state, resource, handleUploadComplete]
-  );
-
-  const filePickerContainer = React.useRef<HTMLDivElement | null>(null);
-
-  const isReadOnly = React.useContext(ReadOnlyContext);
-  return state === undefined ? (
-    <>{commonText.loading()}</>
-  ) : state.type === 'Unavailable' ? (
-    <div>{attachmentsText.attachmentServerUnavailable()}</div>
-  ) : (
-    <div ref={filePickerContainer} tabIndex={-1}>
-      {state.type === 'AddAttachment' ? (
-        isReadOnly || !hasTablePermission('Attachment', 'create') ? (
-          <p>{formsText.noData()}</p>
-        ) : (
-          <FilePicker
-            acceptedFormats={undefined}
-            id={id}
-            name={name}
-            onSelected={(file): void => {
-              // Fix focus loss when <FilePicker would be removed from DOB
-              filePickerContainer.current?.focus();
-              setState({
-                type: 'FileUpload',
-                file,
-              });
-            }}
-          />
-=======
->>>>>>> 3ea6689c
         )
       }
     />
