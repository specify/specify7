--- conflicted
+++ resolved
@@ -3,6 +3,7 @@
  */
 
 import React from 'react';
+import { useNavigate } from 'react-router-dom';
 
 import { useAsyncState } from '../../hooks/useAsyncState';
 import { useCachedState } from '../../hooks/useCachedState';
@@ -19,24 +20,18 @@
 import { getModel, schema } from '../DataModel/schema';
 import type { Tables } from '../DataModel/types';
 import { useMenuItem } from '../Header';
+import { Dialog } from '../Molecules/Dialog';
 import { hasTablePermission } from '../Permissions/helpers';
 import { ProtectedTable } from '../Permissions/PermissionDenied';
 import { OrderPicker } from '../UserPreferences/Renderers';
+import { attachmentSettingsPromise } from './attachments';
 import { AttachmentGallery } from './Gallery';
-<<<<<<< HEAD
-=======
-import { schemaText } from '../../localization/schema';
-import { attachmentsText } from '../../localization/attachments';
-import { attachmentSettingsPromise } from './attachments';
-import { Dialog } from '../Molecules/Dialog';
-import { useNavigate } from 'react-router-dom';
 
 export const attachmentRelatedTables = f.store(() =>
   Object.keys(schema.models).filter((tableName) =>
     tableName.endsWith('Attachment')
   )
 );
->>>>>>> 8acc8412
 
 const allTablesWithAttachments = f.store(() =>
   filterArray(
@@ -45,6 +40,7 @@
     )
   )
 );
+
 /** Exclude tables without read access*/
 export const tablesWithAttachments = f.store(() =>
   allTablesWithAttachments().filter((model) =>
@@ -58,7 +54,7 @@
 const defaultSortOrder = '-timestampCreated';
 const defaultFilter = { type: 'all' } as const;
 
-const fetchSettings = () => attachmentSettingsPromise;
+const fetchSettings = async () => attachmentSettingsPromise;
 
 export function AttachmentsView(): JSX.Element | null {
   const navigate = useNavigate();
