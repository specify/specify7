--- conflicted
+++ resolved
@@ -23,14 +23,7 @@
 import { Dialog } from '../Molecules/Dialog';
 import { hasTablePermission } from '../Permissions/helpers';
 import { ProtectedTable } from '../Permissions/PermissionDenied';
-<<<<<<< HEAD
 import { OrderPicker } from '../Preferences/Renderers';
-import { AttachmentGallery } from './Gallery';
-import { schemaText } from '../../localization/schema';
-import { attachmentsText } from '../../localization/attachments';
-=======
-import { OrderPicker } from '../UserPreferences/Renderers';
->>>>>>> 7e500c2e
 import { attachmentSettingsPromise } from './attachments';
 import { AttachmentGallery } from './Gallery';
 
