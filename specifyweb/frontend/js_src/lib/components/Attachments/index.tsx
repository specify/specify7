--- conflicted
+++ resolved
@@ -22,9 +22,7 @@
 import { AttachmentGallery } from './Gallery';
 import { schemaText } from '../../localization/schema';
 import { attachmentsText } from '../../localization/attachments';
-<<<<<<< HEAD
 import { useMenuItem } from '../Header/useMenuItem';
-=======
 import { attachmentSettingsPromise } from './attachments';
 import { Dialog } from '../Molecules/Dialog';
 import { useNavigate } from 'react-router-dom';
@@ -34,7 +32,6 @@
     tableName.endsWith('Attachment')
   )
 );
->>>>>>> 2c703560
 
 const allTablesWithAttachments = f.store(() =>
   filterArray(
