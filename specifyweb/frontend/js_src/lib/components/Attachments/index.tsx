/**
 * Attachments viewer
 */

import React from 'react';

import { useAsyncState, usePromise } from '../../hooks/useAsyncState';
import { useCachedState } from '../../hooks/useCachedState';
import { useCollection } from '../../hooks/useCollection';
import { attachmentsText } from '../../localization/attachments';
import { commonText } from '../../localization/common';
import { schemaText } from '../../localization/schema';
import { f } from '../../utils/functools';
import { filterArray } from '../../utils/types';
import { Container, H2 } from '../Atoms';
import { className } from '../Atoms/className';
import { Input, Label, Select } from '../Atoms/Form';
import { DEFAULT_FETCH_LIMIT, fetchCollection } from '../DataModel/collection';
import { getTable, tables } from '../DataModel/tables';
import type { Tables } from '../DataModel/types';
import { hasTablePermission } from '../Permissions/helpers';
import { useNavigate } from 'react-router-dom';
import { Dialog } from '../Molecules/Dialog';
import { ProtectedTable } from '../Permissions/PermissionDenied';
<<<<<<< HEAD
import { OrderPicker } from '../UserPreferences/Renderers';
=======
import { OrderPicker } from '../Preferences/Renderers';
import { attachmentSettingsPromise } from './attachments';
>>>>>>> dbb15abb
import { AttachmentGallery } from './Gallery';
import { attachmentSettingsPromise } from './attachments';
import { useMenuItem } from '../Header/MenuContext';

export const attachmentRelatedTables = f.store(() =>
  Object.keys(tables).filter((tableName) => tableName.endsWith('Attachment'))
);

const allTablesWithAttachments = f.store(() =>
  filterArray(
    attachmentRelatedTables().map((tableName) =>
      getTable(tableName.slice(0, -1 * 'Attachment'.length))
    )
  )
);
/** Exclude tables without read access*/
export const tablesWithAttachments = f.store(() =>
  allTablesWithAttachments().filter((table) =>
    hasTablePermission(table.name, 'read')
  )
);

const defaultScale = 10;
const minScale = 4;
const maxScale = 50;
const defaultSortOrder = '-timestampCreated';
const defaultFilter = { type: 'all' } as const;

export function AttachmentsView(): JSX.Element | null {
  const navigate = useNavigate();
  const [isConfigured] = usePromise(attachmentSettingsPromise, true);

  return isConfigured === undefined ? null : isConfigured ? (
    <ProtectedTable action="read" tableName="Attachment">
      <Attachments />
    </ProtectedTable>
  ) : (
    <Dialog
      buttons={commonText.close()}
      header={attachmentsText.attachmentServerUnavailable()}
      onClose={(): void => navigate('/specify/')}
    >
      {attachmentsText.attachmentServerUnavailableDescription()}
    </Dialog>
  );
}

function Attachments(): JSX.Element {
  useMenuItem('attachments');

  const [order = defaultSortOrder, setOrder] = useCachedState(
    'attachments',
    'sortOrder'
  );

  const [filter = defaultFilter, setFilter] = useCachedState(
    'attachments',
    'filter'
  );

  const [collectionSizes] = useAsyncState(
    React.useCallback(
      async () =>
        f.all({
          all: fetchCollection(
            'Attachment',
            {
              limit: 1,
            },
            allTablesWithAttachments().length === tablesWithAttachments().length
              ? {}
              : {
                  tableId__in: tablesWithAttachments()
                    .map(({ tableId }) => tableId)
                    .join(','),
                }
          ).then<number>(({ totalCount }) => totalCount),
          unused: fetchCollection(
            'Attachment',
            { limit: 1 },
            { tableId__isNull: 'true' }
          ).then<number>(({ totalCount }) => totalCount),
          byTable: f.all(
            Object.fromEntries(
              tablesWithAttachments().map(({ name, tableId }) => [
                name,
                fetchCollection('Attachment', {
                  limit: 1,
                  tableID: tableId,
                }).then<number>(({ totalCount }) => totalCount),
              ])
            )
          ),
        }),
      []
    ),
    false
  );

  const [scale = defaultScale, setScale] = useCachedState(
    'attachments',
    'scale'
  );

  const [collection, setCollection, fetchMore] = useCollection(
    React.useCallback(
      async (offset) =>
        fetchCollection(
          'Attachment',
          {
            domainFilter: true,
            offset,
            orderBy: order,
            limit: DEFAULT_FETCH_LIMIT,
          },
          filter.type === 'unused'
            ? { tableId__isNull: 'true' }
            : filter.type === 'byTable'
            ? {
                tableId: tables[filter.tableName].tableId,
              }
            : allTablesWithAttachments().length ===
              tablesWithAttachments().length
            ? {}
            : {
                tableId__in: tablesWithAttachments()
                  .map(({ tableId }) => tableId)
                  .join(','),
              }
        ),
      [order, filter]
    )
  );

  return (
    <Container.FullGray>
      <header
        className={`flex flex-wrap items-center gap-2 ${className.hasAltBackground}`}
      >
        <H2>{attachmentsText.attachments()}</H2>
        <Label.Inline>
          <span className="sr-only">{commonText.filter()}</span>
          <Select
            value={filter.type === 'byTable' ? filter.tableName : filter.type}
            onValueChange={(filter): void =>
              setFilter(
                filter === 'all' || filter === 'unused'
                  ? { type: filter }
                  : {
                      type: 'byTable',
                      tableName: filter as keyof Tables,
                    }
              )
            }
          >
            <option value="all">
              {typeof collectionSizes === 'object'
                ? commonText.countLine({
                    resource: commonText.all(),
                    count: collectionSizes.all,
                  })
                : commonText.all()}
            </option>
            {collectionSizes?.unused !== 0 && (
              <option value="unused">
                {typeof collectionSizes === 'object'
                  ? commonText.countLine({
                      resource: commonText.unused(),
                      count: collectionSizes.unused,
                    })
                  : commonText.unused()}
              </option>
            )}
            <optgroup label={schemaText.tables()}>
              {tablesWithAttachments()
                .filter(({ name }) => collectionSizes?.byTable[name] !== 0)
                .map(({ name, label }) => (
                  <option key={name} value={name}>
                    {label}
                    {typeof collectionSizes === 'object'
                      ? ` (${collectionSizes.byTable[name]})`
                      : ''}
                  </option>
                ))}
            </optgroup>
          </Select>
        </Label.Inline>
        <Label.Inline>
          {attachmentsText.orderBy()}
          <div>
            <OrderPicker
              table={tables.Attachment}
              order={order}
              onChange={setOrder}
            />
          </div>
        </Label.Inline>
        <span className="-ml-2 flex-1" />
        <Label.Inline>
          {attachmentsText.scale()}
          <Input.Generic
            max={maxScale}
            min={minScale}
            type="range"
            value={scale}
            onValueChange={(value) => setScale(Number.parseInt(value))}
          />
        </Label.Inline>
      </header>
      <AttachmentGallery
        attachments={collection?.records ?? []}
        isComplete={
          typeof collection === 'object' &&
          collection.totalCount === collection.records.length
        }
        key={`${order}_${JSON.stringify(filter)}`}
        scale={scale}
        onChange={(records): void =>
          collection === undefined
            ? undefined
            : setCollection({ records, totalCount: collection.totalCount })
        }
        onFetchMore={collection === undefined ? undefined : fetchMore}
      />
    </Container.FullGray>
  );
}<|MERGE_RESOLUTION|>--- conflicted
+++ resolved
@@ -3,6 +3,7 @@
  */
 
 import React from 'react';
+import { useNavigate } from 'react-router-dom';
 
 import { useAsyncState, usePromise } from '../../hooks/useAsyncState';
 import { useCachedState } from '../../hooks/useCachedState';
@@ -18,19 +19,13 @@
 import { DEFAULT_FETCH_LIMIT, fetchCollection } from '../DataModel/collection';
 import { getTable, tables } from '../DataModel/tables';
 import type { Tables } from '../DataModel/types';
+import { useMenuItem } from '../Header/MenuContext';
+import { Dialog } from '../Molecules/Dialog';
 import { hasTablePermission } from '../Permissions/helpers';
-import { useNavigate } from 'react-router-dom';
-import { Dialog } from '../Molecules/Dialog';
 import { ProtectedTable } from '../Permissions/PermissionDenied';
-<<<<<<< HEAD
-import { OrderPicker } from '../UserPreferences/Renderers';
-=======
 import { OrderPicker } from '../Preferences/Renderers';
 import { attachmentSettingsPromise } from './attachments';
->>>>>>> dbb15abb
 import { AttachmentGallery } from './Gallery';
-import { attachmentSettingsPromise } from './attachments';
-import { useMenuItem } from '../Header/MenuContext';
 
 export const attachmentRelatedTables = f.store(() =>
   Object.keys(tables).filter((tableName) => tableName.endsWith('Attachment'))
@@ -219,8 +214,8 @@
           {attachmentsText.orderBy()}
           <div>
             <OrderPicker
+              order={order}
               table={tables.Attachment}
-              order={order}
               onChange={setOrder}
             />
           </div>
