--- conflicted
+++ resolved
@@ -369,7 +369,6 @@
   });
 }
 
-<<<<<<< HEAD
 export async function downloadArchive(
   filename: string,
   archiveName: string,
@@ -390,14 +389,4 @@
   } else {
     throw new Error(`Attachment archive download failed: ${response}`);
   }
-=======
-  /*
-   * If (response.status === Http.OK) {
-   *   const fileName = `Attachments - ${(archiveName ?? new Date().toDateString()).replaceAll(':', '')}.zip`;
-   *   downloadFile(fileName, response.data);
-   * } else {
-   *   throw new Error(`Attachment archive download failed: ${response}`);
-   * }
-   */
->>>>>>> c0badeec
 }