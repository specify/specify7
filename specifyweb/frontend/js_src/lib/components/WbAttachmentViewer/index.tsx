--- conflicted
+++ resolved
@@ -117,7 +117,6 @@
       />
     ));
 
-<<<<<<< HEAD
   const onClose = function(): void {
     window.close()
   }
@@ -134,18 +133,6 @@
             removeCache('workBenchAttachmentViewer', viewerId);
             window.close();
           }}>
-=======
-  return viewerId ? (
-    <Dialog
-      buttons={
-        <>
-          <Button.Secondary
-            onClick={(): void => {
-              removeCache('workBenchAttachmentViewer', viewerId);
-              window.close();
-            }}
-          >
->>>>>>> 3713d914
             {wbText.attachWindow()}
           </Button.Secondary>
           <Button.Secondary onClick={onClose}>
@@ -153,17 +140,7 @@
           </Button.Secondary>
         </div>
       }
-<<<<<<< HEAD
       onClose={onClose}
-=======
-      className={{ container: dialogClassNames.fullScreen }}
-      dimensionsKey="LeafletMap"
-      header={attachmentsText.attachments()}
-      headerButtons={undefined}
-      onClose={() => {
-        window.close();
-      }}
->>>>>>> 3713d914
     >
       <div className="flex flex-col items-center justify-center h-full w-full p-4">
         {body}
