--- conflicted
+++ resolved
@@ -189,16 +189,7 @@
       relationship.isRelationship && relationshipIsToMany(relationship)
   );
 
-<<<<<<< HEAD
-  const allowedToMany =
-    isTreeTable(queryFieldSpec.baseTable.name) &&
-    isTreeTable(queryFieldSpec.table.name)
-      ? 0
-      : 1;
-  return nestedToManyCount.length > allowedToMany;
-=======
   return nestedToManyCount.length > 1;
->>>>>>> 8f3891af
 }
 
 const containsSystemTables = (queryFieldSpec: QueryFieldSpec) =>
