--- conflicted
+++ resolved
@@ -4,11 +4,8 @@
  */
 
 import { error } from './assert';
-<<<<<<< HEAD
 import { getCache } from './cache';
-=======
 import type { PickList } from './datamodel';
->>>>>>> 316b6661
 import { databaseDateFormat, fullDateFormat } from './dateformat';
 import { dayjs } from './dayjs';
 import { f } from './functools';
@@ -17,14 +14,8 @@
 import { commonText } from './localization/common';
 import { formsText } from './localization/forms';
 import { queryText } from './localization/query';
-<<<<<<< HEAD
-import { getPickListItems } from './picklistmixins';
-import { getPickLists, monthPickListName } from './picklists';
-=======
 import { fetchPickList, getPickListItems } from './picklistmixins';
 import { monthsPickList, unsafeGetPickLists } from './picklists';
-import { getUserPref } from './preferencesutils';
->>>>>>> 316b6661
 import { parseRelativeDate } from './relativedate';
 import type { Input } from './saveblockers';
 import type {
@@ -493,15 +484,9 @@
 export async function fieldFormat(
   field: LiteralField | undefined,
   parser: Parser | undefined,
-<<<<<<< HEAD
   value: boolean | number | string | null | undefined
-): string {
+): Promise<string> {
   if (value === undefined || value === null) return '';
-=======
-  value: string | number | null | boolean | undefined
-): Promise<string> {
-  if (typeof value === 'undefined' || value === null) return '';
->>>>>>> 316b6661
 
   // Find Pick List Item Title
   const pickListName = parser?.pickListName ?? field?.getPickList();
@@ -516,7 +501,7 @@
 
 function formatPickList(
   pickList: SpecifyResource<PickList> | undefined,
-  value: string | number | boolean
+  value: boolean | number | string
 ): string | undefined {
   if (pickList === undefined) return undefined;
   const parsedValue = value.toString();
@@ -528,7 +513,7 @@
 function formatValue(
   field: LiteralField | undefined,
   parser: Parser | undefined,
-  value: string | number | boolean
+  value: boolean | number | string
 ): string {
   const resolvedParser = parser ?? resolveParser(field ?? {});
 
@@ -560,7 +545,7 @@
 export function syncFieldFormat(
   field: LiteralField | undefined,
   parser: Parser | undefined,
-  value: string | number | null | boolean | undefined
+  value: boolean | number | string | null | undefined
 ): string {
   if (typeof value === 'undefined' || value === null) return '';
 
