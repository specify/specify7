--- conflicted
+++ resolved
@@ -175,13 +175,9 @@
 
   .link {
     @apply inline-flex cursor-pointer items-center gap-2
-<<<<<<< HEAD
       text-left text-black active:underline enabled:hover:text-brand-300
-      disabled:!ring-0 dark:text-gray-200;
-=======
-      text-black active:underline
-      enabled:hover:text-brand-300 disabled:cursor-text disabled:!ring-0 disabled:active:no-underline dark:text-gray-200;
->>>>>>> a89a552d
+      disabled:!ring-0 disabled:cursor-text dark:text-gray-200
+      disabled:active:no-underline;
   }
 
   a.link {
