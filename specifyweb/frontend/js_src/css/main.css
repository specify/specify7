/**
 * This injects Tailwind's base styles and any base styles registered by
 * plugins.
 */
@tailwind base;

/*
 * REFACTOR: get rid of most global styles once everything is using React components
 *   (can use arbitrary variants too)
 * REFACTOR: remove most usages of !important after global styles are removed
 */
@layer base {

  body.reduce-motion * {
    @apply !transition-none !duration-0;
  }

  body.no-rounded-corners *:not(.rounded-full) {
    @apply !rounded-none;
  }

  * {
    @apply transition duration-[var(--transition-duration)] ease-in-out
      dark:!shadow-none placeholder-gray-400 !ring-inset;
    /*
     * Disables transitions for text color.
     * See https://github.com/specify/specify7/issues/1561
     */
    transition-property: background-color, border-color, text-decoration-color, fill, stroke, opacity, box-shadow, transform, filter, backdrop-filter;
  }

  [type='text'],
  [type='email'],
  [type='url'],
  [type='password'],
  [type='number'],
  [type='date'],
  [type='datetime-local'],
  [type='month'],
  [type='search'],
  [type='tel'],
  [type='time'],
  [type='week'],
  [multiple],
  textarea,
  .textarea-shadow,
  select {
    @apply p-1 rounded accent-brand-200 dark:accent-brand-400 ring-gray-500
      ring-1 dark:ring-0 border-none bg-[color:var(--field-background)]
      text-[length:inherit] leading-[unset]
      [.has-alt-background_&]:optional:bg-white
      [.has-alt-background_&]:optional:dark:bg-neutral-900;
  }

  input,
  textarea,
  .textarea-shadow,
  select {
    @apply focus:ring-2 dark:focus:ring-1;

    /* Hide arrows, calendar icon and other symbols */
    @apply print:bg-none print:m-0 print:appearance-none;
  }

  /* Adapted from Tailwind's styles for <select> */
  input.autocomplete {
    background-image: url("data:image/svg+xml,%3csvg xmlns=%27http://www.w3.org/2000/svg%27 fill=%27none%27 viewBox=%270 0 20 20%27%3e%3cpath stroke=%27%236b7280%27 stroke-linecap=%27round%27 stroke-linejoin=%27round%27 stroke-width=%271.5%27 d=%27M6 8l4 4 4-4%27/%3e%3c/svg%3e");
    background-position: right 0 center;
    background-repeat: no-repeat;
    background-size: 1.5em 1.5em;
    padding-right: 1.5em;
  }

  :disabled:not(.link), [readonly] {
    @apply !cursor-not-allowed ring-1 ring-gray-500 dark:ring-1;
  }

  :is(:disabled, [readonly]):not(.link, [type='checkbox'], [type='radio']) {
    @apply bg-[color:var(--disabled-field-background)] text-gray-700
      dark:text-neutral-500;
  }

  select[size] {
    @apply bg-none pl-2 pr-1;
  }

  [type='checkbox'],
  [type='radio'] {
    @apply cursor-pointer text-brand-200 dark:text-brand-400 focus:!ring-2
      focus:!ring-offset-1;
  }

  :is([type='checkbox'], [type='radio']):is([readonly], :disabled) {
    @apply bg-gray-300 dark:bg-neutral-600 text-gray-500 dark:text-neutral-900
      hover:ring-gray-500 checked:bg-current;
  }

  label, summary {
    @apply cursor-pointer;
  }

  form:not(.not-submitted) :is(input, select, textarea):invalid,
  :is(input, select, textarea):not(.not-touched):invalid {
    @apply !bg-[color:var(--invalid-field-background)] placeholder-red-900
      dark:placeholder-red-400;
  }

  textarea, .textarea-shadow {
    @apply w-full resize;
  }

  :required {
    @apply bg-[color:var(--required-field-background)];
  }

  /* Hide up/down arrows in Gecko */
  [type='number'].no-arrows {
    -moz-appearance: textfield;
  }

  /* Hide up/down arrows in Webkit */
  [type='number'].no-arrows::-webkit-outer-spin-button,
  [type='number'].no-arrows::-webkit-inner-spin-button {
    @apply m-0 appearance-none;
  }

  /* Always show spinner buttons */
  [type='number']:not([readonly], .no-arrows)::-webkit-inner-spin-button,
  [type='number']:not([readonly], .no-arrows)::-webkit-outer-spin-button {
    @apply opacity-100;
  }

  /* Make spinner buttons larger */
  [type='number']:not([readonly], .no-arrows)::-webkit-outer-spin-button,
  [type='number']:not([readonly], .no-arrows)::-webkit-inner-spin-button {
    -webkit-appearance: inner-spin-button !important;
    @apply w-[2] absolute top-0 right-0 h-full;
  }

  [type='number']:not([readonly], .no-arrows) {
    @apply relative;
  }

<<<<<<< HEAD
  .button:is([aria-pressed='true'], [aria-selected='true'], [aria-current]):not(.aria-handled) {
    @apply brightness-[2];
    /*@apply bg-white dark:bg-neutral-400;*/
=======
  .button {
    @apply ring-1 dark:ring-0 rounded cursor-pointer active:brightness-80
      bg-gray-300 text-black dark:text-gray-100 gap-2 inline-flex items-center
      ring-zinc-400 disabled:bg-gray-200 dark:bg-neutral-600 px-2 py-1
      disabled:ring-gray-500 disabled:dark:ring-neutral-500
      disabled:dark:bg-neutral-800 disabled:text-gray-500
      disabled:dark:text-neutral-400 hover:bg-brand-200 dark:hover:bg-brand-400;
  }

  button[aria-pressed='true']:not(.aria-handled), button[aria-selected='true']:not(.aria-handled) {
    @apply bg-white dark:bg-neutral-400;
>>>>>>> 316b6661
  }

  button[aria-pressed='true']:not(.aria-handled).link {
    @apply !bg-transparent text-brand-300 dark:text-brand-400;
  }

  .link {
    @apply text-black dark:text-gray-200 cursor-pointer disabled:!ring-0
      enabled:hover:text-brand-300 gap-2 inline-flex items-center active:underline;
  }

  a.link {
    @apply hover:text-brand-300;
  }

  .link[aria-current]:not(.aria-handled) {
    @apply text-brand-300;
  }

  .icon {
    @apply active:bg-brand-100 dark:active:bg-brand-500
      disabled:!cursor-not-allowed disabled:!text-gray-400
      disabled:hover:!text-gray-400 disabled:dark:!text-neutral-600
      disabled:hover:dark:!text-neutral-600;
  }

  progress::-webkit-progress-bar {
    @apply bg-gray-200 dark:bg-neutral-700 rounded;
  }

  progress::-webkit-progress-value {
    @apply bg-brand-200 dark:bg-brand-400 rounded;
  }

  progress::-moz-progress-bar {
    @apply bg-brand-200 dark:bg-brand-400 rounded;
  }

  /* Display tooltips as an overlay on touch-screen devices */
  @media (pointer: coarse), (hover: none) {
    [title] {
      @apply relative inline-flex justify-center;
    }

    [title]:focus::after {
      @apply w-fit absolute p-1 text-black bg-white border border-black
        content-[attr(title)] top-[90%];
    }
  }

  /*
   * Grid-based table implementation for increased flexibility
   * Does not sacrifice accessibility thanks to the [role] attributes
   * Allows for things like sticky headers and having entire row be a link/button
   * You can set column sizes by adding a className like this:
   *   grid-cols-[repeat(4,1fr)_auto_auto_min-content_minmax(10rem,1fr)]
   * There is much more flexibility in how columns should be sized.
   */
  .grid-table:is(table, [role~="table"]) {
    @apply grid;
  }

  .grid-table :is(thead, tbody, tr, [role~="rowgroup"], [role~="row"]) {
    @apply contents;
  }

  .grid-table :is(th, td, [role~="columnheader"], [role~="rowheader"], [role~="cell"]) {
    @apply flex items-center gap-1;
  }

  /*
   * Without this, sr-only elements where causing scroll bars to appear in
   * some browsers
   */
  .sr-only {
    @apply top-0;
  }

}

/**
 * This injects Tailwind's component classes and any component classes
 * registered by plugins.
 */
@tailwind components;

@layer components {
  .wbs-form {
    --new-cell: theme('colors.indigo.350');
    --invalid-cell: theme('colors.red.300');
    --modified-cell: theme('colors.yellow.250');
    --search-result: theme('colors.green.300');
    @apply dark:[--new-cell:theme('colors.indigo.900')]
      dark:[--invalid-cell:theme('colors.red.900')]
      dark:[--modified-cell:theme('colors.yellow.900')]
      dark:[--search-result:theme('colors.green.900')];
  }

  .custom-select {
    --custom-select-b1: theme('colors.white');
    --custom-select-b2: theme('colors.brand.100');
    --custom-select-accent: theme('colors.brand.100');
    @apply dark:[--custom-select-b1:theme('colors.neutral.800')]
      dark:[--custom-select-b2:theme('colors.brand.500')]
      dark:[--custom-select-accent:theme('colors.brand.500')];
  }

  .custom-select-group-required-fields, .custom-select-input-required {
    --custom-select-b1: theme('colors.cyan.100');
    --custom-select-b2: theme('colors.cyan.200');
    --custom-select-accent: theme('colors.cyan.300');
    @apply dark:[--custom-select-b1:theme('colors.cyan.900')]
      dark:[--custom-select-b2:theme('colors.cyan.800')]
      dark:[--custom-select-accent:theme('colors.cyan.700')];
  }

  .custom-select-group-hidden-fields, .custom-select-input-hidden {
    --custom-select-b1: theme('colors.gray.200');
    --custom-select-b2: theme('colors.gray.300');
    --custom-select-accent: theme('colors.gray.350');
    @apply dark:[--custom-select-b1:theme('colors.neutral.800')]
      dark:[--custom-select-b2:theme('colors.neutral.700')]
      dark:[--custom-select-accent:theme('colors.neutral.600')];
  }

  .custom-select-group-suggested-mappings {
    --custom-select-b1: theme('colors.green.200');
    --custom-select-b2: theme('colors.green.300');
    --custom-select-accent: theme('colors.green.400');
    @apply dark:[--custom-select-b1:theme('colors.green.700')]
      dark:[--custom-select-b2:theme('colors.green.600')]
      dark:[--custom-select-accent:theme('colors.green.500')];
  }
}

/**
 * This injects Tailwind's utility classes and any utility classes registered
 * by plugins.
 */
@tailwind utilities;

@layer utilities {
  /*
   * Smartly inverts leaflet layer's color scheme. Source:
   * https://gist.github.com/BrendonKoz/b1df234fe3ee388b402cd8e98f7eedbd
   */
  .invert-leaflet-layer {
    filter: brightness(0.6) invert(1) contrast(3) hue-rotate(200deg) saturate(0.3) brightness(0.7);
  }
}

/* Leaflet dark mode */
.leaflet-bar a {
  @apply dark:!bg-black dark:!border-b-neutral-600 dark:!text-white
    hover:dark:!bg-brand-400;
}

.leaflet-control-layers,
.leaflet-popup-content-wrapper,
.leaflet-popup-tip,
.leaflet-control-attribution {
  @apply dark:!bg-black dark:!text-neutral-300
}

.leaflet-control-layers-separator {
  @apply dark:!border-t-neutral-600;
}

/*
 * Workaround for https://github.com/Leaflet/Leaflet/issues/6986
 * This can be removed after updating Leaflet to 1.8.0
 * REFACTOR: remove this after updating Leaflet
 */
.leaflet-container :focus {
  outline: revert !important;
}

/* The CodeMirror editor styleds*/
.cm-theme, .cm-editor {
  @apply h-full;
}<|MERGE_RESOLUTION|>--- conflicted
+++ resolved
@@ -141,23 +141,8 @@
     @apply relative;
   }
 
-<<<<<<< HEAD
   .button:is([aria-pressed='true'], [aria-selected='true'], [aria-current]):not(.aria-handled) {
     @apply brightness-[2];
-    /*@apply bg-white dark:bg-neutral-400;*/
-=======
-  .button {
-    @apply ring-1 dark:ring-0 rounded cursor-pointer active:brightness-80
-      bg-gray-300 text-black dark:text-gray-100 gap-2 inline-flex items-center
-      ring-zinc-400 disabled:bg-gray-200 dark:bg-neutral-600 px-2 py-1
-      disabled:ring-gray-500 disabled:dark:ring-neutral-500
-      disabled:dark:bg-neutral-800 disabled:text-gray-500
-      disabled:dark:text-neutral-400 hover:bg-brand-200 dark:hover:bg-brand-400;
-  }
-
-  button[aria-pressed='true']:not(.aria-handled), button[aria-selected='true']:not(.aria-handled) {
-    @apply bg-white dark:bg-neutral-400;
->>>>>>> 316b6661
   }
 
   button[aria-pressed='true']:not(.aria-handled).link {
