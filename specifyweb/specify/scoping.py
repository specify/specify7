from collections import namedtuple
from typing import Tuple
from django.db.models import Model
from django.core.exceptions import ObjectDoesNotExist

from . import models


class ScopeType:
    COLLECTION = 0
    DISCIPLINE = 1
    DIVISION = 2
    INSTITUTION = 3
    GLOBAL = 10


class Scoping(namedtuple('Scoping', 'obj')):
    def __call__(self) -> Tuple[int, Model]:
        """
        Returns the ScopeType and related Model instance of the 
        hierarchical position the `obj` occupies. 
        Tries and infers the scope based on the fields/relationships
        on the model, and resolves the 'higher' scope before a more 
        specific scope if applicable for the object
        """
        table = self.obj.__class__.__name__.lower()
<<<<<<< HEAD
        try:
            scope =  getattr(self, table)()
        except AttributeError:
            return self._infer_scope
        return scope

=======
        scope = getattr(self, table, lambda: None)()
        if scope is None:
            return self._infer_scope()

        return scope

    def get_scope_model(self) -> Model:
        return self.__call__()[1]


>>>>>>> e7d7e29c
################################################################################


    def accession(self):
        institution = models.Institution.objects.get()
        if institution.isaccessionsglobal:
            return ScopeType.INSTITUTION, institution
        else:
            return self._simple_division_scope()

<<<<<<< HEAD
    def agent(self): return self._simple_division_scope()

    def borrowagent(self): return Scoping(self.obj.agent)()

=======
>>>>>>> e7d7e29c
    def conservevent(self): return Scoping(self.obj.conservdescription)()

    def fieldnotebookpage(self): return Scoping(self.obj.pageset)()

    def fieldnotebookpageset(self): return Scoping(self.obj.fieldnotebook)()

    def gift(self):
        if has_related(self.obj, 'discipline'):
            return self._simple_discipline_scope()

<<<<<<< HEAD
=======
    def loan(self):
        if has_related(self.obj, 'discipline'):
            return self._simple_discipline_scope()

    def permit(self):
        if has_related(self.obj, 'institution'):
            return ScopeType.INSTITUTION, self.obj.institution

    def referencework(self):
        if has_related(self.obj, 'institution'):
            return ScopeType.INSTITUTION, self.obj.institution

>>>>>>> e7d7e29c
    def taxon(self):
        return ScopeType.DISCIPLINE, self.obj.definition.discipline

#############################################################################

    def _simple_discipline_scope(self) -> Tuple[int, Model]:
        return ScopeType.DISCIPLINE, self.obj.discipline

    def _simple_division_scope(self) -> Tuple[int, Model]:
        return ScopeType.DIVISION, self.obj.division

    def _simple_collection_scope(self) -> Tuple[int, Model]:
        if hasattr(self.obj, "collectionmemberid"):
            try:
                """
                Collectionmemberid is not a primary key, but a plain 
                numerical field, meaning the Collection it is 
                supposed to 'reference' may not exist anymore
                """
                collection = models.Collection.objects.get(
                    pk=self.obj.collectionmemberid)
            except ObjectDoesNotExist:
                if not hasattr(self.obj, "collection"):
                    raise
                collection = self.obj.collection
        else:
            collection = self.obj.collection

<<<<<<< HEAD
    def _simple_collection_scope(self):
        if hasattr(self.obj, "collectionmemberid"): 
            return COLLECTION_SCOPE, self.obj.collectionmemberid
        
        if hasattr(self.obj, "collection_id"):
            return COLLECTION_SCOPE, self.obj.collection_id

    def _infer_scope(self):
        if hasattr(self.obj, "division_id"): return self._simple_division_scope()
        if hasattr(self.obj, "discipline_id") : return self._simple_discipline_scope()
        if hasattr(self.obj, "collectionmemberid"): return self._simple_collection_scope()
        if hasattr(self.obj, "collection_id"): return self._simple_collection_scope()
=======
        return ScopeType.COLLECTION, collection

    def _infer_scope(self):
        if has_related(self.obj, "division"):
            return self._simple_division_scope()
        if has_related(self.obj, "discipline"):
            return self._simple_discipline_scope()
        if has_related(self.obj, "collectionmemberid") or has_related(self.obj, "collection"):
            return self._simple_collection_scope()

>>>>>>> e7d7e29c
        return self._default_institution_scope()

    # If the table has no scope, and scope can not be inferred then scope to institution
    def _default_institution_scope(self) -> Tuple[int, Model]:
        institution = models.Institution.objects.get()
        return ScopeType.INSTITUTION, institution


def has_related(model_instance, field_name: str) -> bool:
    return hasattr(model_instance, field_name) and getattr(model_instance, field_name, None) is not None


def in_same_scope(object1: Model, object2: Model) -> bool:
    """
    Determines whether two Model Objects are in the same scope. 
    Travels up the scoping heirarchy until a matching scope can be resolved
    """
    scope1_type, scope1 = Scoping(object1)()
    scope2_type, scope2 = Scoping(object2)()

    if scope1_type > scope2_type:
        while scope2_type != scope1_type:
            scope2_type, scope2 = Scoping(scope2)()
    elif scope1_type < scope2_type:
        while scope2_type != scope1_type:
            scope1_type, scope1 = Scoping(scope1)()

    return scope1.id == scope2.id<|MERGE_RESOLUTION|>--- conflicted
+++ resolved
@@ -24,14 +24,6 @@
         specific scope if applicable for the object
         """
         table = self.obj.__class__.__name__.lower()
-<<<<<<< HEAD
-        try:
-            scope =  getattr(self, table)()
-        except AttributeError:
-            return self._infer_scope
-        return scope
-
-=======
         scope = getattr(self, table, lambda: None)()
         if scope is None:
             return self._infer_scope()
@@ -42,7 +34,6 @@
         return self.__call__()[1]
 
 
->>>>>>> e7d7e29c
 ################################################################################
 
 
@@ -53,13 +44,10 @@
         else:
             return self._simple_division_scope()
 
-<<<<<<< HEAD
     def agent(self): return self._simple_division_scope()
 
     def borrowagent(self): return Scoping(self.obj.agent)()
 
-=======
->>>>>>> e7d7e29c
     def conservevent(self): return Scoping(self.obj.conservdescription)()
 
     def fieldnotebookpage(self): return Scoping(self.obj.pageset)()
@@ -70,8 +58,6 @@
         if has_related(self.obj, 'discipline'):
             return self._simple_discipline_scope()
 
-<<<<<<< HEAD
-=======
     def loan(self):
         if has_related(self.obj, 'discipline'):
             return self._simple_discipline_scope()
@@ -84,7 +70,6 @@
         if has_related(self.obj, 'institution'):
             return ScopeType.INSTITUTION, self.obj.institution
 
->>>>>>> e7d7e29c
     def taxon(self):
         return ScopeType.DISCIPLINE, self.obj.definition.discipline
 
@@ -113,20 +98,6 @@
         else:
             collection = self.obj.collection
 
-<<<<<<< HEAD
-    def _simple_collection_scope(self):
-        if hasattr(self.obj, "collectionmemberid"): 
-            return COLLECTION_SCOPE, self.obj.collectionmemberid
-        
-        if hasattr(self.obj, "collection_id"):
-            return COLLECTION_SCOPE, self.obj.collection_id
-
-    def _infer_scope(self):
-        if hasattr(self.obj, "division_id"): return self._simple_division_scope()
-        if hasattr(self.obj, "discipline_id") : return self._simple_discipline_scope()
-        if hasattr(self.obj, "collectionmemberid"): return self._simple_collection_scope()
-        if hasattr(self.obj, "collection_id"): return self._simple_collection_scope()
-=======
         return ScopeType.COLLECTION, collection
 
     def _infer_scope(self):
@@ -137,7 +108,6 @@
         if has_related(self.obj, "collectionmemberid") or has_related(self.obj, "collection"):
             return self._simple_collection_scope()
 
->>>>>>> e7d7e29c
         return self._default_institution_scope()
 
     # If the table has no scope, and scope can not be inferred then scope to institution
