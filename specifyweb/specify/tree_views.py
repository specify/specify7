--- conflicted
+++ resolved
@@ -698,10 +698,7 @@
     tree_def_item_model_name = (tree + 'treedefitem').lower().title()
     tree_def_model = getattr(spmodels, tree_def_model_name)
     tree_def_item_model = getattr(spmodels, tree_def_item_model_name)
-<<<<<<< HEAD
-=======
     tree_def = tree_def_model.objects.get(id=tree_id)
->>>>>>> 2625e450
     tree_def = tree_def_model.objects.get(name=tree_name) if tree_name else tree_def_model.objects.get(id=tree_id)
 
     # Make sure no nodes are present in the rank before deleting rank
