--- conflicted
+++ resolved
@@ -10,27 +10,15 @@
 
 from specifyweb.middleware.general import require_GET
 from specifyweb.businessrules.exceptions import BusinessRuleException
-<<<<<<< HEAD
-from specifyweb.permissions.permissions import (
-    PermissionTarget,
-    PermissionTargetAction,
-    check_permission_targets,
-)
-from specifyweb.specify.tree_ranks import tree_rank_count
-from specifyweb.specify.field_change_info import FieldChangeInfo
-from specifyweb.stored_queries import models
-from specifyweb.stored_queries.execution import set_group_concat_max_len
-from specifyweb.stored_queries.group_concat import group_concat
-=======
 from specifyweb.permissions.permissions import PermissionTarget, PermissionTargetAction, check_permission_targets, has_table_permission
 
 from specifyweb.stored_queries import models as sqlmodels
 from specifyweb.stored_queries.execution import set_group_concat_max_len
 from specifyweb.stored_queries.group_concat import group_concat
 from specifyweb.specify.tree_utils import get_search_filters
+from specifyweb.specify.field_change_info import FieldChangeInfo
 from specifyweb.specify import models as spmodels
 from specifyweb.specify.tree_ranks import tree_rank_count
->>>>>>> accdd2b7
 from . import tree_extras
 from .api import get_object_or_404, obj_to_data, toJson
 from .auditcodes import TREE_MOVE
@@ -41,11 +29,6 @@
 
 logger = logging.getLogger(__name__)
 
-<<<<<<< HEAD
-TREE_TABLE = Literal[
-    "Taxon", "Storage", "Geography", "Geologictimeperiod", "Lithostrat"
-]
-=======
 TREE_TABLE = Literal['Taxon', 'Storage',
                      'Geography', 'Geologictimeperiod', 'Lithostrat', 'Tectonicunit']
 
@@ -56,7 +39,6 @@
 
 ALL_TRESS: Tuple[TREE_TABLE, ...] = [
     *COMMON_TREES, 'Geologictimeperiod', 'Lithostrat', *GEO_TREES]
->>>>>>> accdd2b7
 
 
 def tree_mutation(mutation):
@@ -96,58 +78,6 @@
                         "application/json": {
                             "schema": {
                                 "type": "array",
-<<<<<<< HEAD
-                                "items": {
-                                    "type": "array",
-                                    "prefixItems": [
-                                        {
-                                            "type": "integer",
-                                            "description": "The id of the child node",
-                                        },
-                                        {
-                                            "type": "string",
-                                            "description": "The name of the child node",
-                                        },
-                                        {
-                                            "type": "string",
-                                            "description": "The fullName of the child node",
-                                        },
-                                        {
-                                            "type": "integer",
-                                            "description": "The nodenumber of the child node",
-                                        },
-                                        {
-                                            "type": "integer",
-                                            "description": "The highestChildNodeNumber of the child node",
-                                        },
-                                        {
-                                            "type": "integer",
-                                            "description": "The rankId of the child node",
-                                        },
-                                        {
-                                            "type": "number",
-                                            "description": "The acceptedId of the child node. Returns null if the node has no acceptedId",
-                                        },
-                                        {
-                                            "type": "string",
-                                            "description": "The fullName of the child node's accepted node. Returns null if the node has no acceptedId",
-                                        },
-                                        {
-                                            "type": "string",
-                                            "description": "The author of the child node. \
-                                        Returns null if <tree> is not taxon or the rankId of the node is less than <includeAuthor> paramter",
-                                        },
-                                        {
-                                            "type": "integer",
-                                            "description": "The number of children the child node has",
-                                        },
-                                        {
-                                            "type": "string",
-                                            "description": "Concat of fullname of syonyms",
-                                        },
-                                    ],
-                                },
-=======
                                 "prefixItems": [
                                     {
 
@@ -200,7 +130,6 @@
                                         "description": "Concat of fullname of syonyms"
                                     }
                                 ],
->>>>>>> accdd2b7
                             }
                         }
                     },
@@ -223,20 +152,6 @@
     See https://github.com/specify/specify7/pull/2818 for more context and a breakdown regarding 
     implementation/design decisions
     """
-<<<<<<< HEAD
-    include_author = request.GET.get("includeauthor", False) and tree == "taxon"
-    with models.session_context() as session:
-        set_group_concat_max_len(session.connection())
-        results = get_tree_rows(
-            treedef, tree, parentid, sortfield, include_author, session
-        )
-    return HttpResponse(toJson(results), content_type="application/json")
-
-
-def get_tree_rows(treedef, tree, parentid, sortfield, include_author, session):
-    tree_table = datamodel.get_table(tree)
-    parentid = None if parentid == "null" else int(parentid)
-=======
     include_author = request.GET.get('includeauthor', False) and tree == 'taxon'
     with sqlmodels.session_context() as session:
         set_group_concat_max_len(session.connection())
@@ -247,7 +162,6 @@
 def get_tree_rows(treedef, tree, parentid, sortfield, include_author, session):
     tree_table = spmodels.datamodel.get_table(tree)
     parentid = None if parentid == 'null' else int(parentid)
->>>>>>> accdd2b7
 
     node = getattr(sqlmodels, tree_table.name)
     child = aliased(node)
@@ -256,13 +170,8 @@
     id_col = getattr(node, node._id)
     child_id = getattr(child, node._id)
     treedef_col = getattr(node, tree_table.name + "TreeDefID")
-<<<<<<< HEAD
     orderby = getattr(node, tree_table.get_field_strict(sortfield).name)
 
-=======
-    orderby = tree_table.name.lower() + '.' + sortfield
-        
->>>>>>> accdd2b7
     col_args = [
         node.name,
         node.fullName,
@@ -276,35 +185,22 @@
 
     apply_min = [
         # for some reason, SQL is rejecting the group_by in some dbs
-<<<<<<< HEAD
         # due to "only_full_group_by". It is somehow not smart enough to see
-=======
-        # due to "only_full_group_by". It is somehow not smart enough to see 
->>>>>>> accdd2b7
         # that there is no dependency in the columns going from main table to the to-manys (child, and syns)
         # I want to use ANY_VALUE() but that's not supported by MySQL 5.6- and MariaDB.
         # I don't want to disable "only_full_group_by" in case someone misuses it...
         # applying min to fool into thinking it is aggregated.
         # these values are guarenteed to be the same
-<<<<<<< HEAD
         sql.func.min(arg)
         for arg in col_args
     ]
 
     grouped = [
         *apply_min,
-=======
-        sql.func.min(arg) for arg in col_args
-        ]
-    
-    grouped = [
-        *apply_min, 
->>>>>>> accdd2b7
         # syns are to-many, so child can be duplicated
         sql.func.count(distinct(child_id)),
         # child are to-many, so syn's full name can be duplicated
         # FEATURE: Allow users to select a separator?? Maybe that's too nice
-<<<<<<< HEAD
         group_concat(distinct(synonym.fullName), separator=", "),
     ]
 
@@ -321,42 +217,14 @@
     results = list(query)
     return results
 
-=======
-        group_concat(distinct(synonym.fullName), separator=', ')
-    ]
-
-    query = session.query(id_col, *grouped) \
-        .outerjoin(child, child.ParentID == id_col) \
-        .outerjoin(accepted, node.AcceptedID == getattr(accepted, node._id)) \
-        .outerjoin(synonym, synonym.AcceptedID == id_col) \
-        .group_by(id_col) \
-        .filter(treedef_col == int(treedef)) \
-        .filter(node.ParentID == parentid) \
-        .order_by(orderby)
-    results = list(query)
-    return results
->>>>>>> accdd2b7
-
 @login_maybe_required
 @require_GET
 def tree_stats(request, treedef, tree, parentid):
     "Returns tree stats (collection object count) for tree nodes parented by <parentid>."
 
-<<<<<<< HEAD
-    using_cte = tree in ["geography", "taxon", "storage"]
-    results = get_tree_stats(
-        treedef,
-        tree,
-        parentid,
-        request.specify_collection,
-        models.session_context,
-        using_cte,
-    )
-=======
     using_cte = (tree in ['geography', 'taxon', 'storage'])
     results = get_tree_stats(
         treedef, tree, parentid, request.specify_collection, sqlmodels.session_context, using_cte)
->>>>>>> accdd2b7
 
     return HttpResponse(toJson(results), content_type="application/json")
 
@@ -434,7 +302,6 @@
     node.save()
     node = get_object_or_404(tree, id=id)
     if old_stamp is None or (node.timestampmodified > old_stamp):
-<<<<<<< HEAD
         field_change_infos = [
             FieldChangeInfo(
                 field_name="parentid", old_value=old_parentid, new_value=target.id
@@ -446,46 +313,6 @@
         tree_extras.mutation_log(
             TREE_MOVE, node, request.specify_user_agent, node.parent, field_change_infos
         )
-
-
-@openapi(
-    schema={
-        "post": {
-            "parameters": [
-                {
-                    "name": "tree",
-                    "in": "path",
-                    "required": True,
-                    "schema": {"enum": ["Storage"]},
-                },
-                {
-                    "name": "id",
-                    "in": "path",
-                    "description": "The id of the node from which to bulk move from.",
-                    "required": True,
-                    "schema": {"type": "integer", "minimum": 0},
-                },
-            ],
-            "requestBody": {
-                "required": True,
-                "content": {
-                    "application/x-www-form-urlencoded": {
-                        "schema": {
-                            "type": "object",
-                            "properties": {
-                                "target": {
-                                    "type": "integer",
-                                    "description": "The ID of the storage tree node to which the preparations should be moved.",
-                                },
-=======
-        tree_extras.mutation_log(TREE_MOVE, node, request.specify_user_agent,
-                                 node.parent,
-                                 [{'field_name': 'parentid',
-                                   'old_value': old_parentid,
-                                   'new_value': target.id},
-                                  {'field_name': 'fullname',
-                                   'old_value': old_fullname,
-                                   'new_value': node.fullname}])
 
 
 @openapi(schema={
@@ -518,7 +345,6 @@
                             "target": {
                                 "type": "integer",
                                 "description": "The ID of the storage tree node to which the preparations should be moved."
->>>>>>> accdd2b7
                             },
                             "required": ["target"],
                             "additionalProperties": False,
@@ -533,7 +359,7 @@
             },
         }
     }
-)
+})
 @tree_mutation
 def bulk_move(request, tree: TREE_TABLE, id: int):
     """Bulk move the preparations under the <tree> node <id> to have
@@ -580,25 +406,14 @@
 @tree_mutation
 def repair_tree(request, tree: TREE_TABLE):
     "Repairs the indicated <tree>."
-<<<<<<< HEAD
-    check_permission_targets(
-        request.specify_collection.id,
-        request.specify_user.id,
-        [perm_target(tree).repair],
-    )
-    tree_model = datamodel.get_table(tree)
-=======
     check_permission_targets(request.specify_collection.id,
                              request.specify_user.id,
                              [perm_target(tree).repair])
     tree_model = spmodels.datamodel.get_table(tree)
->>>>>>> accdd2b7
     table = tree_model.name.lower()
     tree_extras.renumber_tree(table)
     tree_extras.validate_tree_numbering(table)
 
-<<<<<<< HEAD
-=======
 @tree_mutation
 def add_root(request, tree, treeid): 
     "Creates a root node in a specific tree."
@@ -637,20 +452,14 @@
     cursor.execute(f"UPDATE {tree_name.lower()} SET NodeNumber = 1 WHERE {tree}id = {root.id}")
 
     return http.HttpResponse(status=204)
->>>>>>> accdd2b7
 
 @login_maybe_required
 @require_GET
 def tree_rank_item_count(request, tree, rankid):
     """Returns the number of items in the tree rank with id <rank_id>."""
-<<<<<<< HEAD
     tree_rank_model_name = (
         tree if tree.endswith("treedefitem") else tree + "treedefitem"
     )
-=======
-    tree_rank_model_name = tree if tree.endswith(
-        'treedefitem') else tree + 'treedefitem'
->>>>>>> accdd2b7
     rank = get_object_or_404(tree_rank_model_name, id=rankid)
     count = tree_rank_count(tree, rank.id)
     return HttpResponse(toJson(count), content_type="application/json")
@@ -782,18 +591,10 @@
 
 def perm_target(tree):
     return {
-<<<<<<< HEAD
-        "taxon": TaxonMutationPT,
-        "geography": GeographyMutationPT,
-        "storage": StorageMutationPT,
-        "geologictimeperiod": GeologictimeperiodMutationPT,
-        "lithostrat": LithostratMutationPT,
-=======
         'taxon': TaxonMutationPT,
         'geography': GeographyMutationPT,
         'storage': StorageMutationPT,
         'geologictimeperiod': GeologictimeperiodMutationPT,
         'lithostrat': LithostratMutationPT,
         'tectonicunit':TectonicunitMutationPT
->>>>>>> accdd2b7
     }[tree]