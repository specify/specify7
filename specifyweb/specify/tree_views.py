--- conflicted
+++ resolved
@@ -3,11 +3,7 @@
 import json
 from uuid import uuid4
 from django import http
-<<<<<<< HEAD
 from typing import Iterator, Literal, Tuple, TypedDict, Any, Dict, List
-=======
-from typing import Literal, Tuple, TypedDict, Any, Dict, List
->>>>>>> b148efa0
 from django.db import connection, transaction
 from django.http import HttpResponse
 from django.views.decorators.http import require_POST
