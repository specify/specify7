from functools import wraps
import json
from django.db import transaction
<<<<<<< HEAD
from django.http import HttpResponse, HttpResponseServerError, HttpResponseBadRequest
from django.views.decorators.http import require_GET, require_POST
=======
from django.http import HttpResponse
from django.views.decorators.http import require_POST
>>>>>>> c992edb1
from sqlalchemy import sql
from sqlalchemy.orm import aliased

from specifyweb.middleware.general import require_GET
from specifyweb.businessrules.exceptions import BusinessRuleException
from specifyweb.permissions.permissions import PermissionTarget, \
    PermissionTargetAction, check_permission_targets
from specifyweb.stored_queries import models
from . import tree_extras
from .api import get_object_or_404, obj_to_data, toJson
from .auditcodes import TREE_MOVE
from .models import datamodel
from .tree_stats import get_tree_stats
from .views import login_maybe_required, openapi
from . import models as spmodels
from sys import maxsize

import logging
logger = logging.getLogger(__name__)

def tree_mutation(mutation):
    @login_maybe_required
    @require_POST
    @transaction.atomic
    @wraps(mutation)
    def wrapper(*args, **kwargs):
        try:
            mutation(*args, **kwargs)
            result = {'success': True}
        except BusinessRuleException as e:
            result = {'success': False, 'error': str(e)}
        return HttpResponse(toJson(result), content_type="application/json")

    return wrapper


@openapi(schema={
    "get": {
        "parameters": [
            {
                "name": "includeauthor",
                "in": "query",
                "required": False,
                "schema": {
                    "type": "number"
                },
                "description": "If parameter is present, include the author of the requested node in the response \
                    if the tree is taxon and node's rankid >= paramter value."
            }
        ],
        "responses": {
            "200": {
                "description": "Returns a list of nodes with parent <parentid> restricted to the tree defined by <treedef>. \
                Nodes are sorted by <sortfield>",
                "content": {
                    "application/json": {
                        "schema": {
                            "type": "array",
                            "items": {
                                "type": "array",
                                "prefixItems": [
                                    {

                                        "type" : "integer",
                                        "description" : "The id of the child node"

                                    },
                                    {
                                        "type": "string",
                                        "description": "The name of the child node"
                                    },
                                    {
                                        "type": "string",
                                        "description": "The fullName of the child node"
                                    },
                                    {

                                        "type" : "integer",
                                        "description" : "The nodenumber of the child node"
                                    },
                                    {
                                        "type" : "integer",
                                        "description" : "The highestChildNodeNumber of the child node"
                                    },
                                    {
                                        "type" : "integer",
                                        "description" : "The rankId of the child node"

                                    },
                                    {
                                        "type": "number",
                                        "description": "The acceptedId of the child node. Returns null if the node has no acceptedId"
                                    },
                                    {
                                        "type": "string",
                                        "description": "The fullName of the child node's accepted node. Returns null if the node has no acceptedId"
                                    },
                                    {
                                        "type": "string",
                                        "description": "The author of the child node. \
                                        Returns null if <tree> is not taxon or the rankId of the node is less than <includeAuthor> paramter"
                                    },
                                    {

                                        "type" : "integer",
                                        "description" : "The number of children the child node has"

                                    }
                                ],
                            }
                        }
                    }
                }
            }
        }
    }
})
@login_maybe_required
@require_GET
def tree_view(request, treedef, tree, parentid, sortfield):
    """Returns a list of <tree> nodes with parent <parentid> restricted to
    the tree defined by treedefid = <treedef>. The nodes are sorted
    according to <sortfield>.
    """
    tree_table = datamodel.get_table(tree)
    parentid = None if parentid == 'null' else int(parentid)

    node = getattr(models, tree_table.name)
    child = aliased(node)
    accepted = aliased(node)
    id_col = getattr(node, node._id)
    child_id = getattr(child, node._id)
    treedef_col = getattr(node, tree_table.name + "TreeDefID")
    orderby = tree_table.name.lower() + '.' + sortfield

    """
        Also include the author of the node in the response if requested and the tree is the taxon tree.
        There is a preference which can be enabled from within Specify which adds the author next to the 
        fullname on the front end. 
        See https://github.com/specify/specify7/pull/2818 for more context and a breakdown regarding 
        implementation/design decisions
    """
    includeAuthor = request.GET.get(
        'includeauthor') if 'includeauthor' in request.GET else False

    with models.session_context() as session:
        query = session.query(id_col,
                              node.name,
                              node.fullName,
                              node.nodeNumber,
                              node.highestChildNodeNumber,
                              node.rankId,
                              node.AcceptedID,
                              accepted.fullName,
                              node.author if (
                                          includeAuthor and tree == 'taxon') else "NULL",
                              sql.functions.count(child_id)) \
            .outerjoin(child, child.ParentID == id_col) \
            .outerjoin(accepted, node.AcceptedID == getattr(accepted, node._id)) \
            .group_by(id_col) \
            .filter(treedef_col == int(treedef)) \
            .filter(node.ParentID == parentid) \
            .order_by(orderby)
        results = list(query)
    return HttpResponse(toJson(results), content_type='application/json')


@login_maybe_required
@require_GET
def tree_stats(request, treedef, tree, parentid):
    "Returns tree stats (collection object count) for tree nodes parented by <parentid>."

    using_cte = (tree in ['geography', 'taxon', 'storage'])
    results = get_tree_stats(treedef, tree, parentid, request.specify_collection, models.session_context, using_cte)

    return HttpResponse(toJson(results), content_type='application/json')


@login_maybe_required
@require_GET
def path(request, tree, id):
    "Returns all nodes up to the root of <tree> starting from node <id>."
    id = int(id)
    tree_node = get_object_or_404(tree, id=id)

    data = {node.definitionitem.name: obj_to_data(node)
            for node in get_tree_path(tree_node)}

    data['resource_uri'] = '/api/specify_tree/%s/%d/path/' % (tree, id)

    return HttpResponse(toJson(data), content_type='application/json')


def get_tree_path(tree_node):
    while tree_node is not None:
        yield tree_node
        tree_node = tree_node.parent


@login_maybe_required
@require_GET
def predict_fullname(request, tree, parentid):
    """Returns the predicted fullname for a <tree> node based on the name
    field of the node and its <parentid>. Requires GET parameters
    'treedefitemid' and 'name', to indicate the rank (treedefitem) and
    name of the node, respectively.
    """
    parent = get_object_or_404(tree, id=parentid)
    depth = parent.definition.treedefitems.count()
    reverse = parent.definition.fullnamedirection == -1
    defitemid = int(request.GET['treedefitemid'])
    name = request.GET['name']
    fullname = tree_extras.predict_fullname(
        parent._meta.db_table, depth, parent.id, defitemid, name, reverse
    )
    return HttpResponse(fullname, content_type='text/plain')


@tree_mutation
def merge(request, tree, id):
    """Merges <tree> node <id> into the node with id indicated by the
    'target' POST parameter."""
    check_permission_targets(request.specify_collection.id,
                             request.specify_user.id, [perm_target(tree).merge])
    node = get_object_or_404(tree, id=id)
    target = get_object_or_404(tree, id=request.POST['target'])
    tree_extras.merge(node, target, request.specify_user_agent)


@tree_mutation
def move(request, tree, id):
    """Reparents the <tree> node <id> to be a child of the node
    indicated by the 'target' POST parameter.
    """
    check_permission_targets(request.specify_collection.id,
                             request.specify_user.id, [perm_target(tree).move])
    node = get_object_or_404(tree, id=id)
    target = get_object_or_404(tree, id=request.POST['target'])
    old_parent = node.parent
    old_parentid = old_parent.id
    old_fullname = node.fullname
    node.parent = target
    old_stamp = node.timestampmodified
    node.save()
    node = get_object_or_404(tree, id=id)
    if old_stamp is None or (node.timestampmodified > old_stamp):
        tree_extras.mutation_log(TREE_MOVE, node, request.specify_user_agent,
                                 node.parent,
                                 [{'field_name': 'parentid',
                                   'old_value': old_parentid,
                                   'new_value': target.id},
                                  {'field_name': 'fullname',
                                   'old_value': old_fullname,
                                   'new_value': node.fullname}])


@tree_mutation
def synonymize(request, tree, id):
    """Synonymizes the <tree> node <id> to be a synonym of the node
    indicated by the 'target' POST parameter.
    """
    check_permission_targets(request.specify_collection.id,
                             request.specify_user.id,
                             [perm_target(tree).synonymize])
    node = get_object_or_404(tree, id=id)
    target = get_object_or_404(tree, id=request.POST['target'])
    tree_extras.synonymize(node, target, request.specify_user_agent)


@tree_mutation
def desynonymize(request, tree, id):
    "Causes the <tree> node <id> to no longer be a synonym of another node."
    check_permission_targets(request.specify_collection.id,
                             request.specify_user.id,
                             [perm_target(tree).desynonymize])
    node = get_object_or_404(tree, id=id)
    tree_extras.desynonymize(node, request.specify_user_agent)


@tree_mutation
def repair_tree(request, tree):
    "Repairs the indicated <tree>."
    check_permission_targets(request.specify_collection.id,
                             request.specify_user.id,
                             [perm_target(tree).repair])
    tree_model = datamodel.get_table(tree)
    table = tree_model.name.lower()
    tree_extras.renumber_tree(table)
    tree_extras.validate_tree_numbering(table)


class TaxonMutationPT(PermissionTarget):
    resource = "/tree/edit/taxon"
    merge = PermissionTargetAction()
    move = PermissionTargetAction()
    synonymize = PermissionTargetAction()
    desynonymize = PermissionTargetAction()
    repair = PermissionTargetAction()
    edit_ranks = PermissionTargetAction()


class GeographyMutationPT(PermissionTarget):
    resource = "/tree/edit/geography"
    merge = PermissionTargetAction()
    move = PermissionTargetAction()
    synonymize = PermissionTargetAction()
    desynonymize = PermissionTargetAction()
    repair = PermissionTargetAction()
    edit_ranks = PermissionTargetAction()


class StorageMutationPT(PermissionTarget):
    resource = "/tree/edit/storage"
    merge = PermissionTargetAction()
    move = PermissionTargetAction()
    synonymize = PermissionTargetAction()
    desynonymize = PermissionTargetAction()
    repair = PermissionTargetAction()
    edit_ranks = PermissionTargetAction()


class GeologictimeperiodMutationPT(PermissionTarget):
    resource = "/tree/edit/geologictimeperiod"
    merge = PermissionTargetAction()
    move = PermissionTargetAction()
    synonymize = PermissionTargetAction()
    desynonymize = PermissionTargetAction()
    repair = PermissionTargetAction()
    edit_ranks = PermissionTargetAction()


class LithostratMutationPT(PermissionTarget):
    resource = "/tree/edit/lithostrat"
    merge = PermissionTargetAction()
    move = PermissionTargetAction()
    synonymize = PermissionTargetAction()
    desynonymize = PermissionTargetAction()
    repair = PermissionTargetAction()
    edit_ranks = PermissionTargetAction()


def perm_target(tree):
    return {
        'taxon': TaxonMutationPT,
        'geography': GeographyMutationPT,
        'storage': StorageMutationPT,
        'geologictimeperiod': GeologictimeperiodMutationPT,
        'lithostrat': LithostratMutationPT,
    }[tree]

TAXON_RANKS = {
    'TAXONOMY_ROOT': 0,
    'TAXONOMY ROOT': 0,
    'LIFE': 0,
    'KINGDOM': 10,
    'SUBKINGDOM': 20,
    'DIVISION': 30,
    'PHYLUM': 30,
    'SUBDIVISION': 40,
    'SUBPHYLUM': 40,
    'SUPERCLASS': 50,
    'CLASS': 60,
    'SUBCLASS': 70,
    'INFRACLASS': 80,
    'SUPERORDER': 90,
    'ORDER': 100,
    'SUBORDER': 110,
    'INFRAORDER': 120,
    'PARVORDER': 125,
    'SUPERFAMILY': 130,
    'FAMILY': 140,
    'SUBFAMILY': 150,
    'TRIBE': 160,
    'SUBTRIBE': 170,
    'GENUS': 180,
    'SUBGENUS': 190,
    'SECTION': 200,
    'SUBSECTION': 210,
    'SPECIES': 220,
    'SUBSPECIES': 230,
    'VARIETY': 240,
    'SUBVARIETY': 250,
    'FORMA': 260,
    'SUBFORMA': 270
}
GEOGRAPHY_RANKS = {
    'CONTINENT': 100,
    'COUNTRY': 200,
    'STATE': 300,
    'COUNTY': 400
}
STORAGE_RANKS = {
    'BUILDING': 100,
    'COLLECTION': 150,
    'ROOM': 200,
    'AISLE': 250,
    'CABINET': 300,
    'SHELF': 350,
    'BOX': 400,
    'RACK': 450,
    'VIAL': 500
}
GEOLOGIC_TIME_PERIOD_RANKS = {
    'ERA': 100,
    'PERIOD': 200,
    'EPOCH': 300,
    'AGE': 400
}
LITHO_STRAT_RANKS = {
    'SUPERGROUP': 100,
    'GROUP': 200,
    'FORMATION': 300,
    'MEMBER': 400,
    'BED': 500
}

DEFAULT_RANK_INCREMENT = 100
TAXON_RANK_INCREMENT = 10
GEOGRAPHY_RANK_INCREMENT = DEFAULT_RANK_INCREMENT
STORAGE_RANK_INCREMENT = 50
GEOLOGIC_TIME_PERIOD_INCREMENT = DEFAULT_RANK_INCREMENT
LITHO_STRAT_INCREMENT = DEFAULT_RANK_INCREMENT

# Map tree type to default tree ranks and default rank id increment
TREE_RANKS_MAPPING = {
    'taxon': (TAXON_RANKS, TAXON_RANK_INCREMENT),
    'geography': (GEOGRAPHY_RANKS, GEOGRAPHY_RANK_INCREMENT),
    'storage': (STORAGE_RANKS, STORAGE_RANK_INCREMENT),
    'geologictimeperiod': (GEOLOGIC_TIME_PERIOD_RANKS, GEOLOGIC_TIME_PERIOD_INCREMENT),
    'lithostrat': (LITHO_STRAT_RANKS, LITHO_STRAT_INCREMENT),
}

# Wrapper for tree editing api functions
def tree_edit(edit_func):
    @login_maybe_required
    @require_POST
    @transaction.atomic
    @wraps(edit_func)
    def wrapper(*args, **kwargs):
        try:
            edit_func(*args, **kwargs)
            result = {'success': True}
        except BusinessRuleException as e:
            result = {'success': False, 'error': str(e)}
            return HttpResponseServerError(toJson(result), content_type="application/json")
        return HttpResponse(toJson(result), content_type="application/json")

    return wrapper

@openapi(schema={
    'post': {
        "requestBody": {
            "required": True,
            "description": "Add rank to a tree.",
            "content": {
                "application/json": {
                    "schema": {
                        "type": "object",
                        "description": "The request body.",
                        "properties": {
                            "newRankName": {
                                "type": "string",
                                "description": "The name of the new rank to add."
                            },
                            "parentRankName": {
                                "type": "string",
                                "description": "The name of the parent rank to add the new rank to (use 'root' to add to the front)."
                            },
                            "treeID": {
                                "type": "integer",
                                "description": "The ID of the tree (defaults to the first tree)."
                            },
                            "newRankTitle": {
                                "type": "string",
                                "description": "The title of the rank to add (defaults to the name)."
                            },
                            "useDefaultRankIDs": {
                                "type": "boolean",
                                "description": "Determine if the default rank IDs should be used (defaults to True)."
                            }
                        },
                        'required': ['newRankName', 'parentRankName'],
                        'additionalProperties': False
                    }
                }
            }
        },
        "responses": {
            "200": {"description": "Success"},
            "400": {"description": "Cannot add tree rank with those parameters"},
            "500": {"description": "Server Error"}
        }
    },
})
@login_maybe_required
@require_POST
@transaction.atomic
def add_tree_rank(request, tree) -> HttpResponse:
    """
    Adds a new rank to the specified tree. Expects 'rank_name' and 'tree'
    in the POST data. Adds the rank to 
    """
    check_permission_targets(request.specify_collection.id,
                             request.specify_user.id,
                             [perm_target(tree).edit_ranks])
    
    # Get parameter values from request
    data = json.loads(request.body)
    new_rank_name = data.get('newRankName')
    parent_rank_name = data.get('parentRankName')
    tree_id = data.get('treeID', 1)
    new_rank_title = data.get('newRankTitle', new_rank_name)
    use_default_rank_ids = data.get('useDefaultRankIDs', True)

    # Throw exceptions if the required parameters are not given correctly
    if new_rank_name is None:
        return HttpResponseBadRequest("Rank name is not given")
    if parent_rank_name is None:
        return HttpResponseBadRequest("Parent rank name is not given")
    if tree is None or tree.lower() not in TREE_RANKS_MAPPING.keys():
        return HttpResponseBadRequest("Invalid tree type")

    # Get tree def item model
    tree_def_model_name = (tree + 'treedef').lower().title()
    tree_def_item_model_name = (tree + 'treedefitem').lower().title()
    tree_def_model = getattr(spmodels, tree_def_model_name.lower().title())
    tree_def_item_model = getattr(spmodels, tree_def_item_model_name.lower().title())

    # Determine the new rank id parameters
    new_rank_id = None
    tree_def = tree_def_model.objects.get(id=tree_id)
    parent_rank = tree_def_item_model.objects.filter(treedef=tree_def, name=parent_rank_name).first()
    if parent_rank is None and parent_rank_name != 'root':
        return HttpResponseBadRequest('Target rank name does not exist')
    parent_rank_id = parent_rank.rankid if parent_rank_name != 'root' else -1
    rank_ids = sorted(list(tree_def_item_model.objects.filter(treedef=tree_def).values_list('rankid', flat=True)))
    parent_rank_idx = rank_ids.index(parent_rank_id) if rank_ids is not None and parent_rank_name != 'root' else -1
    next_rank_id = rank_ids[parent_rank_idx + 1] if rank_ids is not None and  parent_rank_idx + 1 < len(rank_ids) else None
    if next_rank_id is None and parent_rank_name != 'root':
        next_rank_id = maxsize

    # Don't allow rank IDs less than 2
    if next_rank_id == 0:
        return HttpResponseBadRequest("Can't create rank ID less than 0")
    
    # Set conditions for rank ID creation
    is_tree_def_items_empty = rank_ids is None or len(rank_ids) < 1
    is_new_rank_first = parent_rank_id == -1
    is_new_rank_last = parent_rank_idx == len(rank_ids) - 1 if rank_ids is not None else True
    
    # Set the default ranks and increments depending on the tree type
    default_tree_ranks, rank_increment = TREE_RANKS_MAPPING.get(tree.lower(), (None, 100))
    
    # Build new fields for the new TreeDefItem record
    new_fields_dict = {
        'name': new_rank_name.lower().title(),
        'title': new_rank_title,
        'parent': parent_rank,
        'treedef': tree_def
    }

    # Determine if the default rank ID can be used
    can_use_default_rank_id = (
        use_default_rank_ids 
        and default_tree_ranks is not None 
        and new_rank_name.upper() in default_tree_ranks
    )
    
    # Only use the the default rank id if the fhe following criteria is met: 
    # - new_rank_name is in the the default ranks set
    # - the default rank id is not already used
    # - the default rank is greater than the target rank
    # - the default rank is less than the current next rank from the target rank
    if can_use_default_rank_id:
        default_rank_id = default_tree_ranks[new_rank_name.upper()]

        # Check if the default rank ID is not already used
        is_default_rank_id_unused = default_rank_id not in rank_ids

        # Check if the default rank ID can be logically placed in the hierarchy
        is_placement_valid = (
            is_tree_def_items_empty 
            or (is_new_rank_first and default_rank_id < next_rank_id) 
            or (is_new_rank_last and default_rank_id > parent_rank_id)
            or (default_rank_id > parent_rank_id and default_rank_id < next_rank_id)
        )

        if is_default_rank_id_unused and is_placement_valid:
            new_rank_id = default_rank_id

    # Set the new rank id if a default rank id is not available
    if new_rank_id is None:
        # If this is the first rank, set the rank id to the default increment
        if is_tree_def_items_empty:
            new_rank_id = rank_increment

        # If there are no ranks higher than the target rank, then add the new rank to the end of the hierarchy
        elif is_new_rank_first:
            min_rank_id = rank_ids[0]
            new_rank_id = int(min_rank_id / 2)
            if new_rank_id >= min_rank_id:
                return HttpResponseBadRequest(f"Can't add rank id bellow {min_rank_id}")

        # If there are no ranks lower than the target rank, then add the new rank to the top of the hierarchy
        elif is_new_rank_last:
            max_rank_id = rank_ids[-1]
            new_rank_id = max_rank_id + rank_increment # TODO: checkout

        # If the new rank is being placed somewhere in the middle of the heirarchy
        else:
            new_rank_id = int((next_rank_id - parent_rank_id) / 2) + parent_rank_id
            if next_rank_id - parent_rank_id < 1:
                return HttpResponseBadRequest(f"Can't add rank id between {new_rank_id} and {parent_rank_id}")

    # Create and save the new TreeDefItem record
    new_fields_dict['rankid'] = new_rank_id
    new_rank = tree_def_item_model.objects.create(**new_fields_dict)
    new_rank.save()

    # Set the parent rank, that previously pointed to the target, to the new rank
    child_ranks = tree_def_item_model.objects.filter(treedef=tree_def, parent=parent_rank).exclude(rankid=new_rank_id)
    if child_ranks.exists():
        # Iterate through the child ranks, but there should only ever be 0 or 1 child ranks to update
        for child_rank in child_ranks:
            child_rank.parent = new_rank 
            child_rank.save()

    # Regenerate full names
    tree_extras.set_fullnames(tree_def, null_only=False, node_number_range=None)

    logger.info(f"Added new tree rank: {new_rank_name} with ID: {new_rank_id}")
    return HttpResponse("Success")

@openapi(schema={
    'post': {
        "requestBody": {
            "required": True,
            "description": "Delete a rank from a tree.",
            "content": {
                "application/json": {
                    "schema": {
                        "type": "object",
                        "description": "The request body.",
                        "properties": {
                            "rankName": {
                                "type": "string",
                                "description": "The name of the rank to delete."
                            },
                            "treeID": {
                                "type": "integer",
                                "description": "The ID of the tree."
                            }
                        },
                        'required': ['rankName', 'treeID'],
                        'additionalProperties': False
                    }
                }
            }
        },
        "responses": {
            "200": {"description": "Success"},
            "400": {"description": "Cannot delete tree rank"},
            "500": {"description": "Server Error"}
        }
    },
})
@login_maybe_required
@require_POST
@transaction.atomic
def delete_tree_rank(request, tree) -> HttpResponse:
    """
    Deletes a rank from the specified tree. Expects 'rank_id' in the POST data.
    """
    check_permission_targets(request.specify_collection.id,
                             request.specify_user.id,
                             [perm_target(tree).edit_ranks])

    # Get parameter values from request
    data = json.loads(request.body)
    rank_name = data.get('rankName')
    tree_id = data.get('treeID', 1)
    
    # Throw exceptions if the required parameters are not given correctly
    if rank_name is None:
        return HttpResponseBadRequest("Rank name is not given")
    if tree is None or tree.lower() not in TREE_RANKS_MAPPING.keys():
        return HttpResponseBadRequest("Invalid tree type")

    # Get tree def item model
    tree_def_model_name = (tree + 'treedef').lower().title()
    tree_def_item_model_name = (tree + 'treedefitem').lower().title()
    tree_def_model = getattr(spmodels, tree_def_model_name)
    tree_def_item_model = getattr(spmodels, tree_def_item_model_name)
    tree_def = tree_def_model.objects.get(id=tree_id)

    # Make sure no nodes are present in the rank before deleting rank
    rank = tree_def_item_model.objects.get(name=rank_name)
    if tree_def_item_model.objects.filter(parent=rank).count() > 1:
        return HttpResponseBadRequest("The Rank is not empty, cannot delete!")

    # Set the parent rank, that previously pointed to the old rank, to the target rank
    child_ranks = tree_def_item_model.objects.filter(treedef=tree_def, parent=rank)
    if child_ranks.exists():
        # Iterate through the child ranks, but there should only ever be 0 or 1 child ranks to update
        for child_rank in child_ranks:
            child_rank.parent = rank.parent
            child_rank.save()

    # Delete rank from TreeDefItem table
    try:
        rank.delete()
    except BusinessRuleException as e:
        return HttpResponseBadRequest()

    # Regenerate full names
    tree_extras.set_fullnames(tree_def, null_only=False, node_number_range=None)

    logger.info(f"Deleted tree rank with name: {rank_name}")
    return HttpResponse("Success")<|MERGE_RESOLUTION|>--- conflicted
+++ resolved
@@ -1,13 +1,8 @@
 from functools import wraps
 import json
 from django.db import transaction
-<<<<<<< HEAD
 from django.http import HttpResponse, HttpResponseServerError, HttpResponseBadRequest
 from django.views.decorators.http import require_GET, require_POST
-=======
-from django.http import HttpResponse
-from django.views.decorators.http import require_POST
->>>>>>> c992edb1
 from sqlalchemy import sql
 from sqlalchemy.orm import aliased
 
