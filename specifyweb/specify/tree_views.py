--- conflicted
+++ resolved
@@ -1,23 +1,21 @@
+from collections import namedtuple
 from functools import wraps, reduce
-from collections import namedtuple
-
+
+from django.db import transaction
+from django.http import HttpResponse
 from django.views.decorators.http import require_GET, require_POST
-from django.http import HttpResponse, Http404
-from django.db import connection, transaction
-
-from .views import login_maybe_required, openapi
-from .api import get_object_or_404, obj_to_data, toJson
-from .models import datamodel
-from .auditcodes import TREE_MOVE
-from . import tree_extras
-
+from sqlalchemy import sql, distinct
 from sqlalchemy.orm import aliased
-from sqlalchemy import sql, types, distinct, case
-
-from specifyweb.stored_queries import models
+
 from specifyweb.businessrules.exceptions import BusinessRuleException
 from specifyweb.permissions.permissions import PermissionTarget, \
-    PermissionTargetAction, check_permission_targets, check_table_permissions
+    PermissionTargetAction, check_permission_targets
+from specifyweb.stored_queries import models
+from . import tree_extras
+from .api import get_object_or_404, obj_to_data, toJson
+from .auditcodes import TREE_MOVE
+from .models import datamodel
+from .views import login_maybe_required, openapi
 
 
 def tree_mutation(mutation):
@@ -35,10 +33,7 @@
 
     return wrapper
 
-<<<<<<< HEAD
-
-=======
->>>>>>> 7e500c2e
+
 @openapi(schema={
     "get": {
         "parameters": [
@@ -65,7 +60,6 @@
                                 "type": "array",
                                 "items": [
                                     {
-<<<<<<< HEAD
                                         "type": "number",
                                         "description": "The id of the child node"
                                     },
@@ -105,47 +99,6 @@
                                     {
                                         "type": "number",
                                         "description": "The number of children the child node has"
-=======
-                                        "type" : "number",
-                                        "description" : "The id of the child node"
-                                    },
-                                    {
-                                        "type" : "string",
-                                        "description" : "The name of the child node"
-                                    },
-                                    {
-                                        "type" : "string",
-                                        "description" : "The fullName of the child node"
-                                    },
-                                    {
-                                        "type" : "number",
-                                        "description" : "The nodenumber of the child node"
-                                    },
-                                    {
-                                        "type" : "number",
-                                        "description" : "The highestChildNodeNumber of the child node"
-                                    },
-                                    {
-                                        "type" : "number",
-                                        "description" : "The rankId of the child node"
-                                    },
-                                    {
-                                        "type" : "number",
-                                        "description" : "The acceptedId of the child node. Returns null if the node has no acceptedId"
-                                    },
-                                    {
-                                        "type" : "string",
-                                        "description" : "The fullName of the child node's accepted node. Returns null if the node has no acceptedId"
-                                    },
-                                    {
-                                        "type" : "string",
-                                        "description" : "The author of the child node. \
-                                        Returns null if <tree> is not taxon or the rankId of the node is less than <includeAuthor> paramter"
-                                    },
-                                    {
-                                        "type" : "number",
-                                        "description" : "The number of children the child node has"
->>>>>>> 7e500c2e
                                     }
                                 ],
                             }
@@ -159,7 +112,6 @@
 @login_maybe_required
 @require_GET
 def tree_view(request, treedef, tree, parentid, sortfield):
-
     """Returns a list of <tree> nodes with parent <parentid> restricted to
     the tree defined by treedefid = <treedef>. The nodes are sorted
     according to <sortfield>.
@@ -174,15 +126,6 @@
     child_id = getattr(child, node._id)
     treedef_col = getattr(node, tree_table.name + "TreeDefID")
     orderby = tree_table.name.lower() + '.' + sortfield
-    
-    """
-        Also include the author of the node in the response if requested and the tree is the taxon tree.
-        There is a preference which can be enabled from within Specify which adds the author next to the 
-        fullname on the front end. 
-        See https://github.com/specify/specify7/pull/2818 for more context and a breakdown regarding 
-        implementation/design decisions
-    """
-    includeAuthor= request.GET.get('includeauthor') if 'includeauthor' in request.GET else False
 
     """
         Also include the author of the node in the response if requested and the tree is the taxon tree.
@@ -203,12 +146,8 @@
                               node.rankId,
                               node.AcceptedID,
                               accepted.fullName,
-<<<<<<< HEAD
                               node.author if (
                                           includeAuthor and tree == 'taxon') else "NULL",
-=======
-                              node.author if (includeAuthor and tree=='taxon') else "NULL",
->>>>>>> 7e500c2e
                               sql.functions.count(child_id)) \
             .outerjoin(child, child.ParentID == id_col) \
             .outerjoin(accepted, node.AcceptedID == getattr(accepted, node._id)) \
