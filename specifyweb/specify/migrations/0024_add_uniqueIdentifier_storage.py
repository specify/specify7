from django.db import migrations, models
<<<<<<< HEAD
from specifyweb.businessrules.uniqueness_rules import DEFAULT_UNIQUENESS_RULES, create_uniqueness_rule
from specifyweb.specify.migration_utils import update_schema_config as usc
=======

from specifyweb.specify.migration_utils.update_schema_config import revert_table_field_schema_config, update_table_field_schema_config_with_defaults
from specifyweb.specify.migration_utils.sp7_schemaconfig import MIGRATION_0024_FIELDS as SCHEMA_CONFIG_MOD_TABLE_FIELDS

def update_fields(apps):
    Discipline = apps.get_model('specify', 'Discipline')

    # Add uniqueIdentifier -> storage
    for discipline in Discipline.objects.all():
        for table, fields in SCHEMA_CONFIG_MOD_TABLE_FIELDS.items(): 
            for field in fields: 
                update_table_field_schema_config_with_defaults(table, discipline.id, field, apps)

def revert_update_fields(apps):
    # Remove uniqueIdentifier -> storage
    for table, fields in SCHEMA_CONFIG_MOD_TABLE_FIELDS.items(): 
        for field in fields: 
            revert_table_field_schema_config(table, field, apps)
>>>>>>> 83d152ff

class Migration(migrations.Migration):

    dependencies = [
        ('specify', '0023_update_schema_config_text'),
    ]

    def apply_migration(apps, schema_editor):
        usc.update_storage_unique_id_fields(apps)

    def revert_migration(apps, schema_editor):
        usc.revert_storage_unique_id_fields(apps)

    operations = [
        migrations.AddField(
            model_name='storage',
            name='uniqueIdentifier',
            field=models.CharField(blank=True, db_column='UniqueIdentifier', max_length=255, null=True, unique=True),
        ),
        migrations.RunPython(apply_migration, revert_migration, atomic=True)
    ]<|MERGE_RESOLUTION|>--- conflicted
+++ resolved
@@ -1,27 +1,6 @@
 from django.db import migrations, models
-<<<<<<< HEAD
-from specifyweb.businessrules.uniqueness_rules import DEFAULT_UNIQUENESS_RULES, create_uniqueness_rule
+from specifyweb.businessrules.uniqueness_rules import DEFAULT_UNIQUENESS_RULES
 from specifyweb.specify.migration_utils import update_schema_config as usc
-=======
-
-from specifyweb.specify.migration_utils.update_schema_config import revert_table_field_schema_config, update_table_field_schema_config_with_defaults
-from specifyweb.specify.migration_utils.sp7_schemaconfig import MIGRATION_0024_FIELDS as SCHEMA_CONFIG_MOD_TABLE_FIELDS
-
-def update_fields(apps):
-    Discipline = apps.get_model('specify', 'Discipline')
-
-    # Add uniqueIdentifier -> storage
-    for discipline in Discipline.objects.all():
-        for table, fields in SCHEMA_CONFIG_MOD_TABLE_FIELDS.items(): 
-            for field in fields: 
-                update_table_field_schema_config_with_defaults(table, discipline.id, field, apps)
-
-def revert_update_fields(apps):
-    # Remove uniqueIdentifier -> storage
-    for table, fields in SCHEMA_CONFIG_MOD_TABLE_FIELDS.items(): 
-        for field in fields: 
-            revert_table_field_schema_config(table, field, apps)
->>>>>>> 83d152ff
 
 class Migration(migrations.Migration):
 
