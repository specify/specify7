--- conflicted
+++ resolved
@@ -580,11 +580,7 @@
             f'/api/specify/agent/replace/{agent_2.id}/',
             data=json.dumps({
                 'old_record_ids': [agent_1.id],
-<<<<<<< HEAD
-                'bg': False
-=======
                 'background': False
->>>>>>> 3b6a6ab6
             }),
             content_type='application/json'
         )
@@ -603,11 +599,7 @@
             f'/api/specify/agent/replace/{agent_2.id}/',
             data=json.dumps({
                 'old_record_ids': [agent_1.id],
-<<<<<<< HEAD
-                'bg': False
-=======
                 'background': False
->>>>>>> 3b6a6ab6
             }),
             content_type='application/json'
         )
@@ -662,11 +654,7 @@
             data=json.dumps({
                 'old_record_ids': [agent_1.id],
                 'new_record_data': None,
-<<<<<<< HEAD
-                'bg': False
-=======
                 'background': False
->>>>>>> 3b6a6ab6
             }),
             content_type='application/json'
         )
@@ -718,11 +706,7 @@
             data=json.dumps({
                 'old_record_ids': [agent_2.id],
                 'new_record_data': None,
-<<<<<<< HEAD
-                'bg': False
-=======
                 'background': False
->>>>>>> 3b6a6ab6
             }),
             content_type='application/json'
         )
@@ -809,11 +793,7 @@
                     ],
                     'jobtitle': 'shardbearer'
                 },
-<<<<<<< HEAD
-                'bg': False
-=======
                 'background': False
->>>>>>> 3b6a6ab6
             }),
             content_type='application/json')
         self.assertEqual(response.status_code, 204)
