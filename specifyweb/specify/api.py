--- conflicted
+++ resolved
@@ -622,13 +622,10 @@
         auditlog.remove(obj, agent, parent_obj)
     if version is not None:
         bump_version(obj, version)
-<<<<<<< HEAD
     if clean_predelete:
         clean_predelete(obj)
-=======
     if hasattr(obj, 'pre_constraints_delete'):
         obj.pre_constraints_delete()
->>>>>>> 57f7003a
     obj.delete()
 
     for dep in dependents_to_delete:
