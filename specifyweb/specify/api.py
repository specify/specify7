--- conflicted
+++ resolved
@@ -714,13 +714,8 @@
         for rel_obj in to_remove: 
             fk_model, fk_id = strict_uri_to_model(rel_obj, rel_model.__name__)
             rel_data = cached_objs[fk_id]
-<<<<<<< HEAD
-            assert rel_data[related_field.name] == uri_for_model(obj.__class__, obj.pk), f"Related {related_field.relatedModelName} does not belong to {obj.__class__.__name__}.{field.field.name}: {rel_obj}"
-            rel_data[related_field.name] = None
-=======
             assert rel_data[field.field.name] == uri_for_model(obj.__class__, obj.pk), f"Related {related_field.relatedModelName} does not belong to {obj.__class__.__name__}.{field.field.name}: {rel_obj}"
             rel_data[field.field.name] = None
->>>>>>> b1b457e5
             update_obj(collection, agent, rel_model, rel_data["id"], rel_data["version"], rel_data)
 
 def update_or_create_resource(collection, agent, model, data, parent_obj): 
