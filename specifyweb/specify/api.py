"""
Implements the RESTful business data API
"""

from calendar import c
import json
import logging
import re
from typing import Any, Dict, List, Optional, Tuple, Iterable, Union, \
    Callable, TypedDict, Literal, cast

from urllib.parse import urlencode

from typing_extensions import TypedDict

<<<<<<< HEAD
from specifyweb.specify.field_change_info import FieldChangeInfo
from specifyweb.interactions.cog_preps import modify_update_of_interaction_sibling_preps

=======
>>>>>>> 7a677295
logger = logging.getLogger(__name__)

from django import forms
from django.db import transaction
from django.db.models import F, Model
from django.apps import apps
from django.http import (HttpResponse, HttpResponseBadRequest,
                         Http404, HttpResponseNotAllowed, QueryDict)
from django.core.exceptions import ObjectDoesNotExist, FieldError, FieldDoesNotExist
from django.db.models.fields import DateTimeField, FloatField, DecimalField

from specifyweb.permissions.permissions import (
    enforce,
    check_table_permissions,
    check_field_permissions,
    table_permissions_checker,
)
from specifyweb.specify.models_by_table_id import get_model_by_table_id

from . import models
from .autonumbering import autonumber_and_save
from .uiformatters import AutonumberOverflowException
from .filter_by_col import filter_by_collection
from .auditlog import auditlog
from .datamodel import datamodel, Table, Relationship
from .calculated_fields import calculate_extra_fields

ReadPermChecker = Callable[[Any], None]

# Regex matching api uris for extracting the model name and id number.
URI_RE = re.compile(r'^/api/specify/(\w+)/($|(\d+))')

def strict_get_model(name: str):
    """Fetch an ORM model from the module dynamically so that
    the typechecker doesn't complain.
    """
    model_name = name.capitalize()
    name = name.lower()
    try:
        return getattr(models, model_name)
    except AttributeError as e:
        for app in apps.get_app_configs():
            for model in app.get_models():
                if model._meta.model_name == name:
                    return model
        raise e

def get_model(name: str): 
    try: 
        return strict_get_model(name)
    except AttributeError: 
        return None

def correct_field_name(model, field_name: str, ignore_properties: bool = True) -> str:
    """Return the correct field name for a model given a case insensitive
    field name. If the field is not found, raise FieldDoesNotExist.
    """
    if not ignore_properties:
        try:
            getattr(model, field_name) # Able to retrieve model @property
            return field_name
        except AttributeError as e:
            pass
    
    try:
        model._meta.get_field(field_name) # Retrieve field from model by proper name
        return field_name
    except FieldDoesNotExist:
        pass

    # Retrieve field from model by case insensitive name
    field_name = field_name.lower()
    for field in model._meta.get_fields():
        if field.name.lower() == field_name:
            return field.name
    
    raise FieldDoesNotExist(f"field '{field_name}' not found in {model}")

class JsonEncoder(json.JSONEncoder):
    """Augmented JSON encoder that handles datetime and decimal objects."""
    def default(self, obj):
        from decimal import Decimal
        # if isinstance(obj, CallableBool):
        #     return obj()
        # JSON numbers are double precision floating point values, while Python
        # decimals are fixed precision. Thus, need to convert them to strings
        if isinstance(obj, Decimal):
            return str(obj)
        if hasattr(obj, 'isoformat'):
            return obj.isoformat()
        if isinstance(obj, bytes):
            # assume byte data is utf encoded text.
            # this works for things like app resources.
            return obj.decode()
        return json.JSONEncoder.default(self, obj)

def toJson(obj: Any) -> str:
    return json.dumps(obj, cls=JsonEncoder)

class RecordSetException(Exception):
    """Raised for problems related to record sets."""
    pass

class OptimisticLockException(Exception):
    """Raised when there is a problem related to optimistic locking."""
    pass

class MissingVersionException(OptimisticLockException):
    """Raised when an object is expected to have an optimistic locking
    version number, but none can be determined from the request.
    """
    pass

class StaleObjectException(OptimisticLockException):
    """Raised when attempting to mutate a resource with a newer
    version than the client has supplied.
    """
    pass

class FilterError(Exception):
    """Raised when filter a resource collection using a bad value."""
    pass

class OrderByError(Exception):
    """Raised for bad fields in order by clause."""
    pass

class HttpResponseCreated(HttpResponse):
    """Returned to the client when a POST request succeeds and a new
    resource is created.
    """
    status_code = 201

def resource_dispatch(request, model, id) -> HttpResponse:
    """Handles requests related to individual resources.

    Determines the client's version of the resource.
    Determines the logged-in user and collection from the request.
    Dispatches on the request type.
    De/Encodes structured data as JSON.
    """
    request_params = QueryDict(request.META['QUERY_STRING'])

    # Get the version the client has, if it is given
    # in URL query string or in the HTTP if-match header.
    try:
        version = request_params['version']
    except KeyError:
        try:
            version = request.META['HTTP_IF_MATCH']
        except KeyError:
            version = None

    checker = table_permissions_checker(request.specify_collection, request.specify_user_agent, "read")

    # Dispatch on the request type.
    if request.method == 'GET':
        data = get_resource(model, id, checker, request.GET.get('recordsetid', None))
        resp = HttpResponse(toJson(data), content_type='application/json')

    elif request.method == 'PUT':
        data = json.load(request)
        # Look for a version field in the resource data itself.
        try:
            version = data['version']
        except KeyError:
            pass

        obj = put_resource(request.specify_collection,
                           request.specify_user_agent,
                           model, id, version, data)

        resp = HttpResponse(toJson(_obj_to_data(obj, checker)),
                            content_type='application/json')

    elif request.method == 'DELETE':
        delete_resource(request.specify_collection,
                        request.specify_user_agent,
                        model, id, version)

        resp = HttpResponse('', status=204)

    else:
        # Unhandled request type.
        resp = HttpResponseNotAllowed(['GET', 'PUT', 'DELETE'])

    return resp

class GetCollectionForm(forms.Form):
    # Use the logged_in_collection to limit request
    # to relevant items.
    domainfilter = forms.ChoiceField(choices=(('true', 'true'), ('false', 'false')),
                                     required=False)

    # Return at most 'limit' items.
    # Zero for all.
    limit = forms.IntegerField(required=False)

    # Return items starting from 'offset'.
    offset = forms.IntegerField(required=False)

    orderby = forms.CharField(required=False)

    filterchronostrat = forms.BooleanField(required=False)

    defaults = dict(
        domainfilter=None,
        limit=0,
        offset=0,
        orderby=None,
        filterchronostrat=False,
    )

    def clean_limit(self):
        limit = self.cleaned_data['limit']
        return 20 if limit is None else limit

    def clean_offset(self):
        offset = self.cleaned_data['offset']
        return 0 if offset is None else offset

def collection_dispatch(request, model) -> HttpResponse:
    """Handles requests related to collections of resources.

    Dispatches on the request type.
    Determines the logged-in user and collection from the request.
    De/Encodes structured data as JSON.
    """

    checker = table_permissions_checker(request.specify_collection, request.specify_user_agent, "read")

    if request.method == 'GET':
        control_params = GetCollectionForm(request.GET)
        if not control_params.is_valid():
            return HttpResponseBadRequest(toJson(control_params.errors),
                                          content_type='application/json')
        try:
            data = get_collection(request.specify_collection, model, checker,
                                  control_params.cleaned_data, request.GET)
        except (FilterError, OrderByError) as e:
            return HttpResponseBadRequest(e)
        resp = HttpResponse(toJson(data), content_type='application/json')

    elif request.method == 'POST':
        obj = post_resource(request.specify_collection,
                            request.specify_user_agent,
                            model, json.loads(request.body),
                            request.GET.get('recordsetid', None))

        resp = HttpResponseCreated(toJson(_obj_to_data(obj, checker)),
                                   content_type='application/json')
    else:
        # Unhandled request type.
        resp = HttpResponseNotAllowed(['GET', 'POST'])

    return resp

def collection_dispatch_bulk(request, model) -> HttpResponse:
    """
    Do the same as collection_dispatch, but for bulk POST operations.
    Call this endpoint with a list of objects of the same type to create.
    This reduces the amount of API calls needed to create multiple objects, like when creating multiple carry forwards.
    """
    checker = table_permissions_checker(request.specify_collection, request.specify_user_agent, "read")

    if request.method != 'POST':
        return HttpResponseNotAllowed(['POST'])
        
    data = json.loads(request.body)
    resp_objs = []
    for obj_data in data:
        obj = post_resource(
            request.specify_collection,
            request.specify_user_agent,
            model,
            obj_data,
            request.GET.get("recordsetid", None),
        )
        resp_objs.append(_obj_to_data(obj, checker))

    return HttpResponseCreated(toJson(resp_objs), content_type='application/json')

def collection_dispatch_bulk_copy(request, model, copies) -> HttpResponse:
    checker = table_permissions_checker(request.specify_collection, request.specify_user_agent, "read")

    if request.method != 'POST':
        return HttpResponseNotAllowed(['POST'])

    data = json.loads(request.body)
    data = dict(filter(lambda item: item[0] != 'id', data.items())) # Remove ID field before making copies
    resp_objs = []
    for _ in range(int(copies)):
        obj = post_resource(
            request.specify_collection,
            request.specify_user_agent,
            model,
            data,
            request.GET.get("recordsetid", None),
        )
        resp_objs.append(_obj_to_data(obj, checker))

    return HttpResponseCreated(toJson(resp_objs), content_type='application/json')

def get_model_or_404(name: str):
    """Lookup a specify model by name. Raise Http404 if not found."""
    try:
        return strict_get_model(name)
    except AttributeError as e:
        raise Http404(e)

def get_object_or_404(model, *args, **kwargs):
    """A version of get_object_or_404 that can accept a model name
    in place of the model class."""
    from django.shortcuts import get_object_or_404 as get_object

    if isinstance(model, str):
        model = get_model_or_404(model)
    return get_object(model, *args, **kwargs)

def get_resource(name, id, checker: ReadPermChecker, recordsetid=None) -> Dict:
    """Return a dict of the fields from row 'id' in model 'name'.

    If given a recordset id, the data will be suplemented with
    data about the resource's relationship to the given record set.
    """
    obj = get_object_or_404(name, id=int(id))
    data = _obj_to_data(obj, checker)
    if recordsetid is not None:
        data['recordset_info'] = get_recordset_info(obj, recordsetid)
    return data

RecordSetInfo = TypedDict('RecordSetInfo', {
    'recordsetid': int,
    'total_count': int,
    'index': int,
    'previous': Optional[str],
    'next': Optional[str],
})

def get_recordset_info(obj, recordsetid: int) -> Optional[RecordSetInfo]:
    """Return a dict of info about how the resource 'obj' is related to
    the recordset with id 'recordsetid'.
    """
    # Queryset of record set items in the given record set with
    # the additional condition that they match the resource's table.
    Recordsetitem = models.Recordsetitem
    rsis = Recordsetitem.objects.filter(
        recordset__id=recordsetid, recordset__dbtableid=obj.specify_model.tableId)

    # Get the one which points to the resource 'obj'.
    try:
        rsi = rsis.get(recordid=obj.id)
    except Recordsetitem.DoesNotExist:
        return None

    # Querysets for the recordset items before and after the one in question.
    prev_rsis = rsis.filter(recordid__lt=obj.id).order_by('-recordid')
    next_rsis = rsis.filter(recordid__gt=obj.id).order_by('recordid')

    # Build URIs for the previous and the next recordsetitem, if present.
    try:
        prev: Optional[str] = uri_for_model(obj.__class__, prev_rsis[0].recordid)
    except IndexError:
        prev = None

    try:
        next: Optional[str] = uri_for_model(obj.__class__, next_rsis[0].recordid)
    except IndexError:
        next = None

    return {
        'recordsetid': rsi.recordset_id,
        'total_count': rsis.count(),
        'index': prev_rsis.count(),
        'previous': prev,
        'next': next
        }

@transaction.atomic
def post_resource(collection, agent, name: str, data, recordsetid: Optional[int]=None):
    """Create a new resource in the database.

    collection - the collection the client is logged into.
    agent - the agent associated with the specify user logged in.
    name - the model name of the resource to be created.
    data - a dict of the data for the resource to be created.
    recordsetid - created resource will be added to the given recordset (optional)
    """
    obj = create_obj(collection, agent, name, data)

    if recordsetid is not None:
        # add the resource to the record set
        Recordset = models.Recordset
        try:
            recordset = Recordset.objects.get(id=recordsetid)
        except Recordset.DoesNotExist as e:
            raise RecordSetException(e)

        if recordset.dbtableid != obj.specify_model.tableId:
            # the resource is not of the right kind to go in the recordset
            raise RecordSetException(
                "expected %s, got %s when adding object to recordset",
                (get_model_by_table_id(recordset.dbtableid), obj.__class__))

        recordset.recordsetitems.create(recordid=obj.id)
    return obj

def set_field_if_exists(obj, field: str, value) -> None:
    """Where 'obj' is a Django model instance, a resource object, check
    if a field named 'field' exists and set it to 'value' if so. Do nothing otherwise.
    """
    try:
        f = obj._meta.get_field(field)
    except FieldDoesNotExist:
        return

    if f.concrete:
        setattr(obj, field, value)

def _maybe_delete(data: Dict[str, Any], to_delete: str):
    if to_delete in data:
        del data[to_delete]

def _is_circular_relationship(model, field_name: str, parent_relationship: Optional[Relationship] = None) -> bool: 
    table: Table = cast(Table, model.specify_model)
    field = table.get_field(field_name)

    if field is None or parent_relationship is None: 
        return False

    if not field.is_relationship or parent_relationship.otherSideName is None or cast(Relationship, field).otherSideName is None: 
        return False
    
    return datamodel.reverse_relationship(cast(Relationship, field)) is parent_relationship

def cleanData(model, data: Dict[str, Any], parent_relationship: Optional[Relationship] = None) -> Dict[str, Any]:
    """Returns a copy of data with redundant resources removed and only 
    fields that are part of model, removing metadata fields and warning on 
    unexpected extra fields"""
    cleaned = {}
    for field_name in list(data.keys()):
        if field_name in ('resource_uri', 'recordset_info', '_tableName'):
            # These fields are meta data, not part of the resource.
            continue

        try:
            db_field_name = correct_field_name(model, field_name)
        except FieldDoesNotExist:
            logger.warning('field "%s" does not exist in %s', field_name, model)
        else:
            if _is_circular_relationship(model, db_field_name, parent_relationship): 
                parent_name: str = getattr(parent_relationship, 'name', '')
                """If this would add a redundant resource - e.g., 
                Accession -> collectionObjects -> accession - then omit the 
                final resource from the cleaned data
                """
                logger.warning(f"circular/redundant relationship {parent_name} -> {db_field_name} found in data. Skipping update/create of {db_field_name}")
                continue
            cleaned[db_field_name] = data[field_name]

        # Unset date precision if date is not set, but precision is
        # Set date precision if date is set, but precision is not
        if field_name.endswith('precision'):
            precision_field_name = field_name
            date_field_name = field_name[:-len('precision')]
            if date_field_name in data:
                date = data[date_field_name]
                has_date = date is not None and date != ''
                has_precision = data[precision_field_name] is not None
                if has_date and not has_precision:
                    # Assume full precision
                    cleaned[precision_field_name] = 1
                elif not has_date and has_precision:
                    cleaned[precision_field_name] = None
        
    if model is models.Agent:
        # setting user agents is part of the user management system.
        _maybe_delete(cleaned, 'specifyuser')

    # guid should only be updatable for taxon and geography
    if model not in (models.Taxon, models.Geography):
        _maybe_delete(cleaned, 'guid')

    # timestampcreated should never be updated.
    #  _maybe_delete(cleaned, 'timestampcreated')

    # Password should be set though the /api/set_password/<id>/ endpoint
    if model is models.Specifyuser: 
        _maybe_delete(cleaned, 'password')

    return cleaned

def create_obj(collection, agent, model, data: Dict[str, Any], parent_obj=None, parent_relationship=None):
    """Create a new instance of 'model' and populate it with 'data'."""
    logger.debug("creating %s with data: %s", model, data)
    if isinstance(model, str):
        model = get_model_or_404(model)

    data = cleanData(model, data, parent_relationship)
    obj = model()
    _, _, handle_remote_to_ones = handle_fk_fields(collection, agent, obj, data)
    set_fields_from_data(obj, data)
    set_field_if_exists(obj, 'createdbyagent', agent)
    set_field_if_exists(obj, 'collectionmemberid', collection.id)
    try:
        autonumber_and_save(collection, agent.specifyuser, obj)
    except AutonumberOverflowException as e:
        logger.warn("autonumbering overflow: %s", e)

    if obj.id is not None: # was the object actually saved?
        check_table_permissions(collection, agent, obj, "create")
        auditlog.insert(obj, agent, parent_obj)

    handle_remote_to_ones(obj)
    handle_to_many(collection, agent, obj, data)
    return obj

def fld_change_info(obj, field, val) -> Optional[FieldChangeInfo]:
    if field.name != 'timestampmodified':
        value = prepare_value(field, val)
        if isinstance(field, FloatField) or isinstance(field, DecimalField):
            value = None if value is None else float(value)
        old_value = getattr(obj, field.name)
        if str(old_value) != str(value): # ugh
            return FieldChangeInfo(field_name=field.name, old_value=old_value, new_value=value)
    return None

def set_fields_from_data(obj: Model, data: Dict[str, Any]) -> List[FieldChangeInfo]:
     """Where 'obj' is a Django model instance and 'data' is a dict,
     set all fields provided by data that are not related object fields.
     """
     dirty_flds = []
     for field_name, val in list(data.items()):
         field = obj._meta.get_field(field_name)
         if not field.is_relation:
             fld_change = fld_change_info(obj, field, val)
             if fld_change is not None:
                 dirty_flds.append(fld_change)
             setattr(obj, field_name, prepare_value(field, val))
     return dirty_flds

def is_dependent_field(obj, field_name: str) -> bool:
    if obj.specify_model.get_field(field_name) is None:
        return False

    return (
        obj.specify_model.get_field(field_name).dependent

        or (obj.__class__ is models.Collectionobject and
            field_name == 'collectingevent' and
            obj.collection.isembeddedcollectingevent)

        or (field_name == 'paleocontext' and (

            (obj.__class__ is models.Collectionobject and
             obj.collection.discipline.paleocontextchildtable == "collectionobject" and
             obj.collection.discipline.ispaleocontextembedded)

            or (obj.__class__ is models.Collectingevent and
                obj.discipline.paleocontextchildtable == "collectingevent" and
                obj.discipline.ispaleocontextembedded)

            or (obj.__class__ is models.Locality and
                obj.discipline.paleocontextchildtable == "locality" and
                obj.discipline.ispaleocontextembedded))))

def get_related_or_none(obj, field_name: str) -> Any:
    try:
        return getattr(obj, field_name)
    except ObjectDoesNotExist:
        return None

def reorder_fields_for_embedding(cls, data: Dict[str, Any]) -> Iterable[Tuple[str, Any]]:
    """For objects which can have embedded collectingevent or
    paleocontext, we have to make sure the domain field gets set
    first so that is_dependent_field will work.
    """
    put_first = {
        models.Collectionobject: 'collection',
        models.Collectingevent: 'discipline',
        models.Locality: 'discipline',
    }.get(cls, None)

    if put_first in data:
        yield (put_first, data[put_first])
    for key in data.keys() - {put_first}:
        yield (key, data[key])

def handle_fk_fields(collection, agent, obj, data: Dict[str, Any]) -> Tuple[List, List[FieldChangeInfo], Callable[[Any], None]]:
    """Where 'obj' is a Django model instance and 'data' is a dict,
    set foreign key fields in the object from the provided data.
    """

    # This function looks at arbitrary related objects so it needs to be able to check read permissions
    read_checker = table_permissions_checker(collection, agent, "read")

    items = reorder_fields_for_embedding(obj.__class__, data)
    dependents_to_delete = []
    remote_to_ones = []
    dirty: List[FieldChangeInfo] = []
    for field_name, val in items:
        field = obj._meta.get_field(field_name)
        if not field.many_to_one and not field.one_to_one: continue

        if field.concrete: 
            some_remote_to_ones = []
            extra_data, some_dependents_to_delete, some_dirty = _handle_fk_field(collection, agent, obj, field, val, read_checker)
        else:
            extra_data = dict()
            some_dependents_to_delete, some_dirty, some_remote_to_ones = _handle_remote_fk_field(obj, field, val, read_checker)
        
        data.update(extra_data)
        dirty += some_dirty
        dependents_to_delete += some_dependents_to_delete
        remote_to_ones += some_remote_to_ones

    def _set_remote_to_ones(created_obj): 
        for field, related_data, is_dependent in remote_to_ones: 
            related_data[field.name] = created_obj
            rel_obj = update_or_create_resource(collection, agent, field.model, related_data, created_obj if is_dependent else None)
            setattr(obj, field.remote_field.name, rel_obj)

    return dependents_to_delete, dirty, _set_remote_to_ones

def _handle_fk_field(collection, agent, obj, field, value, read_checker): 
    field_name = field.name
    old_related = get_related_or_none(obj, field_name)
    dependent = is_dependent_field(obj, field_name)
    old_related_id = None if old_related is None else old_related.id
    new_related_id = None

<<<<<<< HEAD
        if str(old_related_id) != str(new_related_id):
            dirty.append(FieldChangeInfo(field_name=field_name, old_value=old_related_id, new_value=new_related_id))
=======
    dependents_to_delete = []
    dirty: List[FieldChangeInfo] = []
    data = dict()

    if value is None:
        setattr(obj, field_name, None)
        rel_obj = None
        if dependent and old_related:
            dependents_to_delete.append(old_related)

    elif isinstance(value, field.related_model):
        # The related value was patched into the data by a parent object.
        setattr(obj, field_name, value)
        rel_obj = value
        new_related_id = value.id

    elif isinstance(value, str):
        # The related object is given by a URI reference.
        assert not dependent, "didn't get inline data for dependent field %s in %s: %r" % (field_name, obj, value)
        fk_model, fk_id = strict_uri_to_model(value, field.related_model.__name__)
        rel_obj = get_object_or_404(fk_model, id=fk_id)
        setattr(obj, field_name, rel_obj)
        new_related_id = fk_id

    elif hasattr(value, 'items'):  # i.e. it's a dict of some sort
        # The related object is represented by a nested dict of data.
        rel_model = field.related_model
        datamodel_field = obj.specify_model.get_relationship(field_name)
        rel_obj = update_or_create_resource(collection, agent, rel_model, value, obj if dependent else None, datamodel_field)

        setattr(obj, field_name, rel_obj)
        if dependent and old_related and old_related.id != rel_obj.id:
            dependents_to_delete.append(old_related)
        new_related_id = rel_obj.id
        data[field_name] = _obj_to_data(rel_obj, read_checker)
    else:
        raise Exception(f'bad foreign key field in data: {field_name}')

    if str(old_related_id) != str(new_related_id):
        dirty.append({'field_name': field_name, 'old_value': old_related_id, 'new_value': new_related_id})
    return data, dependents_to_delete, dirty
>>>>>>> 7a677295

def _handle_remote_fk_field(obj, field, value, read_checker): 
    field_name = field.name
    old_related = get_related_or_none(obj, field_name)
    dependent = is_dependent_field(obj, field_name)
    old_related_id = None if old_related is None else old_related.id
    new_related_id = None

    remote_to_ones = []
    dependents_to_delete = []
    dirty: List[FieldChangeInfo] = []

    if value is None:
        rel_data = None
        setattr(obj, field_name, None)
        if dependent and old_related:
            dependents_to_delete.append(old_related)

    elif isinstance(value, field.related_model):
        # The related value was patched into the data by a parent object.
        setattr(obj, field_name, value)
        rel_data = _obj_to_data(value, read_checker)
        new_related_id = value.id

    elif isinstance(value, str):
        # The related object is given by a URI reference.
        assert not dependent, "didn't get inline data for dependent field %s in %s: %r" % (field_name, obj, value)
        fk_model, fk_id = strict_uri_to_model(value, field.related_model.__name__)
        rel_obj = get_object_or_404(fk_model, id=fk_id)
        setattr(obj, field_name, rel_obj)
        rel_data = _obj_to_data(rel_obj, read_checker)
        new_related_id = rel_obj.pk

    elif hasattr(value, 'items'):  # i.e. it's a dict of some sort
        # The related object is represented by a nested dict of data.
        rel_data = value
        new_related_id = value.get("id", None)
        if dependent and old_related and new_related_id and old_related.id != new_related_id:
            dependents_to_delete.append(old_related)
    else:
        raise Exception(f'bad foreign key field in data: {field_name}')

    if str(old_related_id) != str(new_related_id):
        dirty.append({'field_name': field_name, 'old_value': old_related_id, 'new_value': new_related_id})

    if not rel_data is None: 
        remote_to_ones.append((field.remote_field, rel_data, dependent))
    return dependents_to_delete, dirty, remote_to_ones

def handle_to_many(collection, agent, obj, data: Dict[str, Any]) -> None:
    """For every key in the dict 'data' which is a *-to-many field in the
    Django model instance 'obj', if nested data is provided, use it to
    update the set of related objects.

    The assumption is that provided data represents ALL related objects for
    'obj'. Any existing related objects not in the nested data will be deleted.
    Nested data items with ids will be updated. Those without ids will be
    created as new resources.
    """
    
    for field_name, val in list(data.items()):
        field = obj._meta.get_field(field_name)
        if not field.is_relation or (field.many_to_one or field.one_to_one): continue # Skip *-to-one fields.
        dependent = is_dependent_field(obj, field_name)

        if isinstance(val, list): 
            assert dependent or (isinstance(obj, models.Recordset) and field_name == 'recordsetitems'), \
                "got inline data for non dependent field %s in %s: %r" % (field_name, obj, val)
        elif hasattr(val, "items"): 
            assert not dependent, "got inline dictionary data for dependent field %s in %s: %r" % (field_name, obj, val)
        else: 
            # The field contains something other than nested data. 
            # Probably the URI of the collection
            continue

        if dependent or (isinstance(obj, models.Recordset) and field_name == 'recordsetitems'): 
            _handle_dependent_to_many(collection, agent, obj, field, val)
        else: 
            _handle_independent_to_many(collection, agent, obj, field, val)

def _handle_dependent_to_many(collection, agent, obj, field, value):
    if not isinstance(value, list): 
        assert isinstance(value, list), "didn't get inline data for dependent field %s in %s: %r" % (field.name, obj, value)

    rel_model = field.related_model
    ids = [] # Ids not in this list will be deleted at the end.

    for rel_data in value:
        rel_data[field.field.name] = obj
        rel_obj = update_or_create_resource(collection, agent, rel_model, rel_data, parent_obj=obj)

        ids.append(rel_obj.id) # Record the id as one to keep.

    # Delete related objects not in the ids list.
    # TODO: Check versions for optimistic locking.
    to_remove = getattr(obj, field.name).exclude(id__in=ids).select_for_update()
    for rel_obj in to_remove:
        check_table_permissions(collection, agent, rel_obj, "delete")
        auditlog.remove(rel_obj, agent, obj)
    
    to_remove.delete()

class IndependentInline(TypedDict): 
    update: List[Union[str, Dict[str, Any]]]
    remove: List[str]

def _handle_independent_to_many(collection, agent, obj, field, value: IndependentInline): 
    logger.warning("Updating independent collections via the API is experimental and the structure may be changed in the future")
    
    rel_model = field.related_model

    to_update = value.get('update', [])
    to_remove = value.get('remove', [])

    ids_to_fetch: List[int] = []
    cached_objs: Dict[int, Dict[str, Any]] = dict()
    fk_model = None

    to_fetch: Tuple[str, ...] = tuple(string_or_data for string_or_data in tuple((*to_update, *to_remove)) if isinstance(string_or_data, str))

    # Fetch the related records which are provided as strings
    for resource_uri in to_fetch: 
        fk_model, fk_id = strict_uri_to_model(resource_uri, rel_model.__name__)
        ids_to_fetch.append(fk_id)

    if fk_model is not None: 
        cached_objs = {item.id: obj_to_data(item) for item in get_model(fk_model).objects.filter(id__in=ids_to_fetch).select_for_update()}

    for raw_rel_data in to_update: 
        if isinstance(raw_rel_data, str): 
            fk_model, fk_id = strict_uri_to_model(raw_rel_data, rel_model.__name__)
            rel_data = cached_objs.get(fk_id)
            if rel_data is None: 
                raise Http404(f"{rel_model.specify_model.name} with id {fk_id} does not exist")
            if rel_data[field.field.name] == uri_for_model(obj.__class__, obj.id): 
                continue
        else: 
            rel_data = raw_rel_data

        rel_data[field.field.name] = obj
        update_or_create_resource(collection, agent, rel_model, rel_data, parent_obj=None)
    
    if len(to_remove) > 0:
        assert obj.pk is not None, f"Unable to remove {obj.__class__.__name__}.{field.field.name} resources from new {obj.__class__.__name__}"
        related_field = datamodel.reverse_relationship(obj.specify_model.get_field_strict(field.name))
        assert related_field is not None, f"no reverse relationship for {obj.__class__.__name__}.{field.field.name}" 
        for resource_uri in to_remove: 
            fk_model, fk_id = strict_uri_to_model(resource_uri, rel_model.__name__)
            rel_data = cached_objs.get(fk_id)
            if rel_data is None: 
                raise Http404(f"{rel_model.specify_model.name} with id {fk_id} does not exist")
            assert rel_data[field.field.name] == uri_for_model(obj.__class__, obj.pk), f"Related {related_field.relatedModelName} does not belong to {obj.__class__.__name__}.{field.field.name}: {resource_uri}"
            rel_data[field.field.name] = None
            update_obj(collection, agent, rel_model, rel_data["id"], rel_data["version"], rel_data)

def update_or_create_resource(collection, agent, model, data, parent_obj, parent_relationship=None): 
    if 'id' in data: 
        return update_obj(collection, agent, 
                          model, data['id'], 
                          data['version'], data, 
                          parent_obj=parent_obj, parent_relationship=parent_relationship)
    else: 
        return create_obj(collection, agent, model, data, parent_obj=parent_obj, parent_relationship=parent_relationship)

@transaction.atomic
def delete_resource(collection, agent, name, id, version) -> None:
    """Delete the resource with 'id' and model named 'name' with optimistic
    locking 'version'.
    """
    obj = get_object_or_404(name, id=int(id))
    return delete_obj(obj, (make_default_deleter(collection, agent)), version)

def make_default_deleter(collection=None, agent=None):
    def _deleter(obj, parent_obj):
        if collection and agent:
            check_table_permissions(collection, agent, obj, "delete")
            auditlog.remove(obj, agent, parent_obj)
    return _deleter

def delete_obj(obj, deleter: Optional[Callable[[Any, Any], None]]=None, version=None, parent_obj=None, clean_predelete=None) -> None:
    # need to delete dependent -to-one records
    # e.g. delete CollectionObjectAttribute when CollectionObject is deleted
    # but have to delete the referring record first
    dependents_to_delete = [_f for _f in (
        get_related_or_none(obj, field.name)
        for field in obj._meta.get_fields()
        if (field.many_to_one or field.one_to_one) and is_dependent_field(obj, field.name)
    ) if _f]

    if version is not None:
        bump_version(obj, version)

    if clean_predelete:
        clean_predelete(obj)
    
    if hasattr(obj, 'pre_constraints_delete'):
        obj.pre_constraints_delete()

    if deleter:
        deleter(obj, parent_obj)

    obj.delete()

    for dep in dependents_to_delete:
      delete_obj(dep, deleter, version, parent_obj=obj, clean_predelete=clean_predelete)


@transaction.atomic
def put_resource(collection, agent, name: str, id, version, data: Dict[str, Any]):
    return update_obj(collection, agent, name, id, version, data)

def update_obj(collection, agent, name: str, id, version, data: Dict[str, Any], parent_obj=None, parent_relationship=None):
    """Update the resource with 'id' in model named 'name' with given
    'data'.
    """
    obj = get_object_or_404(name, id=int(id))
    check_table_permissions(collection, agent, obj, "update")

    data = cleanData(obj.__class__, data, parent_relationship)
    dependents_to_delete, fk_dirty, handle_remote_to_ones = handle_fk_fields(collection, agent, obj, data)
    dirty = fk_dirty + set_fields_from_data(obj, data)

    check_field_permissions(collection, agent, obj, [d['field_name'] for d in dirty], "update")

    if hasattr(obj, 'modifiedbyagent'):
        setattr(obj, 'modifiedbyagent', agent)

    data = _handle_special_update_priors(obj, data)
    bump_version(obj, version)
    obj.save(force_update=True)
    auditlog.update(obj, agent, parent_obj, dirty)
    deleter = make_default_deleter(collection=collection, agent=agent)
    for dep in dependents_to_delete:
<<<<<<< HEAD
        delete_obj(dep, deleter, parent_obj=obj)
=======
        delete_obj(dep, parent_obj=obj, collection=collection, agent=agent)
    handle_remote_to_ones(obj)
>>>>>>> 7a677295
    handle_to_many(collection, agent, obj, data)
    return obj

def bump_version(obj, version) -> None:
    """Implements the optimistic locking mechanism.

    If the Django model resource 'obj' has a version field and it
    does not match 'version' which comes from the client, an
    OptimisticLockingException is raised. Otherwise the version
    is incremented.
    """
    # If the object has no version field, there's nothing to do.
    try:
        obj._meta.get_field('version')
    except FieldDoesNotExist:
        return

    try:
        version = int(version)
    except (ValueError, TypeError):
        raise MissingVersionException("%s object cannot be updated without version info" % obj.__class__.__name__)

    # Try to update a row with the PK and the version number we have.
    # If our version is stale, the rows updated will be 0.
    logger.info("Incrementing version of %s object %d from %d.", obj.__class__.__name__, obj.id, version)
    manager = obj.__class__._base_manager
    updated = manager.filter(pk=obj.pk, version=version).update(version=version+1)
    if not updated:
        if obj._meta.model_name in {'collectionobjectgroupjoin'}:
            return # TODO: temporary solution to allow for multiple updates to the same cojo object
        raise StaleObjectException("%s object %d is out of date" % (obj.__class__.__name__, obj.id))
    obj.version = version + 1

def prepare_value(field, val: Any) -> Any:
    if isinstance(field, DateTimeField) and isinstance(val, str):
        return val.replace('T', ' ')
    return val

def parse_uri(uri: str) -> Tuple[str, str]:
    """Return the model name and id from a resource or collection URI."""
    match = URI_RE.match(uri)
    assert match is not None, f"Bad URI: {uri}"
    groups = match.groups()
    return groups[0], groups[2]

def strict_uri_to_model(uri: str, model: str) -> Tuple[str, int]:
    uri_model, uri_id = parse_uri(uri)
    assert model.lower() == uri_model.lower(), f"{model} does not match model in uri: {uri_model}"
    assert uri_id is not None
    return uri_model, int(uri_id)

def obj_to_data(obj) -> Dict[str, Any]:
    "Wrapper for backwards compat w/ other modules that use this function."
    # TODO: Such functions should be audited for whether they should apply
    # read permisions enforcement.
    return _obj_to_data(obj, lambda o: None)

def _obj_to_data(obj, perm_checker: ReadPermChecker) -> Dict[str, Any]:
    """Return a (potentially nested) dictionary of the fields of the
    Django model instance 'obj'.
    """
    perm_checker(obj)

    # Get regular and *-to-one fields.
    fields = obj._meta.get_fields()
    if isinstance(obj, models.Specifyuser):
        # block out password field from users table
        fields = [f for f in fields if f.name != 'password']

    data = dict((field.name, field_to_val(obj, field, perm_checker))
                for field in fields
                # if not (field.auto_created or field.one_to_many or field.many_to_many))
                if not (field.one_to_many or field.many_to_many))
    # Get *-to-many fields.
    data.update(dict((ro.get_accessor_name(), to_many_to_data(obj, ro, perm_checker))
                     for ro in obj._meta.get_fields()
                     if ro.one_to_many
                     and obj.specify_model.get_field(ro.get_accessor_name()) is not None))
    # Add a meta data field with the resource's URI.
    data['resource_uri'] = uri_for_model(obj.__class__.__name__.lower(), obj.id)

    data.update(calculate_extra_fields(obj, data))
    return data

def to_many_to_data(obj, rel, checker: ReadPermChecker) -> Union[str, List[Dict[str, Any]]]:
    """Return the URI or nested data of the 'rel' collection
    depending on if the field is included in the 'inlined_fields' global.
    """
    parent_model = rel.model.specify_model
    field_name = rel.get_accessor_name()
    field = parent_model.get_field(field_name)
    if field is not None and field.dependent:
        objs = getattr(obj, field_name)
        return [_obj_to_data(o, checker) for o in objs.all()]

    collection_uri = uri_for_model(rel.related_model)
    return collection_uri + '?' + urlencode([(rel.field.name.lower(), str(obj.id))])

def field_to_val(obj, field, checker: ReadPermChecker) -> Any:
    """Return the value or nested data or URI for the given field which should
    be either a regular field or a *-to-one field.
    """
    if field.many_to_one or field.one_to_one:
        if is_dependent_field(obj, field.name):
            related_obj = getattr(obj, field.name, None)
            if related_obj is None: return None
            return _obj_to_data(related_obj, checker)
        
        # The FK can exist on the other side in the case of one_to_one 
        # relationships
        has_fk = hasattr(obj, field.name + '_id')
        if has_fk: 
            related_id = getattr(obj, field.name + '_id')
        else: 
            related_obj = getattr(obj, field.name, None)
            related_id = getattr(related_obj, 'id', None)

        if related_id is None: return None
        return uri_for_model(field.related_model, related_id)
    else:
        return getattr(obj, field.name, None)

CollectionPayloadMeta = TypedDict('CollectionPayloadMeta', {
    'limit': int,
    'offset': int,
    'total_count': int
})

CollectionPayload = TypedDict('CollectionPayload', {
    'objects': List[Dict[str, Any]],
    'meta': CollectionPayloadMeta
})

def get_collection(logged_in_collection, model, checker: ReadPermChecker, control_params=GetCollectionForm.defaults, params={}) -> CollectionPayload:
    """Return a list of structured data for the objects from 'model'
    subject to the request 'params'."""

    objs = apply_filters(logged_in_collection, params, model, control_params)

    try:
        return objs_to_data_(objs, objs.count(), lambda o: _obj_to_data(o, checker), control_params['offset'], control_params['limit'])
    except FieldError as e:
        raise OrderByError(e)

def apply_filters(logged_in_collection, params, model, control_params=GetCollectionForm.defaults):
    filters = {}

    if isinstance(model, str):
        model = get_model_or_404(model)

    for param, val in list(params.items()):
        if param in control_params:
            # filter out control parameters
            continue

        if param.endswith('__in') or param.endswith('__range'):
            # this is a bit kludgy
            val = val.split(',')

        filters.update({param: val})

    if control_params['filterchronostrat'] == True:
        # Filter out invalid chronostrats
        filters.update({
            'startperiod__isnull': False,
            'endperiod__isnull': False,
            'startperiod__gte': F('endperiod')
        })

    try:
        objs = model.objects.filter(**filters)
    except (ValueError, FieldError) as e:
        raise FilterError(e)

    if control_params['domainfilter'] == 'true':
        objs = filter_by_collection(objs, logged_in_collection)
    if control_params['orderby']:
        try:
            fields = control_params['orderby'].split(',')
            objs = objs.order_by(*fields)
        except FieldError as e:
            raise OrderByError(e)

    return objs

def objs_to_data(objs, offset=0, limit=20) -> CollectionPayload:
    """Wrapper for backwards compatibility."""
    return objs_to_data_(objs, objs.count(), lambda o: _obj_to_data(o, lambda x: None), offset, limit)

def objs_to_data_(
    objs,
    total_count,
    mapper: Callable[[Any], Dict[str, Any]],
    offset=0,
    limit=20
) -> CollectionPayload:
    """Return a collection structure with a list of the data of given objects
    and collection meta data.
    """
    offset, limit = int(offset), int(limit)

    if limit == 0:
        objs = objs[offset:]
    else:
        objs = objs[offset:offset + limit]

    return {'objects': [mapper(o) for o in objs],
            'meta': {'limit': limit,
                     'offset': offset,
                     'total_count': total_count}}

def uri_for_model(model, id=None) -> str:
    """Given a Django model and optionally an id, return a URI
    for the collection or resource (if an id is given).
    """
    if not isinstance(model, str):
        model = model.__name__
    uri = '/api/specify/%s/' % model.lower()
    if id is not None:
        uri += '%d/' % int(id)
    return uri

class RowsForm(GetCollectionForm):
    fields = forms.CharField(required=True) # type: ignore
    distinct = forms.CharField(required=False)
    defaults = dict(
        domainfilter=None,
        limit=0,
        offset=0,
        orderby=None,
        distinct=False,
        fields=None,
        filterchronostrat=False,
    )

def rows(request, model_name: str) -> HttpResponse:
    enforce(request.specify_collection, request.specify_user_agent, [f'/table/{model_name.lower()}'], "read")

    form = RowsForm(request.GET)

    if not form.is_valid():
        return HttpResponseBadRequest(toJson(form.errors), content_type='application/json')

    query = apply_filters(request.specify_collection, request.GET, model_name, form.cleaned_data)
    fields = form.cleaned_data['fields'].split(',')
    try:
        query = query.values_list(*fields).order_by(*fields)
    except FieldError as e:
        return HttpResponseBadRequest(e)
    if form.cleaned_data['domainfilter'] == 'true':
        query = filter_by_collection(query, request.specify_collection)
    if form.cleaned_data['orderby']:
        try:
            query = query.order_by(form.cleaned_data['orderby'])
        except FieldError as e:
            raise OrderByError(e)
    if form.cleaned_data['distinct']:
        query = query.distinct()

    limit = form.cleaned_data['limit']
    offset = form.cleaned_data['offset']
    if limit == 0:
        query = query[offset:]
    else:
        query = query[offset:offset + limit]

    data = list(query)
    return HttpResponse(toJson(data), content_type='application/json')

def _handle_special_update_priors(obj, data):
    from specifyweb.interactions.cog_preps import (
        modify_update_of_interaction_sibling_preps,
        modify_update_of_loan_return_sibling_preps,
    )
    data = modify_update_of_interaction_sibling_preps(obj, data)
    data = modify_update_of_loan_return_sibling_preps(obj, data)
    return data<|MERGE_RESOLUTION|>--- conflicted
+++ resolved
@@ -13,12 +13,9 @@
 
 from typing_extensions import TypedDict
 
-<<<<<<< HEAD
 from specifyweb.specify.field_change_info import FieldChangeInfo
 from specifyweb.interactions.cog_preps import modify_update_of_interaction_sibling_preps
 
-=======
->>>>>>> 7a677295
 logger = logging.getLogger(__name__)
 
 from django import forms
@@ -650,10 +647,6 @@
     old_related_id = None if old_related is None else old_related.id
     new_related_id = None
 
-<<<<<<< HEAD
-        if str(old_related_id) != str(new_related_id):
-            dirty.append(FieldChangeInfo(field_name=field_name, old_value=old_related_id, new_value=new_related_id))
-=======
     dependents_to_delete = []
     dirty: List[FieldChangeInfo] = []
     data = dict()
@@ -693,9 +686,9 @@
         raise Exception(f'bad foreign key field in data: {field_name}')
 
     if str(old_related_id) != str(new_related_id):
-        dirty.append({'field_name': field_name, 'old_value': old_related_id, 'new_value': new_related_id})
+        dirty.append(FieldChangeInfo(field_name=field_name, old_value=old_related_id, new_value=new_related_id))
+
     return data, dependents_to_delete, dirty
->>>>>>> 7a677295
 
 def _handle_remote_fk_field(obj, field, value, read_checker): 
     field_name = field.name
@@ -739,7 +732,7 @@
         raise Exception(f'bad foreign key field in data: {field_name}')
 
     if str(old_related_id) != str(new_related_id):
-        dirty.append({'field_name': field_name, 'old_value': old_related_id, 'new_value': new_related_id})
+        dirty.append(FieldChangeInfo(field_name=field_name, old_value=old_related_id, new_value=new_related_id))
 
     if not rel_data is None: 
         remote_to_ones.append((field.remote_field, rel_data, dependent))
@@ -929,12 +922,8 @@
     auditlog.update(obj, agent, parent_obj, dirty)
     deleter = make_default_deleter(collection=collection, agent=agent)
     for dep in dependents_to_delete:
-<<<<<<< HEAD
         delete_obj(dep, deleter, parent_obj=obj)
-=======
-        delete_obj(dep, parent_obj=obj, collection=collection, agent=agent)
     handle_remote_to_ones(obj)
->>>>>>> 7a677295
     handle_to_many(collection, agent, obj, data)
     return obj
 
