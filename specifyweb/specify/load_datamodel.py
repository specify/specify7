--- conflicted
+++ resolved
@@ -61,7 +61,6 @@
         for table in self.tables:
             if table.tableId == table_id:
                 return table
-<<<<<<< HEAD
         raise TableDoesNotExistError(
             _("No table with id: %(table_id)d") % {"table_id": table_id}
         )
@@ -72,14 +71,7 @@
         if hasattr(relationship, "otherSideName"):
             return self.get_table_strict(
                 relationship.relatedModelName
-            ).get_relationship(relationship.otherSideName)
-=======
-        raise TableDoesNotExistError(_("No table with id: %(table_id)d") % {'table_id':table_id})
-
-    def reverse_relationship(self, relationship: 'Relationship') -> Optional['Relationship']:
-        if hasattr(relationship, 'otherSideName'):
-            return self.get_table_strict(relationship.relatedModelName).get_relationship(cast(str, relationship.otherSideName))
->>>>>>> 27476ea7
+            ).get_relationship(cast(str, relationship.otherSideName))
         else:
             return None
 
@@ -238,7 +230,6 @@
     type: Optional[str]
     length: Optional[int]
 
-<<<<<<< HEAD
     def __init__(
         self,
         name: str = None,
@@ -252,7 +243,9 @@
     ):
         if not name:
             raise ValueError("name is required")
-        if not column and type == "many-to-one":
+        if not type: 
+            raise ValueError('type is required')
+        if not column and not is_relationship:
             raise ValueError("column is required")
         self.is_relationship = is_relationship
         self.name = name or ""
@@ -261,24 +254,6 @@
         self.unique = unique if unique is not None else False
         self.required = required if required is not None else False
         self.type = type if type is not None else ""
-=======
-    def __init__(self, name: str = None, column: Optional[str] = None, indexed: bool = None, 
-                 unique: bool = None, required: bool = None, type: str = None,
-                 length: int = None, is_relationship: bool = False):
-        if not name:
-            raise ValueError("name is required")
-        if not type: 
-            raise ValueError('type is required')
-        if not column and not is_relationship:
-            raise ValueError("column is required")
-        self.is_relationship = is_relationship
-        self.name = name
-        self.column = column
-        self.indexed = indexed if indexed is not None else False
-        self.unique = unique if unique is not None else False
-        self.required = required if required is not None else False
-        self.type = type
->>>>>>> 27476ea7
         self.length = length if length is not None else None
 
     def __repr__(self) -> str:
@@ -340,7 +315,6 @@
     type: str
     required: bool
     relatedModelName: str
-<<<<<<< HEAD
     column: str
     otherSideName: str
 
@@ -370,20 +344,7 @@
             length=0,
             is_relationship=is_relationship,
         )
-        self.dependent = dependent if dependent is not None else False
-        self.relatedModelName = relatedModelName or ""
-        self.otherSideName = otherSideName or ""
-        # self.is_to_many = is_to_many if is_to_many is not None else 'to_many' in self.type
-=======
-    column: Optional[str]
-    otherSideName: Optional[str]
-
-    def __init__(self, name: str = None, type: str = None, required: bool = None, 
-                 relatedModelName: Optional[str] = None, column: Optional[str] = None,
-                 otherSideName: Optional[str] = None, dependent: bool = False, is_relationship: bool = True):
-        super().__init__(name, column, indexed=False, unique=False, required=required, 
-                         type=type, length=0, is_relationship=is_relationship)
-
+        
         if relatedModelName is None: 
             raise ValueError('relatedModelName is required for Relationship')
         
@@ -391,11 +352,9 @@
             raise ValueError('column is required')
         
         self.dependent = dependent if dependent is not None else False
-        self.column = column
-        self.relatedModelName = relatedModelName
-        self.otherSideName = otherSideName
-
->>>>>>> 27476ea7
+        self.relatedModelName = relatedModelName or ""
+        self.otherSideName = otherSideName or ""
+        # self.is_to_many = is_to_many if is_to_many is not None else 'to_many' in self.type
 
 
 def make_table(tabledef: ElementTree.Element) -> Table:
