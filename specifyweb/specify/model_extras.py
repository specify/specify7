--- conflicted
+++ resolved
@@ -20,8 +20,6 @@
     def create_superuser(self, name, password=None):
         raise NotImplementedError()
 
-<<<<<<< HEAD
-=======
 def is_legacy_admin(specifyuser) -> bool: 
     "Returns true if user is a Specify 6 admin."
     from django.db import connection
@@ -36,7 +34,6 @@
     """, [specifyuser.id])
     return cursor.fetchone() is not None
 
->>>>>>> accdd2b7
 class Specifyuser(models.Model):
     USERNAME_FIELD = 'name'
     REQUIRED_FIELDS = []
