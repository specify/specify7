"""
These represent changes to the SchemaConfig tables 
SpLocaleContainer, SpLocaleContainerItem, and SpLocaleItemStr
in migrations from 0002-0016

These are needed in this file because there was a bug in migrations which was 
later resolved in migration 0016, so both the migration files and the bug-fix 
migration file could utilize the same source
"""

# SpLocalContainer Changes
# of the form (TableName, Table Description)

MIGRATION_0002_TABLES = [
    ('CollectionObjectType', None),
    ('CollectionObjectGroupType', None),
    ('CollectionObjectGroup', None),
    ('CollectionObjectGroupJoin', None),
    ('SpUserExternalId', 'Stores provider identifiers and tokens for users who sign in using Single Sign On (SSO).'),
    ('SpAttachmentDataSet', 'Holds attachment data sets.'),
    ('UniquenessRule', 'Stores table names in the data model that have uniqueness rules configured for each discipline.'),
    ('UniquenessRuleField', 'Stores field names in the data model that have uniqueness rules configured for each discipline, linked to UniquenessRule records.'),
    ('Message', 'Stores user notifications.'),
    ('SpMerging', 'Tracks record and task IDs of records being merged.'),
    ('UserPolicy', 'Records permissions for a user within a collection.'),
    ('UserRole', 'Records roles associated with ecify users.'),
    ('Role', 'Stores names, descriptions, and collection information for user-created roles.'),
    ('RolePolicy', 'Stores resource and action permissions for user-created roles within a collection.'),
    ('LibraryRole', 'Stores names and descriptions of default roles that can be added to any collection.'),
    ('LibraryRolePolicy', 'Stores resource and action permissions for library roles within a collection.'),
    ('SpDataSet', 'Stores Specify Data Sets created during bulk import using the WorkBench, typically through spreadsheet uploads.')
]

MIGRATION_0004_TABLES = [
    ('AbsoluteAge', None),
    ('RelativeAge', None),
    ('TectonicUnitTreeDef', None),
    ('TectonicUnitTreeDefItem', None),
    ('TectonicUnit', None),
    ('RelativeAgeCitation', None),
    ('RelativeAgeAttachment', None),
    ('AbsoluteAgeCitation', None),
    ('AbsoluteAgeAttachment', None),
]

# SpLocaleContainerItem Changes
# of the form {TableName: [...addedFields]} 

MIGRATION_0004_FIELDS = {
    'Collectionobject': ['relativeAges', 'absoluteAges', 'collectionObjectType'],
    'Collection': ['collectionObjectType'],
    'Geographytreedef': ['discipline'],
    'Geologictimeperiodtreedef': ['discipline'],
    'Lithostrattreedef': ['discipline'],
}

MIGRATION_0007_FIELDS = {
    'StorageTreeDef': ['institution'],
    'CollectionObjectGroup': ['children']
}

MIGRATION_0008_FIELDS = {
    'AbsoluteAge': ['absoluteAgeCitations'],
    'RelativeAge': ['relativeAgeCitations']
}

MIGRATION_0012_FIELDS = {
    'CollectionObjectGroup': ['cojo'],
    'CollectionObject': ['cojo']
}

MIGRATION_0013_FIELDS = {
    'CollectionObjectGroup': ['parentCog']
}

MIGRATION_0020_FIELDS = {
    'PaleoContext': ['tectonicUnit'],
}

MIGRATION_0021_FIELDS = {
    'CollectionObject': ['relativeAges', 'absoluteAges', 'cojo'],
}

MIGRATION_0023_FIELDS = {
    'CollectionObjectGroup': [
        ('guid', 'GUID', 'GUID'), 
        ('cogType', 'Type', 'Determines the logic Specify should use when managing the children within that COG'),
        ('igsn', 'IGSN', 'An International Generic Sample Number (IGSN) provides an unambiguous globally unique and persistent identifier for physical samples.'),
        ('cojo', 'Parent COG', 'This connects a Collection Object Group to its parent Collection Object Group, which is used for managing a hierarchy.'), 
        ('yesno2', 'YesNo2', 'YesNo2'),
        ('yesno1', 'YesNo1', 'YesNo1'),
        ],

    'collectionobjectgroupjoin' : [
        ('yesno2', 'YesNo2', 'YesNo2'),
        ('isSubstrate', 'Is Substrate?', 'The Collection Object that serves as the physical base for other items within the COG. This designation is useful for COGs with shared substrates.'),
        ('yesno1', 'YesNo1', 'YesNo1'),
        ('isPrimary', 'Is Primary?', 'The Collection Object designated as the most significant item in a Consolidated COG. A CO child must be set as “primary” when using a “Consolidated” COG.'),
        ('childCo', 'Child Collection Object', 'Child Collection Object'),
        ('childCog', 'Child Collection Object Group', 'Child Collection Object Group'),
        ('ParentCog', 'Parent', 'Parent Collection Object Group'),
        ('yesno3', 'YesNo3', 'YesNo3'),
    ],

    'collectionobjectgrouptype' : [
        ('cogTypeId', 'Collection Object Group Type ID', 'Collection Object Group Type ID'),
        ('yesno3', 'YesNo3', 'YesNo3'),
    ],

    'collectionobjecttype': [
        ('collectionObjectTypeId', 'Collection Object Type ID', 'Collection Object Type ID'),
        ('taxonTreeDef', 'Taxon Tree', 'The Taxon Tree associated with this Collection Object Type'),
    ],

    'absoluteage': [
        ('yesno2', 'YesNo2', 'YesNo2'),
    ],

    'relativeage': [
        ('yesno2', 'YesNo2', 'YesNo2'),
        ('yesno1', 'YesNo1', 'YesNo1'),
    ],

    'collectionobject': [
        ('collectionObjectType', 'Type', 'The type of object, such as a fish, mammal, mineral, rock, or meteorite.'),
        ('cojo', 'Parent COG', 'Connects a Collection Object to its Collection Object Group'),
    ],

    'tectonicunit': [
        ('guid', 'GUID', 'GUID'),
        ('yesno1', 'YesNo1', 'YesNo1'),
        ('tectonicUnitId', 'Tectonic Unit ID', 'Tectonic Unit Id'),
        ('yesno2', 'YesNo2', 'YesNo2'),
    ],

    'tectonicunittreedefitem': [
        ('createdbyagent', 'Created By Agent', 'Created By Agent'),
        ('rankId', 'Rank ID', 'Rank Id'),
    ]
}

MIGRATION_0023_FIELDS_BIS = {
    'CollectionObjectGroup': ['guid', ' text3', 'decimal2', 'igsn', 'text2', 'collection', 'description', 'text1', 'cojo', 'decimal1', 'yesno3', 'integer3', 'yesno2', 'collectionObjectGroupId', 'integer2', 'yesno1', 'integer1', 'decimal3', ],

    'collectionobjectgroupjoin' : ['yesno2', 'text1', 'yesno1', 'integer3', 'integer2', 'integer1', 'text3', 'yesno3', 'precedence', 'text2'],

    'collectionobjectgrouptype' : ['collection'],

    'collectionobjecttype': ['text3', 'collectionObjectTypeId', 'text2', 'text1', 'collection'],

    'absoluteage': ['collectionDate', 'absoluteAgeId', 'date1', 'date2', 'yesno1', 'yesno2', 'agent1', 'number1', 'number2', 'collectionObject', 'absoluteAgeCitations', 'text1', 'text2'],

    'relativeage': ['number2', 'yesno2', 'relativeAgeId', 'relativeAgePeriod', 'text1', 'agent1', 'collectionDate', 'text2', 'agent2', 'date1', 'date2', 'collectionObject', 'relativeAgeCitations', 'number1', 'yesno1'],

    'collectionobject': ['collectionObjectType', 'relativeAges', 'absoluteAges', 'cojo'],

    'absoluteagecitation': ['collectionMember', 'absoluteAgeCitationId'],

    'relativeagecitation': ['absoluteAgeCitationId', 'collectionMember'],

    'tectonicunit': ['collectionMember', 'nodeNumber', 'yesno1', 'tectonicUnitId', 'number1', 'yesno2', 'number2', 'rankId', 'text1'],

    'tectonicunittreedefitem': ['children', 'rankId', 'parent', 'treeDef', 'treeEntries', 'tectonicUnitTreeDefItemId'],

    'tectonicunittreedef': ['discipline', 'treeEntries', 'tectonicUnitTreeDefId']
}

MIGRATION_0024_FIELDS = {
    'Storage': ['uniqueIdentifier'],
}

MIGRATION_0027_FIELDS = {
    'CollectionObject': ['parentCO', 'children'],
}

MIGRATION_0027_UPDATE_FIELDS = {
    'CollectionObject': [
        ('parentCO', 'Parent Collection Object', 'Parent CollectionObject'), 
        ('children', 'Children', 'Children'),
    ]
}

<<<<<<< HEAD
MIGRATION_0028_TABLES = [
    ('Paleocontext', 'Paleo Context provides contextual information on the chronostratigraphy, lithostratigraphy, and biostratigraphy of a collection object, collecting event, or locality.'),
]
=======
MIGRATION_0029_FIELDS = {
    'CollectionObject': ['componentParent', 'components'],
}

MIGRATION_0029_UPDATE_FIELDS = {
    'CollectionObject': [
        ('componentParent', 'Component Parent', 'Parent of a component Collection Object'), 
        ('components', 'Components', 'Component parts of a Collection Object'),
    ]
}


MIGRATION_0032_FIELDS = {
    'GiftPreparation': ['quantityResolved', 'quantityReturned'],
}

MIGRATION_0032_UPDATE_FIELDS = {
    'GiftPreparation': [
        ('quantityResolved','Quantity Resolved', 'Number of specimens returned, deaccessioned or otherwise accounted for. (necessary for Lots).'), 
        ('quantityReturned', 'Quantity Returned', 'Number of specimens returned. (necessary for Lots)'),
    ]
}
>>>>>>> 21f89009
<|MERGE_RESOLUTION|>--- conflicted
+++ resolved
@@ -180,11 +180,6 @@
     ]
 }
 
-<<<<<<< HEAD
-MIGRATION_0028_TABLES = [
-    ('Paleocontext', 'Paleo Context provides contextual information on the chronostratigraphy, lithostratigraphy, and biostratigraphy of a collection object, collecting event, or locality.'),
-]
-=======
 MIGRATION_0029_FIELDS = {
     'CollectionObject': ['componentParent', 'components'],
 }
@@ -207,4 +202,7 @@
         ('quantityReturned', 'Quantity Returned', 'Number of specimens returned. (necessary for Lots)'),
     ]
 }
->>>>>>> 21f89009
+
+MIGRATION_0033_TABLES = [
+    ('Paleocontext', 'Paleo Context provides contextual information on the chronostratigraphy, lithostratigraphy, and biostratigraphy of a collection object, collecting event, or locality.'),
+]