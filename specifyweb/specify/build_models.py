--- conflicted
+++ resolved
@@ -3,12 +3,8 @@
 
 from specifyweb.businessrules.exceptions import AbortSave
 from . import model_extras
-<<<<<<< HEAD
-from .case_insensitive_bool import BooleanField, NullBooleanField
 from .datamodel import Datamodel, Table, Relationship, Field
 from .deletion_rules import SPECIAL_DELETION_RULES, ADDITIONAL_DELETE_BLOCKERS
-=======
->>>>>>> 3918fecc
 
 # this moduel's parent directory, 'specify'
 appname = __name__.split('.')[-2]
@@ -32,13 +28,14 @@
     'PcrPerson': ('ordernumber',),
 }
 
+
 def make_model(module: str, table: Table, datamodel: Datamodel) -> models.Model:
     """Returns a Django model class based on the
     definition of a Specify table.
     """
-    attrs = dict(id = make_id_field(table.idColumn),
-                 specify_model = table,
-                 __module__ = module)
+    attrs = dict(id=make_id_field(table.idColumn),
+                 specify_model=table,
+                 __module__=module)
 
     for field in table.fields:
         fldname = field.name.lower()
@@ -80,16 +77,19 @@
 
     return model
 
+
 def make_id_field(column: str) -> models.AutoField:
     return models.AutoField(primary_key=True, db_column=column.lower())
 
-def protect(collector: models.deletion.Collector, field: models.Field, sub_objs: models.query.QuerySet, using:str):
+
+def protect(collector: models.deletion.Collector, field: models.Field, sub_objs: models.query.QuerySet, using: str):
     if hasattr(collector, 'delete_blockers'):
         collector.delete_blockers.append((field, sub_objs))
     else:
         models.PROTECT(collector, field, sub_objs, using)
 
-def make_relationship(modelname : str, rel: Relationship, datamodel: Datamodel) -> models.ForeignKey or models.OneToOneField:
+
+def make_relationship(modelname: str, rel: Relationship, datamodel: Datamodel) -> models.ForeignKey or models.OneToOneField:
     """Return a Django relationship field for the given relationship definition.
 
     modelname - name of the model this field will be part of
@@ -104,7 +104,7 @@
         return models.IntegerField(db_column=rel.column, null=True)
 
     if rel.type == 'one-to-many':
-        return None # only define the "to" side of the relationship
+        return None  # only define the "to" side of the relationship
     if rel.type == 'many-to-many':
         # skip many-to-many fields for now.
         return None
@@ -116,10 +116,10 @@
 
         if reverse is not None and reverse.dependent:
 
-            # Example: Current `rel` is Accessionagent.accession, 
-            # Reverse (Accession.accessionAgents) is flagged as dependent 
+            # Example: Current `rel` is Accessionagent.accession,
+            # Reverse (Accession.accessionAgents) is flagged as dependent
             # (see dependent_fields in .load_datamodel.py), so Cascade Accession Agent
-            # when deleting Accession 
+            # when deleting Accession
             on_delete = models.CASCADE
         elif modelname in ADDITIONAL_DELETE_BLOCKERS.keys():
             on_delete = protect
@@ -133,19 +133,20 @@
         if hasattr(rel, 'otherSideName'):
             related_name = rel.otherSideName.lower()
         else:
-            related_name = '+' # magic symbol means don't make reverse field
+            related_name = '+'  # magic symbol means don't make reverse field
 
         return Field('.'.join((appname, relatedmodel)),
-                     db_column = rel.column,
-                     related_name = related_name,
-                     null = not rel.required,
-                     on_delete = on_delete)
+                     db_column=rel.column,
+                     related_name=related_name,
+                     null=not rel.required,
+                     on_delete=on_delete)
 
     if rel.type == 'many-to-one':
         return make_to_one(models.ForeignKey)
 
     if rel.type == 'one-to-one' and hasattr(rel, 'column'):
         return make_to_one(models.OneToOneField)
+
 
 class make_field(object):
     """An abstract "psuedo" metaclass that produces instances of the
@@ -162,16 +163,16 @@
         return cls.field_class
 
     @classmethod
-    def make_args(cls, fld: Field)-> Dict[str, str or bool]:
+    def make_args(cls, fld: Field) -> Dict[str, str or bool]:
         """Return a dict of arguments for the field constructor
         based on the XML definition. These are common arguements
         used by most field types.
         """
         return dict(
-            db_column = fld.column.lower(),
-            db_index = fld.indexed,
-            unique = fld.unique,
-            null = not fld.required)
+            db_column=fld.column.lower(),
+            db_index=fld.indexed,
+            unique=fld.unique,
+            null=not fld.required)
 
     def __new__(cls, fld: Field, fldargs: Dict[str, bool]):
         """Override the instance constructor to return configured instances
@@ -185,6 +186,7 @@
         args.update(fldargs)
         return field_class(**args)
 
+
 class make_string_field(make_field):
     """A specialization of make_field that handles string type data."""
     field_class = models.CharField
@@ -196,29 +198,35 @@
         """
         args = super(make_string_field, cls).make_args(fld)
         args.update(dict(
-                max_length = fld.length,
-                blank = not fld.required))
+            max_length=fld.length,
+            blank=not fld.required))
         return args
+
 
 class make_text_field(make_field):
     """A specialization of make_field for Text fields."""
     field_class = models.TextField
 
+
 class make_integer_field(make_field):
     """A specialization of make_field for Integer fields."""
     field_class = models.IntegerField
 
+
 class make_date_field(make_field):
     """A specialization of make_field for Date fields."""
     field_class = models.DateField
 
+
 class make_float_field(make_field):
     """A specialization of make_field for Floating point number fields."""
     field_class = models.FloatField
 
+
 class make_datetime_field(make_field):
     """A specialization of make_field for timestamp fields."""
     field_class = models.DateTimeField
+
 
 class make_decimal_field(make_field):
     """A specialization of make_field for Decimal fields."""
@@ -235,24 +243,15 @@
             # XML schema def. I don't think it really
             # matters what values are here since
             # the schema is already built.
-            max_digits = 22,
-            decimal_places = 10,
-            blank = not fld.required))
+            max_digits=22,
+            decimal_places=10,
+            blank=not fld.required))
         return args
+
 
 class make_boolean_field(make_field):
     """A specialization of make_field for Boolean type fields."""
-<<<<<<< HEAD
-    @classmethod
-    def get_field_class(cls, fld: Field):
-        """Django differentiates between boolean fields which
-        can contain nulls and those that cannot with different
-        types.
-        """
-        return BooleanField if fld.required else NullBooleanField
-=======
     field_class = models.BooleanField
->>>>>>> 3918fecc
 
     @classmethod
     def make_args(cls, fld: Field):
@@ -261,6 +260,7 @@
         if fld.required:
             args['default'] = False
         return args
+
 
 # Map the field types used in specify_datamodel.xml to the
 # appropriate field constructor functions.
@@ -278,11 +278,13 @@
     'java.sql.Timestamp': make_datetime_field,
     'java.math.BigDecimal': make_decimal_field,
     'java.lang.Boolean': make_boolean_field,
-    }
+}
 
 # Build the table information as Django models
 # See .models.py
-def build_models(module : str, datamodel: Datamodel) -> Dict[int, models.Model]:
-    return { model.specify_model.tableId: model
-             for table in datamodel.tables
-             for model in [ make_model(module, table, datamodel) ]}+
+
+def build_models(module: str, datamodel: Datamodel) -> Dict[int, models.Model]:
+    return {model.specify_model.tableId: model
+            for table in datamodel.tables
+            for model in [make_model(module, table, datamodel)]}