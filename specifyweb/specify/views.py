--- conflicted
+++ resolved
@@ -24,13 +24,11 @@
 from . import api, models as spmodels
 from .build_models import orderings
 from .specify_jar import specify_jar
-<<<<<<< HEAD
 from .deletion_rules import ADDITIONAL_DELETE_BLOCKERS
-=======
+
 from celery.utils.log import get_task_logger  # type: ignore
 logger = get_task_logger(__name__)
 
->>>>>>> 3918fecc
 
 def login_maybe_required(view):
     @wraps(view)
@@ -107,7 +105,6 @@
     collector = Collector(using=using)
     collector.delete_blockers = []
     collector.collect([obj])
-<<<<<<< HEAD
     result = [
         {
             'table': sub_objs[0].__class__.__name__,
@@ -117,29 +114,18 @@
         for field, sub_objs in collector.delete_blockers
     ]
 
-    # Check if the object has additional delete blockers. 
+    # Check if the object has additional delete blockers.
     # If so, add them to the response only if the object has data in the 'field'
     if model.capitalize() in ADDITIONAL_DELETE_BLOCKERS:
         rel_data = ADDITIONAL_DELETE_BLOCKERS[model.capitalize()]
         result.extend([{
-            'table' : getattr(obj, data).specify_model.django_name,
-            "field" : data,
-            'id' : getattr(obj, data).id
-        }
-        for data in rel_data if getattr(obj, data) is not None])
-
-=======
-    result = flatten([
-        [
-            {
-                'table': sub_objs[0].__class__.__name__,
-                'field': field.name,
-                'ids': [sub_obj.id for sub_obj in sub_objs]
-            }
-        ] for field, sub_objs in collector.delete_blockers
-    ])
->>>>>>> 3918fecc
-    return http.HttpResponse(api.toJson(result), content_type='application/json')
+            'table': getattr(obj, data).specify_model.django_name,
+            "field": data,
+            'id': getattr(obj, data).id
+        }
+            for data in rel_data if getattr(obj, data) is not None])
+
+    return http.HttpResponse(api.toJson(flatten(result)), content_type='application/json')
 
 
 def flatten(l):
