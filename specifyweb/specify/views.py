--- conflicted
+++ resolved
@@ -24,8 +24,9 @@
 from . import api, models as spmodels
 from .build_models import orderings
 from .specify_jar import specify_jar
-from celery.utils.log import get_task_logger # type: ignore
+from celery.utils.log import get_task_logger  # type: ignore
 logger = get_task_logger(__name__)
+
 
 def login_maybe_required(view):
     @wraps(view)
@@ -35,12 +36,14 @@
         return view(request, *args, **kwargs)
     return wrapped
 
+
 if settings.ANONYMOUS_USER:
-    login_maybe_required = lambda func: func
+    def login_maybe_required(func): return func
 
 
 class HttpResponseConflict(http.HttpResponse):
     status_code = 409
+
 
 def openapi(schema, components={}):
     def decorator(view):
@@ -53,6 +56,7 @@
         })
         return wrapped
     return decorator
+
 
 def api_view(dispatch_func):
     """Create a Django view function that handles exceptions arising
@@ -74,8 +78,10 @@
             return http.HttpResponseNotFound(e)
     return view
 
+
 resource = api_view(api.resource_dispatch)
 collection = api_view(api.collection_dispatch)
+
 
 def raise_error(request):
     """This endpoint intentionally throws an error in the server for
@@ -83,6 +89,7 @@
     """
     raise Exception('This error is a test. You may now return to your regularly '
                     'scheduled hacking.')
+
 
 @login_maybe_required
 @require_http_methods(['GET', 'HEAD'])
@@ -107,14 +114,17 @@
     ])
     return http.HttpResponse(api.toJson(result), content_type='application/json')
 
+
 def flatten(l):
     return [item for sublist in l for item in sublist]
+
 
 @login_maybe_required
 @require_http_methods(['GET', 'HEAD'])
 def rows(request, model):
     "Returns tuples from the table for <model>."
     return api.rows(request, model)
+
 
 @require_http_methods(['GET', 'HEAD'])
 @cache_control(max_age=365 * 24 * 60 * 60, public=True)
@@ -129,6 +139,7 @@
         raise http.Http404(e)
     return http.HttpResponse(image, content_type=mimetype)
 
+
 @login_maybe_required
 @require_http_methods(['GET', 'HEAD'])
 @cache_control(max_age=24 * 60 * 60, public=True)
@@ -137,9 +148,11 @@
     path = name + '.properties'
     return http.HttpResponse(specify_jar.read(path), content_type='text/plain')
 
+
 class SetPasswordPT(PermissionTarget):
     resource = '/admin/user/password'
     update = PermissionTargetAction()
+
 
 @openapi(schema={
     'post': {
@@ -163,7 +176,7 @@
             }
         },
         "responses": {
-            "204": {"description": "Success",},
+            "204": {"description": "Success", },
             "403": {"description": "Logged in user is not an admin."}
         }
     },
@@ -174,33 +187,40 @@
     """Set <userid> specify user's password to the value in the 'password'
     POST parameter.
     """
-    check_permission_targets(None, request.specify_user.id, [SetPasswordPT.update])
+    check_permission_targets(None, request.specify_user.id, [
+                             SetPasswordPT.update])
     user = spmodels.Specifyuser.objects.get(pk=userid)
     user.set_password(request.POST['password'])
     user.save()
     return http.HttpResponse('', status=204)
 
+
 class SetAgentsException(PermissionsException):
     status_code = 400
 
     def to_json(self):
         return {self.__class__.__name__: self.args[0]}
+
 
 class AgentInUseException(SetAgentsException):
     "One of the agents being assigned is already assigned to another user."
     pass
 
+
 class MultipleAgentsException(SetAgentsException):
     "Attempting to assign more than one agent per division to the user."
     pass
 
+
 class MissingAgentForAccessibleCollection(SetAgentsException):
     "The user has access to a collection in a division that is not represented by any agent."
     pass
 
+
 class SetUserAgentsPT(PermissionTarget):
     resource = '/admin/user/agents'
     update = PermissionTargetAction()
+
 
 @openapi(schema={
     'post': {
@@ -218,7 +238,7 @@
             }
         },
         "responses": {
-            "204": {"description": "Success",},
+            "204": {"description": "Success", },
             "400": {
                 "description": "The request was rejected.",
                 "content": {
@@ -289,15 +309,18 @@
 
     with transaction.atomic():
         # clear user's existing agents
-        spmodels.Agent.objects.filter(specifyuser_id=userid).update(specifyuser_id=None)
+        spmodels.Agent.objects.filter(
+            specifyuser_id=userid).update(specifyuser_id=None)
 
         # check if any of the agents to be assigned are used by other users
-        in_use = spmodels.Agent.objects.select_for_update().filter(pk__in=new_agentids, specifyuser_id__isnull=False)
+        in_use = spmodels.Agent.objects.select_for_update().filter(
+            pk__in=new_agentids, specifyuser_id__isnull=False)
         if in_use:
             raise AgentInUseException([a.id for a in in_use])
 
         # assign the new agents
-        spmodels.Agent.objects.filter(pk__in=new_agentids).update(specifyuser_id=userid)
+        spmodels.Agent.objects.filter(
+            pk__in=new_agentids).update(specifyuser_id=userid)
 
         # check for multiple agents assigned to the user
         cursor.execute(
@@ -315,21 +338,25 @@
             raise MultipleAgentsException(multiple)
 
         # get the list of collections the agents belong to.
-        collections = spmodels.Collection.objects.filter(discipline__division__members__specifyuser_id=userid).values_list('id', flat=True)
+        collections = spmodels.Collection.objects.filter(
+            discipline__division__members__specifyuser_id=userid).values_list('id', flat=True)
 
         # check permissions for setting user agents in those collections.
         for collectionid in collections:
-            check_permission_targets(collectionid, request.specify_user.id, [SetUserAgentsPT.update])
+            check_permission_targets(collectionid, request.specify_user.id, [
+                                     SetUserAgentsPT.update])
 
         check_collection_access_against_agents(userid)
 
     return http.HttpResponse('', status=204)
+
 
 def check_collection_access_against_agents(userid: int) -> None:
     from specifyweb.context.views import users_collections_for_sp6, users_collections_for_sp7
 
     # get the list of collections the agents belong to.
-    collections = spmodels.Collection.objects.filter(discipline__division__members__specifyuser_id=userid).values_list('id', flat=True)
+    collections = spmodels.Collection.objects.filter(
+        discipline__division__members__specifyuser_id=userid).values_list('id', flat=True)
 
     # make sure every collection the user is permitted to access has an assigned user.
     sp6_collections = users_collections_for_sp6(connection.cursor(), userid)
@@ -346,7 +373,8 @@
     ]
     if missing_for_6 or missing_for_7:
         all_divisions = spmodels.Division.objects.filter(
-            disciplines__collections__id__in=[cid for cid, _ in sp6_collections] + [c.id for c in sp7_collections]
+            disciplines__collections__id__in=[
+                cid for cid, _ in sp6_collections] + [c.id for c in sp7_collections]
         ).values_list('id', flat=True).distinct()
         raise MissingAgentForAccessibleCollection({
             'missing_for_6': missing_for_6,
@@ -355,10 +383,10 @@
         })
 
 
-
 class Sp6AdminPT(PermissionTarget):
     resource = '/admin/user/sp6/is_admin'
     update = PermissionTargetAction()
+
 
 @openapi(schema={
     'post': {
@@ -383,7 +411,7 @@
             }
         },
         "responses": {
-            "204": {"description": "Success",},
+            "204": {"description": "Success", },
             "403": {"description": "Logged in user is not an admin."}
         }
     },
@@ -395,7 +423,8 @@
     according to the 'admin_status' POST parameter. Must be logged in
     as an admin, otherwise HTTP 403 is returned.
     """
-    check_permission_targets(None, request.specify_user.id, [Sp6AdminPT.update])
+    check_permission_targets(
+        None, request.specify_user.id, [Sp6AdminPT.update])
     user = spmodels.Specifyuser.objects.get(pk=userid)
     if request.POST['admin_status'] == 'true':
         user.set_admin()
@@ -404,407 +433,13 @@
         user.clear_admin()
         return http.HttpResponse('false', content_type='text/plain')
 
+
 class ReplaceRecordPT(PermissionTarget):
     resource = "/record/replace"
     update = PermissionTargetAction()
     delete = PermissionTargetAction()
 
-<<<<<<< HEAD
-
-# Returns QuerySet which selects and locks entries when evaluated
-def filter_and_lock_target_objects(model, ids, name):
-    query: Q = Q(**{name: ids[0]})
-    for old_model_id in ids[1:]:
-        query.add(Q(**{name: old_model_id}), Q.OR)
-    return model.objects.filter(query).select_for_update()
-
-def add_ordering_to_key(table_name):
-    ordering_fields = orderings.get(table_name, ())
-    def ordered_keys(object, previous_fields):
-        with_order = [-1*getattr(object, field, None) for field in ordering_fields]
-        # FEATURE: Allow customizing this
-        with_order.extend([getattr(object, field, None) for field in previous_fields])
-        return tuple(with_order)
-
-    return ordered_keys
-
-class FailedMergingException(Exception):
-    pass
-
-def resolve_record_merge_response(start_function, silent=True):
-    try:
-        response = start_function()
-    except Exception as error:
-        # FEATURE: Add traceback here
-        if isinstance(error, FailedMergingException):
-            logger.info('FailedMergingException')
-            logger.info(error.args[0])
-            logger.info(traceback.format_exc())
-            response = error.args[0]
-        elif silent:
-            logger.info(traceback.format_exc())
-            return http.HttpResponseServerError(content=str(traceback.format_exc()), content_type="application/json")
-        else:
-            raise
-    return response
-
-Progress = Callable[[int, int], None]
-
-# Case specific table that can be executed all at once to improve merging performance.
-# Only use if it can be assured that no constraints will be raised, requiring recursive merging.
-# Map the target record's table to the foreign table that maps to a list of the columns to be updated.
-MERGING_OPTIMIZATION_FIELDS = {
-    'agent': {
-        'spauditlog': ['createdbyagent_id', 'modifiedbyagent_id'],
-        'taxon': ['createdbyagent_id', 'modifiedbyagent_id'],
-        'collectionobject': ['createdbyagent_id', 'modifiedbyagent_id']
-    }
-}
-
-# TODO: Refactor this to always use query sets.
-def clean_fields_pre_delete(obj_instance):
-    if (not obj_instance.__class__.__name__.endswith('attachment')
-            or not hasattr(obj_instance, 'attachment')) :
-        return
-    # We delete this object anyways. So, don't care about
-    # the value we put in here. If an error, everything is rollbacked.
-    obj_instance.attachment.attachmentlocation = None
-
-ordering_tables = {
-    table_name.lower(): fields for table_name, fields in orderings.items()
-}
-
-def fix_orderings(base_model: Table, new_record_data):
-    for field_name, records in list(new_record_data.items()):
-        try:
-            relationship = base_model.get_relationship(field_name)
-        except FieldDoesNotExistError:
-            continue
-        ordering_fields = ordering_tables.get(relationship.relatedModelName.lower(), None)
-        if (ordering_fields is None or
-                # Can this ever happen?
-                not isinstance(records, list)):
-            continue
-        order_fields_data = set([tuple([record.get(ordering_field, None)
-                              for ordering_field in ordering_fields])
-                                for record in records])
-
-        if len(order_fields_data) != len(records):
-            resources = []
-            for record in records:
-                is_new = 'id' not in record
-                for ordering_field in ordering_fields:
-                    # Directly take the order whatever front-end gave for the old resources.
-                    # Assuming that old resources had valid ordering fields. Otherwise, uniqueness error is thrown.
-                    # TODO: If causes a problem, try guessing the best ordering fields for old resources
-                    record.update({ordering_field: record.get(ordering_field) if not is_new else None})
-                # This is done to make sure new resources aren't created before old ones are saved
-                # otherwise uniqueness constraints are violated
-                if is_new:
-                    resources.append(record)
-                else:
-                    resources.insert(0, record)
-            new_record_data[field_name] = resources
-
-def fix_record_data(new_record_data, current_model: Table, target_model_name: str, new_record_id, old_record_ids):
-    return_data = {}
-
-    for field_name, value in list(new_record_data.items()):
-        model_field = current_model.get_field(field_name)
-        return_data[field_name] = value
-        if (model_field is None or
-                (not model_field.is_relationship)):
-            continue
-
-        if (isinstance(value, str)
-                and (model_field.relatedModelName.lower()
-                     == target_model_name)):
-
-            new_uri = uri_for_model(target_model_name, new_record_id)
-            for old_id in old_record_ids:
-                old_uri = uri_for_model(target_model_name, old_id)
-                value = value.replace(old_uri, new_uri)
-                
-        elif isinstance(value, list):
-            value = [(fix_record_data(dep_data, spmodels.datamodel.get_table(model_field.relatedModelName), target_model_name, new_record_id, old_record_ids))
-                       for dep_data in value]
-        return_data[field_name] = value
-
-    return return_data
-@transaction.atomic
-def record_merge_fx(model_name: str, old_model_ids: List[int], new_model_id: int,
-                    progress: Optional[Progress]=None,
-                    new_record_info: Dict[str, Any]=None) -> http.HttpResponse:
-    """Replaces all the foreign keys referencing the old record ID
-    with the new record ID, and deletes the old record.
-    """
-    # Confirm the target model table exists
-    model_name = model_name.lower().title()
-    target_model = getattr(spmodels, model_name)
-    if target_model is None:
-        raise FailedMergingException(http.HttpResponseNotFound("model_name: " + model_name + "does not exist."))
-
-    # Check to make sure both the old and new agent IDs exist in the table
-    if not target_model.objects.filter(id=new_model_id).select_for_update().exists():
-        raise FailedMergingException(http.HttpResponseNotFound(model_name + "ID: " + str(new_model_id) + " does not exist."))
-    for old_model_id in old_model_ids:
-        if not target_model.objects.filter(id=old_model_id).select_for_update().exists():
-            raise FailedMergingException(http.HttpResponseNotFound(model_name + "ID: " + str(old_model_id) + " does not exist."))
-
-    # Get dependent fields and objects of the target object
-    target_object = target_model.objects.get(id=new_model_id)
-    dependant_relationships = [(rel.relatedModelName, rel.name)
-        for rel in target_object.specify_model.relationships
-        if api.is_dependent_field(target_object, rel.name)]
-
-    dependant_table_names = set([rel[0] for rel in dependant_relationships])
-
-    # Get all of the columns in all of the tables of specify the are foreign keys referencing model ID
-    foreign_key_cols = []
-    for table in spmodels.datamodel.tables:
-        for relationship in table.relationships:
-            if relationship.relatedModelName.lower() == model_name.lower():
-                foreign_key_cols.append((table.name, relationship.name))
-    progress(0, len(foreign_key_cols)) if progress is not None else None
-
-    # Build query to update all of the records with foreign keys referencing the model ID
-    for table_name, column_names in groupby(foreign_key_cols, lambda x: x[0]):
-        foreign_table = spmodels.datamodel.get_table(table_name)
-        if foreign_table is None:
-            continue
-        try:
-            foreign_model = getattr(spmodels, table_name.lower().title())
-        except ValueError:
-            continue
-
-        # Handle case of updating a large amount of record ids in a foreign table.
-        # Example: handle case of updating a large amount of agent ids in the audit logs.
-        # Fix by optimizing the query by consolidating it here
-        if model_name.lower() in MERGING_OPTIMIZATION_FIELDS and \
-            table_name.lower() in MERGING_OPTIMIZATION_FIELDS[model_name.lower()]:
-            for field_name in MERGING_OPTIMIZATION_FIELDS[model_name.lower()][table_name.lower()]:
-                query = Q(**{field_name: old_model_ids[0]})
-                for old_model_id in old_model_ids[1:]:
-                    query.add(Q(**{field_name: old_model_id}), Q.OR)
-                foreign_model.objects.filter(query).update(**{field_name: new_model_id})
-                progress(1, 0) if progress is not None else None
-            continue
-
-        apply_order = add_ordering_to_key(table_name.lower().title())
-        # BUG: timestampmodified could be null for one record, and not the other
-        new_key_fields = ('timestampcreated', 'timestampmodified', 'id') \
-            if foreign_table.get_field('timestampCreated') is not None \
-            else ()  # Consider using id here
-
-        key_function = lambda x: apply_order(x, new_key_fields)
-
-        for col in [c[1] for c in column_names]:
-            progress(1, 0) if progress is not None else None
-            
-            # Determine the field name to filter on
-            field_name = col.lower()
-            field_name_id = f'{field_name}_id'
-            if not hasattr(foreign_model, field_name_id):
-                continue
-
-            # Filter the objects in the foreign model that references the old target model
-            foreign_objects = filter_and_lock_target_objects(foreign_model, old_model_ids, field_name_id)
-
-            # Update and save the foreign model objects with the new_model_id.
-            # Locking foreign objects in the beginning because another transaction could update records, and we will 
-            # then either overwrite or delete that change if we iterate to it much later.
-            for obj in foreign_objects:
-                # If it is a dependent field, delete the object instead of updating it.
-                # This is done in order to avoid duplicates
-                if table_name in dependant_table_names:
-                    # Note: need to handle case where deletion throws error because it is referenced my other records
-                    try:
-                        clean_fields_pre_delete(obj)
-                        obj.delete()
-                    except ProtectedError as e:
-                        # NOTE: Handle ProtectedError in the future.
-                        # EXAMPLE: ProtectedError: ("Cannot delete some instances of model 'Address' because they are 
-                        # referenced through protected foreign keys:
-                        # 'Division.address'.", {<Division: Division object (2)>})
-                        raise
-                    continue
-
-                # Set new value for the field
-                setattr(obj, field_name_id, new_model_id)
-
-                def record_merge_recur(row_to_lock=None):
-                    """ Recursively run another merge process to resolve uniqueness constraints.
-                        TODO: Add more sanity checks here.
-
-                        An important, and hard to catch case being missed:
-                        Between the exception being raised, and record_merge_recur setting a lock, another transaction 
-                        could alter the row, and cause the uniqueness constraint to be invalid. In this case, we would 
-                        delete a record that we didn't need to.
-                    """
-
-                    # Probably could lock more rows than needed.
-                    # We immediately rollback if more than 1, so this is fine.
-                    foreign_record_lst = filter_and_lock_target_objects(foreign_model, row_to_lock, 'id') \
-                        if row_to_lock is not None \
-                        else foreign_model.objects.filter(**{field_name_id: new_model_id}).select_for_update()
-
-                    foreign_record_count = foreign_record_lst.count()
-
-                    if foreign_record_count > 1:
-                        # NOTE: Maybe try handling multiple possible row that are potentially causes the conflict.
-                        # Would have to go through all constraints and check records based on columns in each constraint.
-                        # This case probably is no longer needed to be handled since records are fetched by primary
-                        # keys now, and uniqueness constraints are handled via business exceptions.
-
-                        raise FailedMergingException(http.HttpResponseNotAllowed(
-                            'Error! Multiple records violating uniqueness constraints in ' + table_name))
-
-                    # Determine which of the records will be assigned as old and new with the timestampcreated field
-                    old_record = obj
-                    new_record = foreign_record_lst.first()
-                    old_record, new_record = sorted([old_record, new_record], key=key_function)
-
-                    # Make a recursive call to record_merge to resolve duplication error
-                    response = record_merge_fx(table_name, [old_record.pk], new_record.pk, progress)
-                    if old_record.pk != obj.pk:
-                        update_record(new_record)
-                    return response
-
-                def update_record(record: models.Model):
-                    try:
-                        # TODO: Handle case where this obj has been deleted from recursive merge
-                        with transaction.atomic():
-                            record.save(update_fields=[field_name_id])
-                    except (IntegrityError, BusinessRuleException) as e:
-                        # Catch duplicate error and recursively run record merge
-                        rows_to_lock = None
-                        if isinstance(e, BusinessRuleException) \
-                                and 'must have unique' in str(e) \
-                                and e.args[1]['table'].lower() == table_name.lower():
-                            # Sanity check because rows can be deleted
-                            rows_to_lock = e.args[1]['conflicting']
-                            return record_merge_recur(rows_to_lock)
-                            # As long as business rules are updated, this shouldn't be raised.
-                            # Still having it for completeness
-                        elif e.args[0] == 1062 and "Duplicate" in str(e):
-                            return record_merge_recur()
-                        else:
-                            raise
-
-                response: http.HttpResponse = update_record(obj)
-                if response is not None and response.status_code != 204:
-                    return response
-
-    # Dedupe by deleting the record that is being replaced and updating the old model ID to the new one
-    for old_model_id in old_model_ids:
-        target_model.objects.get(id=old_model_id).delete()
-
-    # Update new record with json info, if given
-    has_new_record_info = new_record_info is not None
-    if has_new_record_info and 'new_record_data' in new_record_info and \
-            new_record_info['new_record_data'] is not None:
-        try:
-            for table_name, _field_name in dependant_relationships:
-                # minor optimization to not fetch unnecessary dependent resources
-                if not table_name.lower().endswith('attachment'):
-                    continue
-                field_name = _field_name.lower()
-                # put_resource will drop existing dependent resources.
-                # this will trigger deletion from asset server.
-                # so, cleaning fields here. It does this for all
-                # attachments, which is fine since we just use
-                # whatever front-end sends as the final data
-                [clean_fields_pre_delete(dependent_object)
-                 for dependent_object in getattr(target_object, field_name).all()
-                 ]
-            new_record_data = new_record_info['new_record_data']
-            target_table = spmodels.datamodel.get_table(model_name.lower())
-            fix_orderings(target_table, new_record_data)
-            obj = api.put_resource(new_record_info['collection'],
-                                   new_record_info['specify_user'],
-                                   model_name,
-                                   new_model_id,
-                                   new_record_info['version'],
-                                   fix_record_data(new_record_data, target_table, target_table.name.lower(), new_model_id, old_model_ids))
-        except IntegrityError as e:
-            # NOTE: Handle IntegrityError Duplicate entry in the future.
-            # EXAMPLE: IntegrityError: (1062, "Duplicate entry '1-0' for key 'AgentID'")
-            raise
-
-    # Return http response
-    return http.HttpResponse('', status=204)
-
-@app.task(base=LogErrorsTask, bind=True)
-def record_merge_task(self, model_name: str, old_model_ids: List[int], new_model_id: int, merge_id: int,
-                      new_record_dict: Dict[str, Any]=None):
-    "Run the record merging process as a background task with celery"
-
-    logger.info('logging is working for record merging task')
-    logger.info(f'starting task {str(self.request.id)}')
-
-    specify_user_id = new_record_dict['specify_user_id']
-    specify_user_agent_id = new_record_dict['specify_user_agent_id']
-    specify_user = spmodels.Specifyuser.objects.get(id=specify_user_id)
-    specify_user_agent = spmodels.Agent.objects.get(id=specify_user_agent_id)
-
-    new_record_info = {
-        'agent_id': new_record_dict['agent_id'],
-        'collection': spmodels.Collection.objects.get(id=new_record_dict['collection_id']),
-        'specify_user': specify_user_agent,
-        'version': new_record_dict['version'],
-        'new_record_data': new_record_dict['new_record_data']
-    }
-
-    # Track the progress of the record merging
-    current = 0
-    total = 1
-    def progress(cur: int, additional_total: int=0) -> None:
-        nonlocal current, total
-        current += cur
-        total += additional_total
-        if current > total:
-            current = total
-        if not self.request.called_directly:
-            self.update_state(state='MERGING', meta={'current': current, 'total': total})
-
-    # Run the record merging function
-    logger.info('Starting record merge')
-
-    response = resolve_record_merge_response(
-        lambda: record_merge_fx(model_name, old_model_ids, int(new_model_id), progress, new_record_info))
-
-    logger.info('Finishing record merge')
-
-    # Update the finishing state of the record merging process
-    merge_record = Spmerging.objects.get(id=merge_id)
-    if response.status_code != 204:
-        self.update_state(state='FAILED', meta={'current': current, 'total': total})
-        merge_record.mergingstatus = 'FAILED'
-    else:
-        self.update_state(state='SUCCEEDED', meta={'current': total, 'total': total})
-        merge_record.mergingstatus = 'SUCCEEDED'
-    
-    merge_record.response = response.content.decode()
-    merge_record.save()
-
-    # Create a message record to indicate the finishing status of the record merge
-    logger.info('Creating finishing message')
-    if response.status_code == 204:
-        logger.info('Merge Succeeded!')
-    else:
-        logger.info('Merge Failed!')
-
-    Message.objects.create(user=specify_user, content=json.dumps({
-        'type': 'record-merge-succeeded' if response.status_code == 204 else 'record-merge-failed',
-        'response': response.content.decode(),
-        'task_id': self.request.id,
-        'table': model_name.title(),
-        'new_record_id': new_model_id,
-        'old_record_ids': json.dumps(old_model_ids)
-    }))
-
-=======
->>>>>>> 2624e73f
+
 @openapi(schema={
     'post': {
         "requestBody": {
@@ -847,7 +482,7 @@
             }
         },
         "responses": {
-            "204": {"description": "Success",},
+            "204": {"description": "Success", },
             "404": {"description": "The ID specified does not exist."},
             "405": {"description": "A database rule was broken."}
         }
@@ -856,19 +491,22 @@
 @login_maybe_required
 @require_POST
 def record_merge(
-    request: http.HttpRequest, 
-    model_name: str, 
+    request: http.HttpRequest,
+    model_name: str,
     new_model_id: int
 ) -> Union[http.HttpResponse, http.JsonResponse]:
     """Replaces all the foreign keys referencing the old record IDs
     with the new record ID, and deletes the old records.
     """
-    record_version = getattr(spmodels, model_name.title()).objects.get(id=new_model_id).version
+    record_version = getattr(spmodels, model_name.title()).objects.get(
+        id=new_model_id).version
     get_version = request.GET.get('version', record_version)
     version = get_version if isinstance(get_version, int) else 0
 
-    table_permissions_checker(request.specify_collection, request.specify_user_agent, "read")
-    check_permission_targets(request.specify_collection.id, request.specify_user.id, [ReplaceRecordPT.update, ReplaceRecordPT.delete])
+    table_permissions_checker(
+        request.specify_collection, request.specify_user_agent, "read")
+    check_permission_targets(request.specify_collection.id, request.specify_user.id, [
+                             ReplaceRecordPT.update, ReplaceRecordPT.delete])
 
     data = json.loads(request.body)
     old_model_ids = data['old_record_ids']
@@ -876,7 +514,7 @@
 
     if old_model_ids is None or len(old_model_ids) < 1:
         return http.HttpResponseBadRequest('There were no old record IDs given to be replaced by the new ID.')
-    
+
     background = True
     if 'background' in data:
         background = data['background']
@@ -900,17 +538,17 @@
         # Create task id and a Spmerging record
         task_id = str(uuid4())
         merge = Spmerging.objects.create(
-            name = "Merge_" + model_name + "_" + new_model_id,
-            taskid = task_id,
-            mergingstatus = "MERGING",
-            table = model_name.title(),
-            newrecordid = new_model_id,
-            newrecordata = json.dumps(new_record_data),
-            oldrecordids = json.dumps(old_model_ids),
-            collection = request.specify_collection,
-            specifyuser = request.specify_user,
-            createdbyagent = request.specify_user_agent,
-            modifiedbyagent = request.specify_user_agent,
+            name="Merge_" + model_name + "_" + new_model_id,
+            taskid=task_id,
+            mergingstatus="MERGING",
+            table=model_name.title(),
+            newrecordid=new_model_id,
+            newrecordata=json.dumps(new_record_data),
+            oldrecordids=json.dumps(old_model_ids),
+            collection=request.specify_collection,
+            specifyuser=request.specify_user,
+            createdbyagent=request.specify_user_agent,
+            modifiedbyagent=request.specify_user_agent,
         )
         merge.save()
 
@@ -934,7 +572,7 @@
             'version': version,
             'new_record_data': new_record_data
         }
-        
+
         try:
             json.dumps(new_record_info)
         except TypeError as e:
@@ -942,7 +580,8 @@
 
         # Run the merging process in the background with celery
         async_result = record_merge_task.apply_async(
-            [model_name, old_model_ids, int(new_model_id), merge.id, new_record_info],
+            [model_name, old_model_ids, int(
+                new_model_id), merge.id, new_record_info],
             task_id=task_id)
 
         return http.JsonResponse(async_result.id, safe=False)
@@ -956,7 +595,8 @@
         }
 
         response = resolve_record_merge_response(
-            lambda: record_merge_fx(model_name, old_model_ids, int(new_model_id), None, new_record_info),
+            lambda: record_merge_fx(model_name, old_model_ids, int(
+                new_model_id), None, new_record_info),
             # If not doing merge in background, raise all unexpected errors
             silent=False
         )
@@ -972,6 +612,7 @@
     'REVOKED': 'FAILED',
     'REJECTED': 'FAILED'
 }
+
 
 @openapi(schema={
     'get': {
@@ -1031,7 +672,7 @@
 @require_GET
 def merging_status(request, merge_id: int) -> http.HttpResponse:
     """Returns the merging status for the record merging celery tasks"""
-    
+
     # Try to get the merge object directly
     try:
         merge = Spmerging.objects.get(taskid=merge_id)
@@ -1043,11 +684,13 @@
 
     try:
         result = record_merge_task.AsyncResult(merge.taskid)
-        task_progress = result.info if isinstance(result.info, dict) else repr(result.info)
-        
+        task_progress = result.info if isinstance(
+            result.info, dict) else repr(result.info)
+
         # Update task status if necessary
         if result.state not in ['PENDING', 'STARTED', 'SUCCESS', 'RETRY']:
-            task_status = CELERY_MERGE_STATUS_MAP.get(result.state, task_status)
+            task_status = CELERY_MERGE_STATUS_MAP.get(
+                result.state, task_status)
     except Exception:
         pass
 
@@ -1059,6 +702,7 @@
     }
 
     return http.JsonResponse(status)
+
 
 @openapi(schema={
     'post': {
@@ -1100,7 +744,7 @@
         return http.JsonResponse(None, safe=False)
 
     task = record_merge_task.AsyncResult(merge.taskid)
-    
+
     if task.state == 'PENDING' or task.state == 'MERGING':
         # Revoking and terminating the task
         app.control.revoke(merge.taskid, terminate=True)
