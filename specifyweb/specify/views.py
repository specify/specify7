"""
A few non-business data resource end points
"""

import json
import mimetypes
from functools import wraps
from itertools import groupby
from typing import Any, Callable, Dict, List, Optional, Union
from uuid import uuid4

from django import http
from django.conf import settings
from django.db import IntegrityError, router, transaction, connection, models
from specifyweb.specify import models as specify_models
from django.db.models import Q
from django.db.models.deletion import Collector
from django.views.decorators.cache import cache_control
from django.views.decorators.http import require_http_methods, require_POST, require_GET

from specifyweb.businessrules.exceptions import BusinessRuleException
from specifyweb.permissions.permissions import PermissionTarget, \
<<<<<<< HEAD
    PermissionTargetAction, PermissionsException, check_permission_targets, \
    table_permissions_checker
=======
    PermissionTargetAction, PermissionsException, check_permission_targets, table_permissions_checker
from specifyweb.notifications.models import Message
from specifyweb.celery_tasks import LogErrorsTask, app
>>>>>>> b62629ba
from . import api, models as spmodels
from .specify_jar import specify_jar

import logging
logger = logging.getLogger(__name__)


def login_maybe_required(view):
    @wraps(view)
    def wrapped(request, *args, **kwargs):
        if not request.user.is_authenticated:
            return http.HttpResponseForbidden()
        return view(request, *args, **kwargs)

    return wrapped


if settings.ANONYMOUS_USER:
    login_maybe_required = lambda func: func


class HttpResponseConflict(http.HttpResponse):
    status_code = 409

"""
Temporary addition to check for locks
"""
def wrap_in_lock():
    cursor = connection.cursor()
    cursor.execute("select * from performance_schema.data_locks;")
    y = cursor.fetchall()
    logger.warning(y)


def openapi(schema, components={}):
    def decorator(view):
        @wraps(view)
        def wrapped(*args, **kwargs):
            return view(*args, **kwargs)

        setattr(wrapped, '__schema__', {
            'schema': schema,
            'components': components
        })
        return wrapped

    return decorator


def api_view(dispatch_func):
    """Create a Django view function that handles exceptions arising
    in the api logic."""

    @login_maybe_required
    @cache_control(private=True, max_age=2)
    def view(request, *args, **kwargs):
        """RESTful API endpoint for most Specify datamodel resources.
        <model> is the table from the Specify datamodel. <id> is the
        row id.
        """
        try:
            return dispatch_func(request, *args, **kwargs)
        except api.StaleObjectException as e:
            return HttpResponseConflict(e)
        except api.MissingVersionException as e:
            return http.HttpResponseBadRequest(e)
        except http.Http404 as e:
            return http.HttpResponseNotFound(e)

    return view


resource = api_view(api.resource_dispatch)
collection = api_view(api.collection_dispatch)


def raise_error(request):
    """This endpoint intentionally throws an error in the server for
    testing purposes.
    """
    raise Exception(
        'This error is a test. You may now return to your regularly '
        'scheduled hacking.')


@login_maybe_required
@require_http_methods(['GET', 'HEAD'])
def delete_blockers(request, model, id):
    """Returns a JSON list of fields on <model> that point to related
    resources which prevent the resource <id> of that model from being
    deleted.
    """
    obj = api.get_object_or_404(model, id=int(id))
    using = router.db_for_write(obj.__class__, instance=obj)
    collector = Collector(using=using)
    collector.delete_blockers = []
    collector.collect([obj])
    result = flatten([
        [
            {
                'table': sub_objs[0].__class__.__name__,
                'field': field.name,
                'ids': [sub_obj.id for sub_obj in sub_objs]
            }
        ] for field, sub_objs in collector.delete_blockers
    ])
    return http.HttpResponse(api.toJson(result),
                             content_type='application/json')


def flatten(l):
    return [item for sublist in l for item in sublist]


@login_maybe_required
@require_http_methods(['GET', 'HEAD'])
def rows(request, model):
    "Returns tuples from the table for <model>."
    return api.rows(request, model)


@require_http_methods(['GET', 'HEAD'])
@cache_control(max_age=365 * 24 * 60 * 60, public=True)
def images(request, path):
    """Returns images and icons from the Specify thickclient jar file
    under edu/ku/brc/specify/images/."""
    mimetype = mimetypes.guess_type(path)[0]
    path = 'edu/ku/brc/specify/images/' + path
    try:
        image = specify_jar.read(path)
    except KeyError as e:
        raise http.Http404(e)
    return http.HttpResponse(image, content_type=mimetype)


@login_maybe_required
@require_http_methods(['GET', 'HEAD'])
@cache_control(max_age=24 * 60 * 60, public=True)
def properties(request, name):
    """Returns the <name>.properities file from the thickclient jar file."""
    path = name + '.properties'
    return http.HttpResponse(specify_jar.read(path), content_type='text/plain')


class SetPasswordPT(PermissionTarget):
    resource = '/admin/user/password'
    update = PermissionTargetAction()


@openapi(schema={
    'post': {
        "requestBody": {
            "required": True,
            "description": "New user's password",
            "content": {
                "application/x-www-form-urlencoded": {
                    "schema": {
                        "type": "object",
                        "properties": {
                            "password": {
                                "type": "string",
                                "description": "New user's password",
                            },
                        },
                        'required': ['password'],
                        'additionalProperties': False
                    }
                }
            }
        },
        "responses": {
            "204": {"description": "Success", },
            "403": {"description": "Logged in user is not an admin."}
        }
    },
})
@login_maybe_required
@require_POST
def set_password(request, userid):
    """Set <userid> specify user's password to the value in the 'password'
    POST parameter.
    """
    check_permission_targets(None, request.specify_user.id,
                             [SetPasswordPT.update])
    user = spmodels.Specifyuser.objects.get(pk=userid)
    user.set_password(request.POST['password'])
    user.save()
    return http.HttpResponse('', status=204)


class SetAgentsException(PermissionsException):
    status_code = 400

    def to_json(self):
        return {self.__class__.__name__: self.args[0]}


class AgentInUseException(SetAgentsException):
    "One of the agents being assigned is already assigned to another user."
    pass


class MultipleAgentsException(SetAgentsException):
    "Attempting to assign more than one agent per division to the user."
    pass


class MissingAgentForAccessibleCollection(SetAgentsException):
    "The user has access to a collection in a division that is not represented by any agent."
    pass


class SetUserAgentsPT(PermissionTarget):
    resource = '/admin/user/agents'
    update = PermissionTargetAction()


@openapi(schema={
    'post': {
        "requestBody": {
            "required": True,
            "description": "The list of agents to assign to the user represented by their ids.",
            "content": {
                "application/x-www-form-urlencoded": {
                    "schema": {
                        "type": "array",
                        "items": {"type": "integer"},
                        "description": "The agent ids."
                    }
                }
            }
        },
        "responses": {
            "204": {"description": "Success", },
            "400": {
                "description": "The request was rejected.",
                "content": {
                    "application/json": {
                        "schema": {
                            "type": "object",
                            "description": "The error.",
                            "properties": {
                                AgentInUseException.__name__: {
                                    'type': 'array',
                                    'description': AgentInUseException.__doc__,
                                    'items': {'type': 'integer'},
                                },
                                MultipleAgentsException.__name__: {
                                    'type': 'array',
                                    'description': MultipleAgentsException.__doc__,
                                    'items': {
                                        'type': 'object',
                                        'properties': {
                                            'divisionid': {'type': 'number'},
                                            'agentid1': {'type': 'number'},
                                            'agentid2': {'type': 'number'},
                                        },
                                    },
                                },
                                MissingAgentForAccessibleCollection.__name__: {
                                    'type': 'object',
                                    'description': MissingAgentForAccessibleCollection.__doc__,
                                    'properties': {
                                        'all_accessible_divisions': {
                                            'type': 'array',
                                            'items': {
                                                'type': 'number',
                                                'description': 'Division ID',
                                            },
                                        },
                                        'missing_for_6': {
                                            'type': 'array',
                                            'items': {
                                                'type': 'number',
                                                'description': 'Division ID',
                                            },
                                        },
                                        'missing_for_7': {
                                            'type': 'array',
                                            'items': {
                                                'type': 'number',
                                                'description': 'Division ID',
                                            },
                                        },
                                    },
                                }
                            }
                        }
                    }
                }
            }
        }
    },
})
@login_maybe_required
@require_POST
def set_user_agents(request, userid: int):
    "Sets the agents to represent the user in different disciplines."
    user = spmodels.Specifyuser.objects.get(pk=userid)
    new_agentids = json.loads(request.body)
    cursor = connection.cursor()

    with transaction.atomic():
        # clear user's existing agents
        spmodels.Agent.objects.filter(specifyuser_id=userid).update(
            specifyuser_id=None)

        # check if any of the agents to be assigned are used by other users
        in_use = spmodels.Agent.objects.select_for_update().filter(
            pk__in=new_agentids, specifyuser_id__isnull=False)
        if in_use:
            raise AgentInUseException([a.id for a in in_use])

        # assign the new agents
        spmodels.Agent.objects.filter(pk__in=new_agentids).update(
            specifyuser_id=userid)

        # check for multiple agents assigned to the user
        cursor.execute(
            """select divisionid, a1.agentid, a2.agentid
            from agent a1 join agent a2 using (specifyuserid, divisionid)
            where a1.agentid < a2.agentid and specifyuserid = %s
            """, [userid]
        )

        multiple = [
            {'divisonid': divisonid, 'agentid1': agentid1, 'agentid2': agentid2}
            for divisonid, agentid1, agentid2 in cursor.fetchall()
        ]
        if multiple:
            raise MultipleAgentsException(multiple)

        # get the list of collections the agents belong to.
        collections = spmodels.Collection.objects.filter(
            discipline__division__members__specifyuser_id=userid).values_list(
            'id', flat=True)

        # check permissions for setting user agents in those collections.
        for collectionid in collections:
            check_permission_targets(collectionid, request.specify_user.id,
                                     [SetUserAgentsPT.update])

        check_collection_access_against_agents(userid)

    return http.HttpResponse('', status=204)


def check_collection_access_against_agents(userid: int) -> None:
    from specifyweb.context.views import users_collections_for_sp6, \
        users_collections_for_sp7

    # get the list of collections the agents belong to.
    collections = spmodels.Collection.objects.filter(
        discipline__division__members__specifyuser_id=userid).values_list('id',
                                                                          flat=True)

    # make sure every collection the user is permitted to access has an assigned user.
    sp6_collections = users_collections_for_sp6(connection.cursor(), userid)
    sp7_collections = users_collections_for_sp7(userid)
    missing_for_6 = [
        collectionid
        for collectionid, _ in sp6_collections
        if collectionid not in collections
    ]
    missing_for_7 = [
        collection.id
        for collection in sp7_collections
        if collection.id not in collections
    ]
    if missing_for_6 or missing_for_7:
        all_divisions = spmodels.Division.objects.filter(
            disciplines__collections__id__in=[cid for cid, _ in
                                              sp6_collections] + [c.id for c in
                                                                  sp7_collections]
        ).values_list('id', flat=True).distinct()
        raise MissingAgentForAccessibleCollection({
            'missing_for_6': missing_for_6,
            'missing_for_7': missing_for_7,
            'all_accessible_divisions': list(all_divisions),
        })


class Sp6AdminPT(PermissionTarget):
    resource = '/admin/user/sp6/is_admin'
    update = PermissionTargetAction()


@openapi(schema={
    'post': {
        "requestBody": {
            "required": True,
            "description": "Set or clear the admin status for a user.",
            "content": {
                "application/x-www-form-urlencoded": {
                    "schema": {
                        "type": "object",
                        "properties": {
                            "admin_status": {
                                "type": "string",
                                'enum': ['true', 'false'],
                                "description": "Whether the user should be given admin status.",
                            },
                        },
                        'required': ['admin_status'],
                        'additionalProperties': False
                    }
                }
            }
        },
        "responses": {
            "204": {"description": "Success", },
            "403": {"description": "Logged in user is not an admin."}
        }
    },
})
@login_maybe_required
@require_POST
def set_admin_status(request, userid):
    """Sets <userid> specify user's is-admin status to 'true' or 'false'
    according to the 'admin_status' POST parameter. Must be logged in
    as an admin, otherwise HTTP 403 is returned.
    """
    check_permission_targets(None, request.specify_user.id, [Sp6AdminPT.update])
    user = spmodels.Specifyuser.objects.get(pk=userid)
    if request.POST['admin_status'] == 'true':
        user.set_admin()
        return http.HttpResponse('true', content_type='text/plain')
    else:
        user.clear_admin()
        return http.HttpResponse('false', content_type='text/plain')


class ReplaceRecordPT(PermissionTarget):
    resource = "/record/replace"
    update = PermissionTargetAction()
    delete = PermissionTargetAction()

<<<<<<< HEAD

# Returns QuerySet which selects and locks entries when evaluated
def locked_multiple_objects(model, ids, name):
    query: Q = Q(**{name: ids[0]})
    for old_model_id in ids[1:]:
        query.add(Q(**{name: old_model_id}), Q.OR)
    return model.objects.filter(query). \
        select_for_update()

"""
Important BUG:
All places which return not OK http responses should instead raise exceptions
Otherwise transaction wouldn't be rolled back, but user would see an 
error dialog - compromising the status of merge.
TODO: Implement that after merging with celery worker changes.
"""
@transaction.atomic
def record_merge_fx(model_name: str, old_model_ids: List[int],
                    new_model_id: int,
                    new_record_info: Dict[
                        str, Any] = None) -> http.HttpResponse:
=======
Progress = Callable[[int, int], None]

@transaction.atomic
def record_merge_fx(model_name: str, old_model_ids: List[int], new_model_id: int,
                    progress: Optional[Progress]=None,
                    new_record_info: Dict[str, Any]=None) -> http.HttpResponse:
>>>>>>> b62629ba
    """Replaces all the foreign keys referencing the old record ID
    with the new record ID, and deletes the old record.
    """
    # Confirm the target model table exists
    model_name = model_name.lower().title()
    target_model = getattr(spmodels, model_name)
    if target_model is None:
        return http.HttpResponseNotFound(
            "model_name: " + model_name + "does not exist.")

    # Check to make sure both the old and new agent IDs exist in the table
    if not target_model.objects.filter(
            id=new_model_id).select_for_update().exists():
        return http.HttpResponseNotFound(
            model_name + "ID: " + str(new_model_id) + " does not exist.")
    for old_model_id in old_model_ids:
        if not target_model.objects.filter(
                id=old_model_id).select_for_update().exists():
            return http.HttpResponseNotFound(
                model_name + "ID: " + str(old_model_id) + " does not exist.")

    # Get dependent fields and objects of the target object
    target_object = target_model.objects.get(id=old_model_id)
    dependant_table_names = [rel.relatedModelName
                             for rel in
                             target_object.specify_model.relationships
                             if api.is_dependent_field(target_object, rel.name)]

    # Get all of the columns in all of the tables of specify the are foreign keys referencing model ID
    foreign_key_cols = []
    for table in spmodels.datamodel.tables:
        for relationship in table.relationships:
            if relationship.relatedModelName.lower() == model_name.lower():
                foreign_key_cols.append((table.name, relationship.name))
    progress(0, foreign_key_cols.count()) if progress is not None else None

    # Build query to update all of the records with foreign keys referencing the model ID
    for table_name, column_names in groupby(foreign_key_cols, lambda x: x[0]):
        foreign_table = spmodels.datamodel.get_table(table_name)
        if foreign_table is None:
            continue
        try:
            foreign_model = getattr(spmodels, table_name.lower().title())
        except (ValueError):
            continue

        for col in [c[1] for c in column_names]:
            # Determine the field name to filter on
            field_name = col.lower()
            field_name_id = f'{field_name}_id'
            if not hasattr(foreign_model, field_name_id):
                continue

            # Filter the objects in the foreign model that references the old target model

            foreign_objects = locked_multiple_objects(foreign_model,
                                                      old_model_ids,
                                                      field_name_id)

            # Update and save the foreign model objects with the new_model_id
            # Locking foreign objects in the beginning because another transaction
            # could update records, and we will then either overwrite or delete that
            # change if we iterate to it much later.
            for obj in foreign_objects:
                # If it is a dependent field, delete the object instead of updating it.
                # This is done in order to avoid duplicates
                if table_name in dependant_table_names:
                    obj.delete()
                    continue

                # Set new value for the field
                setattr(obj, field_name_id, new_model_id)

                def record_merge_recur(row_to_lock=None):
                    """ TODO: Add more sanity checks here.

                        An important, and hard to catch case being missed:

                        Between the exception being raised, and
                        record_merge_recur setting a lock, another
                        transaction could alter the row, and cause the
                        uniqueness constraint to be invalid. In this case,
                        we would delete a record that we didn't need do.

                    """

                    foreign_record_lst = locked_multiple_objects(foreign_model,
                                                                 row_to_lock,
                                                                 'id') \
                        if row_to_lock is not None \
                        else foreign_model.objects.filter(
                        # Probably could lock more rows than needed.
                        # We immediately rollback if more than 1, so
                        # this is fine.
                        **{field_name_id: new_model_id}).select_for_update()

                    foreign_record_count = foreign_record_lst.count()

                    if foreign_record_count > 1:
                        # This case probably is no longer needed to be
                        # handled since records are fetched by primary
                        # keys now, and uniqueness constraints are
                        # handled via business exceptions

                        return http.HttpResponseNotAllowed(
                            'Error! Multiple records violating uniqueness constraints in ' + table_name)

                    # Determine which of the records will be assigned as old
                    # and new with the timestampcreated field

                    old_record = obj
                    new_record = foreign_record_lst.first()
                    if foreign_table.get_field('timestampCreated') is not None:
                        # Sort by timestampCreated then timestampModified then id
                        old_record, new_record = sorted(
                            [old_record, new_record],
                            key=lambda x: (x.timestampcreated,
                                           x.timestampmodified,
                                           x.id))

                    # Make a recursive call to record_merge to resolve duplication error
                    response = record_merge_fx(table_name, [old_record.pk],
                                               new_record.pk)
                    if old_record.pk != obj.pk:
                        update_record(new_record)
                    return response

                def update_record(record: models.Model):
                    try:
                        # TODO: Handle case where this obj has been deleted from recursive merge
                        with transaction.atomic():
                            record.save()
                            progress(1, 0) if progress is not None else None
                    except (IntegrityError, BusinessRuleException) as e:
                        # Catch duplicate error and recursively run record merge
                        rows_to_lock = None
                        if isinstance(e,
                                      BusinessRuleException) and 'must have unique' in str(
                            e) \
                                and e.args[1][
                            'table'].lower() == table_name.lower():  # Sanity check because rows can be deleted
                            rows_to_lock = e.args[1]['conflicting']
                            return record_merge_recur(rows_to_lock)
                            # As long as business rules are updated,
                            # this shouldn't be raised. Still having it
                            # for completeness
                        elif e.args[0] == 1062 and "Duplicate" in str(e):
                            return record_merge_recur()
                        else:
                            raise
<<<<<<< HEAD

=======
                
>>>>>>> b62629ba
                response: http.HttpResponse = update_record(obj)
                if response is not None and response.status_code != 204:
                    return response

    # Dedupe by deleting the record that is being replaced and updating the old model ID to the new one
    for old_model_id in old_model_ids:
        target_model.objects.get(id=old_model_id).delete()

    # Update new record with json info, if given
    has_new_record_info = new_record_info is not None
    if has_new_record_info and 'new_record_data' in new_record_info and \
            new_record_info['new_record_data'] is not None:
        obj = api.put_resource(new_record_info['collection'],
                               new_record_info['specify_user'],
                               model_name,
                               new_model_id,
                               new_record_info['version'],
                               new_record_info['new_record_data'])

    # Return http response
    return http.HttpResponse('', status=204)

<<<<<<< HEAD

=======
@app.task(base=LogErrorsTask, bind=True)
def record_merge_task(self, user_id: int, model_name: str, old_model_ids: List[int], new_model_id: int,
                      merge_record: specify_models.Spmerging, new_record_info: Dict[str, Any]=None):
    "Run the record merging process as a background task with celery"
    current = 0
    total = 1

    # Track the progress of the record merging
    def progress(cur: int, additional_total: int=0) -> None:
        current += cur
        total += additional_total
        if not self.request.called_directly:
            self.update_state(state='MERGING', meta={'current': current, 'total': total})

    # Run the record merging function
    response = record_merge_fx(model_name, old_model_ids, int(new_model_id), progress, new_record_info)

    # Update the finishing state of the record merging process
    if response.status_code == 204:
        self.update_state(state='SUCCEEDED', meta={'current': total, 'total': total})
        specify_models.Spmerging.objects.get(createdbyagent=user_id, mergingstatus='MERGING')
        merge_record.mergingstatus = 'SUCCEEDED'
    else:
        self.update_state(state='FAILED', meta={'current': current, 'total': total})
        merge_record.mergingstatus = 'FAILED'

    # Create a message record to indicate the finishing status of the record merge
    Message.objects.create(user=user_id, content=json.dumps({
        'type': 'record-merge-completed' if response.status_code == 204 else 'record-merge-failed',
        'response': response.content,
    }))
    
>>>>>>> b62629ba
@openapi(schema={
    'post': {
        "requestBody": {
            "required": True,
            "description": "Replace a list of old records with a new record.",
            "content": {
                "application/json": {
                    "schema": {
                        "type": "object",
                        "description": "The request body.",
                        "properties": {
                            "model_name": {
                                "type": "string",
                                "description": "The name of the table that is to be merged."
                            },
                            "new_model_id": {
                                "type": "integer",
                                "description": "The new ID value of the model that is replacing the old one."
                            },
                            "old_record_ids": {
                                "type": "array",
                                "items": {
                                    "type": "integer"
                                },
                                "description": "The old record IDs."
                            },
                            "new_record_data": {
                                "type": "object",
                                "description": "The new record data."
                            },
                            "bg": {
                                "type": "boolean",
                                "description": "Determine if the merging should be done as a background task.  Default is True."
                            }
                        },
                        'required': ['model_name', 'new_model_id',
                                     'collection_id', 'old_record_ids',
                                     'new_record_data'],
                        'additionalProperties': False
                    }
                }
            }
        },
        "responses": {
            "204": {"description": "Success", },
            "404": {"description": "The ID specified does not exist."},
            "405": {"description": "A database rule was broken."}
        }
    },
})
@login_maybe_required
@require_POST
<<<<<<< HEAD
def record_merge(request: http.HttpRequest, model_name: str,
                 new_model_id: int) -> http.HttpResponse:
=======
def record_merge(
    request: http.HttpRequest, 
    model_name: str, 
    new_model_id: int
) -> Union[http.HttpResponse, http.JsonResponse]:
>>>>>>> b62629ba
    """Replaces all the foreign keys referencing the old record IDs
    with the new record ID, and deletes the old records.
    """
    record_version = getattr(spmodels, model_name.title()).objects.get(
        id=new_model_id).version
    get_version = request.GET.get('version', record_version)
    version = get_version if isinstance(get_version, int) else 0

    table_permissions_checker(request.specify_collection,
                              request.specify_user_agent, "read")
    check_permission_targets(request.specify_collection.id,
                             request.specify_user.id,
                             [ReplaceRecordPT.update, ReplaceRecordPT.delete])

    data = json.loads(request.body)
    old_model_ids = data['old_record_ids']
    new_record_info = {
        'agent_id': int(new_model_id),
        'collection': request.specify_collection,
        'specify_user': request.specify_user_agent,
        'version': version,
        'new_record_data': data[
            'new_record_data'] if 'new_record_data' in data else None
    }

<<<<<<< HEAD
    response = record_merge_fx(model_name, old_model_ids, int(new_model_id),
                               new_record_info)
    return response
=======
    bg = True
    if 'bg' in data:
        bg = data['bg']

    if bg:
        # Check if another merge is still in progress
        cur_merges = specify_models.Spmerging.objects.filter(mergingstatus='MERGING')
        if cur_merges.count() > 0:
            return http.HttpResponseNotAllowed(
                'Another merge process is still running on the system, please try again later.')

        # Create task id and a Spmerging record
        task_id = str(uuid4())
        merge = specify_models.Spmerging.objects.create(
            name = "Merge_" + model_name + "_" + new_model_id,
            taskid = task_id,
            mergingstatus = "MERGING",
            createdbyagent = request.specify_user.id,
            modifiedbyagent = request.specify_user.id,
        )
        merge.save()

        # Create a notification record of the merging process starting
        Message.objects.create(user=request.specify_user.id, content=json.dumps({
            'type': 'record-merge-started',
            'name': "Merge_" + model_name + "_" + new_model_id,
            'task_id': task_id,
        }))

        # Run the merging process in the background with celery
        async_result = record_merge_task.apply_async(
            request.specify_user.id,
            [model_name, old_model_ids, int(new_model_id), merge, new_record_info],
            task_id)

        # return http.JsonResponse({'task_id': str(async_result.id), 'status': 'Task started successfully'})
        return http.JsonResponse(async_result.id, safe=False)
    else:
        response = record_merge_fx(model_name, old_model_ids, int(new_model_id), None, new_record_info)
    return response

@openapi(schema={
    'get': {
        "responses": {
            "200": {
                "description": "Data fetched successfully",
                "content": {
                    "text/plain": {
                        "schema": {
                            "oneOf": [
                                {
                                    "type": "string",
                                    "example": "null",
                                    "description": "Nothing to report"
                                },
                                {
                                    "type": "object",
                                    "properties": {
                                        "taskprogress": {
                                            "type": "object",
                                            "properties": {
                                                "current": {
                                                    "type": "number",
                                                    "example": 11,
                                                },
                                                "total": {
                                                    "type": "number",
                                                    "example": 22,
                                                }
                                            }
                                        },
                                        "taskstatus": {
                                            "type": "string",
                                            "enum": [
                                                "MERGING",
                                                "SUCCEEDED",
                                                "FAILED",
                                            ]
                                        },
                                        "taskid": {
                                            "type": "string",
                                            "maxLength": 36,
                                            "example": "7d34dbb2-6e57-4c4b-9546-1fe7bec1acca"
                                        },
                                    },
                                    "description": "Status of the record merge process",
                                }
                            ]
                        }
                    }
                }
            },
        }
    },
})
@require_GET
def merging_status(request, merge_id: int) -> http.HttpResponse:
    "Returns the merging status for the ."
    merge = api.get_object_or_404(specify_models.Spmerging, id=merge_id)

    if merge.taskid is None:
        return http.JsonResponse(None, safe=False)

    result = record_merge_task.AsyncResult(merge.taskid)
    status = {
        'taskstatus': result.state,
        'taskprogress': result.info if isinstance(result.info, dict) else repr(result.info),
        'taskid': merge.taskid
    }

    return http.JsonResponse(status)
>>>>>>> b62629ba
<|MERGE_RESOLUTION|>--- conflicted
+++ resolved
@@ -20,14 +20,9 @@
 
 from specifyweb.businessrules.exceptions import BusinessRuleException
 from specifyweb.permissions.permissions import PermissionTarget, \
-<<<<<<< HEAD
-    PermissionTargetAction, PermissionsException, check_permission_targets, \
-    table_permissions_checker
-=======
-    PermissionTargetAction, PermissionsException, check_permission_targets, table_permissions_checker
+PermissionTargetAction, PermissionsException, check_permission_targets, table_permissions_checker
 from specifyweb.notifications.models import Message
 from specifyweb.celery_tasks import LogErrorsTask, app
->>>>>>> b62629ba
 from . import api, models as spmodels
 from .specify_jar import specify_jar
 
@@ -51,16 +46,6 @@
 
 class HttpResponseConflict(http.HttpResponse):
     status_code = 409
-
-"""
-Temporary addition to check for locks
-"""
-def wrap_in_lock():
-    cursor = connection.cursor()
-    cursor.execute("select * from performance_schema.data_locks;")
-    y = cursor.fetchall()
-    logger.warning(y)
-
 
 def openapi(schema, components={}):
     def decorator(view):
@@ -465,8 +450,6 @@
     update = PermissionTargetAction()
     delete = PermissionTargetAction()
 
-<<<<<<< HEAD
-
 # Returns QuerySet which selects and locks entries when evaluated
 def locked_multiple_objects(model, ids, name):
     query: Q = Q(**{name: ids[0]})
@@ -482,19 +465,14 @@
 error dialog - compromising the status of merge.
 TODO: Implement that after merging with celery worker changes.
 """
-@transaction.atomic
-def record_merge_fx(model_name: str, old_model_ids: List[int],
-                    new_model_id: int,
-                    new_record_info: Dict[
-                        str, Any] = None) -> http.HttpResponse:
-=======
+
 Progress = Callable[[int, int], None]
 
 @transaction.atomic
 def record_merge_fx(model_name: str, old_model_ids: List[int], new_model_id: int,
                     progress: Optional[Progress]=None,
                     new_record_info: Dict[str, Any]=None) -> http.HttpResponse:
->>>>>>> b62629ba
+
     """Replaces all the foreign keys referencing the old record ID
     with the new record ID, and deletes the old record.
     """
@@ -645,11 +623,7 @@
                             return record_merge_recur()
                         else:
                             raise
-<<<<<<< HEAD
-
-=======
-                
->>>>>>> b62629ba
+
                 response: http.HttpResponse = update_record(obj)
                 if response is not None and response.status_code != 204:
                     return response
@@ -672,9 +646,7 @@
     # Return http response
     return http.HttpResponse('', status=204)
 
-<<<<<<< HEAD
-
-=======
+
 @app.task(base=LogErrorsTask, bind=True)
 def record_merge_task(self, user_id: int, model_name: str, old_model_ids: List[int], new_model_id: int,
                       merge_record: specify_models.Spmerging, new_record_info: Dict[str, Any]=None):
@@ -707,7 +679,7 @@
         'response': response.content,
     }))
     
->>>>>>> b62629ba
+
 @openapi(schema={
     'post': {
         "requestBody": {
@@ -760,16 +732,11 @@
 })
 @login_maybe_required
 @require_POST
-<<<<<<< HEAD
-def record_merge(request: http.HttpRequest, model_name: str,
-                 new_model_id: int) -> http.HttpResponse:
-=======
 def record_merge(
     request: http.HttpRequest, 
     model_name: str, 
     new_model_id: int
 ) -> Union[http.HttpResponse, http.JsonResponse]:
->>>>>>> b62629ba
     """Replaces all the foreign keys referencing the old record IDs
     with the new record ID, and deletes the old records.
     """
@@ -795,11 +762,7 @@
             'new_record_data'] if 'new_record_data' in data else None
     }
 
-<<<<<<< HEAD
-    response = record_merge_fx(model_name, old_model_ids, int(new_model_id),
-                               new_record_info)
-    return response
-=======
+
     bg = True
     if 'bg' in data:
         bg = data['bg']
@@ -911,4 +874,3 @@
     }
 
     return http.JsonResponse(status)
->>>>>>> b62629ba
