--- conflicted
+++ resolved
@@ -12,13 +12,8 @@
 from django import http
 from django.conf import settings
 from django.db import IntegrityError, router, transaction, connection, models
-<<<<<<< HEAD
 from django.http import HttpResponse
-
-from specifyweb.specify import models as specify_models
-=======
 from specifyweb.specify.merge_model import Spmerging
->>>>>>> 730d2ac6
 from django.db.models import Q
 from django.db.models.deletion import Collector
 from django.views.decorators.cache import cache_control
@@ -691,15 +686,10 @@
 
 
 @app.task(base=LogErrorsTask, bind=True)
-<<<<<<< HEAD
-def record_merge_task(self, user_id: int, model_name: str,
-                      old_model_ids: List[int], new_model_id: int,
-                      merge_record: specify_models.Spmerging,
-                      new_record_info: Dict[str, Any] = None):
-=======
+
 def record_merge_task(self, user_id: int, model_name: str, old_model_ids: List[int], new_model_id: int,
                       merge_record: Spmerging, new_record_info: Dict[str, Any]=None):
->>>>>>> 730d2ac6
+
     "Run the record merging process as a background task with celery"
     current = 0
     total = 1
@@ -719,17 +709,11 @@
                                 progress, new_record_info))
 
     # Update the finishing state of the record merging process
-<<<<<<< HEAD
-    if response.status_code:
-        self.update_state(state='SUCCEEDED',
-                          meta={'current': total, 'total': total})
-        specify_models.Spmerging.objects.get(createdbyagent=user_id,
-                                             mergingstatus='MERGING')
-=======
+
     if response.status_code == 204:
         self.update_state(state='SUCCEEDED', meta={'current': total, 'total': total})
         Spmerging.objects.get(createdbyagent=user_id, mergingstatus='MERGING')
->>>>>>> 730d2ac6
+
         merge_record.mergingstatus = 'SUCCEEDED'
     else:
         self.update_state(state='FAILED',
@@ -831,33 +815,20 @@
 
     if bg:
         # Check if another merge is still in progress
-<<<<<<< HEAD
-        cur_merges = specify_models.Spmerging.objects.filter(
-            mergingstatus='MERGING')
-=======
         cur_merges = Spmerging.objects.filter(mergingstatus='MERGING')
->>>>>>> 730d2ac6
         if cur_merges.count() > 0:
             return http.HttpResponseNotAllowed(
                 'Another merge process is still running on the system, please try again later.')
 
         # Create task id and a Spmerging record
         task_id = str(uuid4())
-<<<<<<< HEAD
-        merge = specify_models.Spmerging.objects.create(
-            name="Merge_" + model_name + "_" + new_model_id,
-            taskid=task_id,
-            mergingstatus="MERGING",
-            createdbyagent=request.specify_user.id,
-            modifiedbyagent=request.specify_user.id,
-=======
+
         merge = Spmerging.objects.create(
             name = "Merge_" + model_name + "_" + new_model_id,
             taskid = task_id,
             mergingstatus = "MERGING",
             createdbyagent = request.specify_user.id,
             modifiedbyagent = request.specify_user.id,
->>>>>>> 730d2ac6
         )
         merge.save()
 
