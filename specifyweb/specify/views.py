"""
A few non-business data resource end points
"""

import json
import mimetypes
from functools import wraps
from itertools import groupby
from typing import Optional

from django import http
from django.conf import settings
from django.db import IntegrityError, router, transaction, connection, models
from django.db.models.deletion import Collector
from django.views.decorators.cache import cache_control
from django.views.decorators.http import require_http_methods, require_POST
<<<<<<< HEAD
=======
from django.apps import apps
from specifyweb.businessrules.exceptions import BusinessRuleException
>>>>>>> e86f6da5

from specifyweb.businessrules.exceptions import BusinessRuleException
from specifyweb.permissions.permissions import PermissionTarget, \
    PermissionTargetAction, PermissionsException, check_permission_targets
<<<<<<< HEAD
from . import api, models
=======
from . import api, models as spmodels
>>>>>>> e86f6da5
from .specify_jar import specify_jar


def login_maybe_required(view):
    @wraps(view)
    def wrapped(request, *args, **kwargs):
        if not request.user.is_authenticated:
            return http.HttpResponseForbidden()
        return view(request, *args, **kwargs)
    return wrapped

if settings.ANONYMOUS_USER:
    login_maybe_required = lambda func: func


class HttpResponseConflict(http.HttpResponse):
    status_code = 409

def openapi(schema, components={}):
    def decorator(view):
        @wraps(view)
        def wrapped(*args, **kwargs):
            return view(*args, **kwargs)
        setattr(wrapped, '__schema__', {
            'schema': schema,
            'components': components
        })
        return wrapped
    return decorator

def api_view(dispatch_func):
    """Create a Django view function that handles exceptions arising
    in the api logic."""
    @login_maybe_required
    @cache_control(private=True, max_age=2)
    def view(request, *args, **kwargs):
        """RESTful API endpoint for most Specify datamodel resources.
        <model> is the table from the Specify datamodel. <id> is the
        row id.
        """
        try:
            return dispatch_func(request, *args, **kwargs)
        except api.StaleObjectException as e:
            return HttpResponseConflict(e)
        except api.MissingVersionException as e:
            return http.HttpResponseBadRequest(e)
        except http.Http404 as e:
            return http.HttpResponseNotFound(e)
    return view

resource = api_view(api.resource_dispatch)
collection = api_view(api.collection_dispatch)

def raise_error(request):
    """This endpoint intentionally throws an error in the server for
    testing purposes.
    """
    raise Exception('This error is a test. You may now return to your regularly '
                    'scheduled hacking.')

@login_maybe_required
@require_http_methods(['GET', 'HEAD'])
def delete_blockers(request, model, id):
    """Returns a JSON list of fields on <model> that point to related
    resources which prevent the resource <id> of that model from being
    deleted.
    """
    obj = api.get_object_or_404(model, id=int(id))
    using = router.db_for_write(obj.__class__, instance=obj)
    collector = Collector(using=using)
    collector.delete_blockers = []
    collector.collect([obj])
    result = flatten([
        [
            {
                'table': sub_objs[0].__class__.__name__,
                'field': field.name,
                'ids': [sub_obj.id for sub_obj in sub_objs]
            }
        ] for field, sub_objs in collector.delete_blockers
    ])
    return http.HttpResponse(api.toJson(result), content_type='application/json')

def flatten(l):
    return [item for sublist in l for item in sublist]

@login_maybe_required
@require_http_methods(['GET', 'HEAD'])
def rows(request, model):
    "Returns tuples from the table for <model>."
    return api.rows(request, model)

@require_http_methods(['GET', 'HEAD'])
@cache_control(max_age=365*24*60*60, public=True)
def images(request, path):
    """Returns images and icons from the Specify thickclient jar file
    under edu/ku/brc/specify/images/."""
    mimetype = mimetypes.guess_type(path)[0]
    path = 'edu/ku/brc/specify/images/' + path
    try:
        image = specify_jar.read(path)
    except KeyError as e:
        raise http.Http404(e)
    return http.HttpResponse(image, content_type=mimetype)

@login_maybe_required
@require_http_methods(['GET', 'HEAD'])
@cache_control(max_age=24*60*60, public=True)
def properties(request, name):
    """Returns the <name>.properities file from the thickclient jar file."""
    path = name + '.properties'
    return http.HttpResponse(specify_jar.read(path), content_type='text/plain')

class SetPasswordPT(PermissionTarget):
    resource = '/admin/user/password'
    update = PermissionTargetAction()

@openapi(schema={
    'post': {
        "requestBody": {
            "required": True,
            "description": "New user's password",
            "content": {
                "application/x-www-form-urlencoded": {
                    "schema": {
                        "type": "object",
                        "properties": {
                            "password": {
                                "type": "string",
                                "description": "New user's password",
                            },
                        },
                        'required': ['password'],
                        'additionalProperties': False
                    }
                }
            }
        },
        "responses": {
            "204": {"description": "Success",},
            "403": {"description": "Logged in user is not an admin."}
        }
    },
})
@login_maybe_required
@require_POST
def set_password(request, userid):
    """Set <userid> specify user's password to the value in the 'password'
    POST parameter.
    """
    check_permission_targets(None, request.specify_user.id, [SetPasswordPT.update])
    user = spmodels.Specifyuser.objects.get(pk=userid)
    user.set_password(request.POST['password'])
    user.save()
    return http.HttpResponse('', status=204)

class SetAgentsException(PermissionsException):
    status_code = 400

    def to_json(self):
        return {self.__class__.__name__: self.args[0]}

class AgentInUseException(SetAgentsException):
    "One of the agents being assigned is already assigned to another user."
    pass

class MultipleAgentsException(SetAgentsException):
    "Attempting to assign more than one agent per division to the user."
    pass

class MissingAgentForAccessibleCollection(SetAgentsException):
    "The user has access to a collection in a division that is not represented by any agent."
    pass

class SetUserAgentsPT(PermissionTarget):
    resource = '/admin/user/agents'
    update = PermissionTargetAction()

@openapi(schema={
    'post': {
        "requestBody": {
            "required": True,
            "description": "The list of agents to assign to the user represented by their ids.",
            "content": {
                "application/x-www-form-urlencoded": {
                    "schema": {
                        "type": "array",
                        "items": {"type": "integer"},
                        "description": "The agent ids."
                    }
                }
            }
        },
        "responses": {
            "204": {"description": "Success",},
            "400": {
                "description": "The request was rejected.",
                "content": {
                    "application/json": {
                        "schema": {
                            "type": "object",
                            "description": "The error.",
                            "properties": {
                                AgentInUseException.__name__: {
                                    'type': 'array',
                                    'description': AgentInUseException.__doc__,
                                    'items': {'type': 'integer'},
                                },
                                MultipleAgentsException.__name__: {
                                    'type': 'array',
                                    'description': MultipleAgentsException.__doc__,
                                    'items': {
                                        'type': 'object',
                                        'properties': {
                                            'divisionid': {'type': 'number'},
                                            'agentid1': {'type': 'number'},
                                            'agentid2': {'type': 'number'},
                                        },
                                    },
                                },
                                MissingAgentForAccessibleCollection.__name__: {
                                    'type': 'object',
                                    'description': MissingAgentForAccessibleCollection.__doc__,
                                    'properties': {
                                        'all_accessible_divisions': {
                                            'type': 'array',
                                            'items': {
                                                'type': 'number',
                                                'description': 'Division ID',
                                            },
                                        },
                                        'missing_for_6': {
                                            'type': 'array',
                                            'items': {
                                                'type': 'number',
                                                'description': 'Division ID',
                                            },
                                        },
                                        'missing_for_7': {
                                            'type': 'array',
                                            'items': {
                                                'type': 'number',
                                                'description': 'Division ID',
                                            },
                                        },
                                    },
                                }
                            }
                        }
                    }
                }
            }
        }
    },
})
@login_maybe_required
@require_POST
def set_user_agents(request, userid: int):
    "Sets the agents to represent the user in different disciplines."
    user = spmodels.Specifyuser.objects.get(pk=userid)
    new_agentids = json.loads(request.body)
    cursor = connection.cursor()

    with transaction.atomic():
        # clear user's existing agents
        spmodels.Agent.objects.filter(specifyuser_id=userid).update(specifyuser_id=None)

        # check if any of the agents to be assigned are used by other users
        in_use = spmodels.Agent.objects.select_for_update().filter(pk__in=new_agentids, specifyuser_id__isnull=False)
        if in_use:
            raise AgentInUseException([a.id for a in in_use])

        # assign the new agents
        spmodels.Agent.objects.filter(pk__in=new_agentids).update(specifyuser_id=userid)

        # check for multiple agents assigned to the user
        cursor.execute(
            """select divisionid, a1.agentid, a2.agentid
            from agent a1 join agent a2 using (specifyuserid, divisionid)
            where a1.agentid < a2.agentid and specifyuserid = %s
            """, [userid]
        )

        multiple = [
            {'divisonid': divisonid, 'agentid1': agentid1, 'agentid2': agentid2}
            for divisonid, agentid1, agentid2 in cursor.fetchall()
        ]
        if multiple:
            raise MultipleAgentsException(multiple)

        # get the list of collections the agents belong to.
        collections = spmodels.Collection.objects.filter(discipline__division__members__specifyuser_id=userid).values_list('id', flat=True)

        # check permissions for setting user agents in those collections.
        for collectionid in collections:
            check_permission_targets(collectionid, request.specify_user.id, [SetUserAgentsPT.update])

        check_collection_access_against_agents(userid)

    return http.HttpResponse('', status=204)

def check_collection_access_against_agents(userid: int) -> None:
    from specifyweb.context.views import users_collections_for_sp6, users_collections_for_sp7

    # get the list of collections the agents belong to.
    collections = spmodels.Collection.objects.filter(discipline__division__members__specifyuser_id=userid).values_list('id', flat=True)

    # make sure every collection the user is permitted to access has an assigned user.
    sp6_collections = users_collections_for_sp6(connection.cursor(), userid)
    sp7_collections = users_collections_for_sp7(userid)
    missing_for_6 = [
        collectionid
        for collectionid, _ in sp6_collections
        if collectionid not in collections
    ]
    missing_for_7 = [
        collection.id
        for collection in sp7_collections
        if collection.id not in collections
    ]
    if missing_for_6 or missing_for_7:
        all_divisions = spmodels.Division.objects.filter(
            disciplines__collections__id__in=[cid for cid, _ in sp6_collections] + [c.id for c in sp7_collections]
        ).values_list('id', flat=True)
        raise MissingAgentForAccessibleCollection({
            'missing_for_6': missing_for_6,
            'missing_for_7': missing_for_7,
            'all_accessible_divisions': list(all_divisions),
        })



class Sp6AdminPT(PermissionTarget):
    resource = '/admin/user/sp6/is_admin'
    update = PermissionTargetAction()

@openapi(schema={
    'post': {
        "requestBody": {
            "required": True,
            "description": "Set or clear the admin status for a user.",
            "content": {
                "application/x-www-form-urlencoded": {
                    "schema": {
                        "type": "object",
                        "properties": {
                            "admin_status": {
                                "type": "string",
                                'enum': ['true', 'false'],
                                "description": "Whether the user should be given admin status.",
                            },
                        },
                        'required': ['admin_status'],
                        'additionalProperties': False
                    }
                }
            }
        },
        "responses": {
            "204": {"description": "Success",},
            "403": {"description": "Logged in user is not an admin."}
        }
    },
})
@login_maybe_required
@require_POST
def set_admin_status(request, userid):
    """Sets <userid> specify user's is-admin status to 'true' or 'false'
    according to the 'admin_status' POST parameter. Must be logged in
    as an admin, otherwise HTTP 403 is returned.
    """
    check_permission_targets(None, request.specify_user.id, [Sp6AdminPT.update])
    user = spmodels.Specifyuser.objects.get(pk=userid)
    if request.POST['admin_status'] == 'true':
        user.set_admin()
        return http.HttpResponse('true', content_type='text/plain')
    else:
        user.clear_admin()
        return http.HttpResponse('false', content_type='text/plain')

class ReplaceRecordPT(PermissionTarget):
    resource = "/record/replace"
    update = PermissionTargetAction()
    delete = PermissionTargetAction()

@transaction.atomic
def record_merge_fx(model_name: str, old_model_id: int, new_model_id: int) -> http.HttpResponse:
    """Replaces all the foreign keys referencing the old record ID
    with the new record ID, and deletes the old record record.
    """
    # Confirm the target model table exists
    target_model = apps.get_model('specify', model_name.lower())
    if target_model is None:
        return http.HttpResponseNotFound("model_name: " + model_name + "does not exist.")

    # Check to make sure both the old and new agent IDs exist in the table
    if not target_model.objects.filter(id=old_model_id).select_for_update().exists():
        return http.HttpResponseNotFound(model_name + "ID: " + str(old_model_id) + " does not exist.")
    if not target_model.objects.filter(id=new_model_id).select_for_update().exists():
        return http.HttpResponseNotFound(model_name + "ID: " + str(new_model_id) + " does not exist.")
    
    # Get dependent fields and objects of the target object
    target_object = target_model.objects.get(id=old_model_id)
    dependant_table_names = [rel.relatedModelName
        for rel in target_object.specify_model.relationships
        if api.is_dependent_field(target_object, rel.name)]

    # Get all of the columns in all of the tables of specify the are foreign keys referencing AgentID
    foreign_key_cols = []
    for table in spmodels.datamodel.tables:
        for relationship in table.relationships:
            if relationship.relatedModelName.lower() == model_name.lower():
                foreign_key_cols.append((table.name, relationship.name))

    # Build query to update all of the records with foreign keys referencing the AgentID
    for table_name, column_names in groupby(foreign_key_cols, lambda x: x[0]):
        foreign_table = spmodels.datamodel.get_table(table_name)
        if foreign_table is None:
            continue
        try:
            foreign_model = apps.get_model('specify', table_name.lower())
        except (ValueError):
            continue

        for col in [c[1] for c in column_names]:
            # Determine the field name to filter on
            field_name = col.lower()
            field_name_id = f'{field_name}_id'
            if not hasattr(foreign_model, field_name_id):
                continue

            # Filter the objects in the foreign model that references the old target model
            foreign_objects = foreign_model.objects.filter(**{field_name_id: old_model_id})

            # Update and save the foreign model objects with the new_model_id
            for obj in foreign_objects:
                # If it is a dependent field, delete the object instead of updating it.
                # This is done inorder to avoid duplicates
                if table_name in dependant_table_names:
                    obj.delete()
                    continue

                # Set new value for the field
                setattr(obj, field_name_id, new_model_id)

                def record_merge_recur():
                    # Determine which of the records will be assigned as old and new with the timestampcreated field
                    foreign_record_lst = foreign_model.objects.filter(**{field_name_id: new_model_id})
                    if foreign_record_lst.count() > 1:
                        # NOTE: Maybe try handling multiple possible row that are potentially causes the conflict.
                        # Would have to go through all constraints and check records based on columns in each constraint. 
                        return http.HttpResponseNotAllowed('Error! Multiple records violating uniqueness constraints in ' + table_name)

                    old_record = obj
                    new_record = foreign_record_lst.first()
                    if foreign_table.get_field('timestampCreated') is not None:
                        # Sort by timestampCreated then timestampModified then id 
                        old_record, new_record = sorted([old_record, new_record], 
                            key=lambda x: (x.timestampcreated,
                                           x.timestampmodified,
                                           x.id))
                    
                    # Make a recursive call to record_merge to resolve duplication error
                    response = record_merge_fx(table_name, old_record.pk, new_record.pk)
                    if old_record.pk != obj.pk:
                        update_record(new_record)
                    return response

                def update_record(record: models.Model):
                    try:
                        # TODO: Handle case where this obj has been deleted from recursive merge
                        record.save()
                    except (IntegrityError, BusinessRuleException) as e:
                        # Catch duplicate error and recursively run record merge
                        if e.args[0] == 1062 and "Duplicate" in str(e) or \
                            'must have unique' in str(e):
                            return record_merge_recur()
                
                response: http.HttpResponse = update_record(obj)
                if response is not None and response.status_code != 204:
                    return response

    # Dedupe by deleting the agent that is being replaced and updating the old AgentID to the new one
    target_model.objects.get(id=old_model_id).delete()

    return http.HttpResponse('', status=204)

@openapi(schema={
    'post': {
        "requestBody": {
            "required": True,
            "description": "Replace a new model for an old model.",
            "content": {
                "application/x-www-form-urlencoded": {
                    "schema": {
                        "type": "object",
                        "description": "The error.",
                        "properties": {
                            "model_name": {
                                "type": "string",
                                "description": "The name of the table that is to be merged."
                            },
                            "old_model_id": {
                                "type": "integer",
                                "description": "The old ID value of the model record that is to be replaced by the new one."
                            },
                            "new_model_id": {
                                "type": "integer",
                                "description": "The new ID value of the model that is replacing the old one."
                            }
                        },
                        'required': ['model_name', 'old_model_id', 'new_model_id'],
                        'additionalProperties': False
                    }
                }
            }
        },
        "responses": {
            "204": {"description": "Success",},
            "404": {"description": "The ID specified does not exist."},
            "405": {"description": "A database rule was broken."}
        }
    },
})
@login_maybe_required
@require_POST
def record_merge(request: http.HttpRequest, model_name: str, old_model_id: int, new_model_id: int) -> http.HttpResponse:
    """Replaces all the foreign keys referencing the old record ID
    with the new record ID, and deletes the old record.
    """
    check_permission_targets(None, request.specify_user.id, [ReplaceRecordPT.update, ReplaceRecordPT.delete])

    # TODO: Test reocord merging targeting records other than Agent before allowing generic merging
    # if model_name.lower() != 'Agent'.lower():
    #     return http.HttpResponseForbidden(f'Record Merging for the {model_name} table is not yet been fully tested.')

<<<<<<< HEAD
    with transaction.atomic():
        # Check to make sure both the old and new agent IDs exist in the table
        if not models.Agent.objects.filter(id=old_agent_id).select_for_update().exists():
            return http.HttpResponseNotFound("AgentID: " + old_agent_id + " does not exist.")
        if not models.Agent.objects.filter(id=new_agent_id).select_for_update().exists():
            return http.HttpResponseNotFound("AgentID: " + new_agent_id + " does not exist.")

        # Get all of the columns in all of the tables of specify the are foreign keys referencing AgentID
        sql_get_cols_ref_agent_id = """
        SELECT TABLE_NAME, COLUMN_NAME
        FROM INFORMATION_SCHEMA.KEY_COLUMN_USAGE
        WHERE
        REFERENCED_TABLE_SCHEMA = '<db_name>' AND
        REFERENCED_TABLE_NAME = 'agent' AND
        REFERENCED_COLUMN_NAME = 'AgentID'
        ORDER BY TABLE_NAME;
        """.replace('<db_name>', db_name)
        cursor.execute(sql_get_cols_ref_agent_id)
        foreign_key_cols = cursor.fetchall()

        # Build query to update all of the records with foreign keys referencing the AgentID
        sql_update = ""
        for table_name, column_names in groupby(foreign_key_cols, lambda x: x[0]):
            for col in [c[1] for c in column_names]:
                sql_set_clause = col + " = " + new_agent_id
                sql_where_clause = col + " = " + old_agent_id
                sql_update += "UPDATE " + table_name + " SET " + sql_set_clause + " WHERE " + sql_where_clause + ";\n"

        # Execute update query for agent children
        try:
            cursor.execute(sql_update)
        except (BusinessRuleException, IntegrityError) as e:
            return http.HttpResponseNotAllowed(str(e))

        # Dedupe by deleting the agent that is being replaced and updating the old AgentID to the new one
        cursor.execute("DELETE FROM agent WHERE AgentID=%s", [old_agent_id])

        return http.HttpResponse('', status=204)
=======
    response = record_merge_fx(model_name, old_model_id, new_model_id)
    return response
>>>>>>> e86f6da5
<|MERGE_RESOLUTION|>--- conflicted
+++ resolved
@@ -6,28 +6,19 @@
 import mimetypes
 from functools import wraps
 from itertools import groupby
-from typing import Optional
 
 from django import http
+from django.apps import apps
 from django.conf import settings
 from django.db import IntegrityError, router, transaction, connection, models
 from django.db.models.deletion import Collector
 from django.views.decorators.cache import cache_control
 from django.views.decorators.http import require_http_methods, require_POST
-<<<<<<< HEAD
-=======
-from django.apps import apps
-from specifyweb.businessrules.exceptions import BusinessRuleException
->>>>>>> e86f6da5
 
 from specifyweb.businessrules.exceptions import BusinessRuleException
 from specifyweb.permissions.permissions import PermissionTarget, \
     PermissionTargetAction, PermissionsException, check_permission_targets
-<<<<<<< HEAD
-from . import api, models
-=======
 from . import api, models as spmodels
->>>>>>> e86f6da5
 from .specify_jar import specify_jar
 
 
@@ -564,46 +555,5 @@
     # if model_name.lower() != 'Agent'.lower():
     #     return http.HttpResponseForbidden(f'Record Merging for the {model_name} table is not yet been fully tested.')
 
-<<<<<<< HEAD
-    with transaction.atomic():
-        # Check to make sure both the old and new agent IDs exist in the table
-        if not models.Agent.objects.filter(id=old_agent_id).select_for_update().exists():
-            return http.HttpResponseNotFound("AgentID: " + old_agent_id + " does not exist.")
-        if not models.Agent.objects.filter(id=new_agent_id).select_for_update().exists():
-            return http.HttpResponseNotFound("AgentID: " + new_agent_id + " does not exist.")
-
-        # Get all of the columns in all of the tables of specify the are foreign keys referencing AgentID
-        sql_get_cols_ref_agent_id = """
-        SELECT TABLE_NAME, COLUMN_NAME
-        FROM INFORMATION_SCHEMA.KEY_COLUMN_USAGE
-        WHERE
-        REFERENCED_TABLE_SCHEMA = '<db_name>' AND
-        REFERENCED_TABLE_NAME = 'agent' AND
-        REFERENCED_COLUMN_NAME = 'AgentID'
-        ORDER BY TABLE_NAME;
-        """.replace('<db_name>', db_name)
-        cursor.execute(sql_get_cols_ref_agent_id)
-        foreign_key_cols = cursor.fetchall()
-
-        # Build query to update all of the records with foreign keys referencing the AgentID
-        sql_update = ""
-        for table_name, column_names in groupby(foreign_key_cols, lambda x: x[0]):
-            for col in [c[1] for c in column_names]:
-                sql_set_clause = col + " = " + new_agent_id
-                sql_where_clause = col + " = " + old_agent_id
-                sql_update += "UPDATE " + table_name + " SET " + sql_set_clause + " WHERE " + sql_where_clause + ";\n"
-
-        # Execute update query for agent children
-        try:
-            cursor.execute(sql_update)
-        except (BusinessRuleException, IntegrityError) as e:
-            return http.HttpResponseNotAllowed(str(e))
-
-        # Dedupe by deleting the agent that is being replaced and updating the old AgentID to the new one
-        cursor.execute("DELETE FROM agent WHERE AgentID=%s", [old_agent_id])
-
-        return http.HttpResponse('', status=204)
-=======
     response = record_merge_fx(model_name, old_model_id, new_model_id)
-    return response
->>>>>>> e86f6da5
+    return response