--- conflicted
+++ resolved
@@ -8,36 +8,18 @@
 import time
 import logging
 import os
-from uuid import uuid4
 from zipfile import ZipFile, BadZipFile
 from tempfile import TemporaryDirectory
 
 from django import http
 from django.conf import settings
-<<<<<<< HEAD
-from django.db import router, transaction, connection
-from specifyweb.backend.merge.record_merging import record_merge_task
-from specifyweb.backend.notifications.models import Message, LocalityUpdate
-=======
 from django.db import router
-from specifyweb.backend.notifications.models import Message, Spmerging
->>>>>>> 106e8574
 from django.db.models.deletion import Collector
 from django.views.decorators.cache import cache_control
 from django.views.decorators.http import require_POST, require_http_methods
 from specifyweb.specify.api import get_model
 
 from specifyweb.middleware.general import require_GET, require_http_methods
-from specifyweb.backend.permissions.permissions import PermissionTarget, \
-<<<<<<< HEAD
-    PermissionTargetAction, PermissionsException, check_permission_targets, table_permissions_checker
-from specifyweb.celery_tasks import app, CELERY_TASK_STATE
-from specifyweb.specify.update_locality import localityupdate_parse_success, localityupdate_parse_error, parse_locality_set as _parse_locality_set, upload_locality_set as _upload_locality_set, create_localityupdate_recordset, update_locality_task, parse_locality_task, LocalityUpdateStatus
-=======
-    PermissionTargetAction, check_permission_targets, table_permissions_checker
-from specifyweb.celery_tasks import app
-from specifyweb.specify.record_merging import record_merge_fx, record_merge_task, resolve_record_merge_response
->>>>>>> 106e8574
 from . import api, models as spmodels
 from .specify_jar import specify_jar, specify_jar_path
 from .uiformatters import get_uiformatter_by_name
@@ -206,331 +188,6 @@
 
     return http.HttpResponse(data, content_type='text/plain')
 
-<<<<<<< HEAD
-=======
-class ReplaceRecordPT(PermissionTarget):
-    resource = "/record/merge"
-    update = PermissionTargetAction()
-    delete = PermissionTargetAction()
-
-
-@openapi(schema={
-    'post': {
-        "requestBody": {
-            "required": True,
-            "description": "Replace a list of old records with a new record.",
-            "content": {
-                "application/json": {
-                    "schema": {
-                        "type": "object",
-                        "description": "The request body.",
-                        "properties": {
-                            "model_name": {
-                                "type": "string",
-                                "description": "The name of the table that is to be merged."
-                            },
-                            "new_model_id": {
-                                "type": "integer",
-                                "description": "The new ID value of the model that is replacing the old one."
-                            },
-                            "old_record_ids": {
-                                "type": "array",
-                                "items": {
-                                    "type": "integer"
-                                },
-                                "description": "The old record IDs."
-                            },
-                            "new_record_data": {
-                                "type": "object",
-                                "description": "The new record data."
-                            },
-                            "background": {
-                                "type": "boolean",
-                                "description": "Determine if the merging should be done as a background task.  Default is True."
-                            }
-                        },
-                        'required': ['model_name', 'new_model_id', 'collection_id', 'old_record_ids', 'new_record_data'],
-                        'additionalProperties': False
-                    }
-                }
-            }
-        },
-        "responses": {
-            "204": {"description": "Success", },
-            "404": {"description": "The ID specified does not exist."},
-            "405": {"description": "A database rule was broken."}
-        }
-    },
-})
-@login_maybe_required
-@require_POST
-def record_merge(
-    request: http.HttpRequest,
-    model_name: str,
-    # This is actually of type str.
-    # TODO: Change below to str.
-    new_model_id: int
-) -> http.HttpResponse | http.JsonResponse:
-    """Replaces all the foreign keys referencing the old record IDs
-    with the new record ID, and deletes the old records.
-    """
-    record_version = getattr(spmodels, model_name.title()).objects.get(
-        id=new_model_id).version
-    get_version = request.GET.get('version', record_version)
-    version = get_version if isinstance(get_version, int) else 0
-
-    table_permissions_checker(
-        request.specify_collection, request.specify_user_agent, "read")
-    check_permission_targets(request.specify_collection.id, request.specify_user.id, [
-                             ReplaceRecordPT.update, ReplaceRecordPT.delete])
-
-    data = json.loads(request.body)
-    old_model_ids = data['old_record_ids']
-    new_record_data = data['new_record_data'] if 'new_record_data' in data else None
-
-    if old_model_ids is None or len(old_model_ids) < 1:
-        return http.HttpResponseBadRequest('There were no old record IDs given to be replaced by the new ID.')
-
-    background = True
-    if 'background' in data:
-        background = data['background']
-
-    if background:
-        # Check if another merge is still in progress
-        cur_merges = Spmerging.objects.filter(status='MERGING')
-        for cur_merge in cur_merges:
-            cur_task_id = cur_merge.taskid
-            cur_result = record_merge_task.AsyncResult(cur_task_id)
-            if cur_result is not None:
-                cur_merge.status = 'FAILED'
-                cur_merge.save()
-            elif cur_result.state == 'MERGING':
-                return http.HttpResponseNotAllowed(
-                    'Another merge process is still running on the system, please try again later.')
-            else:
-                cur_merge.status = cur_result.state
-                cur_merge.save()
-
-        # Create task id and a Spmerging record
-        task_id = str(uuid4())
-        merge = Spmerging.objects.create(
-            name="Merge_" + model_name + "_" + new_model_id,
-            taskid=task_id,
-            status="MERGING",
-            table=model_name.title(),
-            newrecordid=new_model_id,
-            newrecordata=json.dumps(new_record_data),
-            oldrecordids=json.dumps(old_model_ids),
-            collection=request.specify_collection,
-            specifyuser=request.specify_user,
-            createdbyagent=request.specify_user_agent,
-            modifiedbyagent=request.specify_user_agent,
-        )
-        merge.save()
-
-        # Create a notification record of the merging process pending
-        Message.objects.create(user=request.specify_user, content=json.dumps({
-            'type': 'record-merge-starting',
-            'name': "Merge_" + model_name + "_" + new_model_id,
-            'task_id': task_id,
-            'table': model_name.title(),
-            'new_record_id': new_model_id,
-            'old_record_ids': old_model_ids,
-            'new_record_info': new_record_data,
-            'collection_id': request.specify_collection.id
-        }))
-
-        new_record_info = {
-            'agent_id': int(new_model_id),
-            'collection_id': request.specify_collection.id,
-            'specify_user_id': request.specify_user.id,
-            'specify_user_agent_id': request.specify_user_agent.id,
-            'version': version,
-            'new_record_data': new_record_data
-        }
-
-        try:
-            json.dumps(new_record_info)
-        except TypeError as e:
-            return http.HttpResponseNotAllowed('Error while serializing new_record_info')
-
-        # Run the merging process in the background with celery
-        async_result = record_merge_task.apply_async(
-            [model_name, old_model_ids, int(
-                new_model_id), merge.id, new_record_info],
-            task_id=task_id)
-
-        return http.JsonResponse(async_result.id, safe=False)
-    else:
-        new_record_info = {
-            'agent_id': int(new_model_id),
-            'collection': request.specify_collection,
-            'specify_user': request.specify_user_agent,
-            'version': version,
-            'new_record_data': new_record_data
-        }
-
-        response = resolve_record_merge_response(
-            lambda: record_merge_fx(model_name, old_model_ids, int(
-                new_model_id), None, new_record_info),
-            # If not doing merge in background, raise all unexpected errors
-            silent=False
-        )
-    return response
-
-
-@openapi(schema={
-    'get': {
-        "responses": {
-            "200": {
-                "description": "Data fetched successfully",
-                "content": {
-                    "text/plain": {
-                        "schema": {
-                            "oneOf": [
-                                {
-                                    "type": "string",
-                                    "example": "null",
-                                    "description": "Nothing to report"
-                                },
-                                {
-                                    "type": "object",
-                                    "properties": {
-                                        "taskprogress": {
-                                            "type": "object",
-                                            "properties": {
-                                                "current": {
-                                                    "type": "number",
-                                                    "example": 11,
-                                                },
-                                                "total": {
-                                                    "type": "number",
-                                                    "example": 22,
-                                                }
-                                            }
-                                        },
-                                        "taskstatus": {
-                                            "type": "string",
-                                            "enum": [
-                                                "MERGING",
-                                                "SUCCEEDED",
-                                                "FAILED",
-                                                "ABORTED"
-                                            ]
-                                        },
-                                        "taskid": {
-                                            "type": "string",
-                                            "maxLength": 36,
-                                            "example": "7d34dbb2-6e57-4c4b-9546-1fe7bec1acca"
-                                        },
-                                    },
-                                    "description": "Status of the record merge process",
-                                }
-                            ]
-                        }
-                    }
-                }
-            },
-            '404': {
-                'description': 'The spmerging object with task id was not found',
-            },
-        }
-    },
-})
-@require_GET
-def merging_status(request, merge_id: int) -> http.HttpResponse:
-    """Returns the merging status for the record merging celery tasks"""
-
-    # Try to get the merge object directly
-    try:
-        merge = Spmerging.objects.get(taskid=merge_id)
-    except Spmerging.DoesNotExist:
-        return http.HttpResponseNotFound(f'The merge task id is not found: {merge_id}')
-
-    result = record_merge_task.AsyncResult(merge.taskid)
-
-    status = {
-        'taskstatus': merge.status,
-        'response': merge.response,
-        'taskprogress': result.info if isinstance(result.info, dict) else repr(result.info),
-        'taskid': merge.taskid
-    }
-
-    return http.JsonResponse(status)
-
-
-@openapi(schema={
-    'post': {
-        'responses': {
-            '200': {
-                'description': 'The task has been successfully aborted or it is not running and cannot be aborted',
-                'content': {
-                    'application/json': {
-                        'schema': {
-                            'type': 'object',
-                            'properties': {
-                                'message': {
-                                    'type': 'string',
-                                    'description': 'Response message about the status of the task'
-                                },
-                            },
-                        },
-                    },
-                },
-            },
-            '404': {
-                'description': 'The merge task id is not found',
-            },
-            '400': {
-                'description': 'Invalid input, object invalid',
-            },
-        },
-    },
-})
-@require_POST
-def abort_merge_task(
-    request,
-    # The below type is of str (and not an int)
-    merge_id: int
-    ) -> http.HttpResponse:
-    "Aborts the merge task currently running and matching the given merge/task ID"
-
-    # BUG: This should not be a .get. It should instead be something like .filter(...).first()
-    # Currently, it is a 500 error (because .get() fails when no Spmerging found)
-    merge = Spmerging.objects.get(taskid=merge_id)
-    if merge is None:
-        return http.HttpResponseNotFound(f'The merge task id is not found: {merge_id}')
-
-    # This condition is not possible.
-    if merge.taskid is None:
-        return http.JsonResponse(None, safe=False)
-
-    task = record_merge_task.AsyncResult(merge.taskid)
-
-    if task.state == 'PENDING' or task.state == 'MERGING':
-        # Revoking and terminating the task
-        app.control.revoke(merge.taskid, terminate=True)
-
-        # Updating the merging status
-        merge.status = 'ABORTED'
-        merge.save()
-
-        # Send notification the the megre task has been aborted
-        Message.objects.create(user=request.specify_user, content=json.dumps({
-            'type': 'record-merge-aborted',
-            'name': "Merge_" + merge.table.title() + "_" + str(merge.newrecordid),
-            'task_id': merge_id,
-            'table': merge.table,
-            'new_record_id': merge.newrecordid,
-            'collection_id': request.specify_collection.id,
-        }))
-
-        return http.HttpResponse(f'Task {merge.taskid} has been aborted.')
-
-    else:
-        return http.HttpResponse(f'Task {merge.taskid} is not running and cannot be aborted.')
-
->>>>>>> 106e8574
 # check if user is new by looking the presence of institution
 def is_new_user(request):
     is_new_user = len(spmodels.Institution.objects.all()) == 0
