"""
A few non-business data resource end points
"""

import json
import mimetypes
from functools import wraps
from itertools import groupby
from typing import Any, Callable, Dict, List, Optional, Union
from uuid import uuid4
import traceback

from django import http
from django.conf import settings
from django.db import IntegrityError, router, transaction, connection, models
from specifyweb.notifications.models import Message, Spmerging
from django.db.models import Q
from django.db.models.deletion import Collector
from django.views.decorators.cache import cache_control
from django.views.decorators.http import require_http_methods, require_POST, require_GET
from django.db.models.deletion import ProtectedError

from specifyweb.businessrules.exceptions import BusinessRuleException
from specifyweb.permissions.permissions import PermissionTarget, \
    PermissionTargetAction, PermissionsException, check_permission_targets, table_permissions_checker
from specifyweb.celery_tasks import LogErrorsTask, app
from . import api, models as spmodels
from .build_models import orderings
from .specify_jar import specify_jar

from celery.utils.log import get_task_logger # type: ignore
logger = get_task_logger(__name__)

def login_maybe_required(view):
    @wraps(view)
    def wrapped(request, *args, **kwargs):
        if not request.user.is_authenticated:
            return http.HttpResponseForbidden()
        return view(request, *args, **kwargs)
    return wrapped

if settings.ANONYMOUS_USER:
    login_maybe_required = lambda func: func


class HttpResponseConflict(http.HttpResponse):
    status_code = 409

def openapi(schema, components={}):
    def decorator(view):
        @wraps(view)
        def wrapped(*args, **kwargs):
            return view(*args, **kwargs)
        setattr(wrapped, '__schema__', {
            'schema': schema,
            'components': components
        })
        return wrapped
    return decorator

def api_view(dispatch_func):
    """Create a Django view function that handles exceptions arising
    in the api logic."""
    @login_maybe_required
    @cache_control(private=True, max_age=2)
    def view(request, *args, **kwargs):
        """RESTful API endpoint for most Specify datamodel resources.
        <model> is the table from the Specify datamodel. <id> is the
        row id.
        """
        try:
            return dispatch_func(request, *args, **kwargs)
        except api.StaleObjectException as e:
            return HttpResponseConflict(e)
        except api.MissingVersionException as e:
            return http.HttpResponseBadRequest(e)
        except http.Http404 as e:
            return http.HttpResponseNotFound(e)
    return view

resource = api_view(api.resource_dispatch)
collection = api_view(api.collection_dispatch)

def raise_error(request):
    """This endpoint intentionally throws an error in the server for
    testing purposes.
    """
    raise Exception('This error is a test. You may now return to your regularly '
                    'scheduled hacking.')

@login_maybe_required
@require_http_methods(['GET', 'HEAD'])
def delete_blockers(request, model, id):
    """Returns a JSON list of fields on <model> that point to related
    resources which prevent the resource <id> of that model from being
    deleted.
    """
    obj = api.get_object_or_404(model, id=int(id))
    using = router.db_for_write(obj.__class__, instance=obj)
    collector = Collector(using=using)
    collector.delete_blockers = []
    collector.collect([obj])
    result = flatten([
        [
            {
                'table': sub_objs[0].__class__.__name__,
                'field': field.name,
                'ids': [sub_obj.id for sub_obj in sub_objs]
            }
        ] for field, sub_objs in collector.delete_blockers
    ])
    return http.HttpResponse(api.toJson(result), content_type='application/json')

def flatten(l):
    return [item for sublist in l for item in sublist]

@login_maybe_required
@require_http_methods(['GET', 'HEAD'])
def rows(request, model):
    "Returns tuples from the table for <model>."
    return api.rows(request, model)

@require_http_methods(['GET', 'HEAD'])
@cache_control(max_age=365 * 24 * 60 * 60, public=True)
def images(request, path):
    """Returns images and icons from the Specify thickclient jar file
    under edu/ku/brc/specify/images/."""
    mimetype = mimetypes.guess_type(path)[0]
    path = 'edu/ku/brc/specify/images/' + path
    try:
        image = specify_jar.read(path)
    except KeyError as e:
        raise http.Http404(e)
    return http.HttpResponse(image, content_type=mimetype)

@login_maybe_required
@require_http_methods(['GET', 'HEAD'])
@cache_control(max_age=24 * 60 * 60, public=True)
def properties(request, name):
    """Returns the <name>.properities file from the thickclient jar file."""
    path = name + '.properties'
    return http.HttpResponse(specify_jar.read(path), content_type='text/plain')

class SetPasswordPT(PermissionTarget):
    resource = '/admin/user/password'
    update = PermissionTargetAction()

@openapi(schema={
    'post': {
        "requestBody": {
            "required": True,
            "description": "New user's password",
            "content": {
                "application/x-www-form-urlencoded": {
                    "schema": {
                        "type": "object",
                        "properties": {
                            "password": {
                                "type": "string",
                                "description": "New user's password",
                            },
                        },
                        'required': ['password'],
                        'additionalProperties': False
                    }
                }
            }
        },
        "responses": {
            "204": {"description": "Success",},
            "403": {"description": "Logged in user is not an admin."}
        }
    },
})
@login_maybe_required
@require_POST
def set_password(request, userid):
    """Set <userid> specify user's password to the value in the 'password'
    POST parameter.
    """
    check_permission_targets(None, request.specify_user.id, [SetPasswordPT.update])
    user = spmodels.Specifyuser.objects.get(pk=userid)
    user.set_password(request.POST['password'])
    user.save()
    return http.HttpResponse('', status=204)

class SetAgentsException(PermissionsException):
    status_code = 400

    def to_json(self):
        return {self.__class__.__name__: self.args[0]}

class AgentInUseException(SetAgentsException):
    "One of the agents being assigned is already assigned to another user."
    pass

class MultipleAgentsException(SetAgentsException):
    "Attempting to assign more than one agent per division to the user."
    pass

class MissingAgentForAccessibleCollection(SetAgentsException):
    "The user has access to a collection in a division that is not represented by any agent."
    pass

class SetUserAgentsPT(PermissionTarget):
    resource = '/admin/user/agents'
    update = PermissionTargetAction()

@openapi(schema={
    'post': {
        "requestBody": {
            "required": True,
            "description": "The list of agents to assign to the user represented by their ids.",
            "content": {
                "application/x-www-form-urlencoded": {
                    "schema": {
                        "type": "array",
                        "items": {"type": "integer"},
                        "description": "The agent ids."
                    }
                }
            }
        },
        "responses": {
            "204": {"description": "Success",},
            "400": {
                "description": "The request was rejected.",
                "content": {
                    "application/json": {
                        "schema": {
                            "type": "object",
                            "description": "The error.",
                            "properties": {
                                AgentInUseException.__name__: {
                                    'type': 'array',
                                    'description': AgentInUseException.__doc__,
                                    'items': {'type': 'integer'},
                                },
                                MultipleAgentsException.__name__: {
                                    'type': 'array',
                                    'description': MultipleAgentsException.__doc__,
                                    'items': {
                                        'type': 'object',
                                        'properties': {
                                            'divisionid': {'type': 'number'},
                                            'agentid1': {'type': 'number'},
                                            'agentid2': {'type': 'number'},
                                        },
                                    },
                                },
                                MissingAgentForAccessibleCollection.__name__: {
                                    'type': 'object',
                                    'description': MissingAgentForAccessibleCollection.__doc__,
                                    'properties': {
                                        'all_accessible_divisions': {
                                            'type': 'array',
                                            'items': {
                                                'type': 'number',
                                                'description': 'Division ID',
                                            },
                                        },
                                        'missing_for_6': {
                                            'type': 'array',
                                            'items': {
                                                'type': 'number',
                                                'description': 'Division ID',
                                            },
                                        },
                                        'missing_for_7': {
                                            'type': 'array',
                                            'items': {
                                                'type': 'number',
                                                'description': 'Division ID',
                                            },
                                        },
                                    },
                                }
                            }
                        }
                    }
                }
            }
        }
    },
})
@login_maybe_required
@require_POST
def set_user_agents(request, userid: int):
    "Sets the agents to represent the user in different disciplines."
    user = spmodels.Specifyuser.objects.get(pk=userid)
    new_agentids = json.loads(request.body)
    cursor = connection.cursor()

    with transaction.atomic():
        # clear user's existing agents
        spmodels.Agent.objects.filter(specifyuser_id=userid).update(specifyuser_id=None)

        # check if any of the agents to be assigned are used by other users
        in_use = spmodels.Agent.objects.select_for_update().filter(pk__in=new_agentids, specifyuser_id__isnull=False)
        if in_use:
            raise AgentInUseException([a.id for a in in_use])

        # assign the new agents
        spmodels.Agent.objects.filter(pk__in=new_agentids).update(specifyuser_id=userid)

        # check for multiple agents assigned to the user
        cursor.execute(
            """select divisionid, a1.agentid, a2.agentid
            from agent a1 join agent a2 using (specifyuserid, divisionid)
            where a1.agentid < a2.agentid and specifyuserid = %s
            """, [userid]
        )

        multiple = [
            {'divisonid': divisonid, 'agentid1': agentid1, 'agentid2': agentid2}
            for divisonid, agentid1, agentid2 in cursor.fetchall()
        ]
        if multiple:
            raise MultipleAgentsException(multiple)

        # get the list of collections the agents belong to.
        collections = spmodels.Collection.objects.filter(discipline__division__members__specifyuser_id=userid).values_list('id', flat=True)

        # check permissions for setting user agents in those collections.
        for collectionid in collections:
            check_permission_targets(collectionid, request.specify_user.id, [SetUserAgentsPT.update])

        check_collection_access_against_agents(userid)

    return http.HttpResponse('', status=204)

def check_collection_access_against_agents(userid: int) -> None:
    from specifyweb.context.views import users_collections_for_sp6, users_collections_for_sp7

    # get the list of collections the agents belong to.
    collections = spmodels.Collection.objects.filter(discipline__division__members__specifyuser_id=userid).values_list('id', flat=True)

    # make sure every collection the user is permitted to access has an assigned user.
    sp6_collections = users_collections_for_sp6(connection.cursor(), userid)
    sp7_collections = users_collections_for_sp7(userid)
    missing_for_6 = [
        collectionid
        for collectionid, _ in sp6_collections
        if collectionid not in collections
    ]
    missing_for_7 = [
        collection.id
        for collection in sp7_collections
        if collection.id not in collections
    ]
    if missing_for_6 or missing_for_7:
        all_divisions = spmodels.Division.objects.filter(
            disciplines__collections__id__in=[cid for cid, _ in sp6_collections] + [c.id for c in sp7_collections]
        ).values_list('id', flat=True).distinct()
        raise MissingAgentForAccessibleCollection({
            'missing_for_6': missing_for_6,
            'missing_for_7': missing_for_7,
            'all_accessible_divisions': list(all_divisions),
        })



class Sp6AdminPT(PermissionTarget):
    resource = '/admin/user/sp6/is_admin'
    update = PermissionTargetAction()

@openapi(schema={
    'post': {
        "requestBody": {
            "required": True,
            "description": "Set or clear the admin status for a user.",
            "content": {
                "application/x-www-form-urlencoded": {
                    "schema": {
                        "type": "object",
                        "properties": {
                            "admin_status": {
                                "type": "string",
                                'enum': ['true', 'false'],
                                "description": "Whether the user should be given admin status.",
                            },
                        },
                        'required': ['admin_status'],
                        'additionalProperties': False
                    }
                }
            }
        },
        "responses": {
            "204": {"description": "Success",},
            "403": {"description": "Logged in user is not an admin."}
        }
    },
})
@login_maybe_required
@require_POST
def set_admin_status(request, userid):
    """Sets <userid> specify user's is-admin status to 'true' or 'false'
    according to the 'admin_status' POST parameter. Must be logged in
    as an admin, otherwise HTTP 403 is returned.
    """
    check_permission_targets(None, request.specify_user.id, [Sp6AdminPT.update])
    user = spmodels.Specifyuser.objects.get(pk=userid)
    if request.POST['admin_status'] == 'true':
        user.set_admin()
        return http.HttpResponse('true', content_type='text/plain')
    else:
        user.clear_admin()
        return http.HttpResponse('false', content_type='text/plain')

class ReplaceRecordPT(PermissionTarget):
    resource = "/record/replace"
    update = PermissionTargetAction()
    delete = PermissionTargetAction()


# Returns QuerySet which selects and locks entries when evaluated
def filter_and_lock_target_objects(model, ids, name):
    query: Q = Q(**{name: ids[0]})
    for old_model_id in ids[1:]:
        query.add(Q(**{name: old_model_id}), Q.OR)
    return model.objects.filter(query).select_for_update()

def add_ordering_to_key(table_name):
    ordering_fields = orderings.get(table_name, ())
    def ordered_keys(object, previous_fields):
        with_order = [-1*getattr(object, field, None) for field in ordering_fields]
        # FEATURE: Allow customizing this
        with_order.extend([getattr(object, field, None) for field in previous_fields])
        return tuple(with_order)

    return ordered_keys

class FailedMergingException(Exception):
    pass

def resolve_record_merge_response(start_function, silent=True):
    try:
        response = start_function()
    except Exception as error:
        # FEATURE: Add traceback here
        if isinstance(error, FailedMergingException):
            logger.info('FailedMergingException')
            logger.info(error.args[0])
            logger.info(traceback.format_exc())
            response = error.args[0]
        elif silent:
            logger.info(traceback.format_exc())
            return http.HttpResponseServerError(content=str(traceback.format_exc()), content_type="application/json")
        else:
            raise
    return response

Progress = Callable[[int, int], None]

# Case specific table that can be executed all once to improve merging performance.
# Only use if it can be assured that no constraints will be raised, requiring recursive merging.
MERGING_OPTIMIZATION_TABLES = {
    'agent': {'spauditlog'}
}

# Maps a tuple of the target record's table and the foreign table to a list of the columns to be updated
MERGING_OPTIMIZATION_FIELDS = {
    ('agent', 'spauditlog'): ['createdbyagent_id', 'modifiedbyagent_id']
}

@transaction.atomic
def record_merge_fx(model_name: str, old_model_ids: List[int], new_model_id: int,
                    progress: Optional[Progress]=None,
                    new_record_info: Dict[str, Any]=None) -> http.HttpResponse:
    """Replaces all the foreign keys referencing the old record ID
    with the new record ID, and deletes the old record.
    """
    # Confirm the target model table exists
    model_name = model_name.lower().title()
    target_model = getattr(spmodels, model_name)
    if target_model is None:
        raise FailedMergingException(http.HttpResponseNotFound("model_name: " + model_name + "does not exist."))

    # Check to make sure both the old and new agent IDs exist in the table
    if not target_model.objects.filter(id=new_model_id).select_for_update().exists():
        raise FailedMergingException(http.HttpResponseNotFound(model_name + "ID: " + str(new_model_id) + " does not exist."))
    for old_model_id in old_model_ids:
        if not target_model.objects.filter(id=old_model_id).select_for_update().exists():
            raise FailedMergingException(http.HttpResponseNotFound(model_name + "ID: " + str(old_model_id) + " does not exist."))

    # Get dependent fields and objects of the target object
    target_object = target_model.objects.get(id=old_model_id)
    dependant_table_names = [rel.relatedModelName
        for rel in target_object.specify_model.relationships
        if api.is_dependent_field(target_object, rel.name)]

    # Get all of the columns in all of the tables of specify the are foreign keys referencing model ID
    foreign_key_cols = []
    for table in spmodels.datamodel.tables:
        for relationship in table.relationships:
            if relationship.relatedModelName.lower() == model_name.lower():
                foreign_key_cols.append((table.name, relationship.name))
    progress(0, len(foreign_key_cols)) if progress is not None else None

    # Build query to update all of the records with foreign keys referencing the model ID
    for table_name, column_names in groupby(foreign_key_cols, lambda x: x[0]):
        foreign_table = spmodels.datamodel.get_table(table_name)
        if foreign_table is None:
            continue
        try:
            foreign_model = getattr(spmodels, table_name.lower().title())
        except ValueError:
            continue

        # Handle case of updating a large amount of record ids in a foreign table.
        # Example: handle case of updating a large amount of agent ids in the audit logs.
        # Fix by optimizing the query by consolidating it here
        if model_name.lower() in MERGING_OPTIMIZATION_TABLES.keys() and \
            table_name.lower() in MERGING_OPTIMIZATION_TABLES[model_name.lower()]:
            for field_name in MERGING_OPTIMIZATION_FIELDS[(model_name.lower(), table_name.lower())]:
                query = Q(**{field_name: old_model_ids[0]})
                for old_model_id in old_model_ids[1:]:
                    query.add(Q(**{field_name: old_model_id}), Q.OR)
                foreign_model.objects.filter(query).update(**{field_name: new_model_id})
                progress(1, 0) if progress is not None else None
            continue

        apply_order = add_ordering_to_key(table_name.lower().title())
        # BUG: timestampmodified could be null for one record, and not the other
        new_key_fields = ('timestampcreated', 'timestampmodified', 'id') \
            if foreign_table.get_field('timestampCreated') is not None \
            else ()  # Consider using id here

        key_function = lambda x: apply_order(x, new_key_fields)

        for col in [c[1] for c in column_names]:
            progress(1, 0) if progress is not None else None
            
            # Determine the field name to filter on
            field_name = col.lower()
            field_name_id = f'{field_name}_id'
            if not hasattr(foreign_model, field_name_id):
                continue

            # Filter the objects in the foreign model that references the old target model
            foreign_objects = filter_and_lock_target_objects(foreign_model, old_model_ids, field_name_id)

            # Update and save the foreign model objects with the new_model_id.
            # Locking foreign objects in the beginning because another transaction could update records, and we will 
            # then either overwrite or delete that change if we iterate to it much later.
            for obj in foreign_objects:
                # If it is a dependent field, delete the object instead of updating it.
                # This is done in order to avoid duplicates
                if table_name in dependant_table_names:
                    # Note: need to handle case where deletion throws error because it is referenced my other records
                    try:
                        obj.delete()
                    except ProtectedError as e:
                        # NOTE: Handle ProtectedError in the future.
                        # EXAMPLE: ProtectedError: ("Cannot delete some instances of model 'Address' because they are 
                        # referenced through protected foreign keys:
                        # 'Division.address'.", {<Division: Division object (2)>})
                        raise
                    continue

                # Set new value for the field
                setattr(obj, field_name_id, new_model_id)

                def record_merge_recur(row_to_lock=None):
                    """ Recursively run another merge process to resolve uniqueness constraints.
                        TODO: Add more sanity checks here.

                        An important, and hard to catch case being missed:
                        Between the exception being raised, and record_merge_recur setting a lock, another transaction 
                        could alter the row, and cause the uniqueness constraint to be invalid. In this case, we would 
                        delete a record that we didn't need to.
                    """

                    # Probably could lock more rows than needed.
                    # We immediately rollback if more than 1, so this is fine.
                    foreign_record_lst = filter_and_lock_target_objects(foreign_model, row_to_lock, 'id') \
                        if row_to_lock is not None \
                        else foreign_model.objects.filter(**{field_name_id: new_model_id}).select_for_update()

                    foreign_record_count = foreign_record_lst.count()

                    if foreign_record_count > 1:
                        # NOTE: Maybe try handling multiple possible row that are potentially causes the conflict.
                        # Would have to go through all constraints and check records based on columns in each constraint.
                        # This case probably is no longer needed to be handled since records are fetched by primary
                        # keys now, and uniqueness constraints are handled via business exceptions.

                        raise FailedMergingException(http.HttpResponseNotAllowed(
                            'Error! Multiple records violating uniqueness constraints in ' + table_name))

                    # Determine which of the records will be assigned as old and new with the timestampcreated field
                    old_record = obj
                    new_record = foreign_record_lst.first()
                    old_record, new_record = sorted([old_record, new_record], key=key_function)

                    # Make a recursive call to record_merge to resolve duplication error
                    response = record_merge_fx(table_name, [old_record.pk], new_record.pk, progress)
                    if old_record.pk != obj.pk:
                        update_record(new_record)
                    return response

                def update_record(record: models.Model):
                    try:
                        # TODO: Handle case where this obj has been deleted from recursive merge
                        with transaction.atomic():
                            record.save()
                    except (IntegrityError, BusinessRuleException) as e:
                        # Catch duplicate error and recursively run record merge
                        rows_to_lock = None
                        if isinstance(e, BusinessRuleException) \
                                and 'must have unique' in str(e) \
                                and e.args[1]['table'].lower() == table_name.lower():
                            # Sanity check because rows can be deleted
                            rows_to_lock = e.args[1]['conflicting']
                            return record_merge_recur(rows_to_lock)
                            # As long as business rules are updated, this shouldn't be raised.
                            # Still having it for completeness
                        elif e.args[0] == 1062 and "Duplicate" in str(e):
                            return record_merge_recur()
                        else:
                            raise

                response: http.HttpResponse = update_record(obj)
                if response is not None and response.status_code != 204:
                    return response

    # Dedupe by deleting the record that is being replaced and updating the old model ID to the new one
    for old_model_id in old_model_ids:
        target_model.objects.get(id=old_model_id).delete()

    # Update new record with json info, if given
    has_new_record_info = new_record_info is not None
    if has_new_record_info and 'new_record_data' in new_record_info and \
            new_record_info['new_record_data'] is not None:
        try:
            obj = api.put_resource(new_record_info['collection'],
                                   new_record_info['specify_user'],
                                   model_name,
                                   new_model_id,
                                   new_record_info['version'],
                                   new_record_info['new_record_data'])
        except IntegrityError as e:
            # NOTE: Handle IntegrityError Duplicate entry in the future.
            # EXAMPLE: IntegrityError: (1062, "Duplicate entry '1-0' for key 'AgentID'")
            raise

    # Return http response
    return http.HttpResponse('', status=204)

@app.task(base=LogErrorsTask, bind=True)
def record_merge_task(self, model_name: str, old_model_ids: List[int], new_model_id: int, merge_id: int,
                      new_record_dict: Dict[str, Any]=None):
    "Run the record merging process as a background task with celery"

    logger.info('logging is working for record merging task')
    logger.info(f'starting task {str(self.request.id)}')

    specify_user_id = new_record_dict['specify_user_id']
    specify_user_agent_id = new_record_dict['specify_user_agent_id']
    specify_user = spmodels.Specifyuser.objects.get(id=specify_user_id)
    specify_user_agent = spmodels.Agent.objects.get(id=specify_user_agent_id)

    new_record_info = {
        'agent_id': new_record_dict['agent_id'],
        'collection': spmodels.Collection.objects.get(id=new_record_dict['collection_id']),
        'specify_user': specify_user_agent,
        'version': new_record_dict['version'],
        'new_record_data': new_record_dict['new_record_data']
    }

    # Track the progress of the record merging
    current = 0
    total = 1
    def progress(cur: int, additional_total: int=0) -> None:
        nonlocal current, total
        current += cur
        total += additional_total
        if current > total:
            current = total
        if not self.request.called_directly:
            self.update_state(state='MERGING', meta={'current': current, 'total': total})

    # Run the record merging function
    logger.info('Starting record merge')

    response = resolve_record_merge_response(
        lambda: record_merge_fx(model_name, old_model_ids, int(new_model_id), progress, new_record_info))

    logger.info('Finishing record merge')

    # Update the finishing state of the record merging process
    merge_record = Spmerging.objects.get(id=merge_id)
    if response.status_code != 204:
        self.update_state(state='FAILED', meta={'current': current, 'total': total})
        merge_record.mergingstatus = 'FAILED'
    else:
        self.update_state(state='SUCCEEDED', meta={'current': total, 'total': total})
        merge_record.mergingstatus = 'SUCCEEDED'
    
    merge_record.response = response.content.decode()
    merge_record.save()

    # Create a message record to indicate the finishing status of the record merge
    logger.info('Creating finishing message')
    if response.status_code == 204:
        logger.info('Merge Succeeded!')
    else:
        logger.info('Merge Failed!')

    Message.objects.create(user=specify_user, content=json.dumps({
        'type': 'record-merge-succeeded' if response.status_code == 204 else 'record-merge-failed',
        'response': response.content.decode(),
        'task_id': self.request.id,
        'table': model_name.title(),
        'new_record_id': new_model_id,
        'old_record_ids': json.dumps(old_model_ids)
    }))

@openapi(schema={
    'post': {
        "requestBody": {
            "required": True,
            "description": "Replace a list of old records with a new record.",
            "content": {
                "application/json": {
                    "schema": {
                        "type": "object",
                        "description": "The request body.",
                        "properties": {
                            "model_name": {
                                "type": "string",
                                "description": "The name of the table that is to be merged."
                            },
                            "new_model_id": {
                                "type": "integer",
                                "description": "The new ID value of the model that is replacing the old one."
                            },
                            "old_record_ids": {
                                "type": "array",
                                "items": {
                                    "type": "integer"
                                },
                                "description": "The old record IDs."
                            },
                            "new_record_data": {
                                "type": "object",
                                "description": "The new record data."
                            },
                            "background": {
                                "type": "boolean",
                                "description": "Determine if the merging should be done as a background task.  Default is True."
                            }
                        },
                        'required': ['model_name', 'new_model_id', 'collection_id', 'old_record_ids', 'new_record_data'],
                        'additionalProperties': False
                    }
                }
            }
        },
        "responses": {
            "204": {"description": "Success",},
            "404": {"description": "The ID specified does not exist."},
            "405": {"description": "A database rule was broken."}
        }
    },
})
@login_maybe_required
@require_POST
def record_merge(
    request: http.HttpRequest, 
    model_name: str, 
    new_model_id: int
) -> Union[http.HttpResponse, http.JsonResponse]:
    """Replaces all the foreign keys referencing the old record IDs
    with the new record ID, and deletes the old records.
    """
    record_version = getattr(spmodels, model_name.title()).objects.get(id=new_model_id).version
    get_version = request.GET.get('version', record_version)
    version = get_version if isinstance(get_version, int) else 0

    table_permissions_checker(request.specify_collection, request.specify_user_agent, "read")
    check_permission_targets(request.specify_collection.id, request.specify_user.id, [ReplaceRecordPT.update, ReplaceRecordPT.delete])

    data = json.loads(request.body)
    old_model_ids = data['old_record_ids']
    new_record_data = data['new_record_data'] if 'new_record_data' in data else None

    if old_model_ids is None or len(old_model_ids) < 1:
        return http.HttpResponseBadRequest('There were no old record IDs given to be replaced by the new ID.')
    
    background = True
    if 'background' in data:
        background = data['background']

    if background:
        # Check if another merge is still in progress
        cur_merges = Spmerging.objects.filter(mergingstatus='MERGING')
        for cur_merge in cur_merges:
            cur_task_id = cur_merge.taskid
            cur_result = record_merge_task.AsyncResult(cur_task_id)
            if cur_result is not None:
                cur_merge.mergingstatus = 'FAILED'
                cur_merge.save()
            elif cur_result.state == 'MERGING':
                return http.HttpResponseNotAllowed(
                    'Another merge process is still running on the system, please try again later.')
            else:
                cur_merge.mergingstatus = cur_result.state
                cur_merge.save()

        # Create task id and a Spmerging record
        task_id = str(uuid4())
        merge = Spmerging.objects.create(
            name = "Merge_" + model_name + "_" + new_model_id,
            taskid = task_id,
            mergingstatus = "MERGING",
            table = model_name.title(),
            newrecordid = new_model_id,
            newrecordata = json.dumps(new_record_data),
            oldrecordids = json.dumps(old_model_ids),
            collection = request.specify_collection,
            specifyuser = request.specify_user,
            createdbyagent = request.specify_user_agent,
            modifiedbyagent = request.specify_user_agent,
        )
        merge.save()

        # Create a notification record of the merging process pending
        Message.objects.create(user=request.specify_user, content=json.dumps({
            'type': 'record-merge-starting',
            'name': "Merge_" + model_name + "_" + new_model_id,
            'task_id': task_id,
            'table': model_name.title(),
            'new_record_id': new_model_id,
            'old_record_ids': old_model_ids,
            'new_record_info': new_record_data,
            'collection_id': request.specify_collection.id
        }))

        new_record_info = {
            'agent_id': int(new_model_id),
            'collection_id': request.specify_collection.id,
            'specify_user_id': request.specify_user.id,
            'specify_user_agent_id': request.specify_user_agent.id,
            'version': version,
            'new_record_data': new_record_data
        }
        
        try:
            json.dumps(new_record_info)
        except TypeError as e:
            return http.HttpResponseNotAllowed('Error while serializing new_record_info')

        # Run the merging process in the background with celery
        async_result = record_merge_task.apply_async(
            [model_name, old_model_ids, int(new_model_id), merge.id, new_record_info],
            task_id=task_id)

        return http.JsonResponse(async_result.id, safe=False)
    else:
        new_record_info = {
            'agent_id': int(new_model_id),
            'collection': request.specify_collection,
            'specify_user': request.specify_user_agent,
            'version': version,
            'new_record_data': new_record_data
        }

        response = resolve_record_merge_response(
            lambda: record_merge_fx(model_name, old_model_ids, int(new_model_id), None, new_record_info),
            # If not doing merge in background, raise all unexpected errors
            silent=False
        )
    return response


CELERY_MERGE_STATUS_MAP = {
    'PENDING': 'PENDING',
    'STARTED': 'MERGING',
    'SUCCESS': 'SUCCEEDED',
    'FAILURE': 'FAILED',
    'RETRY': 'MERGING',
    'REVOKED': 'FAILED',
    'REJECTED': 'FAILED'
}

@openapi(schema={
    'get': {
        "responses": {
            "200": {
                "description": "Data fetched successfully",
                "content": {
                    "text/plain": {
                        "schema": {
                            "oneOf": [
                                {
                                    "type": "string",
                                    "example": "null",
                                    "description": "Nothing to report"
                                },
                                {
                                    "type": "object",
                                    "properties": {
                                        "taskprogress": {
                                            "type": "object",
                                            "properties": {
                                                "current": {
                                                    "type": "number",
                                                    "example": 11,
                                                },
                                                "total": {
                                                    "type": "number",
                                                    "example": 22,
                                                }
                                            }
                                        },
                                        "taskstatus": {
                                            "type": "string",
                                            "enum": [
                                                "MERGING",
                                                "SUCCEEDED",
                                                "FAILED",
                                                "ABORTED"
                                            ]
                                        },
                                        "taskid": {
                                            "type": "string",
                                            "maxLength": 36,
                                            "example": "7d34dbb2-6e57-4c4b-9546-1fe7bec1acca"
                                        },
                                    },
                                    "description": "Status of the record merge process",
                                }
                            ]
                        }
                    }
                }
            },
        }
    },
})
@require_GET
def merging_status(request, merge_id: int) -> http.HttpResponse:
    """Returns the merging status for the record merging celery tasks"""
    
    # Try to get the merge object directly
    try:
        merge = Spmerging.objects.get(taskid=merge_id)
    except Spmerging.DoesNotExist:
        return http.HttpResponseNotFound(f'The merge task id is not found: {merge_id}')

    task_status = merge.mergingstatus
    task_progress = None

    try:
        result = record_merge_task.AsyncResult(merge.taskid)
        task_progress = result.info if isinstance(result.info, dict) else repr(result.info)
        
        # Update task status if necessary
        if task_status not in ['SUCCEEDED', 'FAILED']:
            task_status = CELERY_MERGE_STATUS_MAP.get(result.state, task_status)
    except Exception:
        pass

    status = {
<<<<<<< HEAD
        'taskstatus': task_status,
        'taskprogress': task_progress,
        'taskid': merge_id,
        'response': merge.response
=======
        'taskstatus': merge.mergingstatus,
        'taskprogress': result.info if isinstance(result.info, dict) else repr(result.info),
        'taskid': merge.taskid
>>>>>>> 650657b2
    }

    return http.JsonResponse(status)

@openapi(schema={
    'post': {
        'responses': {
            '200': {
                'description': 'The task has been successfully aborted or it is not running and cannot be aborted',
                'content': {
                    'application/json': {
                        'schema': {
                            'type': 'object',
                            'properties': {
                                'message': {
                                    'type': 'string',
                                    'description': 'Response message about the status of the task'
                                },
                            },
                        },
                    },
                },
            },
            '404': {
                'description': 'The merge task id is not found',
            },
            '400': {
                'description': 'Invalid input, object invalid',
            },
        },
    },
})
@require_POST
def abort_merge_task(request, merge_id: int) -> http.HttpResponse:
    "Aborts the merge task currently running and matching the given merge/task ID"

    merge = Spmerging.objects.get(taskid=merge_id)
    if merge is None:
        return http.HttpResponseNotFound(f'The merge task id is not found: {merge_id}')

    if merge.taskid is None:
        return http.JsonResponse(None, safe=False)

    task = record_merge_task.AsyncResult(merge.taskid)
    
    if task.state == 'PENDING' or task.state == 'MERGING':
        # Revoking and terminating the task
        app.control.revoke(merge.taskid, terminate=True)

        # Updating the merging status
        merge.mergingstatus = 'ABORTED'
        merge.save()

        # Send notification the the megre task has been aborted
        Message.objects.create(user=request.specify_user, content=json.dumps({
            'type': 'record-merge-aborted',
            'name': "Merge_" + merge.table.title() + "_" + str(merge.newrecordid),
            'task_id': merge_id,
            'table': merge.table,
            'new_record_id': merge.newrecordid,
            'collection_id': request.specify_collection.id,
        }))

        return http.HttpResponse(f'Task {merge.taskid} has been aborted.')

    else:
        return http.HttpResponse(f'Task {merge.taskid} is not running and cannot be aborted.')<|MERGE_RESOLUTION|>--- conflicted
+++ resolved
@@ -964,16 +964,10 @@
         pass
 
     status = {
-<<<<<<< HEAD
-        'taskstatus': task_status,
-        'taskprogress': task_progress,
-        'taskid': merge_id,
-        'response': merge.response
-=======
         'taskstatus': merge.mergingstatus,
+        'response': merge.response,
         'taskprogress': result.info if isinstance(result.info, dict) else repr(result.info),
         'taskid': merge.taskid
->>>>>>> 650657b2
     }
 
     return http.JsonResponse(status)
