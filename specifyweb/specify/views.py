--- conflicted
+++ resolved
@@ -89,44 +89,6 @@
     """
     raise Exception('This error is a test. You may now return to your regularly '
                     'scheduled hacking.')
-
-<<<<<<< HEAD
-@login_maybe_required
-@require_http_methods(['GET', 'HEAD'])
-def rows(request, model):
-    "Returns tuples from the table for <model>."
-    return api.rows(request, model)
-=======
-
-@login_maybe_required
-@require_http_methods(['GET', 'HEAD'])
-def delete_blockers(request, model, id):
-    """Returns a JSON list of fields on <model> that point to related
-    resources which prevent the resource <id> of that model from being
-    deleted.
-    """
-    obj = api.get_object_or_404(model, id=int(id))
-    using = router.db_for_write(obj.__class__, instance=obj)
-    collector = Collector(using=using)
-    collector.delete_blockers = []
-    collector.collect([obj])
-    result = flatten([
-        [
-            {
-                'table': sub_objs[0].__class__.__name__,
-                'field': field.name,
-                'ids': [sub_obj.id for sub_obj in sub_objs]
-            }
-        ] for field, sub_objs in collector.delete_blockers
-    ])
-    return http.HttpResponse(api.toJson(result), content_type='application/json')
-
-
-def flatten(l):
-    return [item for sublist in l for item in sublist]
-
->>>>>>> 447d5d61
-
 
 @require_http_methods(['GET', 'HEAD'])
 @cache_control(max_age=365 * 24 * 60 * 60, public=True)
