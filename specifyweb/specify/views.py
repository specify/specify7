--- conflicted
+++ resolved
@@ -1408,10 +1408,10 @@
             primary_catalog_number = primary_cojo.childco.catalognumber
 
         return http.JsonResponse(primary_catalog_number, safe=False)
-
-<<<<<<< HEAD
-    # This will return Primary CO cat num if one present, otherwise None
-    return http.JsonResponse(primary_catalog_number, safe=False)  
+     except Exception as e:
+        print(f"Error processing request: {e}")
+        return http.JsonResponse({'error': 'An internal server error occurred.'}, status=500)
+
 
 def create_institution(request):
     if request.method == 'POST':
@@ -1420,10 +1420,6 @@
             new_institution = spmodels.Institution.objects.create(**data)
             return http.JsonResponse({"success": True, "institution_id": new_institution.id}, status=201)
         except Exception as e:
-            return http.JsonResponse({"error": str(e)}, status=400)
-    return http.JsonResponse({"error": "Invalid request"}, status=400)
-=======
-    except Exception as e:
-        print(f"Error processing request: {e}")
-        return http.JsonResponse({'error': 'An internal server error occurred.'}, status=500)
->>>>>>> 93d9c42b
+            print(f"Error creating institution: {e}")
+            return http.JsonResponse({'error': 'An internal server error occurred.'}, status=500)
+    return http.JsonResponse({"error": "Invalid request"}, status=400)