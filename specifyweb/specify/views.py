"""
A few non-business data resource end points
"""

import json
import mimetypes
from functools import wraps
import time
import logging
import os
from typing import Union, List, Tuple, Dict, Any
from uuid import uuid4
from zipfile import ZipFile, BadZipFile
from tempfile import TemporaryDirectory

from django import http
from django.conf import settings
from django.db import router, transaction, connection
from specifyweb.notifications.models import Message, Spmerging, LocalityUpdate
from django.db.models.deletion import Collector
from django.views.decorators.cache import cache_control
from django.views.decorators.http import require_POST, require_http_methods
from specifyweb.specify.api import get_model

from specifyweb.middleware.general import require_GET, require_http_methods
from specifyweb.permissions.permissions import PermissionTarget, \
    PermissionTargetAction, PermissionsException, check_permission_targets, table_permissions_checker
from specifyweb.celery_tasks import app, CELERY_TASK_STATE
from specifyweb.specify.record_merging import record_merge_fx, record_merge_task, resolve_record_merge_response
from specifyweb.specify.update_locality import localityupdate_parse_success, localityupdate_parse_error, parse_locality_set as _parse_locality_set, upload_locality_set as _upload_locality_set, create_localityupdate_recordset, update_locality_task, parse_locality_task, LocalityUpdateStatus
from . import api, models as spmodels
from .specify_jar import specify_jar, specify_jar_path
from .uiformatters import get_uiformatter_by_name

logger = logging.getLogger(__name__)

def login_maybe_required(view):
    @wraps(view)
    def wrapped(request, *args, **kwargs):
        if hasattr(request, 'user') and request.user is not None:
            if request.user.is_authenticated:
                return view(request, *args, **kwargs)

            if not spmodels.Institution.objects.exists():
                return view(request, *args, **kwargs)

        return http.HttpResponseForbidden()
    return wrapped


if settings.ANONYMOUS_USER:
    def login_maybe_required(func): return func


class HttpResponseConflict(http.HttpResponse):
    status_code = 409


def openapi(schema, components={}):
    def decorator(view):
        @wraps(view)
        def wrapped(*args, **kwargs):
            return view(*args, **kwargs)
        setattr(wrapped, '__schema__', {
            'schema': schema,
            'components': components
        })
        return wrapped
    return decorator


def api_view(dispatch_func):
    """Create a Django view function that handles exceptions arising
    in the api logic."""
    @login_maybe_required
    @cache_control(private=True, max_age=2)
    def view(request, *args, **kwargs):
        """RESTful API endpoint for most Specify datamodel resources.
        <model> is the table from the Specify datamodel. <id> is the
        row id.
        """
        try:
            return dispatch_func(request, *args, **kwargs)
        except api.StaleObjectException as e:
            return HttpResponseConflict(e)
        except api.MissingVersionException as e:
            return http.HttpResponseBadRequest(e)
        except http.Http404 as e:
            return http.HttpResponseNotFound(e)
    return view


resource = api_view(api.resource_dispatch)
collection = api_view(api.collection_dispatch)
collection_bulk_copy = api_view(api.collection_dispatch_bulk_copy)
collection_bulk = api_view(api.collection_dispatch_bulk)


def raise_error(request):
    """This endpoint intentionally throws an error in the server for
    testing purposes.
    """
    raise Exception('This error is a test. You may now return to your regularly '
                    'scheduled hacking.')


@login_maybe_required
@require_http_methods(['GET', 'HEAD'])
def delete_blockers(request, model, id):
    """Returns a JSON list of fields on <model> that point to related
    resources which prevent the resource <id> of that model from being
    deleted.
    """
    obj = api.get_object_or_404(model, id=int(id))
    using = router.db_for_write(obj.__class__, instance=obj)
    collector = Collector(using=using)
    collector.delete_blockers = []
    collector.collect([obj])
    result = flatten([
        [
            {
                'table': sub_objs[0].__class__.__name__,
                'field': field.name,
                'ids': [sub_obj.id for sub_obj in sub_objs]
            }
        ] for field, sub_objs in collector.delete_blockers
    ])
    return http.HttpResponse(api.toJson(result), content_type='application/json')


def flatten(l):
    return [item for sublist in l for item in sublist]


@login_maybe_required
@require_http_methods(['GET', 'HEAD'])
def rows(request, model):
    "Returns tuples from the table for <model>."
    return api.rows(request, model)


@require_http_methods(['GET', 'HEAD'])
@cache_control(max_age=365 * 24 * 60 * 60, public=True)
def images(request, path):
    """Returns images and icons from the Specify thickclient jar file
    under edu/ku/brc/specify/images/."""
    mimetype = mimetypes.guess_type(path)[0]
    path = 'edu/ku/brc/specify/images/' + path
    try:
        image = specify_jar.read(path)
    except KeyError as e:
        raise http.Http404(e)
    return http.HttpResponse(image, content_type=mimetype)


@login_maybe_required
@require_http_methods(['GET', 'HEAD'])
@cache_control(max_age=24 * 60 * 60, public=True)
def properties(request, name):
    """
    Returns the <name>.properties file from the thickclient jar.
    Retries on BadZipFile and falls back to manual extraction.
    """
    path = f"{name}.properties"
    max_retries = 2
    delay = 0.1

    for attempt in range(1, max_retries + 2):
        try:
            data = specify_jar.read(path)
            break
        except BadZipFile:
            logger.warning(
                "Attempt %d to read from %r failed with BadZipFile. Retrying…",
                attempt, path,
                exc_info=True
            )
            if attempt <= max_retries:
                time.sleep(delay * attempt)
            else:
                # Final fallback: manually extract just this one entry
                try:
                    with TemporaryDirectory() as td:
                        with ZipFile(specify_jar_path, 'r') as jar:
                            jar.extract(path, td)
                        with open(os.path.join(td, path), 'rb') as f:
                            data = f.read()
                    logger.info("Successfully extracted %r via fallback extraction.", path)
                    break
                except Exception as fallback_exc:
                    logger.error(
                        "Fallback extract also failed for %r: %s",
                        path, fallback_exc,
                        exc_info=True
                    )
                    return http.HttpResponseServerError(
                        f"Could not read {path} from JAR."
                    )
    else:
        return http.HttpResponseServerError(f"Failed to load {path}.")

    return http.HttpResponse(data, content_type='text/plain')

class SetPasswordPT(PermissionTarget):
    resource = '/admin/user/password'
    update = PermissionTargetAction()


@openapi(schema={
    'post': {
        "requestBody": {
            "required": True,
            "description": "New user's password",
            "content": {
                "application/x-www-form-urlencoded": {
                    "schema": {
                        "type": "object",
                        "properties": {
                            "password": {
                                "type": "string",
                                "description": "New user's password",
                            },
                        },
                        'required': ['password'],
                        'additionalProperties': False
                    }
                }
            }
        },
        "responses": {
            "204": {"description": "Success", },
            "403": {"description": "Logged in user is not an admin."}
        }
    },
})
@login_maybe_required
@require_POST
def set_password(request, userid):
    """Set <userid> specify user's password to the value in the 'password'
    POST parameter.
    """
    check_permission_targets(None, request.specify_user.id, [
                             SetPasswordPT.update])
    user = spmodels.Specifyuser.objects.get(pk=userid)
    user.set_password(request.POST['password'])
    user.save()
    return http.HttpResponse('', status=204)


class SetAgentsException(PermissionsException):
    status_code = 400

    def to_json(self):
        return {self.__class__.__name__: self.args[0]}


class AgentInUseException(SetAgentsException):
    "One of the agents being assigned is already assigned to another user."
    pass


class MultipleAgentsException(SetAgentsException):
    "Attempting to assign more than one agent per division to the user."
    pass


class MissingAgentForAccessibleCollection(SetAgentsException):
    "The user has access to a collection in a division that is not represented by any agent."
    pass


class SetUserAgentsPT(PermissionTarget):
    resource = '/admin/user/agents'
    update = PermissionTargetAction()


@openapi(schema={
    'post': {
        "requestBody": {
            "required": True,
            "description": "The list of agents to assign to the user represented by their ids.",
            "content": {
                "application/x-www-form-urlencoded": {
                    "schema": {
                        "type": "array",
                        "items": {"type": "integer"},
                        "description": "The agent ids."
                    }
                }
            }
        },
        "responses": {
            "204": {"description": "Success", },
            "400": {
                "description": "The request was rejected.",
                "content": {
                    "application/json": {
                        "schema": {
                            "type": "object",
                            "description": "The error.",
                            "properties": {
                                AgentInUseException.__name__: {
                                    'type': 'array',
                                    'description': AgentInUseException.__doc__,
                                    'items': {'type': 'integer'},
                                },
                                MultipleAgentsException.__name__: {
                                    'type': 'array',
                                    'description': MultipleAgentsException.__doc__,
                                    'items': {
                                        'type': 'object',
                                        'properties': {
                                            'divisionid': {'type': 'number'},
                                            'agentid1': {'type': 'number'},
                                            'agentid2': {'type': 'number'},
                                        },
                                    },
                                },
                                MissingAgentForAccessibleCollection.__name__: {
                                    'type': 'object',
                                    'description': MissingAgentForAccessibleCollection.__doc__,
                                    'properties': {
                                        'all_accessible_divisions': {
                                            'type': 'array',
                                            'items': {
                                                'type': 'number',
                                                'description': 'Division ID',
                                            },
                                        },
                                        'missing_for_6': {
                                            'type': 'array',
                                            'items': {
                                                'type': 'number',
                                                'description': 'Division ID',
                                            },
                                        },
                                        'missing_for_7': {
                                            'type': 'array',
                                            'items': {
                                                'type': 'number',
                                                'description': 'Division ID',
                                            },
                                        },
                                    },
                                }
                            }
                        }
                    }
                }
            }
        }
    },
})
@login_maybe_required
@require_POST
def set_user_agents(request, userid: int):
    "Sets the agents to represent the user in different disciplines."
    user = spmodels.Specifyuser.objects.get(pk=userid)
    new_agentids = json.loads(request.body)
    cursor = connection.cursor()

    with transaction.atomic():
        # clear user's existing agents
        spmodels.Agent.objects.filter(
            specifyuser_id=userid).update(specifyuser_id=None)

        # check if any of the agents to be assigned are used by other users
        in_use = spmodels.Agent.objects.select_for_update().filter(
            pk__in=new_agentids, specifyuser_id__isnull=False)
        if in_use:
            raise AgentInUseException([a.id for a in in_use])

        # assign the new agents
        spmodels.Agent.objects.filter(
            pk__in=new_agentids).update(specifyuser_id=userid)

        # check for multiple agents assigned to the user
        # NOTE: This is too aggressive (and inefficient) of a test.
        # By the time we are here, we can just check if the current agents (in new_agentids)
        # belong to the same division...
        cursor.execute(
            """select divisionid, a1.agentid, a2.agentid
            from agent a1 join agent a2 using (specifyuserid, divisionid)
            where a1.agentid < a2.agentid and specifyuserid = %s
            """, [userid]
        )

        multiple = [
            {'divisonid': divisonid, 'agentid1': agentid1, 'agentid2': agentid2}
            for divisonid, agentid1, agentid2 in cursor.fetchall()
        ]
        if multiple:
            raise MultipleAgentsException(multiple)

        # get the list of collections the agents belong to.
        collections = spmodels.Collection.objects.filter(
            discipline__division__members__specifyuser_id=userid).values_list('id', flat=True)

        # check permissions for setting user agents in those collections.
        for collectionid in collections:
            check_permission_targets(collectionid, request.specify_user.id, [
                                     SetUserAgentsPT.update])

        check_collection_access_against_agents(userid)

    return http.HttpResponse('', status=204)


def check_collection_access_against_agents(userid: int) -> None:
    from specifyweb.context.views import users_collections_for_sp6, users_collections_for_sp7

    # get the list of collections the agents belong to.
    collections = spmodels.Collection.objects.filter(
        discipline__division__members__specifyuser_id=userid).values_list('id', flat=True)

    # make sure every collection the user is permitted to access has an assigned user.
    sp6_collections = users_collections_for_sp6(connection.cursor(), userid)
    sp7_collections = users_collections_for_sp7(userid)
    missing_for_6 = [
        collectionid
        for collectionid, _ in sp6_collections
        if collectionid not in collections
    ]
    missing_for_7 = [
        collection.id
        for collection in sp7_collections
        if collection.id not in collections
    ]
    if missing_for_6 or missing_for_7:
        all_divisions = spmodels.Division.objects.filter(
            disciplines__collections__id__in=[
                cid for cid, _ in sp6_collections] + [c.id for c in sp7_collections]
        ).values_list('id', flat=True).distinct()
        raise MissingAgentForAccessibleCollection({
            'missing_for_6': missing_for_6,
            'missing_for_7': missing_for_7,
            'all_accessible_divisions': list(all_divisions),
        })


class Sp6AdminPT(PermissionTarget):
    resource = '/admin/user/sp6/is_admin'
    update = PermissionTargetAction()


@openapi(schema={
    'post': {
        "requestBody": {
            "required": True,
            "description": "Set or clear the admin status for a user.",
            "content": {
                "application/x-www-form-urlencoded": {
                    "schema": {
                        "type": "object",
                        "properties": {
                            "admin_status": {
                                "type": "string",
                                'enum': ['true', 'false'],
                                "description": "Whether the user should be given admin status.",
                            },
                        },
                        'required': ['admin_status'],
                        'additionalProperties': False
                    }
                }
            }
        },
        "responses": {
            "204": {"description": "Success", },
            "403": {"description": "Logged in user is not an admin."}
        }
    },
})
@login_maybe_required
@require_POST
def set_admin_status(request, userid):
    """Sets <userid> specify user's is-admin status to 'true' or 'false'
    according to the 'admin_status' POST parameter. Must be logged in
    as an admin, otherwise HTTP 403 is returned.
    """
    check_permission_targets(
        None, request.specify_user.id, [Sp6AdminPT.update])
    user = spmodels.Specifyuser.objects.get(pk=userid)
    if request.POST['admin_status'] == 'true':
        user.set_admin()
        return http.HttpResponse('true', content_type='text/plain')
    else:
        user.clear_admin()
        return http.HttpResponse('false', content_type='text/plain')


class ReplaceRecordPT(PermissionTarget):
    resource = "/record/merge"
    update = PermissionTargetAction()
    delete = PermissionTargetAction()


@openapi(schema={
    'post': {
        "requestBody": {
            "required": True,
            "description": "Replace a list of old records with a new record.",
            "content": {
                "application/json": {
                    "schema": {
                        "type": "object",
                        "description": "The request body.",
                        "properties": {
                            "model_name": {
                                "type": "string",
                                "description": "The name of the table that is to be merged."
                            },
                            "new_model_id": {
                                "type": "integer",
                                "description": "The new ID value of the model that is replacing the old one."
                            },
                            "old_record_ids": {
                                "type": "array",
                                "items": {
                                    "type": "integer"
                                },
                                "description": "The old record IDs."
                            },
                            "new_record_data": {
                                "type": "object",
                                "description": "The new record data."
                            },
                            "background": {
                                "type": "boolean",
                                "description": "Determine if the merging should be done as a background task.  Default is True."
                            }
                        },
                        'required': ['model_name', 'new_model_id', 'collection_id', 'old_record_ids', 'new_record_data'],
                        'additionalProperties': False
                    }
                }
            }
        },
        "responses": {
            "204": {"description": "Success", },
            "404": {"description": "The ID specified does not exist."},
            "405": {"description": "A database rule was broken."}
        }
    },
})
@login_maybe_required
@require_POST
def record_merge(
    request: http.HttpRequest,
    model_name: str,
    # This is actually of type str.
    # TODO: Change below to str.
    new_model_id: int
) -> Union[http.HttpResponse, http.JsonResponse]:
    """Replaces all the foreign keys referencing the old record IDs
    with the new record ID, and deletes the old records.
    """
    record_version = getattr(spmodels, model_name.title()).objects.get(
        id=new_model_id).version
    get_version = request.GET.get('version', record_version)
    version = get_version if isinstance(get_version, int) else 0

    table_permissions_checker(
        request.specify_collection, request.specify_user_agent, "read")
    check_permission_targets(request.specify_collection.id, request.specify_user.id, [
                             ReplaceRecordPT.update, ReplaceRecordPT.delete])

    data = json.loads(request.body)
    old_model_ids = data['old_record_ids']
    new_record_data = data['new_record_data'] if 'new_record_data' in data else None

    if old_model_ids is None or len(old_model_ids) < 1:
        return http.HttpResponseBadRequest('There were no old record IDs given to be replaced by the new ID.')

    background = True
    if 'background' in data:
        background = data['background']

    if background:
        # Check if another merge is still in progress
        cur_merges = Spmerging.objects.filter(status='MERGING')
        for cur_merge in cur_merges:
            cur_task_id = cur_merge.taskid
            cur_result = record_merge_task.AsyncResult(cur_task_id)
            if cur_result is not None:
                cur_merge.status = 'FAILED'
                cur_merge.save()
            elif cur_result.state == 'MERGING':
                return http.HttpResponseNotAllowed(
                    'Another merge process is still running on the system, please try again later.')
            else:
                cur_merge.status = cur_result.state
                cur_merge.save()

        # Create task id and a Spmerging record
        task_id = str(uuid4())
        merge = Spmerging.objects.create(
            name="Merge_" + model_name + "_" + new_model_id,
            taskid=task_id,
            status="MERGING",
            table=model_name.title(),
            newrecordid=new_model_id,
            newrecordata=json.dumps(new_record_data),
            oldrecordids=json.dumps(old_model_ids),
            collection=request.specify_collection,
            specifyuser=request.specify_user,
            createdbyagent=request.specify_user_agent,
            modifiedbyagent=request.specify_user_agent,
        )
        merge.save()

        # Create a notification record of the merging process pending
        Message.objects.create(user=request.specify_user, content=json.dumps({
            'type': 'record-merge-starting',
            'name': "Merge_" + model_name + "_" + new_model_id,
            'task_id': task_id,
            'table': model_name.title(),
            'new_record_id': new_model_id,
            'old_record_ids': old_model_ids,
            'new_record_info': new_record_data,
            'collection_id': request.specify_collection.id
        }))

        new_record_info = {
            'agent_id': int(new_model_id),
            'collection_id': request.specify_collection.id,
            'specify_user_id': request.specify_user.id,
            'specify_user_agent_id': request.specify_user_agent.id,
            'version': version,
            'new_record_data': new_record_data
        }

        try:
            json.dumps(new_record_info)
        except TypeError as e:
            return http.HttpResponseNotAllowed('Error while serializing new_record_info')

        # Run the merging process in the background with celery
        async_result = record_merge_task.apply_async(
            [model_name, old_model_ids, int(
                new_model_id), merge.id, new_record_info],
            task_id=task_id)

        return http.JsonResponse(async_result.id, safe=False)
    else:
        new_record_info = {
            'agent_id': int(new_model_id),
            'collection': request.specify_collection,
            'specify_user': request.specify_user_agent,
            'version': version,
            'new_record_data': new_record_data
        }

        response = resolve_record_merge_response(
            lambda: record_merge_fx(model_name, old_model_ids, int(
                new_model_id), None, new_record_info),
            # If not doing merge in background, raise all unexpected errors
            silent=False
        )
    return response


@openapi(schema={
    'get': {
        "responses": {
            "200": {
                "description": "Data fetched successfully",
                "content": {
                    "text/plain": {
                        "schema": {
                            "oneOf": [
                                {
                                    "type": "string",
                                    "example": "null",
                                    "description": "Nothing to report"
                                },
                                {
                                    "type": "object",
                                    "properties": {
                                        "taskprogress": {
                                            "type": "object",
                                            "properties": {
                                                "current": {
                                                    "type": "number",
                                                    "example": 11,
                                                },
                                                "total": {
                                                    "type": "number",
                                                    "example": 22,
                                                }
                                            }
                                        },
                                        "taskstatus": {
                                            "type": "string",
                                            "enum": [
                                                "MERGING",
                                                "SUCCEEDED",
                                                "FAILED",
                                                "ABORTED"
                                            ]
                                        },
                                        "taskid": {
                                            "type": "string",
                                            "maxLength": 36,
                                            "example": "7d34dbb2-6e57-4c4b-9546-1fe7bec1acca"
                                        },
                                    },
                                    "description": "Status of the record merge process",
                                }
                            ]
                        }
                    }
                }
            },
            '404': {
                'description': 'The spmerging object with task id was not found',
            },
        }
    },
})
@require_GET
def merging_status(request, merge_id: int) -> http.HttpResponse:
    """Returns the merging status for the record merging celery tasks"""

    # Try to get the merge object directly
    try:
        merge = Spmerging.objects.get(taskid=merge_id)
    except Spmerging.DoesNotExist:
        return http.HttpResponseNotFound(f'The merge task id is not found: {merge_id}')

    result = record_merge_task.AsyncResult(merge.taskid)

    status = {
        'taskstatus': merge.status,
        'response': merge.response,
        'taskprogress': result.info if isinstance(result.info, dict) else repr(result.info),
        'taskid': merge.taskid
    }

    return http.JsonResponse(status)


@openapi(schema={
    'post': {
        'responses': {
            '200': {
                'description': 'The task has been successfully aborted or it is not running and cannot be aborted',
                'content': {
                    'application/json': {
                        'schema': {
                            'type': 'object',
                            'properties': {
                                'message': {
                                    'type': 'string',
                                    'description': 'Response message about the status of the task'
                                },
                            },
                        },
                    },
                },
            },
            '404': {
                'description': 'The merge task id is not found',
            },
            '400': {
                'description': 'Invalid input, object invalid',
            },
        },
    },
})
@require_POST
def abort_merge_task(
    request,
    # The below type is of str (and not an int)
    merge_id: int
    ) -> http.HttpResponse:
    "Aborts the merge task currently running and matching the given merge/task ID"

    # BUG: This should not be a .get. It should instead be something like .filter(...).first()
    # Currently, it is a 500 error (because .get() fails when no Spmerging found)
    merge = Spmerging.objects.get(taskid=merge_id)
    if merge is None:
        return http.HttpResponseNotFound(f'The merge task id is not found: {merge_id}')

    # This condition is not possible.
    if merge.taskid is None:
        return http.JsonResponse(None, safe=False)

    task = record_merge_task.AsyncResult(merge.taskid)

    if task.state == 'PENDING' or task.state == 'MERGING':
        # Revoking and terminating the task
        app.control.revoke(merge.taskid, terminate=True)

        # Updating the merging status
        merge.status = 'ABORTED'
        merge.save()

        # Send notification the the megre task has been aborted
        Message.objects.create(user=request.specify_user, content=json.dumps({
            'type': 'record-merge-aborted',
            'name': "Merge_" + merge.table.title() + "_" + str(merge.newrecordid),
            'task_id': merge_id,
            'table': merge.table,
            'new_record_id': merge.newrecordid,
            'collection_id': request.specify_collection.id,
        }))

        return http.HttpResponse(f'Task {merge.taskid} has been aborted.')

    else:
        return http.HttpResponse(f'Task {merge.taskid} is not running and cannot be aborted.')


@openapi(schema={
    'post': {
        "requestBody": {
            "required": True,
            "content": {
                "application/json": {
                    "schema": {
                        "type": "object",
                        "properties": {
                            "columnHeaders": {
                                "type": "array",
                                "items": {
                                    "type": "string"
                                }
                            },
                            "data": {
                                "type": "array",
                                "items": {
                                    "type": "array",
                                    "items": {
                                        "type": "string"
                                    }
                                }
                            },
                            "createRecordSet": {
                                "type": "boolean",
                                "description": "When True, creates a recordset in the logged-in collection for the logged-in user with the matched/updated localities if the upload succeeds",
                                "default": True
                            },
                            "runInBackground": {
                                "type": "boolean",
                                "description": "Whether the task should be ran in the background. Defaults to True",
                                "default": False
                            }
                        },
                        "required": ["columnHeaders", "data"],
                        "additionalProperties": False
                    }
                }
            }
        },
        "responses": {
            "200": {
                "description": "Task finished synchronously",
                "content": {
                    "application/json": {
                        "schema": {
                            "oneOf": [
                                {
                                    "type": "object",
                                    "properties": {
                                        "type": {
                                            "type": "string",
                                            "enum": ["ParseError"]
                                        },
                                        "errors": localityupdate_parse_error
                                    },
                                    "required": ["type", "errors"],
                                    "additionalProperties": False
                                },
                                {
                                    "type": "object",
                                    "properties": {
                                        "type": {
                                            "type": "string",
                                            "enum": ["Uploaded"]
                                        },
                                        "recordsetid": {
                                            "oneOf": [
                                                {
                                                    "type": "string"
                                                },
                                                {
                                                    "type": "null"
                                                }
                                            ]
                                        },
                                        "localities": {
                                            "type": "array",
                                            "description": "An array of matched/updated Locality IDs",
                                            "items": {
                                                "type": "number"
                                            }
                                        },
                                        "geocoorddetails": {
                                            "type": "array",
                                            "description": "An array of created GeoCoordDetail IDs",
                                            "items": {
                                                "type": "number"
                                            }
                                        }
                                    },
                                    "required": ["type", "recordsetid", "localities", "geocoorddetails"],
                                    "additionalProperties": False
                                }
                            ]
                        }
                    }
                }
            },
            "201": {
                "description": "Task started by the worker. Returns the newly created ID of the task",
                "content": {
                    "text/plain": {
                        "schema": {
                            "type": "string",
                            "maxLength": 36,
                            "example": "7d34dbb2-6e57-4c4b-9546-1fe7bec1acca",
                        }
                    }
                }
            },
            "403": {
                "description": "Insufficient rights to upload the Locality Data Set. Loggin in User must be an admin"
            }
        }
    },
})
@login_maybe_required
@require_POST
def upload_locality_set(request: http.HttpRequest):

    if not request.specify_user.is_admin():
        return http.HttpResponseForbidden('Specifyuser must be an instituion admin')

    request_data = json.loads(request.body)

    column_headers = request_data["columnHeaders"]
    data = request_data["data"]
    create_recordset = request_data.get("createRecordSet", True)
    run_in_background = request_data.get("runInBackground", False)

    resolved_upload_function = start_locality_set_background if run_in_background else upload_locality_set_foreground

    result = resolved_upload_function(request.specify_collection, request.specify_user,
                                      request.specify_user_agent, column_headers, data, create_recordset)

    return http.JsonResponse(result, status=201 if run_in_background else 200, safe=False)


def start_locality_set_background(collection, specify_user, agent, column_headers: list[str], data: list[list[str]], create_recordset: bool = False, parse_only: bool = False) -> str:
    task_id = str(uuid4())
    args = [collection.id, column_headers, data]
    if not parse_only:
        args.append(create_recordset)
    task_function = parse_locality_task.apply_async if parse_only else update_locality_task.apply_async

    task = task_function(args, task_id=task_id)

    lu = LocalityUpdate.objects.create(
        taskid=task.id,
        status=LocalityUpdateStatus.PENDING,
        collection=collection,
        specifyuser=specify_user,
        createdbyagent=agent,
        modifiedbyagent=agent,
    )

    Message.objects.create(user=specify_user, content=json.dumps({
        'type': 'localityupdate-starting',
        'taskid': task.id
    }))

    return task.id


def upload_locality_set_foreground(collection, specify_user, agent, column_headers: list[str], data: list[list[str]], create_recordset: bool):
    result = _upload_locality_set(collection, column_headers, data)

    if result["type"] == 'ParseError':
        return result

    localities = [row["locality"] for row in result["results"]]

    recordset = create_localityupdate_recordset(
        collection, specify_user, localities) if create_recordset else None

    result["recordsetid"] = None if recordset is None else recordset.pk

    return result


@openapi(schema={
    'get': {
        "responses": {
            "200": {
                "description": "Data fetched successfully",
                "content": {
                    "application/json": {
                        "schema": {
                            "oneOf": [
                                {
                                    "type": "object",
                                    "properties": {
                                        "taskstatus": {
                                            "type": "string",
                                            "enum": [LocalityUpdateStatus.PENDING, LocalityUpdateStatus.ABORTED]
                                        },
                                        "taskinfo": {
                                            "type": "string",
                                        },
                                    },
                                    "required": ["taskstatus", "taskinfo"],
                                    "additionalProperties": False
                                },
                                {
                                    "type": "object",
                                    "properties": {
                                        "taskstatus": {
                                            "type": "string",
                                            "enum": [LocalityUpdateStatus.PROGRESS, LocalityUpdateStatus.PARSING]
                                        },
                                        "taskinfo": {
                                            "type": "object",
                                            "properties": {
                                                "current": {
                                                    "type": "number",
                                                    "example": 4,
                                                },
                                                "total": {
                                                    "type": "number",
                                                    "example": 20,
                                                }
                                            }
                                        },
                                    },
                                    "required": ["taskstatus", "taskinfo"],
                                    "additionalProperties": False
                                },
                                {
                                    "type": "object",
                                    "properties": {
                                        "taskstatus": {
                                            "type": "string",
                                            "enum": [LocalityUpdateStatus.PARSED]
                                        },
                                        "taskinfo": {
                                            "type": "object",
                                            "properties": {
                                                "rows": {
                                                    "type": "array",
                                                    "items": {
                                                        "type": "object",
                                                        "properties": {
                                                            "locality": {
                                                                "type": "object"
                                                            },
                                                            "geocoorddetail": {
                                                                "oneOf": [
                                                                    {
                                                                        "type": "null"
                                                                    },
                                                                    {
                                                                        "type": "object"
                                                                    }
                                                                ]
                                                            },
                                                            "locality_id": {
                                                                "description": "The ID of the matched Locality",
                                                                "type": "number"
                                                            },
                                                            "row_number": {
                                                                "type": "number"
                                                            }
                                                        },
                                                        "required": ["locality", "geocoorddetail"]
                                                    }
                                                }
                                            }
                                        },
                                    },
                                    "required": ["taskstatus", "taskinfo"],
                                    "additionalProperties": False
                                },
                                {
                                    "type": "object",
                                    "properties": {
                                        "taskstatus": {
                                            "type": "string",
                                            "enum": [LocalityUpdateStatus.SUCCEEDED]
                                        },
                                        "taskinfo": {
                                            "type": "object",
                                            "properties": {
                                                "recordsetid": {
                                                    "oneOf": [
                                                        {
                                                            "type": "number"
                                                        },
                                                        {
                                                            "type": "null"
                                                        }
                                                    ]
                                                },
                                                "localities": {
                                                    "type": "array",
                                                    "description": "An array of matched/updated Locality IDs",
                                                    "items": {
                                                        "type": "number"
                                                    }
                                                },
                                                "geocoorddetails": {
                                                    "type": "array",
                                                    "description": "An array of created GeoCoordDetail IDs",
                                                    "items": {
                                                        "type": "number"
                                                    }
                                                }
                                            },
                                            "required": ["recordsetid", "localities", "geocoorddetails"],
                                            "additionalProperties": False
                                        }
                                    },
                                    "required": ["taskstatus", "taskinfo"],
                                    "additionalProperties": False
                                },
                                {
                                    "type": "object",
                                    "properties": {
                                        "taskstatus": {
                                            "type": "string",
                                            "enum": [LocalityUpdateStatus.PARSE_FAILED]
                                        },
                                        "taskinfo": {
                                            "type": "object",
                                            "properties": {
                                                "errors": localityupdate_parse_error
                                            }
                                        }
                                    },
                                    "required": ["taskstatus", "taskinfo"],
                                    "additionalProperties": False
                                },
                                {
                                    "type": "object",
                                    "properties": {
                                        "taskstatus": {
                                            "type": "string",
                                            "enum": [LocalityUpdateStatus.FAILED]
                                        },
                                        "taskinfo": {
                                            "type": "object",
                                            "properties": {
                                                "error": {
                                                    "type": "string"
                                                },
                                                "traceback": {
                                                    "type": "string"
                                                }
                                            }
                                        }
                                    },
                                    "required": ["taskstatus", "taskinfo"],
                                    "additionalProperties": False
                                }
                            ]
                        }
                    }
                }
            },
            "404": {
                "description": 'The localityupdate object with task id was not found',
                "content": {
                    "text/plain": {
                        "schema": {
                            "type": "string",
                            "example": "The localityupdate with task id '7d34dbb2-6e57-4c4b-9546-1fe7bec1acca' was not found"
                        }
                    }
                }
            }
        }
    },
})
@require_GET
def localityupdate_status(request: http.HttpRequest, taskid: str):
    try:
        locality_update = LocalityUpdate.objects.get(taskid=taskid)
    except LocalityUpdate.DoesNotExist:
        return http.HttpResponseNotFound(f"The localityupdate with task id '{taskid}' was not found")

    result = update_locality_task.AsyncResult(locality_update.taskid)

    resolved_state = LocalityUpdateStatus.ABORTED if result.state == CELERY_TASK_STATE.REVOKED else LocalityUpdateStatus.FAILED if result.state == CELERY_TASK_STATE.FAILURE else result.state

    status = {
        'taskstatus': resolved_state,
        'taskinfo': result.info if isinstance(result.info, dict) else repr(result.info)
    }

    if resolved_state == LocalityUpdateStatus.FAILED:
        status["taskinfo"] = {
            'error': str(result.result),
            'traceback': str(result.traceback)
        }

    elif locality_update.status == LocalityUpdateStatus.PARSE_FAILED:

        status["taskstatus"] = LocalityUpdateStatus.PARSE_FAILED

        if isinstance(result.info, dict) and 'errors' in result.info.keys():
            errors = result.info["errors"]
        else:
            results = locality_update.results.all()
            errors = [json.loads(error.result) for error in results]

        status["taskinfo"] = {"errors": errors}

    elif locality_update.status == LocalityUpdateStatus.PARSED:
        status["taskstatus"] = LocalityUpdateStatus.PARSED

        results = locality_update.results.all()
        rows = [json.loads(row.result) for row in results]

        status["taskinfo"] = {
            "rows": rows
        }

    elif locality_update.status == LocalityUpdateStatus.SUCCEEDED:
        status["taskstatus"] = LocalityUpdateStatus.SUCCEEDED
        recordset_id = locality_update.recordset.id if locality_update.recordset is not None else None
        if isinstance(result.info, dict) and resolved_state == LocalityUpdateStatus.SUCCEEDED:
            result = {
                "recordsetid": recordset_id,
                "localities": result.info["localities"],
                "geocoorddetails": result.info["geocoorddetails"]
            }
        else:
            results = locality_update.results.all()
            localitites = []
            geocoorddetails = []
            for row in results:
                parsed = json.loads(row.result)
                localitites.append(parsed["locality"])
                if parsed["geocoorddetail"] is not None:
                    geocoorddetails.append(parsed["geocoorddetail"])
            result = {
                "recordsetid": recordset_id,
                "localities": localitites,
                "geocoorddetails": geocoorddetails
            }

        status["taskinfo"] = result

    return http.JsonResponse(status, safe=False)


@openapi(schema={
    'post': {
        'responses': {
            '200': {
                'description': 'The task has been successfully aborted or it is not running and cannot be aborted',
                'content': {
                    'application/json': {
                        'schema': {
                            'type': 'object',
                            'properties': {
                                'type': {
                                    'type': 'string',
                                    "enum": ["ABORTED", "NOT_RUNNING"]
                                },
                                'message': {
                                    'type': 'string',
                                    'description': 'Response message about the status of the task'
                                },
                            },
                            "required": ["type", "message"],
                            "additionalProperties": False
                        },
                    },
                },
            },
            "404": {
                "description": 'The localityupdate object with task id was not found',
                "content": {
                    "text/plain": {
                        "schema": {
                            "type": "string",
                            "example": "The localityupdate with task id '7d34dbb2-6e57-4c4b-9546-1fe7bec1acca' was not found"
                        }
                    }
                }
            }
        },
    },
})
@require_POST
@login_maybe_required
def abort_localityupdate_task(request: http.HttpRequest, taskid: str):
    "Aborts the merge task currently running and matching the given merge/task ID"

    try:
        locality_update = LocalityUpdate.objects.get(taskid=taskid)
    except LocalityUpdate.DoesNotExist:
        return http.HttpResponseNotFound(f"The localityupdate with taskid: {taskid} is not found")

    task = record_merge_task.AsyncResult(locality_update.taskid)

    result = {
        "type": None,
        "message": None
    }

    if task.state in [LocalityUpdateStatus.PENDING, LocalityUpdateStatus.PARSING, LocalityUpdateStatus.PROGRESS]:
        app.control.revoke(locality_update.taskid, terminate=True)

        locality_update.status = LocalityUpdateStatus.ABORTED
        locality_update.save()

        Message.objects.create(user=request.specify_user, content=json.dumps({
            'type': 'localityupdate-aborted',
            'taskid': taskid
        }))
        result["type"] = "ABORTED"
        result["message"] = f'Task {locality_update.taskid} has been aborted.'

    else:
        result["type"] = "NOT_RUNNING"
        result["message"] = 'Task %s is not running and cannot be aborted' % locality_update.taskid

    return http.JsonResponse(result, safe=False)


@openapi(schema={
    "post": {
        "requestBody": {
            "required": True,
            "content": {
                "application/json": {
                    "schema": {
                        "type": "object",
                        "properties": {
                            "columnHeaders": {
                                "type": "array",
                                "items": {
                                    "type": "string"
                                }
                            },
                            "data": {
                                "type": "array",
                                "items": {
                                    "type": "array",
                                    "items": {
                                        "type": "string"
                                    }
                                }
                            },
                            "runInBackground": {
                                "type": "boolean",
                                "description": "Whether the task should be ran in the background. Defaults to True",
                                "default": False
                            }
                        },
                        "required": ["columnHeaders", "data"],
                        "additionalProperties": False
                    }
                }
            }
        },
        "responses": {
            "200": {
                "description": "Successful response returned by worker",
                "content": {
                    "application/json": {
                        "schema": localityupdate_parse_success
                    }
                }
            },
            "201": {
                "description": "Task started by the worker. Returns the newly created ID of the task",
                "content": {
                    "text/plain": {
                        "schema": {
                            "type": "string",
                            "maxLength": 36,
                            "example": "7d34dbb2-6e57-4c4b-9546-1fe7bec1acca",
                        }
                    }
                }
            },
            "422": {
                "description": "Locality Import Set not parsed successfully",
                "content": {
                    "application/json": {
                        "schema": localityupdate_parse_error
                    }
                }
            }
        }
    }
})
@login_maybe_required
@require_POST
def parse_locality_set(request: http.HttpRequest):
    """Parse a locality set without making any database changes and return the results 
    """
    request_data = json.loads(request.body)

    column_headers = request_data["columnHeaders"]
    data = request_data["data"]
    run_in_background = request_data.get("runInBackground", False)
    if not run_in_background:
        # BUG?: The result could be list of named tuples. Need to serialize them.
        status, result = parse_locality_set_foreground(
            request.specify_collection, column_headers, data)
    else:
        status, result = 201, start_locality_set_background(
            request.specify_collection, request.specify_user, request.specify_user_agent, column_headers, data, False, True)

    return http.JsonResponse(result, status=status, safe=False)


def parse_locality_set_foreground(collection, column_headers: list[str], data: list[list[str]]) -> tuple[int, dict[str, Any]]:
    parsed, errors = _parse_locality_set(
        collection, column_headers, data)

    if len(errors) > 0:
        return 422, errors

    return 200, parsed


# check if user is new by looking the presence of institution
def is_new_user(request):
    is_new_user = len(spmodels.Institution.objects.all()) == 0
    return http.JsonResponse(is_new_user, safe=False)

@login_maybe_required
@require_POST
def catalog_number_for_sibling(request: http.HttpRequest):
    """
    Returns the catalog number of the primary CO of a COG if one is present 
    """
    try:
        request_data = json.loads(request.body)
        object_id = request_data.get('id')
        provided_catalog_number = request_data.get('catalognumber')
    except json.JSONDecodeError:
        return http.JsonResponse({'error': 'Invalid JSON body.'}, status=400)

    if object_id is None:
        return http.JsonResponse({'error': "'id' field is required."}, status=400)

    if provided_catalog_number is not None:
        return http.JsonResponse(None, safe=False)

    try:
        # Find the join record for the requesting object and its parent group ID
        requesting_cojo = spmodels.Collectionobjectgroupjoin.objects.filter(
            childco_id=object_id
        ).values('parentcog_id').first()

        if not requesting_cojo:
            return http.JsonResponse(None, safe=False)

        parent_cog_id = requesting_cojo['parentcog_id']

        primary_cojo = spmodels.Collectionobjectgroupjoin.objects.filter(
            parentcog_id=parent_cog_id,
            isprimary=True
        ).select_related('childco').first()

        # Extract the catalog number if a primary sibling CO exists
        primary_catalog_number = None
        if primary_cojo and primary_cojo.childco:
            primary_catalog_number = primary_cojo.childco.catalognumber

        return http.JsonResponse(primary_catalog_number, safe=False)

    except Exception as e:
        print(f"Error processing request: {e}")
        return http.JsonResponse({'error': 'An internal server error occurred.'}, status=500)                  
                                

@login_maybe_required
@require_POST
def catalog_number_from_parent(request: http.HttpRequest):
    """
    Returns the catalog number of the parent component
    """
    try:
        request_data = json.loads(request.body)
        object_id = request_data.get('id')
        provided_catalog_number = request_data.get('catalognumber')
    except json.JSONDecodeError:
        return http.JsonResponse({'error': 'Invalid JSON body.'}, status=400)

    if object_id is None:
        return http.JsonResponse({'error': "'id' field is required."}, status=400)

    if provided_catalog_number is not None:
        return http.JsonResponse(None, safe=False)

    try:
        # Get the child CO
        child = spmodels.Collectionobject.objects.get(id=object_id)

        # Get the parent CO
        parent = child.componentParent

        if parent and parent.catalognumber:
            return http.JsonResponse(parent.catalognumber, safe=False)
        else:
            return http.JsonResponse({'error': 'Parent or parent catalog number not found.'}, status=404)

    except Exception as e:
        print(f"Error processing request: {e}")
        return http.JsonResponse({'error': 'An internal server error occurred.'}, status=500)  

<<<<<<< HEAD
def create_institution(request):
    if request.method == 'POST':
        try:
            data = json.loads(request.body)
            new_institution = spmodels.Institution.objects.create(**data)
            return http.JsonResponse(
                {"success": True, "institution_id": new_institution.id},
                status=201
            )
        except Exception as e:
            print(f"Error creating institution: {e}")
            return http.JsonResponse({'error': 'An internal server error occurred.'}, status=500)
    return http.JsonResponse({"error": "Invalid request"}, status=400)


def create_institution_view(request):
    return api.create_institution(request, direct=True)


def create_division_view(request):
    return api.create_division(request, direct=True)


def create_discipline_view(request):
    return api.create_discipline(request, direct=True)


def create_collection_view(request):
    return api.create_collection(request, direct=True)


def create_specifyuser_view(request):
    return api.create_specifyuser(request, direct=True)

# check if user is new by looking the presence of institution
def is_new_user(request):
    is_new_user = len(spmodels.Institution.objects.all()) == 0
    return http.JsonResponse(is_new_user, safe=False)
=======

@login_maybe_required
@require_POST
def series_autonumber_range(request: http.HttpRequest):
    """
    Returns a list of autonumbered values given a range.
    Used for series data entry on Collection Objects.
    """
    request_data = json.loads(request.body)
    range_start = request_data.get('rangestart')
    range_end = request_data.get('rangeend')
    table_name = request_data.get('tablename')
    field_name = request_data.get('fieldname')
    formatter_name = request_data.get('formattername')
    
    formatter = get_uiformatter_by_name(request.specify_collection, request.specify_user, formatter_name)
    
    try: 
        range_start_parsed = formatter.parse(range_start)
        assert not formatter.needs_autonumber(range_start_parsed)
        canonicalized_range_start = formatter.canonicalize(range_start_parsed)
    except:
        return http.HttpResponseBadRequest('Range start does not match format.')
    try:
        range_end_parsed = formatter.parse(range_end)
        assert not formatter.needs_autonumber(range_end_parsed)
        canonicalized_range_end = formatter.canonicalize(range_end_parsed)
    except:
        return http.HttpResponseBadRequest('Range end does not match format.')
    
    if canonicalized_range_end <= canonicalized_range_start:
        return http.HttpResponseBadRequest(f'Range end must be greater than range start.')

    try:
        # Repeatedly autonumber until the end is reached.
        limit = 500
        values = [canonicalized_range_start]
        current_value = values[0]
        if request_data.get('skipstartnumber'):
            # The first value can be optionally excluded/skipped.
            # Needed since series entry currently relies on the first record being saved first.
            values = []
        while current_value < canonicalized_range_end:
            current_value = ''.join(formatter.fill_vals_after(current_value))
            values.append(current_value)
            if len(values) >= limit:
                return http.JsonResponse({
                    'values': [],
                    'error': 'LimitExceeded',
                })
        
        # Check if any existing records use the values.
        # Not garanteed to be accurate at the time of saving, just serves as a warning for the frontend.
        table = get_model(table_name)
        existing_records = table.objects.filter(**{f'{field_name}__in': values, 'collection': request.specify_collection})
        existing_values = list(existing_records.values_list(field_name, flat=True))

        if len(existing_values) > 0:
            return http.JsonResponse({
                'values': values,
                'existing': existing_values,
                'error': 'ExistingNumbers',
            })

        return http.JsonResponse({
            'values': values,
        })
    except Exception as e:
        return http.JsonResponse({'error': 'An internal server error occurred.'}, status=500)  
>>>>>>> 40341173
<|MERGE_RESOLUTION|>--- conflicted
+++ resolved
@@ -1521,7 +1521,6 @@
         print(f"Error processing request: {e}")
         return http.JsonResponse({'error': 'An internal server error occurred.'}, status=500)  
 
-<<<<<<< HEAD
 def create_institution(request):
     if request.method == 'POST':
         try:
@@ -1560,7 +1559,6 @@
 def is_new_user(request):
     is_new_user = len(spmodels.Institution.objects.all()) == 0
     return http.JsonResponse(is_new_user, safe=False)
-=======
 
 @login_maybe_required
 @require_POST
@@ -1629,5 +1627,4 @@
             'values': values,
         })
     except Exception as e:
-        return http.JsonResponse({'error': 'An internal server error occurred.'}, status=500)  
->>>>>>> 40341173
+        return http.JsonResponse({'error': 'An internal server error occurred.'}, status=500)  