--- conflicted
+++ resolved
@@ -9,7 +9,7 @@
 from specifyweb.specify.agent_types import agent_types
 from specifyweb.stored_queries.format import get_date_format, MYSQL_TO_YEAR, MYSQL_TO_MONTH
 from specifyweb.specify.datamodel import datamodel, Table, Field, Relationship
-from specifyweb.specify.uiformatters import FormatMismatch, ScopedFormatter, CustomRepr
+from specifyweb.specify.uiformatters import get_uiformatter, FormatMismatch, ScopedFormatter, CustomRepr
 
 ParseFailureKey = Literal[
 'valueTooLong',
@@ -43,19 +43,12 @@
 ParseResult = Union[ParseSucess, ParseFailure]
 
 
-<<<<<<< HEAD
-def parse_field(table_name: str, field_name: str, raw_value: str, formatter: Optional[CustomRepr]) -> ParseResult:
-    table = datamodel.get_table_strict(table_name)
-    field = table.get_field_strict(field_name)
-
-=======
 def parse_field(collection, table_name: str, field_name: str, raw_value: str, with_formatter = None) -> ParseResult:
     table = datamodel.get_table_strict(table_name)
     field = table.get_field_strict(field_name)
 
     formatter = get_uiformatter(collection, table_name, field_name) if with_formatter is None else with_formatter
 
->>>>>>> 1d6b1ee8
     if field.is_relationship:
         return parse_integer(field.name, raw_value)
 
