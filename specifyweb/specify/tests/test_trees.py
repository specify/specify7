--- conflicted
+++ resolved
@@ -7,11 +7,7 @@
 from specifyweb.specify.tree_extras import set_fullnames
 from specifyweb.specify.tree_views import get_tree_rows
 from specifyweb.stored_queries.execution import set_group_concat_max_len
-<<<<<<< HEAD
 from specifyweb.stored_queries.tests.tests import SQLAlchemySetup
-=======
-from specifyweb.stored_queries.tests import SQLAlchemySetup
->>>>>>> accdd2b7
 from contextlib import contextmanager
 from django.db import connection
 
@@ -19,7 +15,6 @@
 class TestTreeSetup(ApiTests):
     def setUp(self) -> None:
         super().setUp()
-<<<<<<< HEAD
         self.geographytreedef.treedefitems.create(name="Continent", rankid=100)
         self.geographytreedef.treedefitems.create(name="Country", rankid=200)
         self.geographytreedef.treedefitems.create(name="State", rankid=300)
@@ -40,6 +35,12 @@
         self.taxontreedef.treedefitems.create(name="Subspecies", rankid=230)
 
 
+        self.collectionobjecttype.taxontreedef = self.taxontreedef
+        self.collectionobjecttype.save()
+        self.collection.collectionobjecttype = self.collectionobjecttype
+        self.collection.save()
+
+
 class TestTree:
 
     def setUp(self) -> None:
@@ -78,75 +79,6 @@
 class GeographyTree(TestTree, TestTreeSetup):
     pass
 
-=======
-        self.geographytreedef.treedefitems.create(name='Continent', rankid=100)
-        self.geographytreedef.treedefitems.create(name='Country', rankid=200)
-        self.geographytreedef.treedefitems.create(name='State', rankid=300)
-        self.geographytreedef.treedefitems.create(name='County', rankid=400)
-        self.geographytreedef.treedefitems.create(name='City', rankid=500)
-
-        self.taxontreedef = models.Taxontreedef.objects.create(
-            name="Test Taxonomy")
-        self.taxontreedef.treedefitems.create(name='Taxonomy Root', rankid=0)
-        self.taxontreedef.treedefitems.create(name='Kingdom', rankid=10)
-        self.taxontreedef.treedefitems.create(name='Phylum', rankid=30)
-        self.taxontreedef.treedefitems.create(name='Class', rankid=60)
-        self.taxontreedef.treedefitems.create(name='Order', rankid=100)
-        self.taxontreedef.treedefitems.create(name='Superfamily', rankid=130)
-        self.taxontreedef.treedefitems.create(name='Family', rankid=140)
-        self.taxontreedef.treedefitems.create(name='Genus', rankid=180)
-        self.taxontreedef.treedefitems.create(name='Subgenus', rankid=190)
-        self.taxontreedef.treedefitems.create(name='Species', rankid=220)
-        self.taxontreedef.treedefitems.create(name='Subspecies', rankid=230)
-
-        self.collectionobjecttype.taxontreedef = self.taxontreedef
-        self.collectionobjecttype.save()
-        self.collection.collectionobjecttype = self.collectionobjecttype
-        self.collection.save()
-
-
-class TestTree:
-
-    def setUp(self) -> None:
-        super().setUp()
-
-        self.earth = self.make_geotree("Earth", "Planet")
-
-        self.na = self.make_geotree(
-            "North America", "Continent", parent=self.earth)
-
-        self.usa = self.make_geotree("USA", "Country", parent=self.na)
-
-        self.kansas = self.make_geotree("Kansas", "State", parent=self.usa)
-        self.mo = self.make_geotree("Missouri", "State", parent=self.usa)
-        self.ohio = self.make_geotree("Ohio", "State", parent=self.usa)
-        self.ill = self.make_geotree("Illinois", "State", parent=self.usa)
-
-        self.doug = self.make_geotree("Douglas", "County", parent=self.kansas)
-        self.greene = self.make_geotree("Greene", "County", parent=self.mo)
-        self.greeneoh = self.make_geotree("Greene", "County", parent=self.ohio)
-        self.sangomon = self.make_geotree(
-            "Sangamon", "County", parent=self.ill)
-
-        self.springmo = self.make_geotree(
-            "Springfield", "City", parent=self.greene)
-        self.springill = self.make_geotree(
-            "Springfield", "City", parent=self.sangomon)
-
-    def make_geotree(self, name, rank_name, **extra_kwargs):
-        return get_table("Geography").objects.create(
-            name=name,
-            definitionitem=get_table(
-                'Geographytreedefitem').objects.get(name=rank_name),
-            definition=self.geographytreedef,
-            **extra_kwargs
-        )
-
-
-class GeographyTree(TestTree, TestTreeSetup):
-    pass
-
->>>>>>> accdd2b7
 
 class SqlTreeSetup(SQLAlchemySetup, GeographyTree):
     pass
@@ -204,7 +136,6 @@
 
         def _run_nn_and_cte(*args, **kwargs):
             cte_results = get_tree_stats(
-<<<<<<< HEAD
                 *args,
                 **kwargs,
                 session_context=TreeViewsTest.test_session_context,
@@ -216,11 +147,6 @@
                 session_context=TreeViewsTest.test_session_context,
                 using_cte=False
             )
-=======
-                *args, **kwargs, session_context=TreeViewsTest.test_session_context, using_cte=True)
-            node_number_results = get_tree_stats(
-                *args, **kwargs, session_context=TreeViewsTest.test_session_context, using_cte=False)
->>>>>>> accdd2b7
             self.assertCountEqual(cte_results, node_number_results)
             return cte_results
 
@@ -248,7 +174,6 @@
 
         _results = [
             self.validate_tree_stats(
-<<<<<<< HEAD
                 self.geographytreedef.id, "geography", parent_id, self.collection
             )(correct)
             for parent_id, correct in correct_results.items()
@@ -293,29 +218,6 @@
             parent=self.na,
             fullname="USA Syn 2",
         )
-=======
-                self.geographytreedef.id, 'geography', parent_id, self.collection)(correct)
-            for parent_id, correct in correct_results.items()
-        ]
-
-    def test_test_synonyms_concat(self):
-        self.maxDiff = None
-        na_syn_0 = self.make_geotree("NA Syn 0", "Continent",
-                                     acceptedgeography=self.na,
-                                     # fullname is not set by default for not-accepted
-                                     fullname="NA Syn 0",
-                                     parent=self.earth
-                                     )
-        na_syn_1 = self.make_geotree(
-            "NA Syn 1", "Continent", acceptedgeography=self.na, fullname="NA Syn 1", parent=self.earth)
-
-        usa_syn_0 = self.make_geotree(
-            "USA Syn 0", "Country", acceptedgeography=self.usa, parent=self.na, fullname="USA Syn 0")
-        usa_syn_1 = self.make_geotree(
-            "USA Syn 1", "Country", acceptedgeography=self.usa, parent=self.na, fullname="USA Syn 1")
-        usa_syn_2 = self.make_geotree(
-            "USA Syn 2", "Country", acceptedgeography=self.usa, parent=self.na, fullname="USA Syn 2")
->>>>>>> accdd2b7
 
         # need to refresh _some_ nodes (but not all)
         # just the immediate parents and siblings inserted before us
@@ -339,7 +241,6 @@
 
         with _run_for_row() as session:
             results = get_tree_rows(
-<<<<<<< HEAD
                 self.geographytreedef.id,
                 "Geography",
                 self.earth.id,
@@ -455,43 +356,6 @@
                 ),
             ]
             self.assertCountEqual(results, expected)
-=======
-                self.geographytreedef.id, "Geography", self.earth.id, "geographyid", False, session
-            )
-            expected = [
-                (self.na.id, self.na.name, self.na.fullname, self.na.nodenumber, self.na.highestchildnodenumber,
-                 self.na.rankid, None, None, 'NULL', self.na.children.count(), 'NA Syn 0, NA Syn 1'),
-                (na_syn_0.id, na_syn_0.name, na_syn_0.fullname, na_syn_0.nodenumber, na_syn_0.highestchildnodenumber,
-                 na_syn_0.rankid, self.na.id, self.na.fullname, 'NULL', na_syn_0.children.count(), None),
-                (na_syn_1.id, na_syn_1.name, na_syn_1.fullname, na_syn_1.nodenumber, na_syn_1.highestchildnodenumber,
-                 na_syn_1.rankid, self.na.id, self.na.fullname, 'NULL', na_syn_1.children.count(), None),
-            ]
-
-            self.assertCountEqual(
-                results,
-                expected
-            )
-
-        with _run_for_row() as session:
-            results = get_tree_rows(
-                self.geographytreedef.id, "Geography", self.na.id, "name", False, session
-            )
-            expected = [
-                (self.usa.id, self.usa.name, self.usa.fullname, self.usa.nodenumber, self.usa.highestchildnodenumber,
-                 self.usa.rankid, None, None, 'NULL', self.usa.children.count(), 'USA Syn 0, USA Syn 1, USA Syn 2'),
-                (usa_syn_0.id, usa_syn_0.name, usa_syn_0.fullname, usa_syn_0.nodenumber,
-                 usa_syn_0.highestchildnodenumber, usa_syn_0.rankid, self.usa.id, self.usa.fullname, 'NULL', 0, None),
-                (usa_syn_1.id, usa_syn_1.name, usa_syn_1.fullname, usa_syn_1.nodenumber,
-                 usa_syn_1.highestchildnodenumber, usa_syn_1.rankid, self.usa.id, self.usa.fullname, 'NULL', 0, None),
-                (usa_syn_2.id, usa_syn_2. name, usa_syn_2.fullname, usa_syn_2.nodenumber,
-                 usa_syn_2.highestchildnodenumber, usa_syn_2.rankid, self.usa.id, self.usa.fullname, 'NULL', 0, None)
-
-            ]
-            self.assertCountEqual(
-                results,
-                expected
-            )
->>>>>>> accdd2b7
 
 
 class AddDeleteRankResourcesTest(ApiTests):
@@ -499,12 +363,7 @@
         c = Client()
         c.force_login(self.specifyuser)
 
-<<<<<<< HEAD
         treedef_geo = models.Geographytreedef.objects.create(name="GeographyTest")
-=======
-        treedef_geo = models.Geographytreedef.objects.create(
-            name='GeographyTest')
->>>>>>> accdd2b7
 
         # Test adding non-default rank on empty heirarchy
         data = {
@@ -514,17 +373,11 @@
             "rankid": 100,
         }
         universe_rank = api.create_obj(
-<<<<<<< HEAD
             self.collection, self.agent, "geographytreedefitem", data
         )
         self.assertEqual(
             100, models.Geographytreedefitem.objects.get(name="Universe").rankid
         )
-=======
-            self.collection, self.agent, 'geographytreedefitem', data)
-        self.assertEqual(100, models.Geographytreedefitem.objects.get(
-            name='Universe').rankid)
->>>>>>> accdd2b7
 
         # Test adding non-default rank to the end of the heirarchy
         data = {
@@ -534,17 +387,11 @@
             "rankid": 200,
         }
         galaxy_rank = api.create_obj(
-<<<<<<< HEAD
             self.collection, self.agent, "geographytreedefitem", data
         )
         self.assertEqual(
             200, models.Geographytreedefitem.objects.get(name="Galaxy").rankid
         )
-=======
-            self.collection, self.agent, 'geographytreedefitem', data)
-        self.assertEqual(
-            200, models.Geographytreedefitem.objects.get(name='Galaxy').rankid)
->>>>>>> accdd2b7
 
         # Test adding non-default rank to the front of the heirarchy
         data = {
@@ -554,17 +401,11 @@
             "rankid": 50,
         }
         multiverse_rank = api.create_obj(
-<<<<<<< HEAD
             self.collection, self.agent, "geographytreedefitem", data
         )
         self.assertEqual(
             50, models.Geographytreedefitem.objects.get(name="Multiverse").rankid
         )
-=======
-            self.collection, self.agent, 'geographytreedefitem', data)
-        self.assertEqual(50, models.Geographytreedefitem.objects.get(
-            name='Multiverse').rankid)
->>>>>>> accdd2b7
 
         # Test adding non-default rank in the middle of the heirarchy
         data = {
@@ -574,7 +415,6 @@
             "rankid": 150,
         }
         dimersion_rank = api.create_obj(
-<<<<<<< HEAD
             self.collection, self.agent, "geographytreedefitem", data
         )
         self.assertEqual(
@@ -614,26 +454,6 @@
             definition=treedef_geo,
             definitionitem=models.Geographytreedefitem.objects.get(name="Galaxy"),
         )
-=======
-            self.collection, self.agent, 'geographytreedefitem', data)
-        self.assertEqual(150, models.Geographytreedefitem.objects.get(
-            name='Dimension').rankid)
-
-        # Test foreign keys
-        self.assertEqual(4, models.Geographytreedefitem.objects.filter(
-            treedef=treedef_geo).count())
-
-        # Create test nodes
-        cfc = models.Geography.objects.create(name='Central Finite Curve', rankid=50, definition=treedef_geo,
-                                              definitionitem=models.Geographytreedefitem.objects.get(name='Multiverse'))
-        c137 = models.Geography.objects.create(name='C137', rankid=100, parent=cfc, definition=treedef_geo,
-                                               definitionitem=models.Geographytreedefitem.objects.get(name='Universe'))
-        d3 = models.Geography.objects.create(name='3D', rankid=150, parent=c137, definition=treedef_geo,
-                                             definitionitem=models.Geographytreedefitem.objects.get(name='Dimension'))
-        milky_way = models.Geography.objects.create(name='Milky Way', parent=d3, rankid=200, definition=treedef_geo,
-                                                    definitionitem=models.Geographytreedefitem.objects.get(
-                                                        name='Galaxy'))
->>>>>>> accdd2b7
 
         # Test full name reconstruction
         set_fullnames(treedef_geo, null_only=False, node_number_range=None)
@@ -644,11 +464,7 @@
         if d3.fullname is not None:
             self.assertEqual("3D", d3.fullname)
         if milky_way.fullname is not None:
-<<<<<<< HEAD
             self.assertEqual("Milky Way", milky_way.fullname)
-=======
-            self.assertEqual('Milky Way', milky_way.fullname)
->>>>>>> accdd2b7
 
         # Test parents of child nodes
         self.assertEqual(cfc.id, c137.parent.id)
@@ -659,7 +475,6 @@
         c = Client()
         c.force_login(self.specifyuser)
 
-<<<<<<< HEAD
         for obj in models.Taxontreedefitem.objects.all():
             obj.delete()
 
@@ -681,32 +496,6 @@
         self.assertEqual(
             0, models.Taxontreedefitem.objects.filter(name="Invalid").count()
         )
-=======
-        treedef_taxon = models.Taxontreedef.objects.create(name='TaxonTest')
-
-        # Test adding default rank on empty heirarchy
-        data = {
-            'name': 'Taxonomy Root',
-            'parent': None,
-            'treedef': api.uri_for_model('Taxontreedef', treedef_taxon.id)
-        }
-        taxon_root_rank = api.create_obj(
-            self.collection, self.agent, 'taxontreedefitem', data)
-        self.assertEqual(0, models.Taxontreedefitem.objects.get(
-            name='Taxonomy Root').rankid)
-
-        # Test adding non-default rank in front of rank 0
-        data = {
-            'name': 'Invalid',
-            'parent': None,
-            'treedef': api.uri_for_model('Taxontreedef', treedef_taxon.id)
-        }
-        with self.assertRaises(TreeBusinessRuleException):
-            api.create_obj(self.collection, self.agent,
-                           'taxontreedefitem', data)
-        self.assertEqual(0, models.Taxontreedefitem.objects.filter(
-            name='Invalid').count())
->>>>>>> accdd2b7
 
         # Test adding default rank to the end of the heirarchy
         data = {
@@ -715,17 +504,11 @@
             "treedef": treedef_taxon,
         }
         division_rank = api.create_obj(
-<<<<<<< HEAD
             self.collection, self.agent, "taxontreedefitem", data
         )
         self.assertEqual(
             30, models.Taxontreedefitem.objects.get(name="Division").rankid
         )
-=======
-            self.collection, self.agent, 'taxontreedefitem', data)
-        self.assertEqual(30, models.Taxontreedefitem.objects.get(
-            name='Division').rankid)
->>>>>>> accdd2b7
 
         # Test adding default rank to the middle of the heirarchy
         data = {
@@ -734,7 +517,6 @@
             "treedef": treedef_taxon,
         }
         kingdom_rank = api.create_obj(
-<<<<<<< HEAD
             self.collection, self.agent, "taxontreedefitem", data
         )
         self.assertEqual(10, models.Taxontreedefitem.objects.get(name="Kingdom").rankid)
@@ -746,22 +528,12 @@
             models.Taxontreedefitem.objects.get(name="Kingdom").parent.id,
             models.Taxontreedefitem.objects.get(name="Taxonomy Root").id,
         )
-=======
-            self.collection, self.agent, 'taxontreedefitem', data)
-        self.assertEqual(
-            10, models.Taxontreedefitem.objects.get(name='Kingdom').rankid)
-        self.assertEqual(models.Taxontreedefitem.objects.get(name='Division').parent.id,
-                         models.Taxontreedefitem.objects.get(name='Kingdom').id)
-        self.assertEqual(models.Taxontreedefitem.objects.get(name='Kingdom').parent.id,
-                         models.Taxontreedefitem.objects.get(name='Taxonomy Root').id)
->>>>>>> accdd2b7
 
         # Test foreign keys
         for rank in models.Taxontreedefitem.objects.filter(treedef=treedef_taxon):
             self.assertEqual(treedef_taxon.id, rank.treedef.id)
 
         # Create test nodes
-<<<<<<< HEAD
         pokemon = models.Taxon.objects.create(
             name="Pokemon",
             rankid=50,
@@ -789,16 +561,6 @@
             definition=treedef_taxon,
             definitionitem=models.Taxontreedefitem.objects.get(name="Division"),
         )
-=======
-        pokemon = models.Taxon.objects.create(name='Pokemon', rankid=50, definition=treedef_taxon,
-                                              definitionitem=models.Taxontreedefitem.objects.get(name='Taxonomy Root'))
-        water = models.Taxon.objects.create(name='Water', rankid=100, parent=pokemon, definition=treedef_taxon,
-                                            definitionitem=models.Taxontreedefitem.objects.get(name='Kingdom'))
-        squirtle = models.Taxon.objects.create(name='Squirtle', rankid=150, parent=water, definition=treedef_taxon,
-                                               definitionitem=models.Taxontreedefitem.objects.get(name='Division'))
-        blastoise = models.Taxon.objects.create(name='Blastoise', parent=water, rankid=200, definition=treedef_taxon,
-                                                definitionitem=models.Taxontreedefitem.objects.get(name='Division'))
->>>>>>> accdd2b7
 
         # Test full name reconstruction
         set_fullnames(treedef_taxon, null_only=False, node_number_range=None)
@@ -816,12 +578,8 @@
         c.force_login(self.specifyuser)
 
         treedef_geotimeperiod = models.Geologictimeperiodtreedef.objects.create(
-<<<<<<< HEAD
             name="GeographyTimePeriodTest"
         )
-=======
-            name='GeographyTimePeriodTest')
->>>>>>> accdd2b7
         era_rank = models.Geologictimeperiodtreedefitem.objects.create(
             name="Era", rankid=100, treedef=treedef_geotimeperiod
         )
@@ -836,46 +594,6 @@
         )
 
         # Test deleting a rank in the middle of the heirarchy
-<<<<<<< HEAD
-        api.delete_resource(
-            self.collection,
-            self.agent,
-            "Geologictimeperiodtreedefitem",
-            epoch_rank.id,
-            epoch_rank.version,
-        )
-        self.assertEqual(
-            None,
-            models.Geologictimeperiodtreedefitem.objects.filter(name="Epoch").first(),
-        )
-        self.assertEqual(
-            period_rank.id,
-            models.Geologictimeperiodtreedefitem.objects.get(name="Age").parent.id,
-        )
-
-        # Test deleting a rank at the end of the heirarchy
-        api.delete_resource(
-            self.collection,
-            self.agent,
-            "Geologictimeperiodtreedefitem",
-            age_rank.id,
-            age_rank.version,
-        )
-        self.assertEqual(
-            None,
-            models.Geologictimeperiodtreedefitem.objects.filter(name="Age").first(),
-        )
-
-        # Test deleting a rank at the head of the heirarchy
-        with self.assertRaises(TreeBusinessRuleException):
-            api.delete_resource(
-                self.collection,
-                self.agent,
-                "Geologictimeperiodtreedefitem",
-                era_rank.id,
-                era_rank.version,
-            )
-=======
         api.delete_resource(self.collection, self.agent,
                             'Geologictimeperiodtreedefitem', epoch_rank.id, epoch_rank.version)
         self.assertEqual(None, models.Geologictimeperiodtreedefitem.objects.filter(
@@ -1075,5 +793,4 @@
 
         root_node = models.Geography.objects.filter(definition=tree_def, rankid=0, name='Root').first()
         root_node.delete()
-        first_rank.delete()
->>>>>>> accdd2b7
+        first_rank.delete()