--- conflicted
+++ resolved
@@ -10,16 +10,6 @@
 
 from specifyweb.permissions.models import UserPolicy
 from specifyweb.specify import api, models, scoping
-<<<<<<< HEAD
-from specifyweb.businessrules.uniqueness_rules import (
-    UNIQUENESS_DISPATCH_UID,
-    check_unique,
-    apply_default_uniqueness_rules,
-)
-from specifyweb.businessrules.orm_signal_handler import (
-    connect_signal,
-    disconnect_signal,
-=======
 from specifyweb.businessrules.uniqueness_rules import UNIQUENESS_DISPATCH_UID, check_unique, apply_default_uniqueness_rules
 from specifyweb.businessrules.rules.cogtype_rules import SYSTEM_COGTYPES_PICKLIST
 from specifyweb.businessrules.orm_signal_handler import connect_signal, disconnect_signal
@@ -47,7 +37,6 @@
     Accession,
     Picklist,
     Picklistitem,
->>>>>>> accdd2b7
 )
 
 def get_table(name: str):
@@ -55,19 +44,10 @@
 
 class MainSetupTearDown:
     def setUp(self):
-<<<<<<< HEAD
-        disconnect_signal("pre_save", None, dispatch_uid=UNIQUENESS_DISPATCH_UID)
-        connect_signal(
-            "pre_save", check_unique, None, dispatch_uid=UNIQUENESS_DISPATCH_UID
-        )
-        self.institution = models.Institution.objects.create(
-            name="Test Institution",
-=======
         disconnect_signal('pre_save', None, dispatch_uid=UNIQUENESS_DISPATCH_UID)
         connect_signal('pre_save', check_unique, None, dispatch_uid=UNIQUENESS_DISPATCH_UID)
         self.institution = Institution.objects.create(
             name='Test Institution',
->>>>>>> accdd2b7
             isaccessionsglobal=True,
             issecurityon=False,
             isserverbased=False,
@@ -75,21 +55,6 @@
             issinglegeographytree=True,
         )
 
-<<<<<<< HEAD
-        self.division = models.Division.objects.create(
-            institution=self.institution, name="Test Division"
-        )
-
-        self.geologictimeperiodtreedef = (
-            models.Geologictimeperiodtreedef.objects.create(name="Test gtptd")
-        )
-
-        self.geographytreedef = models.Geographytreedef.objects.create(name="Test gtd")
-
-        self.geographytreedef.treedefitems.create(name="Planet", rankid="0")
-
-        self.datatype = models.Datatype.objects.create(name="Test datatype")
-=======
         self.division = Division.objects.create(
             institution=self.institution,
             name='Test Division')
@@ -106,7 +71,6 @@
 
         self.datatype = Datatype.objects.create(
             name='Test datatype')
->>>>>>> accdd2b7
 
         self.discipline = Discipline.objects.create(
             geologictimeperiodtreedef=self.geologictimeperiodtreedef,
@@ -117,15 +81,9 @@
 
         apply_default_uniqueness_rules(self.discipline)
 
-<<<<<<< HEAD
-        self.collection = models.Collection.objects.create(
-            catalognumformatname="test",
-            collectionname="TestCollection",
-=======
         self.collection = Collection.objects.create(
             catalognumformatname='test',
             collectionname='TestCollection',
->>>>>>> accdd2b7
             isembeddedcollectingevent=False,
             discipline=self.discipline,
         )
@@ -151,34 +109,6 @@
             specifyuser=self.specifyuser,
         )
 
-<<<<<<< HEAD
-        self.collectingevent = models.Collectingevent.objects.create(
-            discipline=self.discipline
-        )
-
-        def make_co(num: int):
-            return [
-                models.Collectionobject.objects.create(
-                    collection=self.collection, catalognumber="num-%d" % i
-                )
-                for i in range(num)
-            ]
-
-        self.collectionobjects = make_co(5)
-        self.make_co = make_co
-
-        def _update(obj, kwargs):
-            for key, value in kwargs.items():
-                setattr(obj, key, value)
-            obj.save()
-
-        self._update = _update
-
-
-class ApiTests(MainSetupTearDown, TestCase):
-    pass
-
-=======
         self.collectingevent = Collectingevent.objects.create(
             discipline=self.discipline)
 
@@ -195,7 +125,6 @@
 
 
 class ApiTests(MainSetupTearDown, TestCase): pass
->>>>>>> accdd2b7
 
 skip_perms_check = lambda x: None
 
@@ -216,54 +145,16 @@
         self.assertEqual(data["name"], self.institution.name)
 
     def test_create_object(self):
-<<<<<<< HEAD
-        obj = api.create_obj(
-            self.collection,
-            self.agent,
-            "collectionobject",
-            {
-                "collection": api.uri_for_model("collection", self.collection.id),
-                "catalognumber": "foobar",
-            },
-        )
-        obj = models.Collectionobject.objects.get(id=obj.id)
-=======
         obj = api.create_obj(self.collection, self.agent, 'collectionobject', {
                 'collection': api.uri_for_model('collection', self.collection.id),
                 'catalognumber': 'foobar'})
         obj = Collectionobject.objects.get(id=obj.id)
->>>>>>> accdd2b7
         self.assertTrue(obj.id is not None)
         self.assertEqual(obj.collection, self.collection)
         self.assertEqual(obj.catalognumber, "foobar")
         self.assertEqual(obj.createdbyagent, self.agent)
 
     def test_update_object(self):
-<<<<<<< HEAD
-        data = api.get_resource("collection", self.collection.id, skip_perms_check)
-        data["collectionname"] = "New Name"
-        api.update_obj(
-            self.collection, self.agent, "collection", data["id"], data["version"], data
-        )
-        obj = models.Collection.objects.get(id=self.collection.id)
-        self.assertEqual(obj.collectionname, "New Name")
-
-    def test_delete_object(self):
-        obj = api.create_obj(
-            self.collection,
-            self.agent,
-            "collectionobject",
-            {
-                "collection": api.uri_for_model("collection", self.collection.id),
-                "catalognumber": "foobar",
-            },
-        )
-        api.delete_resource(
-            self.collection, self.agent, "collectionobject", obj.id, obj.version
-        )
-        self.assertEqual(models.Collectionobject.objects.filter(id=obj.id).count(), 0)
-
-=======
         data = api.get_resource('collection', self.collection.id, skip_perms_check)
         data['collectionname'] = 'New Name'
         api.update_obj(self.collection, self.agent, 'collection',
@@ -277,7 +168,6 @@
                 'catalognumber': 'foobar'})
         api.delete_resource(self.collection, self.agent, 'collectionobject', obj.id, obj.version)
         self.assertEqual(Collectionobject.objects.filter(id=obj.id).count(), 0)
->>>>>>> accdd2b7
 
 class RecordSetTests(ApiTests):
     def setUp(self):
@@ -310,7 +200,6 @@
     )
     def test_post_bad_resource(self):
         with self.assertRaises(api.RecordSetException) as cm:
-<<<<<<< HEAD
             obj = api.post_resource(
                 self.collection,
                 self.agent,
@@ -330,30 +219,6 @@
         "errors because of many-to-many stuff checking if Agent is admin. should test with different model."
     )
     def test_post_resource_to_bad_recordset(self):
-        max_id = models.Recordset.objects.aggregate(Max("id"))["id__max"]
-        with self.assertRaises(api.RecordSetException) as cm:
-            obj = api.post_resource(
-                self.collection,
-                self.agent,
-                "Agent",
-                {
-                    "agenttype": 0,
-                    "lastname": "Pitts",
-                    "division": api.uri_for_model("division", self.division.id),
-                },
-                recordsetid=max_id + 100,
-            )
-        self.assertEqual(models.Agent.objects.filter(lastname="Pitts").count(), 0)
-=======
-            obj = api.post_resource(self.collection, self.agent, 'Agent',
-                                    {'agenttype': 0,
-                                     'lastname': 'MonkeyWrench',
-                                     'division': api.uri_for_model('division', self.division.id)},
-                                    recordsetid=self.recordset.id)
-        self.assertEqual(Agent.objects.filter(lastname='MonkeyWrench').count(), 0)
-
-    @skip("errors because of many-to-many stuff checking if Agent is admin. should test with different model.")
-    def test_post_resource_to_bad_recordset(self):
         max_id = Recordset.objects.aggregate(Max('id'))['id__max']
         with self.assertRaises(api.RecordSetException) as cm:
             obj = api.post_resource(self.collection, self.agent, 'Agent',
@@ -362,7 +227,6 @@
                                      'division': api.uri_for_model('division', self.division.id)},
                                     recordsetid=max_id + 100)
         self.assertEqual(Agent.objects.filter(lastname='Pitts').count(), 0)
->>>>>>> accdd2b7
 
     def test_remove_from_recordset_on_delete(self):
         ids = [co.id for co in self.collectionobjects]
@@ -564,19 +428,8 @@
         obj.version += 1
         obj.save()
         with self.assertRaises(api.StaleObjectException) as cm:
-<<<<<<< HEAD
-            api.delete_resource(
-                self.collection,
-                self.agent,
-                "collectionobject",
-                data["id"],
-                data["version"],
-            )
-        self.assertEqual(models.Collectionobject.objects.filter(id=obj.id).count(), 1)
-=======
             api.delete_resource(self.collection, self.agent, 'collectionobject', data['id'], data['version'])
         self.assertEqual(Collectionobject.objects.filter(id=obj.id).count(), 1)
->>>>>>> accdd2b7
 
     def test_missing_version(self):
         data = api.get_resource("collection", self.collection.id, skip_perms_check)
@@ -622,12 +475,8 @@
             self.assertTrue(det.id in ids)
 
     def test_inlined_inlines(self):
-<<<<<<< HEAD
-        preptype = models.Preptype.objects.create(collection=self.collection)
-=======
         preptype = Preptype.objects.create(
             collection=self.collection)
->>>>>>> accdd2b7
 
         for i in range(3):
             self.collectionobjects[0].preparations.create(
@@ -641,16 +490,8 @@
         self.assertEqual(co["preparations"][0]["preparationattachments"], [])
 
     def test_get_resource_with_to_one_inlines(self):
-<<<<<<< HEAD
-        self.collectionobjects[0].collectionobjectattribute = (
-            models.Collectionobjectattribute.objects.create(
-                collectionmemberid=self.collection.id
-            )
-        )
-=======
         self.collectionobjects[0].collectionobjectattribute = \
             Collectionobjectattribute.objects.create(collectionmemberid=self.collection.id)
->>>>>>> accdd2b7
         self.collectionobjects[0].save()
         data = api.get_resource(
             "collectionobject", self.collectionobjects[0].id, skip_perms_check
@@ -662,7 +503,6 @@
         )
 
     def test_create_object_with_inlines(self):
-<<<<<<< HEAD
         data = {
             "collection": api.uri_for_model("collection", self.collection.id),
             "catalognumber": "foobar",
@@ -684,65 +524,11 @@
         coa = models.Collectionobjectattribute.objects.create(
             collectionmemberid=self.collection.id
         )
-=======
-        data =  {
-            'collection': api.uri_for_model('collection', self.collection.id),
-            'catalognumber': 'foobar',
-            'determinations': [{
-                    'iscurrent': False,
-                    'number1': 1
-                    }, {
-                    'iscurrent': False,
-                    'number1': 2
-                    }],
-            'collectionobjectattribute': {
-                'text1': 'some text'}}
-
-        obj = api.create_obj(self.collection, self.agent, 'collectionobject', data)
-        co = Collectionobject.objects.get(id=obj.id)
-        self.assertEqual(set(co.determinations.values_list('number1', flat=True)),
-                        set((1, 2)))
-        self.assertEqual(co.collectionobjectattribute.text1, 'some text')
-
-    def test_create_object_with_inlined_existing_resource(self):
-        coa = Collectionobjectattribute.objects.create(
-            collectionmemberid=self.collection.id)
->>>>>>> accdd2b7
 
         coa_data = api.get_resource(
             "collectionobjectattribute", coa.id, skip_perms_check
         )
         co_data = {
-<<<<<<< HEAD
-            "collection": api.uri_for_model("collection", self.collection.id),
-            "collectionobjectattribute": coa_data,
-            "catalognumber": "foobar",
-        }
-        obj = api.create_obj(self.collection, self.agent, "collectionobject", co_data)
-        co = models.Collectionobject.objects.get(id=obj.id)
-        self.assertEqual(co.collectionobjectattribute, coa)
-
-    def test_create_recordset_with_inlined_items(self):
-        obj = api.create_obj(
-            self.collection,
-            self.agent,
-            "recordset",
-            {
-                "name": "Test",
-                "dbtableid": 1,
-                "specifyuser": f"/api/specify/specifyuser/{self.specifyuser.id}/",
-                "type": 0,
-                "recordsetitems": [
-                    {"recordid": 123},
-                    {"recordid": 124},
-                ],
-            },
-        )
-        rs = models.Recordset.objects.get(pk=obj.id)
-        self.assertEqual(
-            set([123, 124]), set(rs.recordsetitems.values_list("recordid", flat=True))
-        )
-=======
             'collection': api.uri_for_model('collection', self.collection.id),
             'collectionobjectattribute': coa_data,
             'catalognumber': 'foobar'}
@@ -763,7 +549,6 @@
         })
         rs = Recordset.objects.get(pk=obj.id)
         self.assertEqual(set([123, 124]), set(rs.recordsetitems.values_list('recordid', flat=True)))
->>>>>>> accdd2b7
 
     def test_update_object_with_inlines(self):
         self.collectionobjects[0].determinations.create(
@@ -797,21 +582,8 @@
     def test_update_object_with_more_inlines(self):
         for i in range(6):
             self.collectionobjects[0].determinations.create(
-<<<<<<< HEAD
                 collectionmemberid=self.collection.id, number1=i
             )
-=======
-                collectionmemberid=self.collection.id,
-                number1=i)
-
-        data = api.get_resource('collectionobject', self.collectionobjects[0].id, skip_perms_check)
-        even_dets = [d for d in data['determinations'] if d['number1'] % 2 == 0]
-        for d in even_dets: data['determinations'].remove(d)
-
-        text1_data = 'look! an attribute'
-
-        data['collectionobjectattribute'] = {'text1': text1_data}
->>>>>>> accdd2b7
 
         data = api.get_resource(
             "collectionobject", self.collectionobjects[0].id, skip_perms_check
@@ -820,7 +592,9 @@
         for d in even_dets:
             data["determinations"].remove(d)
 
-        data["collectionobjectattribute"] = {"text1": "look! an attribute"}
+        text1_data = 'look! an attribute'
+
+        data['collectionobjectattribute'] = {'text1': text1_data}
 
         api.update_obj(
             self.collection,
@@ -836,9 +610,6 @@
         for d in obj.determinations.all():
             self.assertFalse(d.number1 % 2 == 0)
 
-<<<<<<< HEAD
-        self.assertEqual(obj.collectionobjectattribute.text1, "look! an attribute")
-=======
         self.assertEqual(obj.collectionobjectattribute.text1, text1_data)
 
     def test_independent_to_many_set_inline(self):
@@ -915,7 +686,6 @@
                 }
             ]
         })
->>>>>>> accdd2b7
 
         accession_data = {
             'accessionnumber': "a",
@@ -1030,15 +800,9 @@
         self.assertEqual(response.status_code, 204)
 
     def test_set_user_agents_missing_exception(self):
-<<<<<<< HEAD
-        collection2 = models.Collection.objects.create(
-            catalognumformatname="test2",
-            collectionname="TestCollection2",
-=======
         collection2 = Collection.objects.create(
             catalognumformatname='test2',
             collectionname='TestCollection2',
->>>>>>> accdd2b7
             isembeddedcollectingevent=False,
             discipline=self.discipline,
         )
@@ -1124,15 +888,9 @@
     def setUp(self):
         super(ScopingTests, self).setUp()
 
-<<<<<<< HEAD
-        self.other_division = models.Division.objects.create(
-            institution=self.institution, name="Other Division"
-        )
-=======
         self.other_division = Division.objects.create(
             institution=self.institution,
             name='Other Division')
->>>>>>> accdd2b7
 
         self.other_discipline = Discipline.objects.create(
             geologictimeperiodtreedef=self.geologictimeperiodtreedef,
@@ -1141,63 +899,38 @@
             datatype=self.datatype,
         )
 
-<<<<<<< HEAD
-        self.other_collection = models.Collection.objects.create(
-            catalognumformatname="test",
-            collectionname="OtherCollection",
-=======
         self.other_collection = Collection.objects.create(
             catalognumformatname='test',
             collectionname='OtherCollection',
->>>>>>> accdd2b7
             isembeddedcollectingevent=False,
             discipline=self.other_discipline,
         )
 
     def test_explicitly_defined_scope(self):
-<<<<<<< HEAD
-        accession = models.Accession.objects.create(
-            accessionnumber="ACC_Test", division=self.division
-=======
         accession = Accession.objects.create(
             accessionnumber="ACC_Test",
             division=self.division
->>>>>>> accdd2b7
         )
         accession_scope = scoping.Scoping(accession).get_scope_model()
         self.assertEqual(accession_scope.id, self.institution.id)
 
-<<<<<<< HEAD
-        loan = models.Loan.objects.create(
-            loannumber="LOAN_Test", discipline=self.other_discipline
-=======
         loan = Loan.objects.create(
             loannumber = "LOAN_Test",
             discipline=self.other_discipline
->>>>>>> accdd2b7
         )
 
         loan_scope = scoping.Scoping(loan).get_scope_model()
         self.assertEqual(loan_scope.id, self.other_discipline.id)
 
     def test_infered_scope(self):
-<<<<<<< HEAD
-        disposal = models.Disposal.objects.create(disposalnumber="DISPOSAL_TEST")
+        disposal = Disposal.objects.create(
+            disposalnumber = "DISPOSAL_TEST"
+        )
         disposal_scope = scoping.Scoping(disposal).get_scope_model()
         self.assertEqual(disposal_scope.id, self.institution.id)
 
-        loan = models.Loan.objects.create(
-            loannumber="Inerred_Loan",
-=======
-        disposal = Disposal.objects.create(
-            disposalnumber = "DISPOSAL_TEST"
-        )
-        disposal_scope = scoping.Scoping(disposal).get_scope_model()
-        self.assertEqual(disposal_scope.id, self.institution.id)
-
         loan = Loan.objects.create(
             loannumber = "Inerred_Loan",
->>>>>>> accdd2b7
             division=self.other_division,
             discipline=self.other_discipline,
         )
@@ -1218,27 +951,15 @@
             scoping.in_same_scope(*collection_objects_same_collection), True
         )
 
-<<<<<<< HEAD
-        other_collectionobject = models.Collectionobject.objects.create(
-            catalognumber="other-co", collection=self.other_collection
-        )
-        self.assertEqual(
-            scoping.in_same_scope(other_collectionobject, self.collectionobjects[0]),
-            False,
-=======
         other_collectionobject = Collectionobject.objects.create(
             catalognumber="other-co",
             collection=self.other_collection
         )
-        self.assertEqual(scoping.in_same_scope(other_collectionobject, self.collectionobjects[0]), False)
 
         agent = Agent.objects.create(
             agenttype=1,
             division=self.other_division
->>>>>>> accdd2b7
-        )
-
-        agent = models.Agent.objects.create(agenttype=1, division=self.other_division)
+        )
         self.assertEqual(scoping.in_same_scope(agent, other_collectionobject), True)
         self.assertEqual(scoping.in_same_scope(self.collectionobjects[0], agent), False)
 
