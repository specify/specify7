# Entrypoint for the routing of the app

from django.conf.urls import include, url

from . import master_key
from . import schema
from . import tree_views
from . import views

urlpatterns = [
    # replace record
    url(r'^specify/(?P<model_name>\w+)/replace/(?P<new_model_id>\d+)/$', views.record_merge),
<<<<<<< HEAD
=======
    url(r'^specify/merge/status/(?P<merge_id>[0-9a-fA-F-]+)/$', views.merging_status),
    url(r'^specify/merge/abort/(?P<merge_id>[0-9a-fA-F-]+)/$', views.abort_merge_task),
>>>>>>> b63632a7

    # the main business data API
    url(r'^specify_schema/openapi.json$', schema.openapi),
    url(r'^specify_schema/(?P<model>\w+)/$', schema.view),
    url(r'^specify/(?P<model>\w+)/(?P<id>\d+)/$', views.resource), # permissions added
    url(r'^specify/(?P<model>\w+)/$', views.collection), # permissions added
    url(r'^specify_rows/(?P<model>\w+)/$', views.rows), # permissions added

    url(r'^delete_blockers/(?P<model>\w+)/(?P<id>\d+)/$', views.delete_blockers),

    # this url always triggers a 500 for testing purposes
    url(r'^test_error/', views.raise_error),

    # special tree apis
    url(r'^specify_tree/(?P<tree>\w+)/', include([ # permissions added
        url(r'^(?P<id>\d+)/path/$', tree_views.path),
        url(r'^(?P<id>\d+)/merge/$', tree_views.merge),
        url(r'^(?P<id>\d+)/move/$', tree_views.move),
        url(r'^(?P<id>\d+)/synonymize/$', tree_views.synonymize),
        url(r'^(?P<id>\d+)/desynonymize/$', tree_views.desynonymize),
        url(r'^(?P<parentid>\d+)/predict_fullname/$', tree_views.predict_fullname),
        url(r'^(?P<treedef>\d+)/(?P<parentid>\w+)/stats/$', tree_views.tree_stats),
        url(r'^(?P<treedef>\d+)/(?P<parentid>\w+)/(?P<sortfield>\w+)/$', tree_views.tree_view),
        url(r'^repair/$', tree_views.repair_tree),
    ])),

    # generates Sp6 master key
    url(r'^master_key/$', master_key.master_key),

    # set a user's password
    url(r'^set_password/(?P<userid>\d+)/$', views.set_password),
    url(r'^set_admin_status/(?P<userid>\d+)/$', views.set_admin_status),
    url(r'^set_agents/(?P<userid>\d+)/$', views.set_user_agents)
]<|MERGE_RESOLUTION|>--- conflicted
+++ resolved
@@ -10,11 +10,8 @@
 urlpatterns = [
     # replace record
     url(r'^specify/(?P<model_name>\w+)/replace/(?P<new_model_id>\d+)/$', views.record_merge),
-<<<<<<< HEAD
-=======
     url(r'^specify/merge/status/(?P<merge_id>[0-9a-fA-F-]+)/$', views.merging_status),
     url(r'^specify/merge/abort/(?P<merge_id>[0-9a-fA-F-]+)/$', views.abort_merge_task),
->>>>>>> b63632a7
 
     # the main business data API
     url(r'^specify_schema/openapi.json$', schema.openapi),
