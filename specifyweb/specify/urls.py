# Entrypoint for the routing of the app

from django.urls import include, path, re_path

from . import schema
from . import tree_views
from . import views

urlpatterns = [
    # cat num for siblings
    re_path(r'^specify/catalog_number_for_sibling/$', views.catalog_number_for_sibling),

    # cat num for parent
    re_path(r'^specify/catalog_number_from_parent/$', views.catalog_number_from_parent), 

    # retrieve auto numbered fields
    re_path(r'^specify/series_autonumber_range', views.series_autonumber_range),

    # check if the user is new at login
    re_path(r'^specify/is_new_user/$', views.is_new_user),

    # the main business data API
    re_path(r'^specify_schema/openapi.json$', schema.openapi),
    re_path(r'^specify_schema/(?P<model>\w+)/$', schema.view),
    re_path(r'^specify/(?P<model>\w+)/(?P<id>\d+)/$', views.resource), # permissions added
    re_path(r'^specify/bulk/(?P<model>\w+)/(?P<copies>\d+)/$', views.collection_bulk_copy), # permissions added
    re_path(r'^specify/bulk/(?P<model>\w+)/$', views.collection_bulk), # permissions added
    re_path(r'^specify/(?P<model>\w+)/$', views.collection), # permissions added
    re_path(r'^specify_rows/(?P<model>\w+)/$', views.rows), # permissions added  

    re_path(r'^delete_blockers/(?P<model>\w+)/(?P<id>\d+)/$', views.delete_blockers),

    # this url always triggers a 500 for testing purposes
    re_path(r'^test_error/', views.raise_error),

    path('specify_trees/', tree_views.all_tree_information),

    # special tree apis
    re_path(r'^specify_tree/(?P<tree>\w+)/', include([ # permissions added
        path('<int:id>/path/', tree_views.path),
        path('<int:id>/merge/', tree_views.merge),
        path('<int:id>/move/', tree_views.move),
        path('<int:id>/bulk_move/', tree_views.bulk_move),
        path('<int:id>/synonymize/', tree_views.synonymize),
        path('<int:id>/desynonymize/', tree_views.desynonymize),
        path('<int:rankid>/tree_rank_item_count/', tree_views.tree_rank_item_count),
        path('<int:parentid>/predict_fullname/', tree_views.predict_fullname),
        re_path(r'^(?P<treedef>\d+)/(?P<parentid>\w+)/stats/$', tree_views.tree_stats),
        re_path(r'^(?P<treeid>\w+)/add_root/$', tree_views.add_root),
        re_path(r'^(?P<treedef>\d+)/(?P<parentid>\w+)/(?P<sortfield>\w+)/$', tree_views.tree_view),
        path('repair/', tree_views.repair_tree),
<<<<<<< HEAD
    ])),

    # generates Sp6 master key
    path('master_key/', master_key.master_key),

    # set a user's password
    path('set_password/<int:userid>/', views.set_password),
    path('set_admin_status/<int:userid>/', views.set_admin_status),
    path('set_agents/<int:userid>/', views.set_user_agents),

=======
    ]))
>>>>>>> 3713d914
]<|MERGE_RESOLUTION|>--- conflicted
+++ resolved
@@ -49,18 +49,5 @@
         re_path(r'^(?P<treeid>\w+)/add_root/$', tree_views.add_root),
         re_path(r'^(?P<treedef>\d+)/(?P<parentid>\w+)/(?P<sortfield>\w+)/$', tree_views.tree_view),
         path('repair/', tree_views.repair_tree),
-<<<<<<< HEAD
-    ])),
-
-    # generates Sp6 master key
-    path('master_key/', master_key.master_key),
-
-    # set a user's password
-    path('set_password/<int:userid>/', views.set_password),
-    path('set_admin_status/<int:userid>/', views.set_admin_status),
-    path('set_agents/<int:userid>/', views.set_user_agents),
-
-=======
     ]))
->>>>>>> 3713d914
 ]