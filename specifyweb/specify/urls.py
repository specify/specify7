from django.urls import include, path, re_path
from . import schema, views

urlpatterns = [
    # check if the user is new at login
    re_path(r'^specify/is_new_user/$', views.is_new_user),

    # the main business data API
    re_path(r'^specify_schema/openapi.json$', schema.openapi),
    re_path(r'^specify_schema/(?P<model>\w+)/$', schema.view),
<<<<<<< HEAD
    re_path(r'^specify/(?P<model>\w+)/(?P<id>\d+)/$', views.resource),  # permissions added
    re_path(r'^specify/(?P<model>\w+)/$', views.collection),  # permissions added
=======
    re_path(r'^specify/(?P<model>\w+)/(?P<id>\d+)/$', views.resource), # permissions added
    re_path(r'^specify/(?P<model>\w+)/$', views.collection), # permissions added
>>>>>>> 2dc866c6

    # this url always triggers a 500 for testing purposes
    re_path(r'^test_error/', views.raise_error),

    # === Backwards compatibility ===

    # Merge endpoints
    re_path(r'^specify/(?P<model_name>\w+)/replace/(?P<new_model_id>\d+)/$', include('specifyweb.backend.merge.urls')),
    re_path(r'^specify/merge/', include('specifyweb.backend.merge.urls')),

    # Inheritance (catalog number endpoints)
    re_path(r'^specify/catalog_number_for_sibling/$', include('specifyweb.backend.inheritance.urls')),
    re_path(r'^specify/catalog_number_from_parent/$', include('specifyweb.backend.inheritance.urls')),

    # Series endpoints
    re_path(r'^specify/series_autonumber_range', include('specifyweb.backend.series.urls')),

    # Table rows
    re_path(r'^specify_rows/', include('specifyweb.backend.table_rows.urls')),

    # Delete blockers
    re_path(r'^delete_blockers/', include('specifyweb.backend.delete_blockers.urls')),

    # Bulk copy
    re_path(r'^specify/', include('specifyweb.backend.bulk_copy.urls')),

    # Trees
    path('specify_trees/', include('specifyweb.backend.trees.urls')),
    re_path(r'^specify_tree/', include('specifyweb.backend.trees.urls')),

    # Locality update tool
    path('localityset/', include('specifyweb.backend.locality_update_tool.urls')),

    # Master key + User management
    re_path(r'^', include('specifyweb.backend.accounts.urls')),
]<|MERGE_RESOLUTION|>--- conflicted
+++ resolved
@@ -8,13 +8,8 @@
     # the main business data API
     re_path(r'^specify_schema/openapi.json$', schema.openapi),
     re_path(r'^specify_schema/(?P<model>\w+)/$', schema.view),
-<<<<<<< HEAD
-    re_path(r'^specify/(?P<model>\w+)/(?P<id>\d+)/$', views.resource),  # permissions added
-    re_path(r'^specify/(?P<model>\w+)/$', views.collection),  # permissions added
-=======
     re_path(r'^specify/(?P<model>\w+)/(?P<id>\d+)/$', views.resource), # permissions added
     re_path(r'^specify/(?P<model>\w+)/$', views.collection), # permissions added
->>>>>>> 2dc866c6
 
     # this url always triggers a 500 for testing purposes
     re_path(r'^test_error/', views.raise_error),
