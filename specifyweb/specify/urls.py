# Entrypoint for the routing of the app

from django.conf.urls import include, url

from . import master_key
from . import schema
from . import tree_views
from . import views

urlpatterns = [
    # replace record
    url(r'^specify/(?P<model_name>\w+)/replace/(?P<new_model_id>\d+)/$', views.record_merge),
<<<<<<< HEAD
    url(r'^specify/merging_status/(?P<merge_id>[0-9a-fA-F-]{36})/$', views.merging_status),
=======
    url(r'^specify/merge/status/(?P<merge_id>[0-9a-fA-F-]+)/$', views.merging_status),
    url(r'^specify/merge/abort/(?P<merge_id>[0-9a-fA-F-]+)/$', views.abort_merge_task),
>>>>>>> 4ad2bc76

    # the main business data API
    url(r'^specify_schema/openapi.json$', schema.openapi),
    url(r'^specify_schema/(?P<model>\w+)/$', schema.view),
    url(r'^specify/(?P<model>\w+)/(?P<id>\d+)/$', views.resource), # permissions added
    url(r'^specify/(?P<model>\w+)/$', views.collection), # permissions added
    url(r'^specify_rows/(?P<model>\w+)/$', views.rows), # permissions added

    url(r'^delete_blockers/(?P<model>\w+)/(?P<id>\d+)/$', views.delete_blockers),

    # this url always triggers a 500 for testing purposes
    url(r'^test_error/', views.raise_error),

    # special tree apis
    url(r'^specify_tree/(?P<tree>\w+)/', include([ # permissions added
        url(r'^(?P<id>\d+)/path/$', tree_views.path),
        url(r'^(?P<id>\d+)/merge/$', tree_views.merge),
        url(r'^(?P<id>\d+)/move/$', tree_views.move),
        url(r'^(?P<id>\d+)/synonymize/$', tree_views.synonymize),
        url(r'^(?P<id>\d+)/desynonymize/$', tree_views.desynonymize),
        url(r'^(?P<parentid>\d+)/predict_fullname/$', tree_views.predict_fullname),
        url(r'^(?P<treedef>\d+)/(?P<parentid>\w+)/stats/$', tree_views.tree_stats),
        url(r'^(?P<treedef>\d+)/(?P<parentid>\w+)/(?P<sortfield>\w+)/$', tree_views.tree_view),
        url(r'^repair/$', tree_views.repair_tree),
    ])),

    # generates Sp6 master key
    url(r'^master_key/$', master_key.master_key),

    # set a user's password
    url(r'^set_password/(?P<userid>\d+)/$', views.set_password),
    url(r'^set_admin_status/(?P<userid>\d+)/$', views.set_admin_status),
    url(r'^set_agents/(?P<userid>\d+)/$', views.set_user_agents)
]<|MERGE_RESOLUTION|>--- conflicted
+++ resolved
@@ -10,12 +10,8 @@
 urlpatterns = [
     # replace record
     url(r'^specify/(?P<model_name>\w+)/replace/(?P<new_model_id>\d+)/$', views.record_merge),
-<<<<<<< HEAD
-    url(r'^specify/merging_status/(?P<merge_id>[0-9a-fA-F-]{36})/$', views.merging_status),
-=======
     url(r'^specify/merge/status/(?P<merge_id>[0-9a-fA-F-]+)/$', views.merging_status),
     url(r'^specify/merge/abort/(?P<merge_id>[0-9a-fA-F-]+)/$', views.abort_merge_task),
->>>>>>> 4ad2bc76
 
     # the main business data API
     url(r'^specify_schema/openapi.json$', schema.openapi),
