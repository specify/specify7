--- conflicted
+++ resolved
@@ -6,15 +6,12 @@
 from . import views
 
 urlpatterns = [
-<<<<<<< HEAD
-=======
     path('login/',
         views.oic_login
         if settings.OAUTH_LOGIN_PROVIDERS
         else auth_views.LoginView.as_view(template_name='login.html')
     ),
 
->>>>>>> e436ac63
     # Login with Specify username and password:
     path('legacy_login/', auth_views.LoginView.as_view(template_name='login.html')),
 
