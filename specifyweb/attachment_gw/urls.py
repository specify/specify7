--- conflicted
+++ resolved
@@ -3,21 +3,11 @@
 from . import views
 
 urlpatterns = [
-<<<<<<< HEAD
     path('get_settings/', views.get_settings),
     path('get_upload_params/', views.get_upload_params),
     path('get_token/', views.get_token),
     path('proxy/', views.proxy),
+    path('download_all/', views.download_all),
     path('dataset/', views.datasets),
     path('dataset/<int:ds_id>/', views.dataset),
-=======
-    url(r'^get_settings/$', views.get_settings),
-    url(r'^get_upload_params/$', views.get_upload_params),
-    url(r'^get_token/$', views.get_token),
-    url(r'^proxy/$', views.proxy),
-    url(r'^download_all/$', views.download_all),
-    url(r'^dataset/$', views.datasets),
-    url(r'^dataset/(?P<ds_id>\d+)/$', views.dataset),
->>>>>>> e257da0d
-
 ]