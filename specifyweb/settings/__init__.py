--- conflicted
+++ resolved
@@ -223,11 +223,8 @@
     'specifyweb.backend.export',
     'specifyweb.backend.raven_placeholder' if RAVEN_CONFIG is None else 'raven.contrib.django.raven_compat',
     'specifyweb.backend.stats',
-<<<<<<< HEAD
     'specifyweb.backend.backup_tool',
-=======
     'specifyweb.backend.locality_update_tool'
->>>>>>> 1699f565
 ]
 
 INSTALLED_APPS = (
