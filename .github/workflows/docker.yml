--- conflicted
+++ resolved
@@ -58,25 +58,11 @@
           echo "version=${VERSION}" >> $GITHUB_OUTPUT
           echo "tags=${TAGS}" >> $GITHUB_OUTPUT
           echo "created=$(date -u +'%Y-%m-%dT%H:%M:%SZ')" >> $GITHUB_OUTPUT
-<<<<<<< HEAD
-      
-=======
-
->>>>>>> accdd2b7
       - name: Docker meta
         id: meta
         uses: docker/metadata-action@v5
         with:
           images: ${{ env.REGISTRY_IMAGE }}
-<<<<<<< HEAD
-      
-      - name: Set up QEMU
-        uses: docker/setup-qemu-action@v3
-      
-      - name: Set up Docker Buildx
-        uses: docker/setup-buildx-action@v3
-      
-=======
 
       - name: Set up QEMU
         uses: docker/setup-qemu-action@v3
@@ -84,58 +70,11 @@
       - name: Set up Docker Buildx
         uses: docker/setup-buildx-action@v3
 
->>>>>>> accdd2b7
       - name: Login to Docker Hub
         uses: docker/login-action@v3
         with:
           username: ${{ secrets.DOCKERHUB_USERNAME }}
           password: ${{ secrets.DOCKERHUB_TOKEN }}
-      
-      - name: Build and push by digest
-        id: build
-        uses: docker/build-push-action@v6
-        with:
-          platforms: ${{ matrix.platform }}
-          labels: ${{ steps.meta.outputs.labels }}
-          outputs: type=image,name=${{ env.REGISTRY_IMAGE }},push-by-digest=true,name-canonical=true,push=true
-      
-      - name: Export digest
-        run: |
-          mkdir -p /tmp/digests
-          digest="${{ steps.build.outputs.digest }}"
-          touch "/tmp/digests/${digest#sha256:}"
-      
-      - name: Upload digest
-        uses: actions/upload-artifact@v4
-        with:
-          name: digests-${{ strategy.job-index }}
-          path: /tmp/digests/*
-          if-no-files-found: error
-          retention-days: 1
-
-<<<<<<< HEAD
-  merge:
-    runs-on: ubuntu-latest
-    needs:
-      - build
-    steps:
-      - name: Download digests
-        uses: actions/download-artifact@v4
-        with:
-          path: /tmp/digests
-          pattern: digests-*
-          merge-multiple: true
-      
-      - name: Set up Docker Buildx
-        uses: docker/setup-buildx-action@v3
-      
-      - name: Docker meta
-        id: meta
-        uses: docker/metadata-action@v5
-        with:
-          images: ${{ env.REGISTRY_IMAGE }}
-      
-=======
       - name: Build and push by digest
         id: build
         uses: docker/build-push-action@v6
@@ -152,7 +91,6 @@
           mkdir -p /tmp/digests
           digest="${{ steps.build.outputs.digest }}"
           touch "/tmp/digests/${digest#sha256:}"
-
       - name: Upload digest
         uses: actions/upload-artifact@v4
         with:
@@ -181,28 +119,17 @@
         uses: docker/metadata-action@v5
         with:
           images: ${{ env.REGISTRY_IMAGE }}
-
->>>>>>> accdd2b7
       - name: Login to Docker Hub
         uses: docker/login-action@v3
         with:
           username: ${{ secrets.DOCKERHUB_USERNAME }}
           password: ${{ secrets.DOCKERHUB_TOKEN }}
-<<<<<<< HEAD
-      
-=======
-
->>>>>>> accdd2b7
       - name: Create manifest list and push
         working-directory: /tmp/digests
         run: |
           docker buildx imagetools create $(jq -cr '.tags | map("-t " + .) | join(" ")' <<< "$DOCKER_METADATA_OUTPUT_JSON") \
             $(printf '${{ env.REGISTRY_IMAGE }}@sha256:%s ' *)
-<<<<<<< HEAD
-      
-=======
 
->>>>>>> accdd2b7
       - name: Inspect image
         run: |
           docker buildx imagetools inspect ${{ env.REGISTRY_IMAGE }}:${{ steps.meta.outputs.version }}