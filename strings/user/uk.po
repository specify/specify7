--- conflicted
+++ resolved
@@ -38,41 +38,27 @@
 msgid "password"
 msgstr "Пароль"
 
-#. Used in: Components > Form Plugins > Collection Rel One To Many ⬤ Components > Query Combo Box > Index
 #: components/FormPlugins/CollectionRelOneToMany.tsx:181
-<<<<<<< HEAD
 #: components/QueryComboBox/index.tsx:574
 #. Used in: Components > Form Plugins > Collection Rel One To Many ⬤ Components > Query Combo Box > Index
-=======
-#: components/QueryComboBox/index.tsx:558
->>>>>>> 67cbd175
 #, fuzzy
 msgid "collectionAccessDenied"
 msgstr "У вас немає доступу до цієї колекції"
 
-#. Used in: Components > Form Plugins > Collection Rel One To Many ⬤ Components > Query Combo Box > Index
 #: components/FormPlugins/CollectionRelOneToMany.tsx:184
-<<<<<<< HEAD
 #: components/QueryComboBox/index.tsx:577
 #. Used in: Components > Form Plugins > Collection Rel One To Many ⬤ Components > Query Combo Box > Index
-=======
-#: components/QueryComboBox/index.tsx:561
->>>>>>> 67cbd175
 #, fuzzy
 msgid "collectionAccessDeniedDescription"
 msgstr ""
 "Поточний обліковий запис, у який ви ввійшли, не має доступу до колекції "
 "{collectionName:string}."
 
-<<<<<<< HEAD
 #: components/Header/userToolDefinitions.ts:42
-=======
-#. Used in: Components > Header > User Tool Definitions ⬤ Components > Password Change > Index ⬤ Components > Router > Entrypoint Router ⬤ Components > Security > Set Password
-#: components/Header/userToolDefinitions.ts:33
->>>>>>> 67cbd175
 #: components/PasswordChange/index.tsx:99
 #: components/Router/EntrypointRouter.tsx:40
 #: components/Security/SetPassword.tsx:92
+#. Used in: Components > Header > User Tool Definitions ⬤ Components > Password Change > Index ⬤ Components > Router > Entrypoint Router ⬤ Components > Security > Set Password
 #, fuzzy
 msgid "changePassword"
 msgstr "Змінити пароль"
@@ -95,15 +81,9 @@
 msgid "repeatPassword"
 msgstr "Повторіть новий пароль"
 
-<<<<<<< HEAD
 #: components/Core/Main.tsx:95
 #: components/Header/userToolDefinitions.ts:28
 #. Used in: Components > Core > Main ⬤ Components > Header > User Tool Definitions
-=======
-#. Used in: Components > Core > Main ⬤ Components > Header > User Tool Definitions
-#: components/Core/Main.tsx:94
-#: components/Header/userToolDefinitions.ts:27
->>>>>>> 67cbd175
 #, fuzzy
 msgid "logOut"
 msgstr "Вийти"
@@ -114,22 +94,14 @@
 msgid "setUserAgents"
 msgstr "Налаштування агентів користувачів"
 
-<<<<<<< HEAD
 #: components/Core/Main.tsx:102
-=======
->>>>>>> 67cbd175
 #. Used in: Components > Core > Main
-#: components/Core/Main.tsx:101
 #, fuzzy
 msgid "noAgent"
 msgstr "Поточному користувачеві не призначено агента"
 
-<<<<<<< HEAD
 #: components/Core/Main.tsx:105
-=======
->>>>>>> 67cbd175
 #. Used in: Components > Core > Main
-#: components/Core/Main.tsx:104
 #, fuzzy
 msgid "noAgentDescription"
 msgstr "Будь ласка, увійдіть як адміністратор і призначте агента цьому користувачеві"
@@ -166,15 +138,10 @@
 "«Вказати», ви можете ввести їх нижче, щоб пов’язати цього користувача з "
 "вашим обліковим записом {providerName:string} для майбутніх входів."
 
-<<<<<<< HEAD
 #: components/Header/userToolDefinitions.ts:92
 #: components/Router/OverlayRoutes.tsx:174
-=======
+#: components/Toolbar/MasterKey.tsx:43
 #. Used in: Components > Header > User Tool Definitions ⬤ Components > Router > Overlay Routes ⬤ Components > Toolbar > Master Key
-#: components/Header/userToolDefinitions.ts:83
-#: components/Router/OverlayRoutes.tsx:173
->>>>>>> 67cbd175
-#: components/Toolbar/MasterKey.tsx:43
 #, fuzzy
 msgid "generateMasterKey"
 msgstr "Згенерувати головний ключ"
@@ -296,12 +263,8 @@
 "Користувач, який зареєстрований, не має доступу до жодної колекції в цій "
 "базі даних. Ви повинні увійти як інший користувач."
 
-<<<<<<< HEAD
 #: components/Header/userToolDefinitions.ts:26
-=======
->>>>>>> 67cbd175
 #. Used in: Components > Header > User Tool Definitions
-#: components/Header/userToolDefinitions.ts:25
 #, fuzzy
 msgid "userAccount"
 msgstr "Обліковий запис користувача"
@@ -390,14 +353,10 @@
 msgid "configureCollectionAccess"
 msgstr "Виберіть доступ до колекції користувачів"
 
-<<<<<<< HEAD
 #: components/Header/userToolDefinitions.ts:78
-=======
-#. Used in: Components > Header > User Tool Definitions ⬤ Components > Router > Routes ⬤ Components > Toolbar > Security
-#: components/Header/userToolDefinitions.ts:69
->>>>>>> 67cbd175
 #: components/Router/Routes.tsx:73
 #: components/Toolbar/Security.tsx:102
+#. Used in: Components > Header > User Tool Definitions ⬤ Components > Router > Routes ⬤ Components > Toolbar > Security
 #, fuzzy
 msgid "securityPanel"
 msgstr "Безпека та облікові записи"
