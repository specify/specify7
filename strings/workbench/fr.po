msgid ""
msgstr ""
"Report-Msgid-Bugs-To: support@specifysoftware.org\n"
"PO-Revision-Date: 2025-09-29 14:25+0000\n"
"Last-Translator: Google Translate <noreply-mt-google-translate@weblate.org>\n"
"Language-Team: French <https://hosted.weblate.org/projects/specify-7/"
"workbench/fr/>\n"
"Language: fr\n"
"Content-Type: text/plain\n"
"Content-Transfer-Encoding: 8bit\n"
"Plural-Forms: nplurals=2; plural=n > 1;\n"
"X-Generator: Weblate 5.14-dev\n"

#. Used in: Components > Header > Menu Item Definitions ⬤ Components > Preferences > User Definitions ⬤ Components > Router > Overlay Routes ⬤ Components > Wb Utils > Dataset Variants
#: components/Header/menuItemDefinitions.ts:94
#: components/Preferences/UserDefinitions.tsx:1766
#: components/Router/OverlayRoutes.tsx:151
#: components/WbUtils/datasetVariants.tsx:30
msgid "workBench"
msgstr "Table de travail"

#. Used in: Components > Wb Toolkit > Dev Show Plan
#: components/WbToolkit/DevShowPlan.tsx:39
#, fuzzy
msgid "uploadPlan"
msgstr "Plan de téléchargement"

#. Used in: Components > Attachments Bulk Import > Rollback ⬤ Components > Attachments Bulk Import > Utils ⬤ Components > Wb Utils > Dataset Variants ⬤ Components > Work Bench > Status
#: components/AttachmentsBulkImport/Rollback.tsx:29
#: components/AttachmentsBulkImport/Rollback.tsx:93
#: components/AttachmentsBulkImport/Rollback.tsx:130
#: components/AttachmentsBulkImport/utils.ts:479
#: components/WbUtils/datasetVariants.tsx:48
#: components/WbUtils/datasetVariants.tsx:123
#: components/WorkBench/Status.tsx:80
msgid "rollback"
msgstr "Retour en arriere"

#. Used in: Components > Attachments Bulk Import > Import ⬤ Components > Wb Actions > Wb Validate ⬤ Components > Wb Plan View > Mapper
#: components/AttachmentsBulkImport/Import.tsx:290
#: components/WbActions/WbValidate.tsx:73
#: components/WbPlanView/Mapper.tsx:463
msgid "validate"
msgstr "Valider"

#. Used in: Components > Work Bench > Status
#: components/WorkBench/Status.tsx:78
msgid "validation"
msgstr "Validation"

#. Used in: Components > Attachments Bulk Import > Upload ⬤ Components > Attachments Bulk Import > Utils ⬤ Components > Molecules > Sync Attachment Picker ⬤ Components > Wb Utils > Dataset Variants
#: components/AttachmentsBulkImport/Upload.tsx:210
#: components/AttachmentsBulkImport/Upload.tsx:236
#: components/AttachmentsBulkImport/utils.ts:476
#: components/Molecules/SyncAttachmentPicker.tsx:111
#: components/WbUtils/datasetVariants.tsx:41
msgid "upload"
msgstr "Télécharger"

#. Used in: Components > Work Bench > Status
#: components/WorkBench/Status.tsx:86
msgid "rollingBack"
msgstr "Reculer"

#. Used in: Components > Attachments Bulk Import > Upload ⬤ Components > Wb Utils > Dataset Variants
#: components/AttachmentsBulkImport/Upload.tsx:108
#: components/WbUtils/datasetVariants.tsx:53
msgid "uploading"
msgstr "Téléchargement"

#. Used in: Components > Attachments Bulk Import > Validation Dialog ⬤ Components > Work Bench > Status
#: components/AttachmentsBulkImport/ValidationDialog.tsx:41
#: components/AttachmentsBulkImport/ValidationDialog.tsx:45
#: components/WorkBench/Status.tsx:84
msgid "validating"
msgstr "Validation"

#. Used in: Components > Work Bench > Wb Spreadsheet
#: components/WorkBench/WbSpreadsheet.tsx:161
msgid "disambiguate"
msgstr "Lever l'ambiguïté"

#. Used in: Components > Work Bench > Wb Spreadsheet
#: components/WorkBench/WbSpreadsheet.tsx:270
msgid "fillDown"
msgstr "Remplissez"

#. Used in: Components > Work Bench > Wb Spreadsheet
#: components/WorkBench/WbSpreadsheet.tsx:270
msgid "fillUp"
msgstr "Remplir"

#. Used in: Components > Wb Actions > Wb Revert
#: components/WbActions/WbRevert.tsx:33
#: components/WbActions/WbRevert.tsx:41
msgid "revert"
msgstr "Revenir"

#. Used in: Components > Preferences > User Definitions ⬤ Components > Wb Actions > Wb Validate
#: components/Preferences/UserDefinitions.tsx:1772
#: components/WbActions/WbValidate.tsx:58
msgid "dataCheck"
msgstr "Vérification des données"

#. Used in: Components > Wb Actions > Wb Validate
#: components/WbActions/WbValidate.tsx:54
#: components/WbActions/WbValidate.tsx:57
msgid "dataCheckOn"
msgstr "Vérification des données : activée"

#. Used in: Components > Preferences > User Definitions
#: components/Preferences/UserDefinitions.tsx:1773
#, fuzzy
msgid "dataCheckDescription"
msgstr ""
"Remarque : la validation en direct est une fonctionnalité expérimentale et "
"ne remplace pas la validation régulière."

#. Used in: Components > Wb Toolkit > Change Owner
#: components/WbToolkit/ChangeOwner.tsx:41
#: components/WbToolkit/ChangeOwner.tsx:88
msgid "changeOwner"
msgstr "Changer de propriétaire"

#. Used in: Components > Wb Toolkit > Coordinate Converter
#: components/WbToolkit/CoordinateConverter.tsx:61
msgid "convertCoordinates"
msgstr "Convertir les coordonnées"

#. Used in: Components > Wb Utils > Index
#: components/WbUtils/index.tsx:50
msgid "navigation"
msgstr "La navigation"

#. Used in: Components > Wb Utils > Index
#: components/WbUtils/index.tsx:74
msgid "replace"
msgstr "Remplacer"

#. Used in: Components > Wb Utils > Index
#: components/WbUtils/index.tsx:70
#: components/WbUtils/index.tsx:78
msgid "replacementValue"
msgstr "Valeur de remplacement"

#. Used in: Components > Specify Network Collection > Setup ⬤ Components > Wb Utils > Index
#: components/SpecifyNetworkCollection/Setup.tsx:69
#: components/WbUtils/index.tsx:112
msgid "searchResults"
msgstr "Résultats de recherche"

#. Used in: Components > Wb Utils > Navigation
#: components/WbUtils/Navigation.tsx:97
msgid "clickToToggle"
msgstr "Cliquez pour basculer la visibilité"

#. Used in: Components > Work Bench > Advanced Search
#: components/WorkBench/AdvancedSearch.tsx:111
#: components/WorkBench/AdvancedSearch.tsx:214
#: components/WorkBench/AdvancedSearch.tsx:216
msgid "configureSearchReplace"
msgstr "Configurer la recherche et le remplacement"

#. Used in: Components > Wb Utils > Index
#: components/WbUtils/index.tsx:120
msgid "modifiedCells"
msgstr "Cellules modifiées"

#. Used in: Components > Wb Utils > Index
#: components/WbUtils/index.tsx:127
msgid "newCells"
msgstr "Nouvelles cellules"

#. Used in: Components > Wb Utils > Index
#: components/WbUtils/index.tsx:159
msgid "errorCells"
msgstr "Cellules d'erreur"

#. Used in: Components > Wb Plan View > Mapper
#: components/WbPlanView/Mapper.tsx:470
msgid "dataEditor"
msgstr "Éditeur de données"

#. Used in: Components > Work Bench > Use Disambiguation Dialog
#: components/WorkBench/useDisambiguationDialog.tsx:105
msgid "noDisambiguationResults"
msgstr "Impossible de lever l'ambiguïté"

#. Used in: Components > Work Bench > Use Disambiguation Dialog
#: components/WorkBench/useDisambiguationDialog.tsx:108
msgid "noDisambiguationResultsDescription"
msgstr ""
"Aucun des enregistrements correspondants n'existe actuellement dans la base "
"de données. Cela peut se produire si tous les enregistrements "
"correspondants ont été supprimés depuis le processus de validation, ou si "
"toutes les correspondances étaient ambiguës par rapport aux autres "
"enregistrements de cet ensemble de données. Dans ce dernier cas, vous "
"devrez ajouter des champs et des valeurs à l'ensemble de données pour lever "
"l'ambiguïté."

#. Used in: Components > Work Bench > Disambiguation
#: components/WorkBench/Disambiguation.tsx:68
msgid "disambiguateMatches"
msgstr "Lever l'ambiguïté des correspondances d'enregistrements multiples"

#. Used in: Components > Work Bench > Disambiguation
#: components/WorkBench/Disambiguation.tsx:57
msgid "applyAllUnavailable"
msgstr ""
"« Appliquer tout » n'est pas disponible lorsque la vérification des données "
"est en cours."

#. Used in: Components > Attachments Bulk Import > Rollback ⬤ Components > Wb Utils > Dataset Variants
#: components/AttachmentsBulkImport/Rollback.tsx:134
#: components/WbUtils/datasetVariants.tsx:49
#: components/WbUtils/datasetVariants.tsx:124
msgid "beginRollback"
msgstr "Commencer la restauration de l'ensemble de données ?"

#. Used in: Components > Wb Utils > Dataset Variants
#: components/WbUtils/datasetVariants.tsx:50
msgid "beginRollbackDescription"
msgstr ""
"La restauration supprimera les nouveaux enregistrements de données que cet "
"ensemble de données a ajoutés à la base de données Specify. L'intégralité "
"de la restauration sera annulée si l'une des données téléchargées a été "
"référencée (réutilisée) par d'autres enregistrements de données depuis leur "
"téléchargement."

#. Used in: Components > Wb Utils > Dataset Variants
#: components/WbUtils/datasetVariants.tsx:42
msgid "startUpload"
msgstr "Commencer le téléchargement de l'ensemble de données ?"

#. Used in: Components > Wb Utils > Dataset Variants
#: components/WbUtils/datasetVariants.tsx:46
msgid "startUploadDescription"
msgstr ""
"Le téléchargement de l'ensemble de données ajoutera les données à la base "
"de données Specify."

#. Used in: Components > Work Bench > Data Set Meta
#: components/WorkBench/DataSetMeta.tsx:161
msgid "deleteDataSet"
msgstr "Supprimer cet ensemble de données ?"

#. Used in: Components > Work Bench > Data Set Meta
#: components/WorkBench/DataSetMeta.tsx:86
msgid "deleteDataSetDescription"
msgstr ""
"La suppression d'un ensemble de données le supprime définitivement ainsi "
"que son plan de téléchargement. Les mappages de données ne pourront plus "
"être réutilisés avec d'autres ensembles de données. De plus, après la "
"suppression, la restauration ne sera plus une option pour un ensemble de "
"données téléchargé."

#. Used in: Components > Work Bench > Data Set Meta
#: components/WorkBench/DataSetMeta.tsx:128
msgid "dataSetDeleted"
msgstr "Ensemble de données supprimé avec succès"

#. Used in: Components > Work Bench > Data Set Meta
#: components/WorkBench/DataSetMeta.tsx:131
msgid "dataSetDeletedDescription"
msgstr "Ensemble de données supprimé avec succès."

#. Used in: Components > Wb Actions > Wb Revert
#: components/WbActions/WbRevert.tsx:45
msgid "revertChanges"
msgstr "Annuler les modifications non enregistrées ?"

#. Used in: Components > Wb Actions > Wb Revert
#: components/WbActions/WbRevert.tsx:48
msgid "revertChangesDescription"
msgstr ""
"Cette action annulera toutes les modifications apportées à l'ensemble de "
"données depuis le dernier enregistrement."

#. Used in: Components > Wb Actions > Wb Save
#: components/WbActions/WbSave.tsx:71
msgid "saving"
msgstr "Économie..."

#. Used in: Components > Work Bench > Wb View
#: components/WorkBench/WbView.tsx:108
msgid "wbUnloadProtect"
msgstr ""
"Les modifications apportées à cet ensemble de données n'ont pas été "
"enregistrées."

#. Used in: Components > Work Bench > Wb Validation
#: components/WorkBench/WbValidation.tsx:313
msgid "noMatchErrorMessage"
msgstr ""
"Aucun enregistrement correspondant pour la table à correspondance "
"obligatoire."

#. Used in: Components > Work Bench > Wb Validation
#: components/WorkBench/WbValidation.tsx:342
msgid "matchedMultipleErrorMessage"
msgstr ""
"Cette valeur correspond à deux enregistrements de base de données existants "
"ou plus et la correspondance doit être levée avant le téléchargement."

#. Used in: Components > Wb Actions > Index
#: components/WbActions/index.tsx:319
msgid "validationNoErrors"
msgstr "Validation terminée sans erreur"

#. Used in: Components > Wb Actions > Index
#: components/WbActions/index.tsx:322
msgid "validationNoErrorsDescription"
msgstr ""
"La validation n'a trouvé aucune erreur, elle est prête à être téléchargée "
"dans la base de données."

#. Used in: Components > Wb Actions > Index
#: components/WbActions/index.tsx:325
#: components/WbActions/index.tsx:336
msgid "validationReEditWarning"
msgstr ""
"Remarque : Si cet ensemble de données est modifié et réenregistré, la "
"validation doit être réexécutée avant le téléchargement pour vérifier "
"qu'aucune erreur n'a été introduite."

#. Used in: Components > Wb Actions > Index
#: components/WbActions/index.tsx:330
msgid "validationErrors"
msgstr "Valider terminé avec des erreurs"

#. Used in: Components > Wb Actions > Index
#: components/WbActions/index.tsx:333
msgid "validationErrorsDescription"
msgstr "La validation a détecté des erreurs dans l'ensemble de données."

#. Used in: Components > Wb Utils > Dataset Variants
#: components/WbUtils/datasetVariants.tsx:55
msgid "uploadSuccessful"
msgstr "Téléchargement terminé sans erreur"

#. Used in: Components > Wb Utils > Dataset Variants
#: components/WbUtils/datasetVariants.tsx:51
msgid "uploadSuccessfulDescription"
msgstr ""
"Cliquez sur le bouton « Résultats » pour voir le nombre de nouveaux "
"enregistrements ajoutés à chaque table de la base de données."

#. Used in: Components > Wb Utils > Dataset Variants
#: components/WbUtils/datasetVariants.tsx:43
msgid "uploadErrors"
msgstr "Échec du téléchargement en raison de cellules d'erreur"

#. Used in: Components > Wb Utils > Dataset Variants
#: components/WbUtils/datasetVariants.tsx:47
msgid "uploadErrorsDescription"
msgstr ""
"Le téléchargement a échoué en raison d'une ou plusieurs erreurs de valeur "
"de cellule."

#. Used in: Components > Wb Actions > Index
#: components/WbActions/index.tsx:353
#, fuzzy
msgid "uploadErrorsSecondDescription"
msgstr ""
"Validez l'ensemble de données et examinez les indications de survol de "
"chaque cellule d'erreur, puis apportez les corrections appropriées. "
"Enregistrez et réessayez {type:string}."

#. Used in: Components > Wb Actions > Index
#: components/WbActions/index.tsx:360
msgid "dataSetRollback"
msgstr "L'ensemble de données a été restauré avec succès"

#. Used in: Components > Wb Utils > Dataset Variants
#: components/WbUtils/datasetVariants.tsx:52
msgid "dataSetRollbackDescription"
msgstr ""
"Cet ensemble de données restaurées est enregistré et peut être modifié ou "
"téléchargé à nouveau."

#. Used in: Components > Wb Actions > Index
#: components/WbActions/index.tsx:226
msgid "validationCanceled"
msgstr "Validation annulée"

#. Used in: Components > Wb Actions > Index
#: components/WbActions/index.tsx:234
msgid "validationCanceledDescription"
msgstr "Validation de l'ensemble de données annulée."

#. Used in: Components > Attachments Bulk Import > Rollback ⬤ Components > Wb Actions > Index
#: components/AttachmentsBulkImport/Rollback.tsx:30
#: components/WbActions/index.tsx:228
msgid "rollbackCanceled"
msgstr "Restauration annulée"

#. Used in: Components > Attachments Bulk Import > Rollback ⬤ Components > Wb Actions > Index
#: components/AttachmentsBulkImport/Rollback.tsx:31
#: components/WbActions/index.tsx:236
msgid "rollbackCanceledDescription"
msgstr "Restauration de l’ensemble de données annulée."

#. Used in: Components > Attachments Bulk Import > Upload ⬤ Components > Wb Utils > Dataset Variants
#: components/AttachmentsBulkImport/Upload.tsx:109
#: components/WbUtils/datasetVariants.tsx:44
#, fuzzy
msgid "uploadCanceled"
msgstr "Téléchargement annulé"

#. Used in: Components > Attachments Bulk Import > Upload ⬤ Components > Wb Utils > Dataset Variants
#: components/AttachmentsBulkImport/Upload.tsx:110
#: components/WbUtils/datasetVariants.tsx:45
msgid "uploadCanceledDescription"
msgstr "Téléchargement de l'ensemble de données annulé."

#. Used in: Components > Wb Toolkit > Coordinate Converter
#: components/WbToolkit/CoordinateConverter.tsx:231
msgid "coordinateConverter"
msgstr "Format de géocoordonnée"

#. Used in: Components > Wb Toolkit > Coordinate Converter
#: components/WbToolkit/CoordinateConverter.tsx:242
msgid "coordinateConverterDescription"
msgstr "Choisissez un format de géocoordonnée préféré"

#. 🟥When empty string is used as a default value for a column, this is shown instead. Used in: Components > Work Bench > Mapping
#: components/WorkBench/mapping.ts:82
msgid "emptyStringInline"
msgstr "(chaîne vide)"

#. Used in: Components > Wb Actions > Index
#: components/WbActions/index.tsx:119
msgid "wbUploadedUnavailable"
msgstr "L'ensemble de données doit être validé ou téléchargé"

#. Used in: Components > Wb Actions > Wb Validate
#: components/WbActions/WbValidate.tsx:47
#: components/WbActions/WbValidate.tsx:69
msgid "wbValidateUnavailable"
msgstr ""
"Un plan de téléchargement doit être défini avant que cet ensemble de "
"données puisse être validé"

#. Used in: Components > Wb Actions > Wb Upload ⬤ Components > Wb Actions > Wb Validate ⬤ Components > Wb Toolkit > Change Owner ⬤ Components > Wb Toolkit > Index
#: components/WbActions/WbUpload.tsx:69
#: components/WbActions/WbUpload.tsx:84
#: components/WbActions/WbValidate.tsx:66
#: components/WbToolkit/ChangeOwner.tsx:38
#: components/WbToolkit/index.tsx:114
msgid "unavailableWhileEditing"
msgstr "Cette action nécessite que toutes les modifications soient enregistrées"

#. Used in: Components > Wb Actions > Wb Upload
#: components/WbActions/WbUpload.tsx:71
#: components/WbActions/WbUpload.tsx:86
msgid "uploadUnavailableWhileHasErrors"
msgstr ""
"L'importation n'est pas disponible alors que certaines cellules comportent "
"des erreurs de validation"

#. Used in: Components > Wb Actions > Wb Validate ⬤ Components > Wb Toolkit > Coordinate Converter ⬤ Components > Wb Toolkit > Geo Locate ⬤ Components > Wb Utils > Index
#: components/WbActions/WbValidate.tsx:45
#: components/WbToolkit/CoordinateConverter.tsx:55
#: components/WbToolkit/GeoLocate.tsx:54
#: components/WbUtils/index.tsx:77
msgid "unavailableWhileViewingResults"
msgstr ""
"Cette action n'est pas disponible lors de l'affichage des résultats du "
"téléchargement"

#. Used in: Components > Wb Actions > Index
#: components/WbActions/index.tsx:116
msgid "unavailableWhileValidating"
msgstr ""
"Cette action n'est pas disponible lorsque la vérification des données est "
"en cours"

#. Used in: Components > Wb Toolkit > Coordinate Converter ⬤ Components > Wb Toolkit > Geo Locate ⬤ Components > Wb Toolkit > Wb Leaflet Map
#: components/WbToolkit/CoordinateConverter.tsx:57
#: components/WbToolkit/GeoLocate.tsx:56
#: components/WbToolkit/WbLeafletMap.tsx:62
msgid "unavailableWithoutLocality"
msgstr "Cet outil nécessite que les colonnes de localité soient mappées"

#. Used in: Components > Wb Toolkit > Coordinate Converter ⬤ Components > Wb Toolkit > Geo Locate
#: components/WbToolkit/CoordinateConverter.tsx:53
#: components/WbToolkit/GeoLocate.tsx:52
msgid "unavailableWhenUploaded"
msgstr "Cet outil ne fonctionne pas avec les ensembles de données téléchargés"

#. Used in: Components > Work Bench > Index
#: components/WorkBench/index.tsx:53
msgid "dataSetDeletedOrNotFound"
msgstr "L'ensemble de données a été supprimé par une autre session."

#. Used in: Components > Wb Toolkit > Coordinate Converter
#: components/WbToolkit/CoordinateConverter.tsx:267
msgid "includeDmsSymbols"
msgstr "Inclure les symboles DMS"

#. Used in: Components > Attachments Bulk Import > Upload
#: components/AttachmentsBulkImport/Upload.tsx:264
#, fuzzy
msgid "uploadResults"
msgstr "Télécharger les résultats"

#. Used in: Components > Work Bench > Wb Spreadsheet
#: components/WorkBench/WbSpreadsheet.tsx:96
msgid "noUploadResultsAvailable"
msgstr "Aucun résultat de téléchargement n'est disponible pour cette cellule"

#. Used in: Components > Work Bench > Advanced Search
#: components/WorkBench/AdvancedSearch.tsx:116
msgid "navigationOptions"
msgstr "Options de navigation"

#. Used in: Components > Work Bench > Advanced Search
#: components/WorkBench/AdvancedSearch.tsx:118
msgid "cursorPriority"
msgstr "Priorité du curseur"

#. Used in: Components > Work Bench > Advanced Search
#: components/WorkBench/AdvancedSearch.tsx:131
#, fuzzy
msgid "columnFirst"
msgstr "Colonne première"

#. Used in: Components > Work Bench > Advanced Search
#: components/WorkBench/AdvancedSearch.tsx:132
msgid "rowFirst"
msgstr "Première rangée"

#. Used in: Components > Work Bench > Advanced Search
#: components/WorkBench/AdvancedSearch.tsx:138
msgid "searchOptions"
msgstr "Options de recherche"

#. Used in: Components > Work Bench > Advanced Search
#: components/WorkBench/AdvancedSearch.tsx:144
msgid "findEntireCellsOnly"
msgstr "Rechercher uniquement des cellules entières"

#. Used in: Components > Work Bench > Advanced Search
#: components/WorkBench/AdvancedSearch.tsx:151
msgid "matchCase"
msgstr "Cas de correspondance"

#. Used in: Components > Work Bench > Advanced Search
#: components/WorkBench/AdvancedSearch.tsx:158
msgid "useRegularExpression"
msgstr "Utiliser une expression régulière"

#. Used in: Components > Work Bench > Advanced Search
#: components/WorkBench/AdvancedSearch.tsx:165
msgid "liveUpdate"
msgstr "Recherche en direct"

#. Used in: Components > Work Bench > Advanced Search
#: components/WorkBench/AdvancedSearch.tsx:170
msgid "replaceOptions"
msgstr "Options de remplacement"

#. Used in: Components > Work Bench > Advanced Search
#: components/WorkBench/AdvancedSearch.tsx:172
msgid "replaceMode"
msgstr "Mode de remplacement"

#. Used in: Components > Work Bench > Advanced Search
#: components/WorkBench/AdvancedSearch.tsx:185
msgid "replaceAll"
msgstr "Remplacer toutes les correspondances"

#. Used in: Components > Work Bench > Advanced Search
#: components/WorkBench/AdvancedSearch.tsx:186
msgid "replaceNext"
msgstr "Remplacer l'occurrence suivante"

#. Used in: Components > Router > Routes
#: components/Router/Routes.tsx:207
msgid "importDataSet"
msgstr "Importer un ensemble de données"

#. Used in: Components > Wb Import > Index
#: components/WbImport/index.tsx:39
msgid "wbImportHeader"
msgstr "Importer un fichier pour créer un nouvel ensemble de données"

<<<<<<< HEAD
#: components/Molecules/FilePicker.tsx:273
=======
>>>>>>> f85b28e1
#. Used in: Components > Molecules > File Picker
#: components/Molecules/FilePicker.tsx:277
msgid "previewDataSet"
msgstr "Aperçu de l'ensemble de données"

<<<<<<< HEAD
#: components/Molecules/FilePicker.tsx:313
=======
>>>>>>> f85b28e1
#. Used in: Components > Molecules > File Picker
#: components/Molecules/FilePicker.tsx:317
msgid "errorImporting"
msgstr "Les erreurs suivantes se sont produites lors de l'importation du fichier :"

#. Used in: Components > Wb Import > Helpers
#: components/WbImport/helpers.ts:108
#: components/WbImport/helpers.ts:134
msgid "corruptFile"
msgstr "Le fichier {fileName:string} est corrompu ou ne contient aucune donnée !"

#. Used in: Components > Molecules > Csv File Picker
#: components/Molecules/CsvFilePicker.tsx:157
msgid "characterEncoding"
msgstr "Encodage de caractère:"

#. Used in: Components > Molecules > Csv File Picker
#: components/Molecules/CsvFilePicker.tsx:198
msgid "delimiter"
msgstr "Délimiteur :"

#. Used in: Components > Molecules > Csv File Picker ⬤ Components > Preferences > User Definitions
#: components/Molecules/CsvFilePicker.tsx:172
#: components/Preferences/UserDefinitions.tsx:1635
#: components/Preferences/UserDefinitions.tsx:1880
msgid "comma"
msgstr "Virgule"

#. Used in: Components > Molecules > Csv File Picker ⬤ Components > Preferences > User Definitions
#: components/Molecules/CsvFilePicker.tsx:174
#: components/Preferences/UserDefinitions.tsx:1643
#: components/Preferences/UserDefinitions.tsx:1888
msgid "semicolon"
msgstr "Point-virgule"

#. Used in: Components > Molecules > Csv File Picker ⬤ Components > Preferences > User Definitions
#: components/Molecules/CsvFilePicker.tsx:173
#: components/Preferences/UserDefinitions.tsx:1639
#: components/Preferences/UserDefinitions.tsx:1884
msgid "tab"
msgstr "Languette"

#. Used in: Components > Molecules > Csv File Picker ⬤ Components > Preferences > User Definitions
#: components/Molecules/CsvFilePicker.tsx:175
#: components/Preferences/UserDefinitions.tsx:1647
#: components/Preferences/UserDefinitions.tsx:1892
msgid "space"
msgstr "Espace"

#. Used in: Components > Molecules > Csv File Picker ⬤ Components > Preferences > User Definitions
#: components/Molecules/CsvFilePicker.tsx:176
#: components/Preferences/UserDefinitions.tsx:1651
#: components/Preferences/UserDefinitions.tsx:1896
msgid "pipe"
msgstr "Tuyau"

#. Used in: Components > Molecules > Csv File Picker ⬤ Components > Preferences > User Definitions
#: components/Molecules/CsvFilePicker.tsx:212
#: components/Preferences/UserDefinitions.tsx:640
#: components/Preferences/UserDefinitions.tsx:661
#: components/Preferences/UserDefinitions.tsx:682
#, fuzzy
msgid "determineAutomatically"
msgstr "Déterminer automatiquement"

#. Used in: Components > Wb Import > Index
#: components/WbImport/index.tsx:118
#, fuzzy
msgid "chooseDataSetName"
msgstr "Nom du nouvel ensemble de données :"

<<<<<<< HEAD
#: components/Molecules/FilePicker.tsx:250
=======
>>>>>>> f85b28e1
#. Used in: Components > Molecules > File Picker
#: components/Molecules/FilePicker.tsx:254
msgid "firstRowIsHeader"
msgstr "La première ligne est l'en-tête :"

<<<<<<< HEAD
#: components/Molecules/FilePicker.tsx:225
=======
#. Used in: Components > Molecules > File Picker ⬤ Components > Toolbar > Wbs Dialog
#: components/Molecules/FilePicker.tsx:229
>>>>>>> f85b28e1
#: components/Toolbar/WbsDialog.tsx:200
msgid "importFile"
msgstr "Importer le fichier"

#. Used in: Components > Wb Import > Helpers
#: components/WbImport/helpers.ts:67
msgid "columnName"
msgstr "Colonne {columnIndex:number}"

#. Used in: Components > Toolbar > Wbs Dialog
#: components/Toolbar/WbsDialog.tsx:41
msgid "newDataSetName"
msgstr "Nouvel ensemble de données {date}"

#. Used in: Components > Wb Utils > Dataset Variants
#: components/WbUtils/datasetVariants.tsx:30
#: components/WbUtils/datasetVariants.tsx:89
#: components/WbUtils/datasetVariants.tsx:105
#, fuzzy
msgid "dataSets"
msgstr "{variant:string} Ensembles de données"

#. Used in: Components > Wb Utils > Dataset Variants
#: components/WbUtils/datasetVariants.tsx:34
#: components/WbUtils/datasetVariants.tsx:109
msgid "wbsDialogEmpty"
msgstr "Actuellement, aucun ensemble de données n'existe."

#. Used in: Components > Wb Utils > Dataset Variants
#: components/WbUtils/datasetVariants.tsx:36
msgid "createDataSetInstructions"
msgstr ""
"Utilisez « Importer un fichier » ou « Créer un nouveau » pour en créer un "
"nouveau."

#. Used in: Components > Toolbar > Wbs Dialog
#: components/Toolbar/WbsDialog.tsx:211
msgid "createNew"
msgstr "Créer un nouveau"

#. Used in: Components > Work Bench > Data Set Meta
#: components/WorkBench/DataSetMeta.tsx:187
msgid "dataSetMeta"
msgstr "Propriétés de l'ensemble de données"

#. Used in: Components > Attachments Bulk Import > Datasets ⬤ Components > Wb Plan View > Mapper ⬤ Components > Work Bench > Data Set Meta
#: components/AttachmentsBulkImport/Datasets.tsx:152
#: components/AttachmentsBulkImport/Datasets.tsx:284
#: components/WbPlanView/Mapper.tsx:487
#: components/WorkBench/DataSetMeta.tsx:211
msgid "dataSetName"
msgstr "Nom de l'ensemble de données"

#. Used in: Components > Work Bench > Data Set Meta
#: components/WorkBench/DataSetMeta.tsx:234
msgid "numberOfRows"
msgstr "Nombre de rangées"

#. Used in: Components > Work Bench > Data Set Meta
#: components/WorkBench/DataSetMeta.tsx:241
msgid "numberOfColumns"
msgstr "Le nombre de colonnes"

#. Used in: Components > Work Bench > Data Set Meta
#: components/WorkBench/DataSetMeta.tsx:340
msgid "importedFileName"
msgstr "Nom du fichier d'importation"

#. Used in: Components > Work Bench > Data Set Meta
#: components/WorkBench/DataSetMeta.tsx:337
msgid "noFileName"
msgstr "(pas de nom de fichier)"

#. Used in: Components > Wb Toolkit > Change Owner
#: components/WbToolkit/ChangeOwner.tsx:92
msgid "changeDataSetOwner"
msgstr "Modifier le propriétaire de l'ensemble de données"

#. Used in: Components > Wb Toolkit > Change Owner
#: components/WbToolkit/ChangeOwner.tsx:109
msgid "changeDataSetOwnerDescription"
msgstr "Sélectionnez un nouveau propriétaire :"

#. Used in: Components > Wb Toolkit > Change Owner
#: components/WbToolkit/ChangeOwner.tsx:77
#: components/WbToolkit/ChangeOwner.tsx:80
msgid "dataSetOwnerChanged"
msgstr "Le propriétaire de l'ensemble de données a changé"

#. Used in: Components > Work Bench > Data Set Meta
#: components/WorkBench/DataSetMeta.tsx:374
#, fuzzy
msgid "dataSet"
msgstr "Ensemble de données"

#. Used in: Components > Toolbar > Wbs Dialog
#: components/Toolbar/WbsDialog.tsx:124
#, fuzzy
msgid "dataSetTimestampUploaded"
msgstr "Horodatage téléchargé"

#. Used in: Components > Work Bench > Data Set Meta
#: components/WorkBench/DataSetMeta.tsx:378
msgid "dataSetUploadedLabel"
msgstr "(Téléchargé, lecture seule)"

#. Used in: Components > Work Bench > Status
#: components/WorkBench/Status.tsx:71
msgid "wbStatusUnupload"
msgstr "État de restauration de l'ensemble de données"

#. Used in: Components > Wb Utils > Dataset Variants
#: components/WbUtils/datasetVariants.tsx:54
msgid "wbStatusUpload"
msgstr "Une erreur s'est produite pendant [X22X]"

#. Used in: Components > Work Bench > Status
#: components/WorkBench/Status.tsx:69
msgid "wbStatusValidation"
msgstr "Statut de validation de l'ensemble de données"

#. Used in: Components > Attachments Bulk Import > Action State ⬤ Components > Work Bench > Status
#: components/AttachmentsBulkImport/ActionState.tsx:38
#: components/AttachmentsBulkImport/ActionState.tsx:39
#: components/WorkBench/Status.tsx:106
msgid "aborting"
msgstr "Abandonner..."

#. Used in: Components > Work Bench > Status
#: components/WorkBench/Status.tsx:96
msgid "wbStatusAbortFailed"
msgstr "Échec de l'abandon de {operationName:string}. Veuillez réessayer plus tard"

#. 🟥E.x, Validating... Used in: Components > Work Bench > Status
#: components/WorkBench/Status.tsx:123
msgid "wbStatusOperationNoProgress"
msgstr "{operationName:string}..."

#. 🟥E.x, Validating row 999/1,000. Used in: Components > Work Bench > Status
#: components/WorkBench/Status.tsx:127
msgid "wbStatusOperationProgress"
msgstr ""
"{operationName:string} ligne "
"{current:number|formatted}/{total:number|formatted}"

#. Used in: Components > Work Bench > Status
#: components/WorkBench/Status.tsx:110
msgid "wbStatusPendingDescription"
msgstr ""
"{operationName:string} de cet ensemble de données devrait commencer sous "
"peu."

#. Used in: Components > Work Bench > Status
#: components/WorkBench/Status.tsx:113
msgid "wbStatusPendingSecondDescription"
msgstr ""
"Si ce message persiste plus de 30 secondes, le processus "
"{operationName:string} est occupé avec un autre ensemble de données. "
"Veuillez réessayer plus tard."

#. Used in: Components > Attachments Bulk Import > Action State ⬤ Components > Work Bench > Status
#: components/AttachmentsBulkImport/ActionState.tsx:24
#: components/AttachmentsBulkImport/ActionState.tsx:53
#: components/WorkBench/Status.tsx:166
msgid "stop"
msgstr "Arrêt"

#. Used in: Components > Work Bench > Status
#: components/WorkBench/Status.tsx:137
msgid "wbStatusError"
msgstr "Une erreur s'est produite pendant {operationName:string}"

#. Used in: Components > Work Bench > Status
#: components/WorkBench/Status.tsx:122
msgid "updatingTrees"
msgstr "Mise à jour des arbres..."

#. 🟥Default name of the record that would be created based on upload results. Used in: Components > Work Bench > Record Set
#: components/WorkBench/RecordSet.tsx:79
msgid "recordSetName"
msgstr "Téléchargement WB de \"{dataSet:string}\""

#. Used in: Components > Work Bench > Disambiguation
#: components/WorkBench/Disambiguation.tsx:100
#, fuzzy
msgid "ambiguousTaxaChild"
msgstr "{node:string} {author:string} (dans {parent:string})"

#. Used in: Components > Work Bench > Wb Attachments Preview
#: components/WorkBench/WbAttachmentsPreview.tsx:119
#, fuzzy
msgid "attachmentsForRow"
msgstr "Pièces jointes pour la ligne {row:number} :"

#. Used in: Components > Work Bench > Wb Attachments Preview
#: components/WorkBench/WbAttachmentsPreview.tsx:340
#, fuzzy
msgid "detachWindow"
msgstr "Détacher la fenêtre"

#. Used in: Components > Wb Attachment Viewer > Index
#: components/WbAttachmentViewer/index.tsx:140
#, fuzzy
msgid "attachWindow"
msgstr "Attacher la fenêtre"

#. Used in: Components > Wb Utils > Index
#: components/WbUtils/index.tsx:137
#, fuzzy
msgid "updatedCells"
msgstr "Cellules mises à jour"

#. Used in: Components > Wb Utils > Index
#: components/WbUtils/index.tsx:143
#, fuzzy
msgid "deletedCells"
msgstr "Cellules supprimées"

#. Used in: Components > Work Bench > Results
#: components/WorkBench/Results.tsx:54
#, fuzzy
msgid "affectedResults"
msgstr "Enregistrements concernés"

#. Used in: Components > Work Bench > Results
#: components/WorkBench/Results.tsx:55
#, fuzzy
msgid "potentialAffectedResults"
msgstr "Enregistrements potentiels affectés"

#. Used in: Components > Work Bench > Results
#: components/WorkBench/Results.tsx:59
#, fuzzy
msgid "wbAffectedDescription"
msgstr "Nombre de nouveaux enregistrements affectés dans chaque table :"

#. Used in: Components > Work Bench > Results
#: components/WorkBench/Results.tsx:60
#, fuzzy
msgid "wbAffectedPotentialDescription"
msgstr "Nombre de nouveaux enregistrements qui seraient affectés dans chaque table :"

#. Used in: Components > Work Bench > Results
#: components/WorkBench/Results.tsx:27
#, fuzzy
msgid "recordsCreated"
msgstr "Enregistrements créés"

#. Used in: Components > Work Bench > Results
#: components/WorkBench/Results.tsx:30
#, fuzzy
msgid "recordsUpdated"
msgstr "Mise à jour des enregistrements"

#. Used in: Components > Work Bench > Results
#: components/WorkBench/Results.tsx:28
#, fuzzy
msgid "recordsDeleted"
msgstr "Enregistrements supprimés (sans compter les personnes à charge)"

#. Used in: Components > Work Bench > Results
#: components/WorkBench/Results.tsx:29
#, fuzzy
msgid "recordsMatchedAndChanged"
msgstr "Enregistrements associés correspondant à différents enregistrements"

#. Used in: Components > Wb Utils > Index
#: components/WbUtils/index.tsx:149
#, fuzzy
msgid "matchAndChanged"
msgstr "Cellules appariées et modifiées"<|MERGE_RESOLUTION|>--- conflicted
+++ resolved
@@ -585,21 +585,13 @@
 msgid "wbImportHeader"
 msgstr "Importer un fichier pour créer un nouvel ensemble de données"
 
-<<<<<<< HEAD
 #: components/Molecules/FilePicker.tsx:273
-=======
->>>>>>> f85b28e1
 #. Used in: Components > Molecules > File Picker
-#: components/Molecules/FilePicker.tsx:277
 msgid "previewDataSet"
 msgstr "Aperçu de l'ensemble de données"
 
-<<<<<<< HEAD
 #: components/Molecules/FilePicker.tsx:313
-=======
->>>>>>> f85b28e1
 #. Used in: Components > Molecules > File Picker
-#: components/Molecules/FilePicker.tsx:317
 msgid "errorImporting"
 msgstr "Les erreurs suivantes se sont produites lors de l'importation du fichier :"
 
@@ -669,22 +661,14 @@
 msgid "chooseDataSetName"
 msgstr "Nom du nouvel ensemble de données :"
 
-<<<<<<< HEAD
 #: components/Molecules/FilePicker.tsx:250
-=======
->>>>>>> f85b28e1
 #. Used in: Components > Molecules > File Picker
-#: components/Molecules/FilePicker.tsx:254
 msgid "firstRowIsHeader"
 msgstr "La première ligne est l'en-tête :"
 
-<<<<<<< HEAD
 #: components/Molecules/FilePicker.tsx:225
-=======
+#: components/Toolbar/WbsDialog.tsx:200
 #. Used in: Components > Molecules > File Picker ⬤ Components > Toolbar > Wbs Dialog
-#: components/Molecules/FilePicker.tsx:229
->>>>>>> f85b28e1
-#: components/Toolbar/WbsDialog.tsx:200
 msgid "importFile"
 msgstr "Importer le fichier"
 
