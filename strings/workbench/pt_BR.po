--- conflicted
+++ resolved
@@ -661,22 +661,14 @@
 msgid "wbImportHeader"
 msgstr "Importar um arquivo para criar um novo conjunto de dados"
 
-<<<<<<< HEAD
 #: components/Molecules/FilePicker.tsx:273
-=======
->>>>>>> f85b28e1
 #. Used in: Components > Molecules > File Picker
-#: components/Molecules/FilePicker.tsx:277
 #, fuzzy
 msgid "previewDataSet"
 msgstr "Visualizar conjunto de dados"
 
-<<<<<<< HEAD
 #: components/Molecules/FilePicker.tsx:313
-=======
->>>>>>> f85b28e1
 #. Used in: Components > Molecules > File Picker
-#: components/Molecules/FilePicker.tsx:317
 #, fuzzy
 msgid "errorImporting"
 msgstr "Ocorreram os seguintes erros ao importar o arquivo:"
@@ -755,23 +747,15 @@
 msgid "chooseDataSetName"
 msgstr "Nome para o novo conjunto de dados:"
 
-<<<<<<< HEAD
 #: components/Molecules/FilePicker.tsx:250
-=======
->>>>>>> f85b28e1
 #. Used in: Components > Molecules > File Picker
-#: components/Molecules/FilePicker.tsx:254
 #, fuzzy
 msgid "firstRowIsHeader"
 msgstr "A primeira linha é o cabeçalho:"
 
-<<<<<<< HEAD
 #: components/Molecules/FilePicker.tsx:225
-=======
+#: components/Toolbar/WbsDialog.tsx:200
 #. Used in: Components > Molecules > File Picker ⬤ Components > Toolbar > Wbs Dialog
-#: components/Molecules/FilePicker.tsx:229
->>>>>>> f85b28e1
-#: components/Toolbar/WbsDialog.tsx:200
 #, fuzzy
 msgid "importFile"
 msgstr "Importar arquivo"
