msgid ""
msgstr ""
"Report-Msgid-Bugs-To: support@specifysoftware.org\n"
"PO-Revision-Date: 2025-04-24 04:06+0000\n"
"Last-Translator: Google Translate <noreply-mt-google-translate@weblate.org>\n"
"Language-Team: French <https://hosted.weblate.org/projects/specify-7/header/"
"fr/>\n"
"Language: fr\n"
"Content-Type: text/plain\n"
"Content-Transfer-Encoding: 8bit\n"
"Plural-Forms: nplurals=2; plural=n > 1;\n"
"X-Generator: Weblate 5.11.1-dev\n"

<<<<<<< HEAD
#: components/Core/Main.tsx:64
=======
>>>>>>> 67cbd175
#. 🟥For accessibility purposes. Allows jumping to page content. Used in: Components > Core > Main
#: components/Core/Main.tsx:63
#, fuzzy
msgid "skipToContent"
msgstr "Accéder au contenu"

#. 🟥As in "main menu". Used in: Components > Header > Menu Item Processing
#: components/Header/menuItemProcessing.ts:65
msgid "main"
msgstr "Principal"

#. 🟥Example: Current Collection. Used in: Components > Header > Choose Collection
#: components/Header/ChooseCollection.tsx:75
#: components/Header/ChooseCollection.tsx:81
msgid "currentCollection"
msgstr "Actuelle{collectionTable:string}"

#. Used in: Components > Data Entry Tables > Index ⬤ Components > Header > Menu Item Definitions ⬤ Components > Router > Overlay Routes
#: components/DataEntryTables/index.tsx:44
<<<<<<< HEAD
#: components/Header/menuItemDefinitions.ts:43
#: components/Router/OverlayRoutes.tsx:71
#. Used in: Components > Data Entry Tables > Index ⬤ Components > Header > Menu Item Definitions ⬤ Components > Router > Overlay Routes
msgid "dataEntry"
msgstr "Saisie des données"

#: components/Header/userToolDefinitions.ts:99
#: components/Router/OverlayRoutes.tsx:182
#. Used in: Components > Header > User Tool Definitions ⬤ Components > Router > Overlay Routes
msgid "makeDwca"
msgstr "Créer une archive DwC"

#: components/Header/userToolDefinitions.ts:105
#: components/Router/OverlayRoutes.tsx:190
#. Used in: Components > Header > User Tool Definitions ⬤ Components > Router > Overlay Routes
=======
#: components/Header/menuItemDefinitions.ts:42
#: components/Router/OverlayRoutes.tsx:70
msgid "dataEntry"
msgstr "Saisie des données"

#. Used in: Components > Header > User Tool Definitions ⬤ Components > Router > Overlay Routes
#: components/Header/userToolDefinitions.ts:90
#: components/Router/OverlayRoutes.tsx:181
msgid "makeDwca"
msgstr "Créer une archive DwC"

#. Used in: Components > Header > User Tool Definitions ⬤ Components > Router > Overlay Routes
#: components/Header/userToolDefinitions.ts:96
#: components/Router/OverlayRoutes.tsx:189
>>>>>>> 67cbd175
msgid "updateExportFeed"
msgstr "Mettre à jour le flux RSS"

#. Used in: Components > Export Feed > Force Update
#: components/ExportFeed/ForceUpdate.tsx:50
msgid "updateExportFeedConfirmation"
msgstr "Mettre à jour le flux d'exportation ?"

#. Used in: Components > Export Feed > Force Update
#: components/ExportFeed/ForceUpdate.tsx:53
msgid "updateExportFeedConfirmationDescription"
msgstr "Mettre à jour tous les éléments du flux d'exportation RSS maintenant ?"

#. Used in: Components > Export Feed > Force Update
#: components/ExportFeed/ForceUpdate.tsx:24
msgid "feedExportStarted"
msgstr "La mise à jour du flux d'exportation a commencé"

#. Used in: Components > Export Feed > Force Update
#: components/ExportFeed/ForceUpdate.tsx:27
msgid "feedExportStartedDescription"
msgstr ""
"La mise à jour a commencé. Vous recevrez une notification pour chaque "
"élément de flux mis à jour."

#. Used in: Components > Export Feed > Dwca
#: components/ExportFeed/Dwca.tsx:129
msgid "dwcaExportStarted"
msgstr "L'exportation DwCA a démarré"

#. Used in: Components > Export Feed > Dwca
#: components/ExportFeed/Dwca.tsx:132
msgid "dwcaExportStartedDescription"
msgstr ""
"L'exportation a commencé. Vous recevrez une notification lorsque "
"l'exportation sera terminée."

<<<<<<< HEAD
#: components/Header/userToolDefinitions.ts:113
=======
#. Used in: Components > Header > User Tool Definitions ⬤ Components > Locality Update > Index
#: components/Header/userToolDefinitions.ts:104
>>>>>>> 67cbd175
#: components/LocalityUpdate/index.tsx:83
#, fuzzy
msgid "localityUpdateTool"
msgstr "Outil de mise à jour de la localité"

<<<<<<< HEAD
#: components/QueryBuilder/Edit.tsx:210
=======
>>>>>>> 67cbd175
#. Used in: Components > Query Builder > Edit
#: components/QueryBuilder/Edit.tsx:211
msgid "labelName"
msgstr "Outils administratifs"

<<<<<<< HEAD
#: components/QueryBuilder/Edit.tsx:210
=======
>>>>>>> 67cbd175
#. Used in: Components > Query Builder > Edit
#: components/QueryBuilder/Edit.tsx:211
msgid "reportName"
msgstr "Nom du rapport"

<<<<<<< HEAD
#: components/QueryBuilder/Edit.tsx:178
=======
>>>>>>> 67cbd175
#. Used in: Components > Query Builder > Edit
#: components/QueryBuilder/Edit.tsx:179
msgid "createLabel"
msgstr "Créer une nouvelle étiquette"

<<<<<<< HEAD
#: components/QueryBuilder/Edit.tsx:178
=======
>>>>>>> 67cbd175
#. Used in: Components > Query Builder > Edit
#: components/QueryBuilder/Edit.tsx:179
msgid "createReport"
msgstr "Créer un nouveau document"

<<<<<<< HEAD
#: components/Header/userToolDefinitions.ts:83
#: components/Router/OverlayRoutes.tsx:166
=======
#. Used in: Components > Header > User Tool Definitions ⬤ Components > Router > Overlay Routes ⬤ Components > Toolbar > Tree Repair
#: components/Header/userToolDefinitions.ts:74
#: components/Router/OverlayRoutes.tsx:165
>>>>>>> 67cbd175
#: components/Toolbar/TreeRepair.tsx:173
#, fuzzy
msgid "repairTree"
msgstr "Réparer l'arbre"

#. Used in: Components > Toolbar > Tree Repair
#: components/Toolbar/TreeRepair.tsx:168
#, fuzzy
msgid "treeRepairComplete"
msgstr "La réparation de l'arbre est terminée."

#. Used in: Components > Export Feed > Editor
#: components/ExportFeed/Editor.tsx:329
#, fuzzy
msgid "choose"
msgstr "Choisir"

#. Used in: Components > Export Feed > Dwca ⬤ Components > Export Feed > Editor
#: components/ExportFeed/Dwca.tsx:42
#: components/ExportFeed/Editor.tsx:323
#, fuzzy
msgid "chooseDwca"
msgstr "Choisissez DwCA"

#. Used in: Components > Export Feed > Editor
#: components/ExportFeed/Editor.tsx:213
#, fuzzy
msgid "dwcaResource"
msgstr "Ressource DwCA"

#. Used in: Components > Export Feed > Dwca ⬤ Components > Export Feed > Editor
#: components/ExportFeed/Dwca.tsx:52
#: components/ExportFeed/Editor.tsx:324
#, fuzzy
msgid "chooseMetadataResource"
msgstr "Choisir la ressource de métadonnées"

#. Used in: Components > Export Feed > Editor
#: components/ExportFeed/Editor.tsx:228
#, fuzzy
msgid "metadataResource"
msgstr "Ressource de métadonnées"

#. Used in: Components > Header > Express Search Task ⬤ Components > Router > Overlay Routes ⬤ Components > Router > Routes
#: components/Header/ExpressSearchTask.tsx:53
#: components/Header/ExpressSearchTask.tsx:124
#: components/Router/OverlayRoutes.tsx:51
#: components/Router/Routes.tsx:33
msgid "simpleSearch"
msgstr "Recherche simple"

#. Used in: Components > Header > Express Search Task
#: components/Header/ExpressSearchTask.tsx:134
msgid "primarySearch"
msgstr "Recherche principale"

#. Used in: Components > Header > Express Search Task
#: components/Header/ExpressSearchTask.tsx:140
msgid "secondarySearch"
msgstr "Recherche secondaire"

#. Used in: Components > Preferences > Renderers
#: components/Preferences/Renderers.tsx:123
msgid "menuItems"
msgstr "Éléments du menu"

#. Used in: Components > Header > User Tools ⬤ Components > Preferences > Renderers ⬤ Components > Router > Overlay Routes
#: components/Header/UserTools.tsx:48
#: components/Header/UserTools.tsx:79
#: components/Preferences/Renderers.tsx:121
<<<<<<< HEAD
#: components/Router/OverlayRoutes.tsx:43
#. Used in: Components > Header > User Tools ⬤ Components > Preferences > Renderers ⬤ Components > Router > Overlay Routes
=======
#: components/Router/OverlayRoutes.tsx:42
>>>>>>> 67cbd175
msgid "userTools"
msgstr "Outils Utilisateur"

#. Used in: Components > Header > User Tools
#: components/Header/UserTools.tsx:78
msgid "userToolsForUser"
msgstr "Outils Utilisateur ({userName:string})"

#. Used in: Components > Toolbar > Language
#: components/Toolbar/Language.tsx:80
#: components/Toolbar/Language.tsx:155
msgid "helpLocalizeSpecify"
msgstr "Aidez à traduire Specify 7"

#. Used in: Components > Toolbar > Language
#: components/Toolbar/Language.tsx:92
msgid "helpLocalizeSpecifyDescription"
msgstr ""
"Nous serions très reconnaissants de votre soutien pour la traduction de "
"l'interface utilisateur Specify 7. Si vous êtes intéressé, veuillez "
"<link>voir les instructions</link>."

#. Used in: Components > Toolbar > Language
#: components/Toolbar/Language.tsx:149
msgid "incompleteInline"
msgstr "(incomplet)"

#. Used in: Components > Toolbar > Language
#: components/Toolbar/Language.tsx:115
msgid "incompleteLocalization"
msgstr "Localisation incomplète"

#. Used in: Components > Toolbar > Language
#: components/Toolbar/Language.tsx:127
msgid "incompleteLocalizationDescription"
msgstr ""
"La traduction dans cette langue n'est pas encore terminée. Certains "
"éléments peuvent ne pas être localisés ou avoir une localisation "
"incorrecte. Si vous souhaitez nous aider à terminer la localisation, "
"veuillez <link>suivre les instructions.</link>"

<<<<<<< HEAD
#: components/Header/userToolDefinitions.ts:148
=======
>>>>>>> 67cbd175
#. Used in: Components > Header > User Tool Definitions
#: components/Header/userToolDefinitions.ts:139
msgid "tableApi"
msgstr "API des tableaux"

<<<<<<< HEAD
#: components/Header/userToolDefinitions.ts:153
=======
>>>>>>> 67cbd175
#. Used in: Components > Header > User Tool Definitions
#: components/Header/userToolDefinitions.ts:144
#, fuzzy
msgid "operationsApi"
msgstr "API d'opérations"

#. Used in: Components > App Resources > Create ⬤ Components > App Resources > Filters ⬤ Components > Attachments Bulk Import > View Attachment Files ⬤ Components > Header > User Tool Definitions ⬤ Components > Preferences > User Definitions
#: components/AppResources/Create.tsx:97
#: components/AppResources/Create.tsx:133
#: components/AppResources/Filters.tsx:154
<<<<<<< HEAD
#: components/AttachmentsBulkImport/ViewAttachmentFiles.tsx:235
#: components/Header/userToolDefinitions.ts:119
#: components/Preferences/UserDefinitions.tsx:543
#: components/Toolbar/WbsDialog.tsx:225
#. Used in: Components > App Resources > Create ⬤ Components > App Resources > Filters ⬤ Components > Attachments Bulk Import > View Attachment Files ⬤ Components > Header > User Tool Definitions ⬤ Components > Preferences > User Definitions ⬤ Components > Toolbar > Wbs Dialog
msgid "documentation"
msgstr "Documentation"

#: components/Header/userToolDefinitions.ts:66
=======
#: components/AttachmentsBulkImport/ViewAttachmentFiles.tsx:234
#: components/Header/userToolDefinitions.ts:110
#: components/Preferences/UserDefinitions.tsx:540
msgid "documentation"
msgstr "Documentation"

>>>>>>> 67cbd175
#. Used in: Components > Header > User Tool Definitions
#: components/Header/userToolDefinitions.ts:57
msgid "administration"
msgstr "Outils Administrateur"

<<<<<<< HEAD
#: components/Header/userToolDefinitions.ts:136
=======
>>>>>>> 67cbd175
#. Used in: Components > Header > User Tool Definitions
#: components/Header/userToolDefinitions.ts:127
msgid "developers"
msgstr "Ressources pour les développeurs"

<<<<<<< HEAD
#: components/Header/userToolDefinitions.ts:126
=======
>>>>>>> 67cbd175
#. Used in: Components > Header > User Tool Definitions
#: components/Header/userToolDefinitions.ts:117
msgid "forum"
msgstr "Forum de la communauté"

#. Used in: Components > Errors > Error Dialog ⬤ Components > Header > User Tool Definitions ⬤ Components > Router > Routes ⬤ Components > Router Commands > Cache Buster
#: components/Errors/ErrorDialog.tsx:152
#: components/Header/userToolDefinitions.ts:143
#: components/Router/Routes.tsx:435
#: components/RouterCommands/CacheBuster.tsx:39
msgid "clearCache"
msgstr "Vider le cache du navigateur"

#. Used in: Components > Router Commands > Cache Buster
#: components/RouterCommands/CacheBuster.tsx:42
#, fuzzy
msgid "cacheCleared"
msgstr "Le cache a été vidé. Veuillez recharger la page."

<<<<<<< HEAD
#: components/Header/userToolDefinitions.ts:131
=======
>>>>>>> 67cbd175
#. Used in: Components > Header > User Tool Definitions
#: components/Header/userToolDefinitions.ts:122
msgid "technicalDocumentation"
msgstr "Documents techniques"

#. Used in: Components > Attachments > Chrono Chart
#: components/Attachments/ChronoChart.tsx:33
#, fuzzy
msgid "chronostratigraphicChart"
msgstr "Carte chronostratigraphique"<|MERGE_RESOLUTION|>--- conflicted
+++ resolved
@@ -11,12 +11,8 @@
 "Plural-Forms: nplurals=2; plural=n > 1;\n"
 "X-Generator: Weblate 5.11.1-dev\n"
 
-<<<<<<< HEAD
 #: components/Core/Main.tsx:64
-=======
->>>>>>> 67cbd175
 #. 🟥For accessibility purposes. Allows jumping to page content. Used in: Components > Core > Main
-#: components/Core/Main.tsx:63
 #, fuzzy
 msgid "skipToContent"
 msgstr "Accéder au contenu"
@@ -32,9 +28,7 @@
 msgid "currentCollection"
 msgstr "Actuelle{collectionTable:string}"
 
-#. Used in: Components > Data Entry Tables > Index ⬤ Components > Header > Menu Item Definitions ⬤ Components > Router > Overlay Routes
 #: components/DataEntryTables/index.tsx:44
-<<<<<<< HEAD
 #: components/Header/menuItemDefinitions.ts:43
 #: components/Router/OverlayRoutes.tsx:71
 #. Used in: Components > Data Entry Tables > Index ⬤ Components > Header > Menu Item Definitions ⬤ Components > Router > Overlay Routes
@@ -50,22 +44,6 @@
 #: components/Header/userToolDefinitions.ts:105
 #: components/Router/OverlayRoutes.tsx:190
 #. Used in: Components > Header > User Tool Definitions ⬤ Components > Router > Overlay Routes
-=======
-#: components/Header/menuItemDefinitions.ts:42
-#: components/Router/OverlayRoutes.tsx:70
-msgid "dataEntry"
-msgstr "Saisie des données"
-
-#. Used in: Components > Header > User Tool Definitions ⬤ Components > Router > Overlay Routes
-#: components/Header/userToolDefinitions.ts:90
-#: components/Router/OverlayRoutes.tsx:181
-msgid "makeDwca"
-msgstr "Créer une archive DwC"
-
-#. Used in: Components > Header > User Tool Definitions ⬤ Components > Router > Overlay Routes
-#: components/Header/userToolDefinitions.ts:96
-#: components/Router/OverlayRoutes.tsx:189
->>>>>>> 67cbd175
 msgid "updateExportFeed"
 msgstr "Mettre à jour le flux RSS"
 
@@ -103,62 +81,37 @@
 "L'exportation a commencé. Vous recevrez une notification lorsque "
 "l'exportation sera terminée."
 
-<<<<<<< HEAD
 #: components/Header/userToolDefinitions.ts:113
-=======
+#: components/LocalityUpdate/index.tsx:83
 #. Used in: Components > Header > User Tool Definitions ⬤ Components > Locality Update > Index
-#: components/Header/userToolDefinitions.ts:104
->>>>>>> 67cbd175
-#: components/LocalityUpdate/index.tsx:83
 #, fuzzy
 msgid "localityUpdateTool"
 msgstr "Outil de mise à jour de la localité"
 
-<<<<<<< HEAD
 #: components/QueryBuilder/Edit.tsx:210
-=======
->>>>>>> 67cbd175
-#. Used in: Components > Query Builder > Edit
-#: components/QueryBuilder/Edit.tsx:211
+#. Used in: Components > Query Builder > Edit
 msgid "labelName"
 msgstr "Outils administratifs"
 
-<<<<<<< HEAD
 #: components/QueryBuilder/Edit.tsx:210
-=======
->>>>>>> 67cbd175
-#. Used in: Components > Query Builder > Edit
-#: components/QueryBuilder/Edit.tsx:211
+#. Used in: Components > Query Builder > Edit
 msgid "reportName"
 msgstr "Nom du rapport"
 
-<<<<<<< HEAD
 #: components/QueryBuilder/Edit.tsx:178
-=======
->>>>>>> 67cbd175
-#. Used in: Components > Query Builder > Edit
-#: components/QueryBuilder/Edit.tsx:179
+#. Used in: Components > Query Builder > Edit
 msgid "createLabel"
 msgstr "Créer une nouvelle étiquette"
 
-<<<<<<< HEAD
 #: components/QueryBuilder/Edit.tsx:178
-=======
->>>>>>> 67cbd175
-#. Used in: Components > Query Builder > Edit
-#: components/QueryBuilder/Edit.tsx:179
+#. Used in: Components > Query Builder > Edit
 msgid "createReport"
 msgstr "Créer un nouveau document"
 
-<<<<<<< HEAD
 #: components/Header/userToolDefinitions.ts:83
 #: components/Router/OverlayRoutes.tsx:166
-=======
+#: components/Toolbar/TreeRepair.tsx:173
 #. Used in: Components > Header > User Tool Definitions ⬤ Components > Router > Overlay Routes ⬤ Components > Toolbar > Tree Repair
-#: components/Header/userToolDefinitions.ts:74
-#: components/Router/OverlayRoutes.tsx:165
->>>>>>> 67cbd175
-#: components/Toolbar/TreeRepair.tsx:173
 #, fuzzy
 msgid "repairTree"
 msgstr "Réparer l'arbre"
@@ -224,16 +177,11 @@
 msgid "menuItems"
 msgstr "Éléments du menu"
 
-#. Used in: Components > Header > User Tools ⬤ Components > Preferences > Renderers ⬤ Components > Router > Overlay Routes
 #: components/Header/UserTools.tsx:48
 #: components/Header/UserTools.tsx:79
 #: components/Preferences/Renderers.tsx:121
-<<<<<<< HEAD
 #: components/Router/OverlayRoutes.tsx:43
 #. Used in: Components > Header > User Tools ⬤ Components > Preferences > Renderers ⬤ Components > Router > Overlay Routes
-=======
-#: components/Router/OverlayRoutes.tsx:42
->>>>>>> 67cbd175
 msgid "userTools"
 msgstr "Outils Utilisateur"
 
@@ -275,30 +223,20 @@
 "incorrecte. Si vous souhaitez nous aider à terminer la localisation, "
 "veuillez <link>suivre les instructions.</link>"
 
-<<<<<<< HEAD
 #: components/Header/userToolDefinitions.ts:148
-=======
->>>>>>> 67cbd175
-#. Used in: Components > Header > User Tool Definitions
-#: components/Header/userToolDefinitions.ts:139
+#. Used in: Components > Header > User Tool Definitions
 msgid "tableApi"
 msgstr "API des tableaux"
 
-<<<<<<< HEAD
 #: components/Header/userToolDefinitions.ts:153
-=======
->>>>>>> 67cbd175
-#. Used in: Components > Header > User Tool Definitions
-#: components/Header/userToolDefinitions.ts:144
+#. Used in: Components > Header > User Tool Definitions
 #, fuzzy
 msgid "operationsApi"
 msgstr "API d'opérations"
 
-#. Used in: Components > App Resources > Create ⬤ Components > App Resources > Filters ⬤ Components > Attachments Bulk Import > View Attachment Files ⬤ Components > Header > User Tool Definitions ⬤ Components > Preferences > User Definitions
 #: components/AppResources/Create.tsx:97
 #: components/AppResources/Create.tsx:133
 #: components/AppResources/Filters.tsx:154
-<<<<<<< HEAD
 #: components/AttachmentsBulkImport/ViewAttachmentFiles.tsx:235
 #: components/Header/userToolDefinitions.ts:119
 #: components/Preferences/UserDefinitions.tsx:543
@@ -308,34 +246,17 @@
 msgstr "Documentation"
 
 #: components/Header/userToolDefinitions.ts:66
-=======
-#: components/AttachmentsBulkImport/ViewAttachmentFiles.tsx:234
-#: components/Header/userToolDefinitions.ts:110
-#: components/Preferences/UserDefinitions.tsx:540
-msgid "documentation"
-msgstr "Documentation"
-
->>>>>>> 67cbd175
-#. Used in: Components > Header > User Tool Definitions
-#: components/Header/userToolDefinitions.ts:57
+#. Used in: Components > Header > User Tool Definitions
 msgid "administration"
 msgstr "Outils Administrateur"
 
-<<<<<<< HEAD
 #: components/Header/userToolDefinitions.ts:136
-=======
->>>>>>> 67cbd175
-#. Used in: Components > Header > User Tool Definitions
-#: components/Header/userToolDefinitions.ts:127
+#. Used in: Components > Header > User Tool Definitions
 msgid "developers"
 msgstr "Ressources pour les développeurs"
 
-<<<<<<< HEAD
 #: components/Header/userToolDefinitions.ts:126
-=======
->>>>>>> 67cbd175
-#. Used in: Components > Header > User Tool Definitions
-#: components/Header/userToolDefinitions.ts:117
+#. Used in: Components > Header > User Tool Definitions
 msgid "forum"
 msgstr "Forum de la communauté"
 
@@ -353,12 +274,8 @@
 msgid "cacheCleared"
 msgstr "Le cache a été vidé. Veuillez recharger la page."
 
-<<<<<<< HEAD
 #: components/Header/userToolDefinitions.ts:131
-=======
->>>>>>> 67cbd175
-#. Used in: Components > Header > User Tool Definitions
-#: components/Header/userToolDefinitions.ts:122
+#. Used in: Components > Header > User Tool Definitions
 msgid "technicalDocumentation"
 msgstr "Documents techniques"
 
