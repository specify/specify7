msgid ""
msgstr ""
"Report-Msgid-Bugs-To: support@specifysoftware.org\n"
"PO-Revision-Date: 2025-04-24 04:06+0000\n"
"Last-Translator: Google Translate <noreply-mt-google-translate@weblate.org>\n"
"Language-Team: Portuguese (Brazil) <https://hosted.weblate.org/projects/"
"specify-7/header/pt_BR/>\n"
"Language: pt_BR\n"
"Content-Type: text/plain\n"
"Content-Transfer-Encoding: 8bit\n"
"Plural-Forms: nplurals=2; plural=n > 1;\n"
"X-Generator: Weblate 5.11.1-dev\n"

<<<<<<< HEAD
#: components/Core/Main.tsx:64
=======
>>>>>>> 67cbd175
#. 🟥For accessibility purposes. Allows jumping to page content. Used in: Components > Core > Main
#: components/Core/Main.tsx:63
#, fuzzy
msgid "skipToContent"
msgstr "Pular para o conteúdo"

#. 🟥As in "main menu". Used in: Components > Header > Menu Item Processing
#: components/Header/menuItemProcessing.ts:65
#, fuzzy
msgid "main"
msgstr "Principal"

#. 🟥Example: Current Collection. Used in: Components > Header > Choose Collection
#: components/Header/ChooseCollection.tsx:75
#: components/Header/ChooseCollection.tsx:81
#, fuzzy
msgid "currentCollection"
msgstr "Atual {collectionTable:string}"

#. Used in: Components > Data Entry Tables > Index ⬤ Components > Header > Menu Item Definitions ⬤ Components > Router > Overlay Routes
#: components/DataEntryTables/index.tsx:44
<<<<<<< HEAD
#: components/Header/menuItemDefinitions.ts:43
#: components/Router/OverlayRoutes.tsx:71
#. Used in: Components > Data Entry Tables > Index ⬤ Components > Header > Menu Item Definitions ⬤ Components > Router > Overlay Routes
=======
#: components/Header/menuItemDefinitions.ts:42
#: components/Router/OverlayRoutes.tsx:70
>>>>>>> 67cbd175
#, fuzzy
msgid "dataEntry"
msgstr "Entrada de dados"

<<<<<<< HEAD
#: components/Header/userToolDefinitions.ts:99
#: components/Router/OverlayRoutes.tsx:182
#. Used in: Components > Header > User Tool Definitions ⬤ Components > Router > Overlay Routes
=======
#. Used in: Components > Header > User Tool Definitions ⬤ Components > Router > Overlay Routes
#: components/Header/userToolDefinitions.ts:90
#: components/Router/OverlayRoutes.tsx:181
>>>>>>> 67cbd175
#, fuzzy
msgid "makeDwca"
msgstr "Criar arquivo DwC"

<<<<<<< HEAD
#: components/Header/userToolDefinitions.ts:105
#: components/Router/OverlayRoutes.tsx:190
#. Used in: Components > Header > User Tool Definitions ⬤ Components > Router > Overlay Routes
=======
#. Used in: Components > Header > User Tool Definitions ⬤ Components > Router > Overlay Routes
#: components/Header/userToolDefinitions.ts:96
#: components/Router/OverlayRoutes.tsx:189
>>>>>>> 67cbd175
#, fuzzy
msgid "updateExportFeed"
msgstr "Atualizar Feed RSS"

#. Used in: Components > Export Feed > Force Update
#: components/ExportFeed/ForceUpdate.tsx:50
#, fuzzy
msgid "updateExportFeedConfirmation"
msgstr "Atualizar feed de exportação?"

#. Used in: Components > Export Feed > Force Update
#: components/ExportFeed/ForceUpdate.tsx:53
#, fuzzy
msgid "updateExportFeedConfirmationDescription"
msgstr "Atualizar todos os itens do feed de exportação RSS agora?"

#. Used in: Components > Export Feed > Force Update
#: components/ExportFeed/ForceUpdate.tsx:24
#, fuzzy
msgid "feedExportStarted"
msgstr "Atualização do feed de exportação iniciada"

#. Used in: Components > Export Feed > Force Update
#: components/ExportFeed/ForceUpdate.tsx:27
#, fuzzy
msgid "feedExportStartedDescription"
msgstr ""
"Atualização iniciada. Você receberá uma notificação para cada item de feed "
"atualizado."

#. Used in: Components > Export Feed > Dwca
#: components/ExportFeed/Dwca.tsx:129
#, fuzzy
msgid "dwcaExportStarted"
msgstr "Exportação DwCA iniciada"

#. Used in: Components > Export Feed > Dwca
#: components/ExportFeed/Dwca.tsx:132
#, fuzzy
msgid "dwcaExportStartedDescription"
msgstr ""
"Exportação iniciada. Você receberá uma notificação quando a exportação for "
"concluída."

<<<<<<< HEAD
#: components/Header/userToolDefinitions.ts:113
=======
#. Used in: Components > Header > User Tool Definitions ⬤ Components > Locality Update > Index
#: components/Header/userToolDefinitions.ts:104
>>>>>>> 67cbd175
#: components/LocalityUpdate/index.tsx:83
#, fuzzy
msgid "localityUpdateTool"
msgstr "Ferramenta de atualização de localidade"

<<<<<<< HEAD
#: components/QueryBuilder/Edit.tsx:210
=======
>>>>>>> 67cbd175
#. Used in: Components > Query Builder > Edit
#: components/QueryBuilder/Edit.tsx:211
#, fuzzy
msgid "labelName"
msgstr "Nome do rótulo"

<<<<<<< HEAD
#: components/QueryBuilder/Edit.tsx:210
=======
>>>>>>> 67cbd175
#. Used in: Components > Query Builder > Edit
#: components/QueryBuilder/Edit.tsx:211
#, fuzzy
msgid "reportName"
msgstr "Nome do Relatório"

<<<<<<< HEAD
#: components/QueryBuilder/Edit.tsx:178
=======
>>>>>>> 67cbd175
#. Used in: Components > Query Builder > Edit
#: components/QueryBuilder/Edit.tsx:179
#, fuzzy
msgid "createLabel"
msgstr "Criar novo rótulo"

<<<<<<< HEAD
#: components/QueryBuilder/Edit.tsx:178
=======
>>>>>>> 67cbd175
#. Used in: Components > Query Builder > Edit
#: components/QueryBuilder/Edit.tsx:179
#, fuzzy
msgid "createReport"
msgstr "Criar novo relatório"

<<<<<<< HEAD
#: components/Header/userToolDefinitions.ts:83
#: components/Router/OverlayRoutes.tsx:166
=======
#. Used in: Components > Header > User Tool Definitions ⬤ Components > Router > Overlay Routes ⬤ Components > Toolbar > Tree Repair
#: components/Header/userToolDefinitions.ts:74
#: components/Router/OverlayRoutes.tsx:165
>>>>>>> 67cbd175
#: components/Toolbar/TreeRepair.tsx:173
#, fuzzy
msgid "repairTree"
msgstr "Árvore de reparo"

#. Used in: Components > Toolbar > Tree Repair
#: components/Toolbar/TreeRepair.tsx:168
#, fuzzy
msgid "treeRepairComplete"
msgstr "O reparo da árvore foi concluído."

#. Used in: Components > Export Feed > Editor
#: components/ExportFeed/Editor.tsx:329
#, fuzzy
msgid "choose"
msgstr "Escolher"

#. Used in: Components > Export Feed > Dwca ⬤ Components > Export Feed > Editor
#: components/ExportFeed/Dwca.tsx:42
#: components/ExportFeed/Editor.tsx:323
#, fuzzy
msgid "chooseDwca"
msgstr "Escolha DwCA"

#. Used in: Components > Export Feed > Editor
#: components/ExportFeed/Editor.tsx:213
#, fuzzy
msgid "dwcaResource"
msgstr "Recurso DwCA"

#. Used in: Components > Export Feed > Dwca ⬤ Components > Export Feed > Editor
#: components/ExportFeed/Dwca.tsx:52
#: components/ExportFeed/Editor.tsx:324
#, fuzzy
msgid "chooseMetadataResource"
msgstr "Escolha o recurso de metadados"

#. Used in: Components > Export Feed > Editor
#: components/ExportFeed/Editor.tsx:228
#, fuzzy
msgid "metadataResource"
msgstr "Recurso de metadados"

#. Used in: Components > Header > Express Search Task ⬤ Components > Router > Overlay Routes ⬤ Components > Router > Routes
#: components/Header/ExpressSearchTask.tsx:53
#: components/Header/ExpressSearchTask.tsx:124
#: components/Router/OverlayRoutes.tsx:51
#: components/Router/Routes.tsx:33
#, fuzzy
msgid "simpleSearch"
msgstr "Pesquisa simples"

#. Used in: Components > Header > Express Search Task
#: components/Header/ExpressSearchTask.tsx:134
#, fuzzy
msgid "primarySearch"
msgstr "Pesquisa primária"

#. Used in: Components > Header > Express Search Task
#: components/Header/ExpressSearchTask.tsx:140
#, fuzzy
msgid "secondarySearch"
msgstr "Pesquisa secundária"

#. Used in: Components > Preferences > Renderers
#: components/Preferences/Renderers.tsx:123
#, fuzzy
msgid "menuItems"
msgstr "Itens do menu"

#. Used in: Components > Header > User Tools ⬤ Components > Preferences > Renderers ⬤ Components > Router > Overlay Routes
#: components/Header/UserTools.tsx:48
#: components/Header/UserTools.tsx:79
#: components/Preferences/Renderers.tsx:121
<<<<<<< HEAD
#: components/Router/OverlayRoutes.tsx:43
#. Used in: Components > Header > User Tools ⬤ Components > Preferences > Renderers ⬤ Components > Router > Overlay Routes
=======
#: components/Router/OverlayRoutes.tsx:42
>>>>>>> 67cbd175
#, fuzzy
msgid "userTools"
msgstr "Ferramentas do usuário"

#. Used in: Components > Header > User Tools
#: components/Header/UserTools.tsx:78
#, fuzzy
msgid "userToolsForUser"
msgstr "Ferramentas do usuário ({userName:string})"

#. Used in: Components > Toolbar > Language
#: components/Toolbar/Language.tsx:80
#: components/Toolbar/Language.tsx:155
#, fuzzy
msgid "helpLocalizeSpecify"
msgstr "Ajudar a localizar especificar 7"

#. Used in: Components > Toolbar > Language
#: components/Toolbar/Language.tsx:92
#, fuzzy
msgid "helpLocalizeSpecifyDescription"
msgstr ""
"Ficaremos muito gratos pelo seu apoio na localização da Interface de Usuário "
"do Specify 7. Caso tenha interesse, consulte as instruções."

#. Used in: Components > Toolbar > Language
#: components/Toolbar/Language.tsx:149
#, fuzzy
msgid "incompleteInline"
msgstr "(incompleto)"

#. Used in: Components > Toolbar > Language
#: components/Toolbar/Language.tsx:115
#, fuzzy
msgid "incompleteLocalization"
msgstr "Localização incompleta"

#. Used in: Components > Toolbar > Language
#: components/Toolbar/Language.tsx:127
#, fuzzy
msgid "incompleteLocalizationDescription"
msgstr ""
"A tradução para este idioma ainda não foi concluída. Alguns elementos podem "
"estar sem localização ou com localização incorreta. Se você tiver interesse "
"em nos ajudar a concluir a localização, <link>siga as instruções.</link>"

<<<<<<< HEAD
#: components/Header/userToolDefinitions.ts:148
=======
>>>>>>> 67cbd175
#. Used in: Components > Header > User Tool Definitions
#: components/Header/userToolDefinitions.ts:139
#, fuzzy
msgid "tableApi"
msgstr "API de tabelas"

<<<<<<< HEAD
#: components/Header/userToolDefinitions.ts:153
=======
>>>>>>> 67cbd175
#. Used in: Components > Header > User Tool Definitions
#: components/Header/userToolDefinitions.ts:144
#, fuzzy
msgid "operationsApi"
msgstr "API de operações"

#. Used in: Components > App Resources > Create ⬤ Components > App Resources > Filters ⬤ Components > Attachments Bulk Import > View Attachment Files ⬤ Components > Header > User Tool Definitions ⬤ Components > Preferences > User Definitions
#: components/AppResources/Create.tsx:97
#: components/AppResources/Create.tsx:133
#: components/AppResources/Filters.tsx:154
<<<<<<< HEAD
#: components/AttachmentsBulkImport/ViewAttachmentFiles.tsx:235
#: components/Header/userToolDefinitions.ts:119
#: components/Preferences/UserDefinitions.tsx:543
#: components/Toolbar/WbsDialog.tsx:225
#. Used in: Components > App Resources > Create ⬤ Components > App Resources > Filters ⬤ Components > Attachments Bulk Import > View Attachment Files ⬤ Components > Header > User Tool Definitions ⬤ Components > Preferences > User Definitions ⬤ Components > Toolbar > Wbs Dialog
=======
#: components/AttachmentsBulkImport/ViewAttachmentFiles.tsx:234
#: components/Header/userToolDefinitions.ts:110
#: components/Preferences/UserDefinitions.tsx:540
>>>>>>> 67cbd175
#, fuzzy
msgid "documentation"
msgstr "Documentação"

<<<<<<< HEAD
#: components/Header/userToolDefinitions.ts:66
=======
>>>>>>> 67cbd175
#. Used in: Components > Header > User Tool Definitions
#: components/Header/userToolDefinitions.ts:57
#, fuzzy
msgid "administration"
msgstr "Ferramentas Administrativas"

<<<<<<< HEAD
#: components/Header/userToolDefinitions.ts:136
=======
>>>>>>> 67cbd175
#. Used in: Components > Header > User Tool Definitions
#: components/Header/userToolDefinitions.ts:127
#, fuzzy
msgid "developers"
msgstr "Recursos para desenvolvedores"

<<<<<<< HEAD
#: components/Header/userToolDefinitions.ts:126
=======
>>>>>>> 67cbd175
#. Used in: Components > Header > User Tool Definitions
#: components/Header/userToolDefinitions.ts:117
#, fuzzy
msgid "forum"
msgstr "Fórum da Comunidade"

#. Used in: Components > Errors > Error Dialog ⬤ Components > Header > User Tool Definitions ⬤ Components > Router > Routes ⬤ Components > Router Commands > Cache Buster
#: components/Errors/ErrorDialog.tsx:152
#: components/Header/userToolDefinitions.ts:143
#: components/Router/Routes.tsx:435
#: components/RouterCommands/CacheBuster.tsx:39
#, fuzzy
msgid "clearCache"
msgstr "Limpar cache do navegador"

#. Used in: Components > Router Commands > Cache Buster
#: components/RouterCommands/CacheBuster.tsx:42
#, fuzzy
msgid "cacheCleared"
msgstr "O cache foi limpo. Recarregue a página."

<<<<<<< HEAD
#: components/Header/userToolDefinitions.ts:131
=======
>>>>>>> 67cbd175
#. Used in: Components > Header > User Tool Definitions
#: components/Header/userToolDefinitions.ts:122
#, fuzzy
msgid "technicalDocumentation"
msgstr "Documentação Técnica"

#. Used in: Components > Attachments > Chrono Chart
#: components/Attachments/ChronoChart.tsx:33
#, fuzzy
msgid "chronostratigraphicChart"
msgstr "Carta Cronoestratigráfica"<|MERGE_RESOLUTION|>--- conflicted
+++ resolved
@@ -11,12 +11,8 @@
 "Plural-Forms: nplurals=2; plural=n > 1;\n"
 "X-Generator: Weblate 5.11.1-dev\n"
 
-<<<<<<< HEAD
 #: components/Core/Main.tsx:64
-=======
->>>>>>> 67cbd175
 #. 🟥For accessibility purposes. Allows jumping to page content. Used in: Components > Core > Main
-#: components/Core/Main.tsx:63
 #, fuzzy
 msgid "skipToContent"
 msgstr "Pular para o conteúdo"
@@ -34,42 +30,24 @@
 msgid "currentCollection"
 msgstr "Atual {collectionTable:string}"
 
-#. Used in: Components > Data Entry Tables > Index ⬤ Components > Header > Menu Item Definitions ⬤ Components > Router > Overlay Routes
 #: components/DataEntryTables/index.tsx:44
-<<<<<<< HEAD
 #: components/Header/menuItemDefinitions.ts:43
 #: components/Router/OverlayRoutes.tsx:71
 #. Used in: Components > Data Entry Tables > Index ⬤ Components > Header > Menu Item Definitions ⬤ Components > Router > Overlay Routes
-=======
-#: components/Header/menuItemDefinitions.ts:42
-#: components/Router/OverlayRoutes.tsx:70
->>>>>>> 67cbd175
 #, fuzzy
 msgid "dataEntry"
 msgstr "Entrada de dados"
 
-<<<<<<< HEAD
 #: components/Header/userToolDefinitions.ts:99
 #: components/Router/OverlayRoutes.tsx:182
 #. Used in: Components > Header > User Tool Definitions ⬤ Components > Router > Overlay Routes
-=======
-#. Used in: Components > Header > User Tool Definitions ⬤ Components > Router > Overlay Routes
-#: components/Header/userToolDefinitions.ts:90
-#: components/Router/OverlayRoutes.tsx:181
->>>>>>> 67cbd175
 #, fuzzy
 msgid "makeDwca"
 msgstr "Criar arquivo DwC"
 
-<<<<<<< HEAD
 #: components/Header/userToolDefinitions.ts:105
 #: components/Router/OverlayRoutes.tsx:190
 #. Used in: Components > Header > User Tool Definitions ⬤ Components > Router > Overlay Routes
-=======
-#. Used in: Components > Header > User Tool Definitions ⬤ Components > Router > Overlay Routes
-#: components/Header/userToolDefinitions.ts:96
-#: components/Router/OverlayRoutes.tsx:189
->>>>>>> 67cbd175
 #, fuzzy
 msgid "updateExportFeed"
 msgstr "Atualizar Feed RSS"
@@ -114,66 +92,41 @@
 "Exportação iniciada. Você receberá uma notificação quando a exportação for "
 "concluída."
 
-<<<<<<< HEAD
 #: components/Header/userToolDefinitions.ts:113
-=======
+#: components/LocalityUpdate/index.tsx:83
 #. Used in: Components > Header > User Tool Definitions ⬤ Components > Locality Update > Index
-#: components/Header/userToolDefinitions.ts:104
->>>>>>> 67cbd175
-#: components/LocalityUpdate/index.tsx:83
 #, fuzzy
 msgid "localityUpdateTool"
 msgstr "Ferramenta de atualização de localidade"
 
-<<<<<<< HEAD
 #: components/QueryBuilder/Edit.tsx:210
-=======
->>>>>>> 67cbd175
 #. Used in: Components > Query Builder > Edit
-#: components/QueryBuilder/Edit.tsx:211
 #, fuzzy
 msgid "labelName"
 msgstr "Nome do rótulo"
 
-<<<<<<< HEAD
 #: components/QueryBuilder/Edit.tsx:210
-=======
->>>>>>> 67cbd175
 #. Used in: Components > Query Builder > Edit
-#: components/QueryBuilder/Edit.tsx:211
 #, fuzzy
 msgid "reportName"
 msgstr "Nome do Relatório"
 
-<<<<<<< HEAD
 #: components/QueryBuilder/Edit.tsx:178
-=======
->>>>>>> 67cbd175
 #. Used in: Components > Query Builder > Edit
-#: components/QueryBuilder/Edit.tsx:179
 #, fuzzy
 msgid "createLabel"
 msgstr "Criar novo rótulo"
 
-<<<<<<< HEAD
 #: components/QueryBuilder/Edit.tsx:178
-=======
->>>>>>> 67cbd175
 #. Used in: Components > Query Builder > Edit
-#: components/QueryBuilder/Edit.tsx:179
 #, fuzzy
 msgid "createReport"
 msgstr "Criar novo relatório"
 
-<<<<<<< HEAD
 #: components/Header/userToolDefinitions.ts:83
 #: components/Router/OverlayRoutes.tsx:166
-=======
+#: components/Toolbar/TreeRepair.tsx:173
 #. Used in: Components > Header > User Tool Definitions ⬤ Components > Router > Overlay Routes ⬤ Components > Toolbar > Tree Repair
-#: components/Header/userToolDefinitions.ts:74
-#: components/Router/OverlayRoutes.tsx:165
->>>>>>> 67cbd175
-#: components/Toolbar/TreeRepair.tsx:173
 #, fuzzy
 msgid "repairTree"
 msgstr "Árvore de reparo"
@@ -243,16 +196,11 @@
 msgid "menuItems"
 msgstr "Itens do menu"
 
-#. Used in: Components > Header > User Tools ⬤ Components > Preferences > Renderers ⬤ Components > Router > Overlay Routes
 #: components/Header/UserTools.tsx:48
 #: components/Header/UserTools.tsx:79
 #: components/Preferences/Renderers.tsx:121
-<<<<<<< HEAD
 #: components/Router/OverlayRoutes.tsx:43
 #. Used in: Components > Header > User Tools ⬤ Components > Preferences > Renderers ⬤ Components > Router > Overlay Routes
-=======
-#: components/Router/OverlayRoutes.tsx:42
->>>>>>> 67cbd175
 #, fuzzy
 msgid "userTools"
 msgstr "Ferramentas do usuário"
@@ -299,71 +247,44 @@
 "estar sem localização ou com localização incorreta. Se você tiver interesse "
 "em nos ajudar a concluir a localização, <link>siga as instruções.</link>"
 
-<<<<<<< HEAD
 #: components/Header/userToolDefinitions.ts:148
-=======
->>>>>>> 67cbd175
-#. Used in: Components > Header > User Tool Definitions
-#: components/Header/userToolDefinitions.ts:139
+#. Used in: Components > Header > User Tool Definitions
 #, fuzzy
 msgid "tableApi"
 msgstr "API de tabelas"
 
-<<<<<<< HEAD
 #: components/Header/userToolDefinitions.ts:153
-=======
->>>>>>> 67cbd175
-#. Used in: Components > Header > User Tool Definitions
-#: components/Header/userToolDefinitions.ts:144
+#. Used in: Components > Header > User Tool Definitions
 #, fuzzy
 msgid "operationsApi"
 msgstr "API de operações"
 
-#. Used in: Components > App Resources > Create ⬤ Components > App Resources > Filters ⬤ Components > Attachments Bulk Import > View Attachment Files ⬤ Components > Header > User Tool Definitions ⬤ Components > Preferences > User Definitions
 #: components/AppResources/Create.tsx:97
 #: components/AppResources/Create.tsx:133
 #: components/AppResources/Filters.tsx:154
-<<<<<<< HEAD
 #: components/AttachmentsBulkImport/ViewAttachmentFiles.tsx:235
 #: components/Header/userToolDefinitions.ts:119
 #: components/Preferences/UserDefinitions.tsx:543
 #: components/Toolbar/WbsDialog.tsx:225
 #. Used in: Components > App Resources > Create ⬤ Components > App Resources > Filters ⬤ Components > Attachments Bulk Import > View Attachment Files ⬤ Components > Header > User Tool Definitions ⬤ Components > Preferences > User Definitions ⬤ Components > Toolbar > Wbs Dialog
-=======
-#: components/AttachmentsBulkImport/ViewAttachmentFiles.tsx:234
-#: components/Header/userToolDefinitions.ts:110
-#: components/Preferences/UserDefinitions.tsx:540
->>>>>>> 67cbd175
 #, fuzzy
 msgid "documentation"
 msgstr "Documentação"
 
-<<<<<<< HEAD
 #: components/Header/userToolDefinitions.ts:66
-=======
->>>>>>> 67cbd175
-#. Used in: Components > Header > User Tool Definitions
-#: components/Header/userToolDefinitions.ts:57
+#. Used in: Components > Header > User Tool Definitions
 #, fuzzy
 msgid "administration"
 msgstr "Ferramentas Administrativas"
 
-<<<<<<< HEAD
 #: components/Header/userToolDefinitions.ts:136
-=======
->>>>>>> 67cbd175
-#. Used in: Components > Header > User Tool Definitions
-#: components/Header/userToolDefinitions.ts:127
+#. Used in: Components > Header > User Tool Definitions
 #, fuzzy
 msgid "developers"
 msgstr "Recursos para desenvolvedores"
 
-<<<<<<< HEAD
 #: components/Header/userToolDefinitions.ts:126
-=======
->>>>>>> 67cbd175
-#. Used in: Components > Header > User Tool Definitions
-#: components/Header/userToolDefinitions.ts:117
+#. Used in: Components > Header > User Tool Definitions
 #, fuzzy
 msgid "forum"
 msgstr "Fórum da Comunidade"
@@ -383,12 +304,8 @@
 msgid "cacheCleared"
 msgstr "O cache foi limpo. Recarregue a página."
 
-<<<<<<< HEAD
 #: components/Header/userToolDefinitions.ts:131
-=======
->>>>>>> 67cbd175
-#. Used in: Components > Header > User Tool Definitions
-#: components/Header/userToolDefinitions.ts:122
+#. Used in: Components > Header > User Tool Definitions
 #, fuzzy
 msgid "technicalDocumentation"
 msgstr "Documentação Técnica"
