msgid ""
msgstr ""
"Report-Msgid-Bugs-To: support@specifysoftware.org\n"
"PO-Revision-Date: 2024-12-03 18:49+0000\n"
"Last-Translator: Google Translate <noreply-mt-google-translate@weblate.org>\n"
"Language-Team: Spanish <https://hosted.weblate.org/projects/specify-7/header/"
"es/>\n"
"Language: es\n"
"Content-Type: text/plain\n"
"Content-Transfer-Encoding: 8bit\n"
"Plural-Forms: nplurals=2; plural=n != 1;\n"
"X-Generator: Weblate 5.9-dev\n"

<<<<<<< HEAD
#: components/Core/Main.tsx:64
=======
>>>>>>> 67cbd175
#. 🟥For accessibility purposes. Allows jumping to page content. Used in: Components > Core > Main
#: components/Core/Main.tsx:63
msgid "skipToContent"
msgstr "Ir al contenido"

#. 🟥As in "main menu". Used in: Components > Header > Menu Item Processing
#: components/Header/menuItemProcessing.ts:65
msgid "main"
msgstr "Principal"

#. 🟥Example: Current Collection. Used in: Components > Header > Choose Collection
#: components/Header/ChooseCollection.tsx:75
#: components/Header/ChooseCollection.tsx:81
msgid "currentCollection"
msgstr "Actual {collectionTable:string}"

#. Used in: Components > Data Entry Tables > Index ⬤ Components > Header > Menu Item Definitions ⬤ Components > Router > Overlay Routes
#: components/DataEntryTables/index.tsx:44
<<<<<<< HEAD
#: components/Header/menuItemDefinitions.ts:43
#: components/Router/OverlayRoutes.tsx:71
#. Used in: Components > Data Entry Tables > Index ⬤ Components > Header > Menu Item Definitions ⬤ Components > Router > Overlay Routes
msgid "dataEntry"
msgstr "Entrada de datos"

#: components/Header/userToolDefinitions.ts:99
#: components/Router/OverlayRoutes.tsx:182
#. Used in: Components > Header > User Tool Definitions ⬤ Components > Router > Overlay Routes
msgid "makeDwca"
msgstr "Crear un archivo DwC"

#: components/Header/userToolDefinitions.ts:105
#: components/Router/OverlayRoutes.tsx:190
#. Used in: Components > Header > User Tool Definitions ⬤ Components > Router > Overlay Routes
=======
#: components/Header/menuItemDefinitions.ts:42
#: components/Router/OverlayRoutes.tsx:70
msgid "dataEntry"
msgstr "Entrada de datos"

#. Used in: Components > Header > User Tool Definitions ⬤ Components > Router > Overlay Routes
#: components/Header/userToolDefinitions.ts:90
#: components/Router/OverlayRoutes.tsx:181
msgid "makeDwca"
msgstr "Crear un archivo DwC"

#. Used in: Components > Header > User Tool Definitions ⬤ Components > Router > Overlay Routes
#: components/Header/userToolDefinitions.ts:96
#: components/Router/OverlayRoutes.tsx:189
>>>>>>> 67cbd175
msgid "updateExportFeed"
msgstr "Actualizar feed RSS"

#. Used in: Components > Export Feed > Force Update
#: components/ExportFeed/ForceUpdate.tsx:50
msgid "updateExportFeedConfirmation"
msgstr "¿Actualizar el feed de exportación?"

#. Used in: Components > Export Feed > Force Update
#: components/ExportFeed/ForceUpdate.tsx:53
msgid "updateExportFeedConfirmationDescription"
msgstr "¿Actualizar todos los elementos del feed de exportación RSS ahora?"

#. Used in: Components > Export Feed > Force Update
#: components/ExportFeed/ForceUpdate.tsx:24
msgid "feedExportStarted"
msgstr "Iniciada la actualización del feed de exportación"

#. Used in: Components > Export Feed > Force Update
#: components/ExportFeed/ForceUpdate.tsx:27
msgid "feedExportStartedDescription"
msgstr ""
"Actualización iniciada. Recibirá una notificación por cada elemento "
"actualizado."

#. Used in: Components > Export Feed > Dwca
#: components/ExportFeed/Dwca.tsx:129
msgid "dwcaExportStarted"
msgstr "Exportación DwCA iniciada"

#. Used in: Components > Export Feed > Dwca
#: components/ExportFeed/Dwca.tsx:132
msgid "dwcaExportStartedDescription"
msgstr ""
"Exportación iniciada. Recibirá una notificación cuando finalice la "
"exportación."

<<<<<<< HEAD
#: components/Header/userToolDefinitions.ts:113
=======
#. Used in: Components > Header > User Tool Definitions ⬤ Components > Locality Update > Index
#: components/Header/userToolDefinitions.ts:104
>>>>>>> 67cbd175
#: components/LocalityUpdate/index.tsx:83
msgid "localityUpdateTool"
msgstr "Herramienta de actualización de localidad"

<<<<<<< HEAD
#: components/QueryBuilder/Edit.tsx:210
=======
>>>>>>> 67cbd175
#. Used in: Components > Query Builder > Edit
#: components/QueryBuilder/Edit.tsx:211
msgid "labelName"
msgstr "Herramientas administrativas"

<<<<<<< HEAD
#: components/QueryBuilder/Edit.tsx:210
=======
>>>>>>> 67cbd175
#. Used in: Components > Query Builder > Edit
#: components/QueryBuilder/Edit.tsx:211
msgid "reportName"
msgstr "Reportar nombre"

<<<<<<< HEAD
#: components/QueryBuilder/Edit.tsx:178
=======
>>>>>>> 67cbd175
#. Used in: Components > Query Builder > Edit
#: components/QueryBuilder/Edit.tsx:179
msgid "createLabel"
msgstr "Crear nueva etiqueta"

<<<<<<< HEAD
#: components/QueryBuilder/Edit.tsx:178
=======
>>>>>>> 67cbd175
#. Used in: Components > Query Builder > Edit
#: components/QueryBuilder/Edit.tsx:179
msgid "createReport"
msgstr "Crear nuevo informe"

<<<<<<< HEAD
#: components/Header/userToolDefinitions.ts:83
#: components/Router/OverlayRoutes.tsx:166
=======
#. Used in: Components > Header > User Tool Definitions ⬤ Components > Router > Overlay Routes ⬤ Components > Toolbar > Tree Repair
#: components/Header/userToolDefinitions.ts:74
#: components/Router/OverlayRoutes.tsx:165
>>>>>>> 67cbd175
#: components/Toolbar/TreeRepair.tsx:173
msgid "repairTree"
msgstr "Se ha borrado la caché. Por favor recarga la página."

#. Used in: Components > Toolbar > Tree Repair
#: components/Toolbar/TreeRepair.tsx:168
msgid "treeRepairComplete"
msgstr "La reparación del árbol está completa."

#. Used in: Components > Export Feed > Editor
#: components/ExportFeed/Editor.tsx:329
msgid "choose"
msgstr "Elegir"

#. Used in: Components > Export Feed > Dwca ⬤ Components > Export Feed > Editor
#: components/ExportFeed/Dwca.tsx:42
#: components/ExportFeed/Editor.tsx:323
msgid "chooseDwca"
msgstr "Elige DwCA"

#. Used in: Components > Export Feed > Editor
#: components/ExportFeed/Editor.tsx:213
msgid "dwcaResource"
msgstr "Recurso DwCA"

#. Used in: Components > Export Feed > Dwca ⬤ Components > Export Feed > Editor
#: components/ExportFeed/Dwca.tsx:52
#: components/ExportFeed/Editor.tsx:324
msgid "chooseMetadataResource"
msgstr "Elija recurso de metadatos"

#. Used in: Components > Export Feed > Editor
#: components/ExportFeed/Editor.tsx:228
msgid "metadataResource"
msgstr "Recurso de metadatos"

#. Used in: Components > Header > Express Search Task ⬤ Components > Router > Overlay Routes ⬤ Components > Router > Routes
#: components/Header/ExpressSearchTask.tsx:53
#: components/Header/ExpressSearchTask.tsx:124
#: components/Router/OverlayRoutes.tsx:51
#: components/Router/Routes.tsx:33
msgid "simpleSearch"
msgstr "Búsqueda sencilla"

#. Used in: Components > Header > Express Search Task
#: components/Header/ExpressSearchTask.tsx:134
msgid "primarySearch"
msgstr "Búsqueda primaria"

#. Used in: Components > Header > Express Search Task
#: components/Header/ExpressSearchTask.tsx:140
msgid "secondarySearch"
msgstr "Búsqueda secundaria"

#. Used in: Components > Preferences > Renderers
#: components/Preferences/Renderers.tsx:123
msgid "menuItems"
msgstr "Elementos de menú"

#. Used in: Components > Header > User Tools ⬤ Components > Preferences > Renderers ⬤ Components > Router > Overlay Routes
#: components/Header/UserTools.tsx:48
#: components/Header/UserTools.tsx:79
#: components/Preferences/Renderers.tsx:121
<<<<<<< HEAD
#: components/Router/OverlayRoutes.tsx:43
#. Used in: Components > Header > User Tools ⬤ Components > Preferences > Renderers ⬤ Components > Router > Overlay Routes
=======
#: components/Router/OverlayRoutes.tsx:42
>>>>>>> 67cbd175
msgid "userTools"
msgstr "Herramientas de usuario"

#. Used in: Components > Header > User Tools
#: components/Header/UserTools.tsx:78
msgid "userToolsForUser"
msgstr "Herramientas de usuario ({userName:string})"

#. Used in: Components > Toolbar > Language
#: components/Toolbar/Language.tsx:80
#: components/Toolbar/Language.tsx:155
msgid "helpLocalizeSpecify"
msgstr "Ayuda a localizar Especificar 7"

#. Used in: Components > Toolbar > Language
#: components/Toolbar/Language.tsx:92
msgid "helpLocalizeSpecifyDescription"
msgstr ""
"Estaríamos muy agradecidos por su ayuda para localizar la interfaz de "
"usuario de Specify 7. Si está interesado, por favor <link>consulte las "
"instrucciones</link>."

#. Used in: Components > Toolbar > Language
#: components/Toolbar/Language.tsx:149
msgid "incompleteInline"
msgstr "(incompleto)"

#. Used in: Components > Toolbar > Language
#: components/Toolbar/Language.tsx:115
msgid "incompleteLocalization"
msgstr "Localización incompleta"

#. Used in: Components > Toolbar > Language
#: components/Toolbar/Language.tsx:127
msgid "incompleteLocalizationDescription"
msgstr ""
"La traducción a este idioma aún no está completa. Es posible que a algunos "
"elementos les falte localización o que tengan una localización incorrecta. "
"Si está interesado en ayudarnos a completar la localización, <link>siga las "
"instrucciones.</link>"

<<<<<<< HEAD
#: components/Header/userToolDefinitions.ts:148
=======
>>>>>>> 67cbd175
#. Used in: Components > Header > User Tool Definitions
#: components/Header/userToolDefinitions.ts:139
msgid "tableApi"
msgstr "API de tablas"

<<<<<<< HEAD
#: components/Header/userToolDefinitions.ts:153
=======
>>>>>>> 67cbd175
#. Used in: Components > Header > User Tool Definitions
#: components/Header/userToolDefinitions.ts:144
msgid "operationsApi"
msgstr "API de operaciones"

#. Used in: Components > App Resources > Create ⬤ Components > App Resources > Filters ⬤ Components > Attachments Bulk Import > View Attachment Files ⬤ Components > Header > User Tool Definitions ⬤ Components > Preferences > User Definitions
#: components/AppResources/Create.tsx:97
#: components/AppResources/Create.tsx:133
#: components/AppResources/Filters.tsx:154
<<<<<<< HEAD
#: components/AttachmentsBulkImport/ViewAttachmentFiles.tsx:235
#: components/Header/userToolDefinitions.ts:119
#: components/Preferences/UserDefinitions.tsx:543
#: components/Toolbar/WbsDialog.tsx:225
#. Used in: Components > App Resources > Create ⬤ Components > App Resources > Filters ⬤ Components > Attachments Bulk Import > View Attachment Files ⬤ Components > Header > User Tool Definitions ⬤ Components > Preferences > User Definitions ⬤ Components > Toolbar > Wbs Dialog
msgid "documentation"
msgstr "Documentación"

#: components/Header/userToolDefinitions.ts:66
=======
#: components/AttachmentsBulkImport/ViewAttachmentFiles.tsx:234
#: components/Header/userToolDefinitions.ts:110
#: components/Preferences/UserDefinitions.tsx:540
msgid "documentation"
msgstr "Documentación"

>>>>>>> 67cbd175
#. Used in: Components > Header > User Tool Definitions
#: components/Header/userToolDefinitions.ts:57
msgid "administration"
msgstr "Herramientas administrativas"

<<<<<<< HEAD
#: components/Header/userToolDefinitions.ts:136
=======
>>>>>>> 67cbd175
#. Used in: Components > Header > User Tool Definitions
#: components/Header/userToolDefinitions.ts:127
msgid "developers"
msgstr "Recursos para desarrolladores"

<<<<<<< HEAD
#: components/Header/userToolDefinitions.ts:126
=======
>>>>>>> 67cbd175
#. Used in: Components > Header > User Tool Definitions
#: components/Header/userToolDefinitions.ts:117
msgid "forum"
msgstr "Foro Comunitario"

#. Used in: Components > Errors > Error Dialog ⬤ Components > Header > User Tool Definitions ⬤ Components > Router > Routes ⬤ Components > Router Commands > Cache Buster
#: components/Errors/ErrorDialog.tsx:152
#: components/Header/userToolDefinitions.ts:143
#: components/Router/Routes.tsx:435
#: components/RouterCommands/CacheBuster.tsx:39
msgid "clearCache"
msgstr "Borrar caché del navegador"

#. Used in: Components > Router Commands > Cache Buster
#: components/RouterCommands/CacheBuster.tsx:42
msgid "cacheCleared"
msgstr "Se ha borrado la caché. Por favor recarga la página."

<<<<<<< HEAD
#: components/Header/userToolDefinitions.ts:131
=======
>>>>>>> 67cbd175
#. Used in: Components > Header > User Tool Definitions
#: components/Header/userToolDefinitions.ts:122
msgid "technicalDocumentation"
msgstr "Documentos técnicos"

#. Used in: Components > Attachments > Chrono Chart
#: components/Attachments/ChronoChart.tsx:33
#, fuzzy
msgid "chronostratigraphicChart"
msgstr "Carta cronoestratigráfica"<|MERGE_RESOLUTION|>--- conflicted
+++ resolved
@@ -11,12 +11,8 @@
 "Plural-Forms: nplurals=2; plural=n != 1;\n"
 "X-Generator: Weblate 5.9-dev\n"
 
-<<<<<<< HEAD
 #: components/Core/Main.tsx:64
-=======
->>>>>>> 67cbd175
 #. 🟥For accessibility purposes. Allows jumping to page content. Used in: Components > Core > Main
-#: components/Core/Main.tsx:63
 msgid "skipToContent"
 msgstr "Ir al contenido"
 
@@ -31,9 +27,7 @@
 msgid "currentCollection"
 msgstr "Actual {collectionTable:string}"
 
-#. Used in: Components > Data Entry Tables > Index ⬤ Components > Header > Menu Item Definitions ⬤ Components > Router > Overlay Routes
 #: components/DataEntryTables/index.tsx:44
-<<<<<<< HEAD
 #: components/Header/menuItemDefinitions.ts:43
 #: components/Router/OverlayRoutes.tsx:71
 #. Used in: Components > Data Entry Tables > Index ⬤ Components > Header > Menu Item Definitions ⬤ Components > Router > Overlay Routes
@@ -49,22 +43,6 @@
 #: components/Header/userToolDefinitions.ts:105
 #: components/Router/OverlayRoutes.tsx:190
 #. Used in: Components > Header > User Tool Definitions ⬤ Components > Router > Overlay Routes
-=======
-#: components/Header/menuItemDefinitions.ts:42
-#: components/Router/OverlayRoutes.tsx:70
-msgid "dataEntry"
-msgstr "Entrada de datos"
-
-#. Used in: Components > Header > User Tool Definitions ⬤ Components > Router > Overlay Routes
-#: components/Header/userToolDefinitions.ts:90
-#: components/Router/OverlayRoutes.tsx:181
-msgid "makeDwca"
-msgstr "Crear un archivo DwC"
-
-#. Used in: Components > Header > User Tool Definitions ⬤ Components > Router > Overlay Routes
-#: components/Header/userToolDefinitions.ts:96
-#: components/Router/OverlayRoutes.tsx:189
->>>>>>> 67cbd175
 msgid "updateExportFeed"
 msgstr "Actualizar feed RSS"
 
@@ -102,61 +80,36 @@
 "Exportación iniciada. Recibirá una notificación cuando finalice la "
 "exportación."
 
-<<<<<<< HEAD
 #: components/Header/userToolDefinitions.ts:113
-=======
+#: components/LocalityUpdate/index.tsx:83
 #. Used in: Components > Header > User Tool Definitions ⬤ Components > Locality Update > Index
-#: components/Header/userToolDefinitions.ts:104
->>>>>>> 67cbd175
-#: components/LocalityUpdate/index.tsx:83
 msgid "localityUpdateTool"
 msgstr "Herramienta de actualización de localidad"
 
-<<<<<<< HEAD
 #: components/QueryBuilder/Edit.tsx:210
-=======
->>>>>>> 67cbd175
-#. Used in: Components > Query Builder > Edit
-#: components/QueryBuilder/Edit.tsx:211
+#. Used in: Components > Query Builder > Edit
 msgid "labelName"
 msgstr "Herramientas administrativas"
 
-<<<<<<< HEAD
 #: components/QueryBuilder/Edit.tsx:210
-=======
->>>>>>> 67cbd175
-#. Used in: Components > Query Builder > Edit
-#: components/QueryBuilder/Edit.tsx:211
+#. Used in: Components > Query Builder > Edit
 msgid "reportName"
 msgstr "Reportar nombre"
 
-<<<<<<< HEAD
 #: components/QueryBuilder/Edit.tsx:178
-=======
->>>>>>> 67cbd175
-#. Used in: Components > Query Builder > Edit
-#: components/QueryBuilder/Edit.tsx:179
+#. Used in: Components > Query Builder > Edit
 msgid "createLabel"
 msgstr "Crear nueva etiqueta"
 
-<<<<<<< HEAD
 #: components/QueryBuilder/Edit.tsx:178
-=======
->>>>>>> 67cbd175
-#. Used in: Components > Query Builder > Edit
-#: components/QueryBuilder/Edit.tsx:179
+#. Used in: Components > Query Builder > Edit
 msgid "createReport"
 msgstr "Crear nuevo informe"
 
-<<<<<<< HEAD
 #: components/Header/userToolDefinitions.ts:83
 #: components/Router/OverlayRoutes.tsx:166
-=======
+#: components/Toolbar/TreeRepair.tsx:173
 #. Used in: Components > Header > User Tool Definitions ⬤ Components > Router > Overlay Routes ⬤ Components > Toolbar > Tree Repair
-#: components/Header/userToolDefinitions.ts:74
-#: components/Router/OverlayRoutes.tsx:165
->>>>>>> 67cbd175
-#: components/Toolbar/TreeRepair.tsx:173
 msgid "repairTree"
 msgstr "Se ha borrado la caché. Por favor recarga la página."
 
@@ -215,16 +168,11 @@
 msgid "menuItems"
 msgstr "Elementos de menú"
 
-#. Used in: Components > Header > User Tools ⬤ Components > Preferences > Renderers ⬤ Components > Router > Overlay Routes
 #: components/Header/UserTools.tsx:48
 #: components/Header/UserTools.tsx:79
 #: components/Preferences/Renderers.tsx:121
-<<<<<<< HEAD
 #: components/Router/OverlayRoutes.tsx:43
 #. Used in: Components > Header > User Tools ⬤ Components > Preferences > Renderers ⬤ Components > Router > Overlay Routes
-=======
-#: components/Router/OverlayRoutes.tsx:42
->>>>>>> 67cbd175
 msgid "userTools"
 msgstr "Herramientas de usuario"
 
@@ -266,29 +214,19 @@
 "Si está interesado en ayudarnos a completar la localización, <link>siga las "
 "instrucciones.</link>"
 
-<<<<<<< HEAD
 #: components/Header/userToolDefinitions.ts:148
-=======
->>>>>>> 67cbd175
-#. Used in: Components > Header > User Tool Definitions
-#: components/Header/userToolDefinitions.ts:139
+#. Used in: Components > Header > User Tool Definitions
 msgid "tableApi"
 msgstr "API de tablas"
 
-<<<<<<< HEAD
 #: components/Header/userToolDefinitions.ts:153
-=======
->>>>>>> 67cbd175
-#. Used in: Components > Header > User Tool Definitions
-#: components/Header/userToolDefinitions.ts:144
+#. Used in: Components > Header > User Tool Definitions
 msgid "operationsApi"
 msgstr "API de operaciones"
 
-#. Used in: Components > App Resources > Create ⬤ Components > App Resources > Filters ⬤ Components > Attachments Bulk Import > View Attachment Files ⬤ Components > Header > User Tool Definitions ⬤ Components > Preferences > User Definitions
 #: components/AppResources/Create.tsx:97
 #: components/AppResources/Create.tsx:133
 #: components/AppResources/Filters.tsx:154
-<<<<<<< HEAD
 #: components/AttachmentsBulkImport/ViewAttachmentFiles.tsx:235
 #: components/Header/userToolDefinitions.ts:119
 #: components/Preferences/UserDefinitions.tsx:543
@@ -298,34 +236,17 @@
 msgstr "Documentación"
 
 #: components/Header/userToolDefinitions.ts:66
-=======
-#: components/AttachmentsBulkImport/ViewAttachmentFiles.tsx:234
-#: components/Header/userToolDefinitions.ts:110
-#: components/Preferences/UserDefinitions.tsx:540
-msgid "documentation"
-msgstr "Documentación"
-
->>>>>>> 67cbd175
-#. Used in: Components > Header > User Tool Definitions
-#: components/Header/userToolDefinitions.ts:57
+#. Used in: Components > Header > User Tool Definitions
 msgid "administration"
 msgstr "Herramientas administrativas"
 
-<<<<<<< HEAD
 #: components/Header/userToolDefinitions.ts:136
-=======
->>>>>>> 67cbd175
-#. Used in: Components > Header > User Tool Definitions
-#: components/Header/userToolDefinitions.ts:127
+#. Used in: Components > Header > User Tool Definitions
 msgid "developers"
 msgstr "Recursos para desarrolladores"
 
-<<<<<<< HEAD
 #: components/Header/userToolDefinitions.ts:126
-=======
->>>>>>> 67cbd175
-#. Used in: Components > Header > User Tool Definitions
-#: components/Header/userToolDefinitions.ts:117
+#. Used in: Components > Header > User Tool Definitions
 msgid "forum"
 msgstr "Foro Comunitario"
 
@@ -342,12 +263,8 @@
 msgid "cacheCleared"
 msgstr "Se ha borrado la caché. Por favor recarga la página."
 
-<<<<<<< HEAD
 #: components/Header/userToolDefinitions.ts:131
-=======
->>>>>>> 67cbd175
-#. Used in: Components > Header > User Tool Definitions
-#: components/Header/userToolDefinitions.ts:122
+#. Used in: Components > Header > User Tool Definitions
 msgid "technicalDocumentation"
 msgstr "Documentos técnicos"
 
