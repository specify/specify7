msgid ""
msgstr ""
"Report-Msgid-Bugs-To: support@specifysoftware.org\n"
"PO-Revision-Date: 2025-01-24 04:02+0000\n"
"Last-Translator: Google Translate <noreply-mt-google-translate@weblate.org>\n"
"Language-Team: German (Switzerland) <https://hosted.weblate.org/projects/"
"specify-7/header/de_CH/>\n"
"Language: de_CH\n"
"MIME-Version: 1.0\n"
"Content-Type: text/plain; charset=utf-8\n"
"Content-Transfer-Encoding: 8bit\n"
"Plural-Forms: nplurals=2; plural=n != 1;\n"
"X-Generator: Weblate 5.10-dev\n"

<<<<<<< HEAD
#: components/Core/Main.tsx:64
=======
>>>>>>> 67cbd175
#. 🟥For accessibility purposes. Allows jumping to page content. Used in: Components > Core > Main
#: components/Core/Main.tsx:63
msgid "skipToContent"
msgstr "Weiter zum Inhalt"

#. 🟥As in "main menu". Used in: Components > Header > Menu Item Processing
#: components/Header/menuItemProcessing.ts:65
msgid "main"
msgstr "Allgemein"

#. 🟥Example: Current Collection. Used in: Components > Header > Choose Collection
#: components/Header/ChooseCollection.tsx:75
#: components/Header/ChooseCollection.tsx:81
msgid "currentCollection"
msgstr "Derzeitige {collectionTable:string}"

#. Used in: Components > Data Entry Tables > Index ⬤ Components > Header > Menu Item Definitions ⬤ Components > Router > Overlay Routes
#: components/DataEntryTables/index.tsx:44
<<<<<<< HEAD
#: components/Header/menuItemDefinitions.ts:43
#: components/Router/OverlayRoutes.tsx:71
#. Used in: Components > Data Entry Tables > Index ⬤ Components > Header > Menu Item Definitions ⬤ Components > Router > Overlay Routes
msgid "dataEntry"
msgstr "Datenerfassung"

#: components/Header/userToolDefinitions.ts:99
#: components/Router/OverlayRoutes.tsx:182
#. Used in: Components > Header > User Tool Definitions ⬤ Components > Router > Overlay Routes
msgid "makeDwca"
msgstr "DwC-Archiv erstellen"

#: components/Header/userToolDefinitions.ts:105
#: components/Router/OverlayRoutes.tsx:190
#. Used in: Components > Header > User Tool Definitions ⬤ Components > Router > Overlay Routes
=======
#: components/Header/menuItemDefinitions.ts:42
#: components/Router/OverlayRoutes.tsx:70
msgid "dataEntry"
msgstr "Datenerfassung"

#. Used in: Components > Header > User Tool Definitions ⬤ Components > Router > Overlay Routes
#: components/Header/userToolDefinitions.ts:90
#: components/Router/OverlayRoutes.tsx:181
msgid "makeDwca"
msgstr "DwC-Archiv erstellen"

#. Used in: Components > Header > User Tool Definitions ⬤ Components > Router > Overlay Routes
#: components/Header/userToolDefinitions.ts:96
#: components/Router/OverlayRoutes.tsx:189
>>>>>>> 67cbd175
msgid "updateExportFeed"
msgstr "RSS-Feed aktualisieren"

#. Used in: Components > Export Feed > Force Update
#: components/ExportFeed/ForceUpdate.tsx:50
msgid "updateExportFeedConfirmation"
msgstr "Export-Feed aktualisieren?"

#. Used in: Components > Export Feed > Force Update
#: components/ExportFeed/ForceUpdate.tsx:53
msgid "updateExportFeedConfirmationDescription"
msgstr "Jetzt alle RSS-Export-Feed-Elemente aktualisieren?"

#. Used in: Components > Export Feed > Force Update
#: components/ExportFeed/ForceUpdate.tsx:24
msgid "feedExportStarted"
msgstr "Aktualisierung des Export-Feeds gestartet"

#. Used in: Components > Export Feed > Force Update
#: components/ExportFeed/ForceUpdate.tsx:27
msgid "feedExportStartedDescription"
msgstr ""
"Aktualisierung gestartet. Sie erhalten eine Benachrichtigung für jedes "
"aktualisierte Feed-Element."

#. Used in: Components > Export Feed > Dwca
#: components/ExportFeed/Dwca.tsx:129
msgid "dwcaExportStarted"
msgstr "DwCA-Export gestartet"

#. Used in: Components > Export Feed > Dwca
#: components/ExportFeed/Dwca.tsx:132
msgid "dwcaExportStartedDescription"
msgstr ""
"Export gestartet. Sie erhalten eine Benachrichtigung, sobald der Export "
"abgeschlossen ist."

<<<<<<< HEAD
#: components/Header/userToolDefinitions.ts:113
=======
#. Used in: Components > Header > User Tool Definitions ⬤ Components > Locality Update > Index
#: components/Header/userToolDefinitions.ts:104
>>>>>>> 67cbd175
#: components/LocalityUpdate/index.tsx:83
#, fuzzy
msgid "localityUpdateTool"
msgstr "Tool zur Standortaktualisierung"

<<<<<<< HEAD
#: components/QueryBuilder/Edit.tsx:210
=======
>>>>>>> 67cbd175
#. Used in: Components > Query Builder > Edit
#: components/QueryBuilder/Edit.tsx:211
msgid "labelName"
msgstr "Etikett Name"

<<<<<<< HEAD
#: components/QueryBuilder/Edit.tsx:210
=======
>>>>>>> 67cbd175
#. Used in: Components > Query Builder > Edit
#: components/QueryBuilder/Edit.tsx:211
msgid "reportName"
msgstr "Name des Berichts"

<<<<<<< HEAD
#: components/QueryBuilder/Edit.tsx:178
=======
>>>>>>> 67cbd175
#. Used in: Components > Query Builder > Edit
#: components/QueryBuilder/Edit.tsx:179
msgid "createLabel"
msgstr "Neues Label erstellen"

<<<<<<< HEAD
#: components/QueryBuilder/Edit.tsx:178
=======
>>>>>>> 67cbd175
#. Used in: Components > Query Builder > Edit
#: components/QueryBuilder/Edit.tsx:179
msgid "createReport"
msgstr "Neuen Bericht erstellen"

<<<<<<< HEAD
#: components/Header/userToolDefinitions.ts:83
#: components/Router/OverlayRoutes.tsx:166
=======
#. Used in: Components > Header > User Tool Definitions ⬤ Components > Router > Overlay Routes ⬤ Components > Toolbar > Tree Repair
#: components/Header/userToolDefinitions.ts:74
#: components/Router/OverlayRoutes.tsx:165
>>>>>>> 67cbd175
#: components/Toolbar/TreeRepair.tsx:173
msgid "repairTree"
msgstr "Baum reparieren"

#. Used in: Components > Toolbar > Tree Repair
#: components/Toolbar/TreeRepair.tsx:168
msgid "treeRepairComplete"
msgstr "Die Baumreparatur ist abgeschlossen."

#. Used in: Components > Export Feed > Editor
#: components/ExportFeed/Editor.tsx:329
#, fuzzy
msgid "choose"
msgstr "Wählen"

#. Used in: Components > Export Feed > Dwca ⬤ Components > Export Feed > Editor
#: components/ExportFeed/Dwca.tsx:42
#: components/ExportFeed/Editor.tsx:323
msgid "chooseDwca"
msgstr "DwCA wählen"

#. Used in: Components > Export Feed > Editor
#: components/ExportFeed/Editor.tsx:213
#, fuzzy
msgid "dwcaResource"
msgstr "DwCA-Ressource"

#. Used in: Components > Export Feed > Dwca ⬤ Components > Export Feed > Editor
#: components/ExportFeed/Dwca.tsx:52
#: components/ExportFeed/Editor.tsx:324
msgid "chooseMetadataResource"
msgstr "Metadaten-Ressource auswählen"

#. Used in: Components > Export Feed > Editor
#: components/ExportFeed/Editor.tsx:228
#, fuzzy
msgid "metadataResource"
msgstr "Metadatenressource"

#. Used in: Components > Header > Express Search Task ⬤ Components > Router > Overlay Routes ⬤ Components > Router > Routes
#: components/Header/ExpressSearchTask.tsx:53
#: components/Header/ExpressSearchTask.tsx:124
#: components/Router/OverlayRoutes.tsx:51
#: components/Router/Routes.tsx:33
msgid "simpleSearch"
msgstr "Express-Suche"

#. Used in: Components > Header > Express Search Task
#: components/Header/ExpressSearchTask.tsx:134
msgid "primarySearch"
msgstr "Primäre Suche"

#. Used in: Components > Header > Express Search Task
#: components/Header/ExpressSearchTask.tsx:140
msgid "secondarySearch"
msgstr "Sekundäre Suche"

#. Used in: Components > Preferences > Renderers
#: components/Preferences/Renderers.tsx:123
msgid "menuItems"
msgstr "Menü-Einträge"

#. Used in: Components > Header > User Tools ⬤ Components > Preferences > Renderers ⬤ Components > Router > Overlay Routes
#: components/Header/UserTools.tsx:48
#: components/Header/UserTools.tsx:79
#: components/Preferences/Renderers.tsx:121
<<<<<<< HEAD
#: components/Router/OverlayRoutes.tsx:43
#. Used in: Components > Header > User Tools ⬤ Components > Preferences > Renderers ⬤ Components > Router > Overlay Routes
=======
#: components/Router/OverlayRoutes.tsx:42
>>>>>>> 67cbd175
msgid "userTools"
msgstr "Benutzerwerkzeuge"

#. Used in: Components > Header > User Tools
#: components/Header/UserTools.tsx:78
msgid "userToolsForUser"
msgstr "Benutzerwerkzeuge ({userName:string})"

#. Used in: Components > Toolbar > Language
#: components/Toolbar/Language.tsx:80
#: components/Toolbar/Language.tsx:155
msgid "helpLocalizeSpecify"
msgstr "Hilf beim übersetzen von Specify 7"

#. Used in: Components > Toolbar > Language
#: components/Toolbar/Language.tsx:92
msgid "helpLocalizeSpecifyDescription"
msgstr ""
"Wir wären sehr dankbar für Ihre Unterstützung bei der Übersetzung der "
"Specify 7 Benutzeroberfläche. Wenn Sie daran interessiert sind, lesen Sie "
"bitte <link>die Anleitung</link>."

#. Used in: Components > Toolbar > Language
#: components/Toolbar/Language.tsx:149
msgid "incompleteInline"
msgstr "(unvollständig)"

#. Used in: Components > Toolbar > Language
#: components/Toolbar/Language.tsx:115
msgid "incompleteLocalization"
msgstr "Unvollständige Übersetzung"

#. Used in: Components > Toolbar > Language
#: components/Toolbar/Language.tsx:127
msgid "incompleteLocalizationDescription"
msgstr ""
"Die Übersetzung in diese Sprache ist noch nicht abgeschlossen. Bei einigen "
"Elementen fehlt möglicherweise die Lokalisierung oder sie sind nicht "
"korrekt lokalisiert. Wenn Sie daran interessiert sind, uns bei der "
"Vervollständigung der Übersetzung zu helfen, <link>befolgen Sie bitte die "
"Anweisungen.</link>"

<<<<<<< HEAD
#: components/Header/userToolDefinitions.ts:148
=======
>>>>>>> 67cbd175
#. Used in: Components > Header > User Tool Definitions
#: components/Header/userToolDefinitions.ts:139
msgid "tableApi"
msgstr "Tabellen-API"

<<<<<<< HEAD
#: components/Header/userToolDefinitions.ts:153
=======
>>>>>>> 67cbd175
#. Used in: Components > Header > User Tool Definitions
#: components/Header/userToolDefinitions.ts:144
msgid "operationsApi"
msgstr "Operations-API"

#. Used in: Components > App Resources > Create ⬤ Components > App Resources > Filters ⬤ Components > Attachments Bulk Import > View Attachment Files ⬤ Components > Header > User Tool Definitions ⬤ Components > Preferences > User Definitions
#: components/AppResources/Create.tsx:97
#: components/AppResources/Create.tsx:133
#: components/AppResources/Filters.tsx:154
<<<<<<< HEAD
#: components/AttachmentsBulkImport/ViewAttachmentFiles.tsx:235
#: components/Header/userToolDefinitions.ts:119
#: components/Preferences/UserDefinitions.tsx:543
#: components/Toolbar/WbsDialog.tsx:225
#. Used in: Components > App Resources > Create ⬤ Components > App Resources > Filters ⬤ Components > Attachments Bulk Import > View Attachment Files ⬤ Components > Header > User Tool Definitions ⬤ Components > Preferences > User Definitions ⬤ Components > Toolbar > Wbs Dialog
msgid "documentation"
msgstr "Dokumentation"

#: components/Header/userToolDefinitions.ts:66
=======
#: components/AttachmentsBulkImport/ViewAttachmentFiles.tsx:234
#: components/Header/userToolDefinitions.ts:110
#: components/Preferences/UserDefinitions.tsx:540
msgid "documentation"
msgstr "Dokumentation"

>>>>>>> 67cbd175
#. Used in: Components > Header > User Tool Definitions
#: components/Header/userToolDefinitions.ts:57
msgid "administration"
msgstr "Administrative Werkzeuge"

<<<<<<< HEAD
#: components/Header/userToolDefinitions.ts:136
=======
>>>>>>> 67cbd175
#. Used in: Components > Header > User Tool Definitions
#: components/Header/userToolDefinitions.ts:127
msgid "developers"
msgstr "Ressourcen für Entwickler"

<<<<<<< HEAD
#: components/Header/userToolDefinitions.ts:126
=======
>>>>>>> 67cbd175
#. Used in: Components > Header > User Tool Definitions
#: components/Header/userToolDefinitions.ts:117
msgid "forum"
msgstr "Community-Forum"

#. Used in: Components > Errors > Error Dialog ⬤ Components > Header > User Tool Definitions ⬤ Components > Router > Routes ⬤ Components > Router Commands > Cache Buster
#: components/Errors/ErrorDialog.tsx:152
#: components/Header/userToolDefinitions.ts:143
#: components/Router/Routes.tsx:435
#: components/RouterCommands/CacheBuster.tsx:39
msgid "clearCache"
msgstr "Browser-Cache leeren"

#. Used in: Components > Router Commands > Cache Buster
#: components/RouterCommands/CacheBuster.tsx:42
msgid "cacheCleared"
msgstr "Der Cache wurde geleert. Bitte laden Sie die Seite neu."

<<<<<<< HEAD
#: components/Header/userToolDefinitions.ts:131
=======
>>>>>>> 67cbd175
#. Used in: Components > Header > User Tool Definitions
#: components/Header/userToolDefinitions.ts:122
msgid "technicalDocumentation"
msgstr "Technische Dokumentation"

#. Used in: Components > Attachments > Chrono Chart
#: components/Attachments/ChronoChart.tsx:33
#, fuzzy
msgid "chronostratigraphicChart"
msgstr "Chronostratigraphisches Diagramm"<|MERGE_RESOLUTION|>--- conflicted
+++ resolved
@@ -12,10 +12,7 @@
 "Plural-Forms: nplurals=2; plural=n != 1;\n"
 "X-Generator: Weblate 5.10-dev\n"
 
-<<<<<<< HEAD
 #: components/Core/Main.tsx:64
-=======
->>>>>>> 67cbd175
 #. 🟥For accessibility purposes. Allows jumping to page content. Used in: Components > Core > Main
 #: components/Core/Main.tsx:63
 msgid "skipToContent"
@@ -32,9 +29,7 @@
 msgid "currentCollection"
 msgstr "Derzeitige {collectionTable:string}"
 
-#. Used in: Components > Data Entry Tables > Index ⬤ Components > Header > Menu Item Definitions ⬤ Components > Router > Overlay Routes
 #: components/DataEntryTables/index.tsx:44
-<<<<<<< HEAD
 #: components/Header/menuItemDefinitions.ts:43
 #: components/Router/OverlayRoutes.tsx:71
 #. Used in: Components > Data Entry Tables > Index ⬤ Components > Header > Menu Item Definitions ⬤ Components > Router > Overlay Routes
@@ -50,22 +45,6 @@
 #: components/Header/userToolDefinitions.ts:105
 #: components/Router/OverlayRoutes.tsx:190
 #. Used in: Components > Header > User Tool Definitions ⬤ Components > Router > Overlay Routes
-=======
-#: components/Header/menuItemDefinitions.ts:42
-#: components/Router/OverlayRoutes.tsx:70
-msgid "dataEntry"
-msgstr "Datenerfassung"
-
-#. Used in: Components > Header > User Tool Definitions ⬤ Components > Router > Overlay Routes
-#: components/Header/userToolDefinitions.ts:90
-#: components/Router/OverlayRoutes.tsx:181
-msgid "makeDwca"
-msgstr "DwC-Archiv erstellen"
-
-#. Used in: Components > Header > User Tool Definitions ⬤ Components > Router > Overlay Routes
-#: components/Header/userToolDefinitions.ts:96
-#: components/Router/OverlayRoutes.tsx:189
->>>>>>> 67cbd175
 msgid "updateExportFeed"
 msgstr "RSS-Feed aktualisieren"
 
@@ -103,62 +82,37 @@
 "Export gestartet. Sie erhalten eine Benachrichtigung, sobald der Export "
 "abgeschlossen ist."
 
-<<<<<<< HEAD
 #: components/Header/userToolDefinitions.ts:113
-=======
+#: components/LocalityUpdate/index.tsx:83
 #. Used in: Components > Header > User Tool Definitions ⬤ Components > Locality Update > Index
-#: components/Header/userToolDefinitions.ts:104
->>>>>>> 67cbd175
-#: components/LocalityUpdate/index.tsx:83
 #, fuzzy
 msgid "localityUpdateTool"
 msgstr "Tool zur Standortaktualisierung"
 
-<<<<<<< HEAD
 #: components/QueryBuilder/Edit.tsx:210
-=======
->>>>>>> 67cbd175
-#. Used in: Components > Query Builder > Edit
-#: components/QueryBuilder/Edit.tsx:211
+#. Used in: Components > Query Builder > Edit
 msgid "labelName"
 msgstr "Etikett Name"
 
-<<<<<<< HEAD
 #: components/QueryBuilder/Edit.tsx:210
-=======
->>>>>>> 67cbd175
-#. Used in: Components > Query Builder > Edit
-#: components/QueryBuilder/Edit.tsx:211
+#. Used in: Components > Query Builder > Edit
 msgid "reportName"
 msgstr "Name des Berichts"
 
-<<<<<<< HEAD
 #: components/QueryBuilder/Edit.tsx:178
-=======
->>>>>>> 67cbd175
-#. Used in: Components > Query Builder > Edit
-#: components/QueryBuilder/Edit.tsx:179
+#. Used in: Components > Query Builder > Edit
 msgid "createLabel"
 msgstr "Neues Label erstellen"
 
-<<<<<<< HEAD
 #: components/QueryBuilder/Edit.tsx:178
-=======
->>>>>>> 67cbd175
-#. Used in: Components > Query Builder > Edit
-#: components/QueryBuilder/Edit.tsx:179
+#. Used in: Components > Query Builder > Edit
 msgid "createReport"
 msgstr "Neuen Bericht erstellen"
 
-<<<<<<< HEAD
 #: components/Header/userToolDefinitions.ts:83
 #: components/Router/OverlayRoutes.tsx:166
-=======
+#: components/Toolbar/TreeRepair.tsx:173
 #. Used in: Components > Header > User Tool Definitions ⬤ Components > Router > Overlay Routes ⬤ Components > Toolbar > Tree Repair
-#: components/Header/userToolDefinitions.ts:74
-#: components/Router/OverlayRoutes.tsx:165
->>>>>>> 67cbd175
-#: components/Toolbar/TreeRepair.tsx:173
 msgid "repairTree"
 msgstr "Baum reparieren"
 
@@ -220,16 +174,11 @@
 msgid "menuItems"
 msgstr "Menü-Einträge"
 
-#. Used in: Components > Header > User Tools ⬤ Components > Preferences > Renderers ⬤ Components > Router > Overlay Routes
 #: components/Header/UserTools.tsx:48
 #: components/Header/UserTools.tsx:79
 #: components/Preferences/Renderers.tsx:121
-<<<<<<< HEAD
 #: components/Router/OverlayRoutes.tsx:43
 #. Used in: Components > Header > User Tools ⬤ Components > Preferences > Renderers ⬤ Components > Router > Overlay Routes
-=======
-#: components/Router/OverlayRoutes.tsx:42
->>>>>>> 67cbd175
 msgid "userTools"
 msgstr "Benutzerwerkzeuge"
 
@@ -272,29 +221,19 @@
 "Vervollständigung der Übersetzung zu helfen, <link>befolgen Sie bitte die "
 "Anweisungen.</link>"
 
-<<<<<<< HEAD
 #: components/Header/userToolDefinitions.ts:148
-=======
->>>>>>> 67cbd175
-#. Used in: Components > Header > User Tool Definitions
-#: components/Header/userToolDefinitions.ts:139
+#. Used in: Components > Header > User Tool Definitions
 msgid "tableApi"
 msgstr "Tabellen-API"
 
-<<<<<<< HEAD
 #: components/Header/userToolDefinitions.ts:153
-=======
->>>>>>> 67cbd175
-#. Used in: Components > Header > User Tool Definitions
-#: components/Header/userToolDefinitions.ts:144
+#. Used in: Components > Header > User Tool Definitions
 msgid "operationsApi"
 msgstr "Operations-API"
 
-#. Used in: Components > App Resources > Create ⬤ Components > App Resources > Filters ⬤ Components > Attachments Bulk Import > View Attachment Files ⬤ Components > Header > User Tool Definitions ⬤ Components > Preferences > User Definitions
 #: components/AppResources/Create.tsx:97
 #: components/AppResources/Create.tsx:133
 #: components/AppResources/Filters.tsx:154
-<<<<<<< HEAD
 #: components/AttachmentsBulkImport/ViewAttachmentFiles.tsx:235
 #: components/Header/userToolDefinitions.ts:119
 #: components/Preferences/UserDefinitions.tsx:543
@@ -304,34 +243,17 @@
 msgstr "Dokumentation"
 
 #: components/Header/userToolDefinitions.ts:66
-=======
-#: components/AttachmentsBulkImport/ViewAttachmentFiles.tsx:234
-#: components/Header/userToolDefinitions.ts:110
-#: components/Preferences/UserDefinitions.tsx:540
-msgid "documentation"
-msgstr "Dokumentation"
-
->>>>>>> 67cbd175
-#. Used in: Components > Header > User Tool Definitions
-#: components/Header/userToolDefinitions.ts:57
+#. Used in: Components > Header > User Tool Definitions
 msgid "administration"
 msgstr "Administrative Werkzeuge"
 
-<<<<<<< HEAD
 #: components/Header/userToolDefinitions.ts:136
-=======
->>>>>>> 67cbd175
-#. Used in: Components > Header > User Tool Definitions
-#: components/Header/userToolDefinitions.ts:127
+#. Used in: Components > Header > User Tool Definitions
 msgid "developers"
 msgstr "Ressourcen für Entwickler"
 
-<<<<<<< HEAD
 #: components/Header/userToolDefinitions.ts:126
-=======
->>>>>>> 67cbd175
-#. Used in: Components > Header > User Tool Definitions
-#: components/Header/userToolDefinitions.ts:117
+#. Used in: Components > Header > User Tool Definitions
 msgid "forum"
 msgstr "Community-Forum"
 
@@ -348,12 +270,8 @@
 msgid "cacheCleared"
 msgstr "Der Cache wurde geleert. Bitte laden Sie die Seite neu."
 
-<<<<<<< HEAD
 #: components/Header/userToolDefinitions.ts:131
-=======
->>>>>>> 67cbd175
-#. Used in: Components > Header > User Tool Definitions
-#: components/Header/userToolDefinitions.ts:122
+#. Used in: Components > Header > User Tool Definitions
 msgid "technicalDocumentation"
 msgstr "Technische Dokumentation"
 
