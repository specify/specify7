msgid ""
msgstr ""
"Report-Msgid-Bugs-To: support@specifysoftware.org\n"
"PO-Revision-Date: 2025-04-17 10:01+0000\n"
"Last-Translator: Google Translate <noreply-mt-google-translate@weblate.org>\n"
"Language-Team: Portuguese (Brazil) <https://hosted.weblate.org/projects/"
"specify-7/tree/pt_BR/>\n"
"Language: pt_BR\n"
"Content-Type: text/plain\n"
"Content-Transfer-Encoding: 8bit\n"
"Plural-Forms: nplurals=2; plural=n > 1;\n"
"X-Generator: Weblate 5.11.1-dev\n"

<<<<<<< HEAD
#: components/Header/menuItemDefinitions.ts:54
#: components/Router/OverlayRoutes.tsx:79
=======
#. Used in: Components > Header > Menu Item Definitions ⬤ Components > Router > Overlay Routes ⬤ Components > Toolbar > Tree Repair
#: components/Header/menuItemDefinitions.ts:53
#: components/Router/OverlayRoutes.tsx:78
>>>>>>> 03737fa3
#: components/Toolbar/TreeRepair.tsx:42
msgid "trees"
msgstr "Árvores"

#. Used in: Components > Data Model > Tree Business Rules
#: components/DataModel/treeBusinessRules.ts:68
#, fuzzy
msgid "badStructure"
msgstr "Estrutura de árvore ruim."

<<<<<<< HEAD
#: components/TreeView/Actions.tsx:163
=======
>>>>>>> 03737fa3
#. Used in: Components > Tree View > Actions
#: components/TreeView/Actions.tsx:165
#, fuzzy
msgid "move"
msgstr "Mover"

<<<<<<< HEAD
#: components/Merging/CompareField.tsx:216
#: components/Merging/CompareField.tsx:218
#: components/Merging/index.tsx:362
#: components/Merging/index.tsx:367
#: components/Merging/index.tsx:370
#: components/SearchDialog/SelectRecordSet.tsx:135
#: components/SearchDialog/SelectRecordSet.tsx:139
#: components/Toolbar/MergeRecordSets.tsx:79
#: components/TreeView/Actions.tsx:184
#. Used in: Components > Merging > Compare Field ⬤ Components > Merging > Index ⬤ Components > Search Dialog > Select Record Set ⬤ Components > Toolbar > Merge Record Sets ⬤ Components > Tree View > Actions
=======
#. Used in: Components > Merging > Compare Field ⬤ Components > Merging > Index ⬤ Components > Tree View > Actions
#: components/Merging/CompareField.tsx:215
#: components/Merging/CompareField.tsx:217
#: components/Merging/index.tsx:362
#: components/Merging/index.tsx:367
#: components/Merging/index.tsx:370
#: components/TreeView/Actions.tsx:186
>>>>>>> 03737fa3
#, fuzzy
msgid "merge"
msgstr "Mesclar"

<<<<<<< HEAD
#: components/TreeView/Actions.tsx:204
=======
>>>>>>> 03737fa3
#. Used in: Components > Tree View > Actions
#: components/TreeView/Actions.tsx:205
#, fuzzy
msgid "undoSynonymy"
msgstr "Desfazer Sinonímia"

<<<<<<< HEAD
#: components/TreeView/Actions.tsx:204
=======
>>>>>>> 03737fa3
#. Used in: Components > Tree View > Actions
#: components/TreeView/Actions.tsx:205
#, fuzzy
msgid "synonymize"
msgstr "Sinonímia"

<<<<<<< HEAD
#: components/TreeView/Actions.tsx:406
=======
>>>>>>> 03737fa3
#. Used in: Components > Tree View > Actions
#: components/TreeView/Actions.tsx:403
#, fuzzy
msgid "actionFailed"
msgstr "A operação falhou"

<<<<<<< HEAD
#: components/TreeView/Actions.tsx:409
=======
>>>>>>> 03737fa3
#. Used in: Components > Tree View > Actions
#: components/TreeView/Actions.tsx:406
#, fuzzy
msgid "actionFailedDescription"
msgstr "A operação não pôde ser concluída devido aos seguintes erros:"

<<<<<<< HEAD
#: components/TreeView/Actions.tsx:428
#: components/TreeView/Actions.tsx:441
#. Used in: Components > Tree View > Actions
=======
#. Used in: Components > Tree View > Actions
#: components/TreeView/Actions.tsx:425
#: components/TreeView/Actions.tsx:438
>>>>>>> 03737fa3
#, fuzzy
msgid "moveNode"
msgstr "Mover nó"

<<<<<<< HEAD
#: components/TreeView/Actions.tsx:151
=======
>>>>>>> 03737fa3
#. Used in: Components > Tree View > Actions
#: components/TreeView/Actions.tsx:153
#, fuzzy
msgid "addChild"
msgstr "Adicionar criança"

<<<<<<< HEAD
#: components/TreeView/Actions.tsx:386
=======
>>>>>>> 03737fa3
#. Used in: Components > Tree View > Actions
#: components/TreeView/Actions.tsx:385
#, fuzzy
msgid "moveNodeHere"
msgstr "Mova \"{nodeName:string}\" aqui"

<<<<<<< HEAD
#: components/TreeView/Actions.tsx:388
=======
>>>>>>> 03737fa3
#. Used in: Components > Tree View > Actions
#: components/TreeView/Actions.tsx:387
#, fuzzy
msgid "moveNodePreparationsHere"
msgstr "Mova todos os preparativos \"{nodeName:string}\" aqui"

<<<<<<< HEAD
#: components/TreeView/Actions.tsx:453
=======
>>>>>>> 03737fa3
#. Used in: Components > Tree View > Actions
#: components/TreeView/Actions.tsx:450
#, fuzzy
msgid "nodeMoveMessage"
msgstr ""
"O nó {treeName:string} \"{nodeName:string}\" será colocado, junto com todos "
"os seus descendentes, sob o novo pai \"{parentName:string}\"."

<<<<<<< HEAD
#: components/TreeView/Actions.tsx:459
=======
>>>>>>> 03737fa3
#. Used in: Components > Tree View > Actions
#: components/TreeView/Actions.tsx:456
#, fuzzy
msgid "nodeBulkMoveMessage"
msgstr ""
"Os preparativos do nó {treeName:string} \"{nodeName:string}\" serão "
"colocados no novo local \"{parentName:string}\"."

<<<<<<< HEAD
#: components/TreeView/Actions.tsx:359
=======
>>>>>>> 03737fa3
#. Used in: Components > Tree View > Actions
#: components/TreeView/Actions.tsx:358
#, fuzzy
msgid "cantMoveHere"
msgstr "Não é possível mover este nó da árvore aqui"

<<<<<<< HEAD
#: components/TreeView/Actions.tsx:366
=======
>>>>>>> 03737fa3
#. Used in: Components > Tree View > Actions
#: components/TreeView/Actions.tsx:365
#, fuzzy
msgid "cantMergeHere"
msgstr "Não é possível mesclar este nó da árvore aqui"

<<<<<<< HEAD
#: components/TreeView/Actions.tsx:360
=======
>>>>>>> 03737fa3
#. Used in: Components > Tree View > Actions
#: components/TreeView/Actions.tsx:359
#, fuzzy
msgid "cantMoveToSynonym"
msgstr "Não é possível mover para um sinônimo"

<<<<<<< HEAD
#: components/TreeView/Actions.tsx:367
=======
>>>>>>> 03737fa3
#. Used in: Components > Tree View > Actions
#: components/TreeView/Actions.tsx:366
#, fuzzy
msgid "cantMergeIntoSynonym"
msgstr "Não é possível mesclar em sinônimos"

<<<<<<< HEAD
#: components/TreeView/Actions.tsx:370
=======
>>>>>>> 03737fa3
#. Used in: Components > Tree View > Actions
#: components/TreeView/Actions.tsx:369
#, fuzzy
msgid "cantSynonymizeSynonym"
msgstr "Não é possível sinonimizar com um sinônimo"

<<<<<<< HEAD
#: components/TreeView/Actions.tsx:339
=======
>>>>>>> 03737fa3
#. Used in: Components > Tree View > Actions
#: components/TreeView/Actions.tsx:340
#, fuzzy
msgid "nodeMoveHintMessage"
msgstr "Selecione um novo pai para \"{nodeName:string}\""

<<<<<<< HEAD
#: components/TreeView/Actions.tsx:432
#: components/TreeView/Actions.tsx:445
#. Used in: Components > Tree View > Actions
=======
#. Used in: Components > Tree View > Actions
#: components/TreeView/Actions.tsx:429
#: components/TreeView/Actions.tsx:442
>>>>>>> 03737fa3
#, fuzzy
msgid "mergeNode"
msgstr "Nó de mesclagem"

<<<<<<< HEAD
#: components/TreeView/Actions.tsx:392
=======
>>>>>>> 03737fa3
#. Used in: Components > Tree View > Actions
#: components/TreeView/Actions.tsx:389
#, fuzzy
msgid "mergeNodeHere"
msgstr "Mesclar \"{nodeName:string}\" aqui"

<<<<<<< HEAD
#: components/TreeView/Actions.tsx:341
=======
>>>>>>> 03737fa3
#. Used in: Components > Tree View > Actions
#: components/TreeView/Actions.tsx:342
#, fuzzy
msgid "mergeNodeHintMessage"
msgstr "Selecione um novo alvo para \"{nodeName:string}\" a ser mesclado"

<<<<<<< HEAD
#: components/TreeView/Actions.tsx:343
=======
>>>>>>> 03737fa3
#. Used in: Components > Tree View > Actions
#: components/TreeView/Actions.tsx:344
#, fuzzy
msgid "bulkMoveNodeHintMessage"
msgstr ""
"Selecione um novo alvo para que os preparativos \"{nodeName:string}\" sejam "
"movidos para"

<<<<<<< HEAD
#: components/TreeView/Actions.tsx:465
=======
>>>>>>> 03737fa3
#. Used in: Components > Tree View > Actions
#: components/TreeView/Actions.tsx:462
#, fuzzy
msgid "mergeNodeMessage"
msgstr ""
"Todas as referências ao nó {treeName:string} \"{nodeName:string}\" serão "
"substituídas por \"{parentName:string}\", e todos os descendentes de "
"\"{nodeName:string}\" serão movidos para \"{parentName:string}\", com "
"quaisquer descendentes que correspondam em nome e classificação sendo eles "
"próprios mesclados recursivamente."

<<<<<<< HEAD
#: components/TreeView/Actions.tsx:434
#: components/TreeView/Actions.tsx:447
#. Used in: Components > Tree View > Actions
=======
#. Used in: Components > Tree View > Actions
#: components/TreeView/Actions.tsx:431
#: components/TreeView/Actions.tsx:444
>>>>>>> 03737fa3
#, fuzzy
msgid "synonymizeNode"
msgstr "Sinonímia de nó"

<<<<<<< HEAD
#: components/TreeView/Actions.tsx:394
=======
>>>>>>> 03737fa3
#. Used in: Components > Tree View > Actions
#: components/TreeView/Actions.tsx:391
#, fuzzy
msgid "makeSynonym"
msgstr "Faça {nodeName:string} um sinônimo de {synonymName:string}"

<<<<<<< HEAD
#: components/TreeView/Actions.tsx:345
=======
>>>>>>> 03737fa3
#. Used in: Components > Tree View > Actions
#: components/TreeView/Actions.tsx:346
#, fuzzy
msgid "synonymizeNodeHintMessage"
msgstr "Selecione um alvo para \"{nodeName:string}\" ser sinonimizado"

<<<<<<< HEAD
#: components/TreeView/Actions.tsx:471
=======
>>>>>>> 03737fa3
#. Used in: Components > Tree View > Actions
#: components/TreeView/Actions.tsx:468
#, fuzzy
msgid "synonymizeMessage"
msgstr ""
"O nó {treeName:string} \"{nodeName:string}\" se tornará sinônimo de "
"\"{synonymName:string}\"."

<<<<<<< HEAD
#: components/TreeView/Actions.tsx:398
#: components/TreeView/Actions.tsx:435
#: components/TreeView/Actions.tsx:448
#. Used in: Components > Tree View > Actions
=======
#. Used in: Components > Tree View > Actions
#: components/TreeView/Actions.tsx:395
#: components/TreeView/Actions.tsx:432
#: components/TreeView/Actions.tsx:445
>>>>>>> 03737fa3
#, fuzzy
msgid "desynonymizeNode"
msgstr "Dessinonimizar nó"

<<<<<<< HEAD
#: components/TreeView/Actions.tsx:348
#: components/TreeView/Actions.tsx:476
#. Used in: Components > Tree View > Actions
=======
#. Used in: Components > Tree View > Actions
#: components/TreeView/Actions.tsx:347
#: components/TreeView/Actions.tsx:473
>>>>>>> 03737fa3
#, fuzzy
msgid "desynonymizeNodeMessage"
msgstr ""
"\"{nodeName:string}\" não será mais sinônimo de \"{synonymName:string}\"."

<<<<<<< HEAD
#: components/TreeView/Row.tsx:250
#: components/TreeView/Row.tsx:268
#. Used in: Components > Tree View > Row
=======
#. Used in: Components > Tree View > Row
#: components/TreeView/Row.tsx:230
#: components/TreeView/Row.tsx:248
>>>>>>> 03737fa3
#, fuzzy
msgid "acceptedName"
msgstr "Preferido: {name:string}"

<<<<<<< HEAD
#: components/TreeView/Row.tsx:254
=======
>>>>>>> 03737fa3
#. Used in: Components > Tree View > Row
#: components/TreeView/Row.tsx:234
#, fuzzy
msgid "synonyms"
msgstr "Sinônimos: {names:string}"

#. Used in: Components > Tree View > Index
#: components/TreeView/index.tsx:155
#, fuzzy
msgid "treeViewTitle"
msgstr "{treeName:string} Árvore"

#. Used in: Components > Tree View > Search
#: components/TreeView/Search.tsx:70
#: components/TreeView/Search.tsx:71
#: components/TreeView/Search.tsx:72
#, fuzzy
msgid "searchTreePlaceholder"
msgstr "Árvore de Pesquisa"

<<<<<<< HEAD
#: components/TreeView/Row.tsx:230
=======
>>>>>>> 03737fa3
#. Used in: Components > Tree View > Row
#: components/TreeView/Row.tsx:210
#, fuzzy
msgid "opened"
msgstr "Aberto"

<<<<<<< HEAD
#: components/TreeView/Row.tsx:231
=======
>>>>>>> 03737fa3
#. Used in: Components > Tree View > Row
#: components/TreeView/Row.tsx:211
#, fuzzy
msgid "closed"
msgstr "Fechado"

<<<<<<< HEAD
#: components/TreeView/Row.tsx:228
=======
>>>>>>> 03737fa3
#. Used in: Components > Tree View > Row
#: components/TreeView/Row.tsx:208
#, fuzzy
msgid "leafNode"
msgstr "Nó Folha"

<<<<<<< HEAD
#: components/TreeView/helpers.ts:212
=======
>>>>>>> 03737fa3
#. 🟥Used to show tree node's direct and indirect usages. Used in: Components > Tree View > Helpers
#: components/TreeView/helpers.ts:213
#, fuzzy
msgid "nodeStats"
msgstr "({directCount:number|formatted}, {childCount:number|formatted})"

<<<<<<< HEAD
#: components/TreeView/helpers.ts:211
=======
>>>>>>> 03737fa3
#. 🟥Used to show leaf tree node's direct usages. Used in: Components > Tree View > Helpers
#: components/TreeView/helpers.ts:212
#, fuzzy
msgid "leafNodeStats"
msgstr "({directCount:number|formatted})"

<<<<<<< HEAD
#: components/TreeView/helpers.ts:196
=======
>>>>>>> 03737fa3
#. 🟥Example: Direct Collection Object count. Used in: Components > Tree View > Helpers
#: components/TreeView/helpers.ts:197
#, fuzzy
msgid "directCollectionObjectCount"
msgstr "Contagem direta {collectionObjectTable:string}"

<<<<<<< HEAD
#: components/TreeView/helpers.ts:204
=======
>>>>>>> 03737fa3
#. 🟥Example: Indirect Collection Object count. Used in: Components > Tree View > Helpers
#: components/TreeView/helpers.ts:205
#, fuzzy
msgid "indirectCollectionObjectCount"
msgstr "Contagem indireta {collectionObjectTable:string}"

<<<<<<< HEAD
#: components/TreeView/Tree.tsx:183
=======
>>>>>>> 03737fa3
#. Used in: Components > Tree View > Tree
#: components/TreeView/Tree.tsx:189
#, fuzzy
msgid "editRanks"
msgstr "Editar classificações"

#. Used in: Components > Forms > Delete Button
#: components/Forms/DeleteButton.tsx:168
#, fuzzy
msgid "resourceToDelete"
msgstr "Isso excluirá permanentemente o seguinte recurso"

#. Used in: Components > Tree View > Index
#: components/TreeView/index.tsx:387
#, fuzzy
msgid "associatedNodesOnly"
msgstr "Mostrar apenas nós com objetos associados"

#. Used in: Components > Tree View > Index
#: components/TreeView/index.tsx:319
#, fuzzy
msgid "splitView"
msgstr "Visualização dividida"

#. Used in: Components > Tree View > Index
#: components/TreeView/index.tsx:325
#, fuzzy
msgid "horizontal"
msgstr "Horizontal"

#. Used in: Components > Tree View > Index
#: components/TreeView/index.tsx:325
#, fuzzy
msgid "vertical"
msgstr "Vertical"

#. Used in: Components > Tree View > Index
#: components/TreeView/index.tsx:334
#, fuzzy
msgid "synchronize"
msgstr "Sincronizar"

#. Used in: Components > Tree View > Add Rank
#: components/TreeView/AddRank.tsx:47
#: components/TreeView/AddRank.tsx:95
#, fuzzy
msgid "addNewRank"
msgstr "Adicionar nova classificação"

#. Used in: Components > Tree View > Add Rank
#: components/TreeView/AddRank.tsx:66
#: components/TreeView/AddRank.tsx:71
#, fuzzy
msgid "chooseParentRank"
msgstr "Escolha a classificação dos pais"

<<<<<<< HEAD
#: components/TreeView/Actions.tsx:174
#: components/TreeView/Actions.tsx:430
#: components/TreeView/Actions.tsx:443
#. Used in: Components > Tree View > Actions
=======
#. Used in: Components > Tree View > Actions
#: components/TreeView/Actions.tsx:176
#: components/TreeView/Actions.tsx:427
#: components/TreeView/Actions.tsx:440
>>>>>>> 03737fa3
#, fuzzy
msgid "moveItems"
msgstr "Mover itens"

#. Used in: Components > Tree View > Create Tree
#: components/TreeView/CreateTree.tsx:64
#: components/TreeView/CreateTree.tsx:77
#, fuzzy
msgid "addTree"
msgstr "Adicionar árvore"

<<<<<<< HEAD
#: components/TreeView/Tree.tsx:221
=======
>>>>>>> 03737fa3
#. Used in: Components > Tree View > Tree
#: components/TreeView/Tree.tsx:227
#, fuzzy
msgid "addRootNode"
msgstr "Adicionar nó raiz"

#. Used in: Components > Tree View > Index
#: components/TreeView/index.tsx:271
#: components/TreeView/index.tsx:273
#, fuzzy
msgid "treePicker"
msgstr "Colhedor de árvores"

#. Used in: Components > Tree View > Defaults
#: components/TreeView/defaults.ts:413
#, fuzzy
msgid "botany"
msgstr "Botânica"

#. Used in: Components > Tree View > Defaults
#: components/TreeView/defaults.ts:441
#, fuzzy
msgid "entomology"
msgstr "Entomologia"

#. Used in: Components > Tree View > Defaults
#: components/TreeView/defaults.ts:469
#, fuzzy
msgid "herpetology"
msgstr "Herpetologia"

#. Used in: Components > Tree View > Defaults
#: components/TreeView/defaults.ts:491
#, fuzzy
msgid "ichthyology"
msgstr "Ictiologia"

#. Used in: Components > Tree View > Defaults
#: components/TreeView/defaults.ts:515
#, fuzzy
msgid "invertpaleo"
msgstr "Paleontologia de Invertebrados"

#. Used in: Components > Tree View > Defaults
#: components/TreeView/defaults.ts:534
#, fuzzy
msgid "invertzoo"
msgstr "Zoologia de Invertebrados"

#. Used in: Components > Tree View > Defaults
#: components/TreeView/defaults.ts:559
#, fuzzy
msgid "mammalogy"
msgstr "Mammalogia"

#. Used in: Components > Tree View > Defaults
#: components/TreeView/defaults.ts:578
#, fuzzy
msgid "ornithology"
msgstr "Ornitologia"

#. Used in: Components > Tree View > Defaults
#: components/TreeView/defaults.ts:599
#, fuzzy
msgid "paleobot"
msgstr "Paleobotânica"

#. Used in: Components > Tree View > Defaults
#: components/TreeView/defaults.ts:618
#, fuzzy
msgid "vascplant"
msgstr "Plantas Vasculares"

#. Used in: Components > Tree View > Defaults
#: components/TreeView/defaults.ts:645
#, fuzzy
msgid "vertpaleo"
msgstr "Paleontologia de Vertebrados"

#. Used in: Components > Tree View > Defaults
#: components/TreeView/defaults.ts:414
#: components/TreeView/defaults.ts:442
#: components/TreeView/defaults.ts:470
#: components/TreeView/defaults.ts:492
#: components/TreeView/defaults.ts:516
#: components/TreeView/defaults.ts:535
#: components/TreeView/defaults.ts:560
#: components/TreeView/defaults.ts:579
#: components/TreeView/defaults.ts:600
#: components/TreeView/defaults.ts:619
#: components/TreeView/defaults.ts:646
#: components/TreeView/defaults.ts:663
#: components/TreeView/defaults.ts:672
#: components/TreeView/defaults.ts:680
#: components/TreeView/defaults.ts:701
#, fuzzy
msgid "defaultRemarks"
msgstr "Uma árvore de táxons padrão"

#. Used in: Components > Tree View > Defaults
#: components/TreeView/defaults.ts:700
#, fuzzy
msgid "emptyTree"
msgstr "Árvore vazia"

#. Used in: Components > Tree View > Defaults
#: components/TreeView/defaults.ts:662
#, fuzzy
msgid "minerals"
msgstr "Minerais"

#. Used in: Components > Tree View > Defaults
#: components/TreeView/defaults.ts:679
#, fuzzy
msgid "rocks"
msgstr "Rochas"

#. Used in: Components > Tree View > Defaults
#: components/TreeView/defaults.ts:671
#, fuzzy
msgid "meteorites"
msgstr "Meteoritos"<|MERGE_RESOLUTION|>--- conflicted
+++ resolved
@@ -11,15 +11,10 @@
 "Plural-Forms: nplurals=2; plural=n > 1;\n"
 "X-Generator: Weblate 5.11.1-dev\n"
 
-<<<<<<< HEAD
 #: components/Header/menuItemDefinitions.ts:54
 #: components/Router/OverlayRoutes.tsx:79
-=======
+#: components/Toolbar/TreeRepair.tsx:42
 #. Used in: Components > Header > Menu Item Definitions ⬤ Components > Router > Overlay Routes ⬤ Components > Toolbar > Tree Repair
-#: components/Header/menuItemDefinitions.ts:53
-#: components/Router/OverlayRoutes.tsx:78
->>>>>>> 03737fa3
-#: components/Toolbar/TreeRepair.tsx:42
 msgid "trees"
 msgstr "Árvores"
 
@@ -29,17 +24,12 @@
 msgid "badStructure"
 msgstr "Estrutura de árvore ruim."
 
-<<<<<<< HEAD
 #: components/TreeView/Actions.tsx:163
-=======
->>>>>>> 03737fa3
-#. Used in: Components > Tree View > Actions
-#: components/TreeView/Actions.tsx:165
+#. Used in: Components > Tree View > Actions
 #, fuzzy
 msgid "move"
 msgstr "Mover"
 
-<<<<<<< HEAD
 #: components/Merging/CompareField.tsx:216
 #: components/Merging/CompareField.tsx:218
 #: components/Merging/index.tsx:362
@@ -50,237 +40,140 @@
 #: components/Toolbar/MergeRecordSets.tsx:79
 #: components/TreeView/Actions.tsx:184
 #. Used in: Components > Merging > Compare Field ⬤ Components > Merging > Index ⬤ Components > Search Dialog > Select Record Set ⬤ Components > Toolbar > Merge Record Sets ⬤ Components > Tree View > Actions
-=======
-#. Used in: Components > Merging > Compare Field ⬤ Components > Merging > Index ⬤ Components > Tree View > Actions
-#: components/Merging/CompareField.tsx:215
-#: components/Merging/CompareField.tsx:217
-#: components/Merging/index.tsx:362
-#: components/Merging/index.tsx:367
-#: components/Merging/index.tsx:370
-#: components/TreeView/Actions.tsx:186
->>>>>>> 03737fa3
 #, fuzzy
 msgid "merge"
 msgstr "Mesclar"
 
-<<<<<<< HEAD
 #: components/TreeView/Actions.tsx:204
-=======
->>>>>>> 03737fa3
-#. Used in: Components > Tree View > Actions
-#: components/TreeView/Actions.tsx:205
+#. Used in: Components > Tree View > Actions
 #, fuzzy
 msgid "undoSynonymy"
 msgstr "Desfazer Sinonímia"
 
-<<<<<<< HEAD
 #: components/TreeView/Actions.tsx:204
-=======
->>>>>>> 03737fa3
-#. Used in: Components > Tree View > Actions
-#: components/TreeView/Actions.tsx:205
+#. Used in: Components > Tree View > Actions
 #, fuzzy
 msgid "synonymize"
 msgstr "Sinonímia"
 
-<<<<<<< HEAD
 #: components/TreeView/Actions.tsx:406
-=======
->>>>>>> 03737fa3
-#. Used in: Components > Tree View > Actions
-#: components/TreeView/Actions.tsx:403
+#. Used in: Components > Tree View > Actions
 #, fuzzy
 msgid "actionFailed"
 msgstr "A operação falhou"
 
-<<<<<<< HEAD
 #: components/TreeView/Actions.tsx:409
-=======
->>>>>>> 03737fa3
-#. Used in: Components > Tree View > Actions
-#: components/TreeView/Actions.tsx:406
+#. Used in: Components > Tree View > Actions
 #, fuzzy
 msgid "actionFailedDescription"
 msgstr "A operação não pôde ser concluída devido aos seguintes erros:"
 
-<<<<<<< HEAD
 #: components/TreeView/Actions.tsx:428
 #: components/TreeView/Actions.tsx:441
 #. Used in: Components > Tree View > Actions
-=======
-#. Used in: Components > Tree View > Actions
-#: components/TreeView/Actions.tsx:425
-#: components/TreeView/Actions.tsx:438
->>>>>>> 03737fa3
 #, fuzzy
 msgid "moveNode"
 msgstr "Mover nó"
 
-<<<<<<< HEAD
 #: components/TreeView/Actions.tsx:151
-=======
->>>>>>> 03737fa3
-#. Used in: Components > Tree View > Actions
-#: components/TreeView/Actions.tsx:153
+#. Used in: Components > Tree View > Actions
 #, fuzzy
 msgid "addChild"
 msgstr "Adicionar criança"
 
-<<<<<<< HEAD
 #: components/TreeView/Actions.tsx:386
-=======
->>>>>>> 03737fa3
-#. Used in: Components > Tree View > Actions
-#: components/TreeView/Actions.tsx:385
+#. Used in: Components > Tree View > Actions
 #, fuzzy
 msgid "moveNodeHere"
 msgstr "Mova \"{nodeName:string}\" aqui"
 
-<<<<<<< HEAD
 #: components/TreeView/Actions.tsx:388
-=======
->>>>>>> 03737fa3
-#. Used in: Components > Tree View > Actions
-#: components/TreeView/Actions.tsx:387
+#. Used in: Components > Tree View > Actions
 #, fuzzy
 msgid "moveNodePreparationsHere"
 msgstr "Mova todos os preparativos \"{nodeName:string}\" aqui"
 
-<<<<<<< HEAD
 #: components/TreeView/Actions.tsx:453
-=======
->>>>>>> 03737fa3
-#. Used in: Components > Tree View > Actions
-#: components/TreeView/Actions.tsx:450
+#. Used in: Components > Tree View > Actions
 #, fuzzy
 msgid "nodeMoveMessage"
 msgstr ""
 "O nó {treeName:string} \"{nodeName:string}\" será colocado, junto com todos "
 "os seus descendentes, sob o novo pai \"{parentName:string}\"."
 
-<<<<<<< HEAD
 #: components/TreeView/Actions.tsx:459
-=======
->>>>>>> 03737fa3
-#. Used in: Components > Tree View > Actions
-#: components/TreeView/Actions.tsx:456
+#. Used in: Components > Tree View > Actions
 #, fuzzy
 msgid "nodeBulkMoveMessage"
 msgstr ""
 "Os preparativos do nó {treeName:string} \"{nodeName:string}\" serão "
 "colocados no novo local \"{parentName:string}\"."
 
-<<<<<<< HEAD
 #: components/TreeView/Actions.tsx:359
-=======
->>>>>>> 03737fa3
-#. Used in: Components > Tree View > Actions
-#: components/TreeView/Actions.tsx:358
+#. Used in: Components > Tree View > Actions
 #, fuzzy
 msgid "cantMoveHere"
 msgstr "Não é possível mover este nó da árvore aqui"
 
-<<<<<<< HEAD
 #: components/TreeView/Actions.tsx:366
-=======
->>>>>>> 03737fa3
-#. Used in: Components > Tree View > Actions
-#: components/TreeView/Actions.tsx:365
+#. Used in: Components > Tree View > Actions
 #, fuzzy
 msgid "cantMergeHere"
 msgstr "Não é possível mesclar este nó da árvore aqui"
 
-<<<<<<< HEAD
 #: components/TreeView/Actions.tsx:360
-=======
->>>>>>> 03737fa3
-#. Used in: Components > Tree View > Actions
-#: components/TreeView/Actions.tsx:359
+#. Used in: Components > Tree View > Actions
 #, fuzzy
 msgid "cantMoveToSynonym"
 msgstr "Não é possível mover para um sinônimo"
 
-<<<<<<< HEAD
 #: components/TreeView/Actions.tsx:367
-=======
->>>>>>> 03737fa3
-#. Used in: Components > Tree View > Actions
-#: components/TreeView/Actions.tsx:366
+#. Used in: Components > Tree View > Actions
 #, fuzzy
 msgid "cantMergeIntoSynonym"
 msgstr "Não é possível mesclar em sinônimos"
 
-<<<<<<< HEAD
 #: components/TreeView/Actions.tsx:370
-=======
->>>>>>> 03737fa3
-#. Used in: Components > Tree View > Actions
-#: components/TreeView/Actions.tsx:369
+#. Used in: Components > Tree View > Actions
 #, fuzzy
 msgid "cantSynonymizeSynonym"
 msgstr "Não é possível sinonimizar com um sinônimo"
 
-<<<<<<< HEAD
 #: components/TreeView/Actions.tsx:339
-=======
->>>>>>> 03737fa3
-#. Used in: Components > Tree View > Actions
-#: components/TreeView/Actions.tsx:340
+#. Used in: Components > Tree View > Actions
 #, fuzzy
 msgid "nodeMoveHintMessage"
 msgstr "Selecione um novo pai para \"{nodeName:string}\""
 
-<<<<<<< HEAD
 #: components/TreeView/Actions.tsx:432
 #: components/TreeView/Actions.tsx:445
 #. Used in: Components > Tree View > Actions
-=======
-#. Used in: Components > Tree View > Actions
-#: components/TreeView/Actions.tsx:429
-#: components/TreeView/Actions.tsx:442
->>>>>>> 03737fa3
 #, fuzzy
 msgid "mergeNode"
 msgstr "Nó de mesclagem"
 
-<<<<<<< HEAD
 #: components/TreeView/Actions.tsx:392
-=======
->>>>>>> 03737fa3
-#. Used in: Components > Tree View > Actions
-#: components/TreeView/Actions.tsx:389
+#. Used in: Components > Tree View > Actions
 #, fuzzy
 msgid "mergeNodeHere"
 msgstr "Mesclar \"{nodeName:string}\" aqui"
 
-<<<<<<< HEAD
 #: components/TreeView/Actions.tsx:341
-=======
->>>>>>> 03737fa3
-#. Used in: Components > Tree View > Actions
-#: components/TreeView/Actions.tsx:342
+#. Used in: Components > Tree View > Actions
 #, fuzzy
 msgid "mergeNodeHintMessage"
 msgstr "Selecione um novo alvo para \"{nodeName:string}\" a ser mesclado"
 
-<<<<<<< HEAD
 #: components/TreeView/Actions.tsx:343
-=======
->>>>>>> 03737fa3
-#. Used in: Components > Tree View > Actions
-#: components/TreeView/Actions.tsx:344
+#. Used in: Components > Tree View > Actions
 #, fuzzy
 msgid "bulkMoveNodeHintMessage"
 msgstr ""
 "Selecione um novo alvo para que os preparativos \"{nodeName:string}\" sejam "
 "movidos para"
 
-<<<<<<< HEAD
 #: components/TreeView/Actions.tsx:465
-=======
->>>>>>> 03737fa3
-#. Used in: Components > Tree View > Actions
-#: components/TreeView/Actions.tsx:462
+#. Used in: Components > Tree View > Actions
 #, fuzzy
 msgid "mergeNodeMessage"
 msgstr ""
@@ -290,99 +183,58 @@
 "quaisquer descendentes que correspondam em nome e classificação sendo eles "
 "próprios mesclados recursivamente."
 
-<<<<<<< HEAD
 #: components/TreeView/Actions.tsx:434
 #: components/TreeView/Actions.tsx:447
 #. Used in: Components > Tree View > Actions
-=======
-#. Used in: Components > Tree View > Actions
-#: components/TreeView/Actions.tsx:431
-#: components/TreeView/Actions.tsx:444
->>>>>>> 03737fa3
 #, fuzzy
 msgid "synonymizeNode"
 msgstr "Sinonímia de nó"
 
-<<<<<<< HEAD
 #: components/TreeView/Actions.tsx:394
-=======
->>>>>>> 03737fa3
-#. Used in: Components > Tree View > Actions
-#: components/TreeView/Actions.tsx:391
+#. Used in: Components > Tree View > Actions
 #, fuzzy
 msgid "makeSynonym"
 msgstr "Faça {nodeName:string} um sinônimo de {synonymName:string}"
 
-<<<<<<< HEAD
 #: components/TreeView/Actions.tsx:345
-=======
->>>>>>> 03737fa3
-#. Used in: Components > Tree View > Actions
-#: components/TreeView/Actions.tsx:346
+#. Used in: Components > Tree View > Actions
 #, fuzzy
 msgid "synonymizeNodeHintMessage"
 msgstr "Selecione um alvo para \"{nodeName:string}\" ser sinonimizado"
 
-<<<<<<< HEAD
 #: components/TreeView/Actions.tsx:471
-=======
->>>>>>> 03737fa3
-#. Used in: Components > Tree View > Actions
-#: components/TreeView/Actions.tsx:468
+#. Used in: Components > Tree View > Actions
 #, fuzzy
 msgid "synonymizeMessage"
 msgstr ""
 "O nó {treeName:string} \"{nodeName:string}\" se tornará sinônimo de "
 "\"{synonymName:string}\"."
 
-<<<<<<< HEAD
 #: components/TreeView/Actions.tsx:398
 #: components/TreeView/Actions.tsx:435
 #: components/TreeView/Actions.tsx:448
 #. Used in: Components > Tree View > Actions
-=======
-#. Used in: Components > Tree View > Actions
-#: components/TreeView/Actions.tsx:395
-#: components/TreeView/Actions.tsx:432
-#: components/TreeView/Actions.tsx:445
->>>>>>> 03737fa3
 #, fuzzy
 msgid "desynonymizeNode"
 msgstr "Dessinonimizar nó"
 
-<<<<<<< HEAD
 #: components/TreeView/Actions.tsx:348
 #: components/TreeView/Actions.tsx:476
 #. Used in: Components > Tree View > Actions
-=======
-#. Used in: Components > Tree View > Actions
-#: components/TreeView/Actions.tsx:347
-#: components/TreeView/Actions.tsx:473
->>>>>>> 03737fa3
 #, fuzzy
 msgid "desynonymizeNodeMessage"
 msgstr ""
 "\"{nodeName:string}\" não será mais sinônimo de \"{synonymName:string}\"."
 
-<<<<<<< HEAD
 #: components/TreeView/Row.tsx:250
 #: components/TreeView/Row.tsx:268
 #. Used in: Components > Tree View > Row
-=======
-#. Used in: Components > Tree View > Row
-#: components/TreeView/Row.tsx:230
-#: components/TreeView/Row.tsx:248
->>>>>>> 03737fa3
 #, fuzzy
 msgid "acceptedName"
 msgstr "Preferido: {name:string}"
 
-<<<<<<< HEAD
 #: components/TreeView/Row.tsx:254
-=======
->>>>>>> 03737fa3
 #. Used in: Components > Tree View > Row
-#: components/TreeView/Row.tsx:234
 #, fuzzy
 msgid "synonyms"
 msgstr "Sinônimos: {names:string}"
@@ -401,82 +253,50 @@
 msgid "searchTreePlaceholder"
 msgstr "Árvore de Pesquisa"
 
-<<<<<<< HEAD
 #: components/TreeView/Row.tsx:230
-=======
->>>>>>> 03737fa3
 #. Used in: Components > Tree View > Row
-#: components/TreeView/Row.tsx:210
 #, fuzzy
 msgid "opened"
 msgstr "Aberto"
 
-<<<<<<< HEAD
 #: components/TreeView/Row.tsx:231
-=======
->>>>>>> 03737fa3
 #. Used in: Components > Tree View > Row
-#: components/TreeView/Row.tsx:211
 #, fuzzy
 msgid "closed"
 msgstr "Fechado"
 
-<<<<<<< HEAD
 #: components/TreeView/Row.tsx:228
-=======
->>>>>>> 03737fa3
 #. Used in: Components > Tree View > Row
-#: components/TreeView/Row.tsx:208
 #, fuzzy
 msgid "leafNode"
 msgstr "Nó Folha"
 
-<<<<<<< HEAD
 #: components/TreeView/helpers.ts:212
-=======
->>>>>>> 03737fa3
 #. 🟥Used to show tree node's direct and indirect usages. Used in: Components > Tree View > Helpers
-#: components/TreeView/helpers.ts:213
 #, fuzzy
 msgid "nodeStats"
 msgstr "({directCount:number|formatted}, {childCount:number|formatted})"
 
-<<<<<<< HEAD
 #: components/TreeView/helpers.ts:211
-=======
->>>>>>> 03737fa3
 #. 🟥Used to show leaf tree node's direct usages. Used in: Components > Tree View > Helpers
-#: components/TreeView/helpers.ts:212
 #, fuzzy
 msgid "leafNodeStats"
 msgstr "({directCount:number|formatted})"
 
-<<<<<<< HEAD
 #: components/TreeView/helpers.ts:196
-=======
->>>>>>> 03737fa3
 #. 🟥Example: Direct Collection Object count. Used in: Components > Tree View > Helpers
-#: components/TreeView/helpers.ts:197
 #, fuzzy
 msgid "directCollectionObjectCount"
 msgstr "Contagem direta {collectionObjectTable:string}"
 
-<<<<<<< HEAD
 #: components/TreeView/helpers.ts:204
-=======
->>>>>>> 03737fa3
 #. 🟥Example: Indirect Collection Object count. Used in: Components > Tree View > Helpers
-#: components/TreeView/helpers.ts:205
 #, fuzzy
 msgid "indirectCollectionObjectCount"
 msgstr "Contagem indireta {collectionObjectTable:string}"
 
-<<<<<<< HEAD
 #: components/TreeView/Tree.tsx:183
-=======
->>>>>>> 03737fa3
 #. Used in: Components > Tree View > Tree
-#: components/TreeView/Tree.tsx:189
 #, fuzzy
 msgid "editRanks"
 msgstr "Editar classificações"
@@ -531,17 +351,10 @@
 msgid "chooseParentRank"
 msgstr "Escolha a classificação dos pais"
 
-<<<<<<< HEAD
 #: components/TreeView/Actions.tsx:174
 #: components/TreeView/Actions.tsx:430
 #: components/TreeView/Actions.tsx:443
 #. Used in: Components > Tree View > Actions
-=======
-#. Used in: Components > Tree View > Actions
-#: components/TreeView/Actions.tsx:176
-#: components/TreeView/Actions.tsx:427
-#: components/TreeView/Actions.tsx:440
->>>>>>> 03737fa3
 #, fuzzy
 msgid "moveItems"
 msgstr "Mover itens"
@@ -553,12 +366,8 @@
 msgid "addTree"
 msgstr "Adicionar árvore"
 
-<<<<<<< HEAD
 #: components/TreeView/Tree.tsx:221
-=======
->>>>>>> 03737fa3
 #. Used in: Components > Tree View > Tree
-#: components/TreeView/Tree.tsx:227
 #, fuzzy
 msgid "addRootNode"
 msgstr "Adicionar nó raiz"
