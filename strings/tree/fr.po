--- conflicted
+++ resolved
@@ -11,15 +11,10 @@
 "Plural-Forms: nplurals=2; plural=n > 1;\n"
 "X-Generator: Weblate 5.11.1-dev\n"
 
-<<<<<<< HEAD
 #: components/Header/menuItemDefinitions.ts:54
 #: components/Router/OverlayRoutes.tsx:79
-=======
+#: components/Toolbar/TreeRepair.tsx:42
 #. Used in: Components > Header > Menu Item Definitions ⬤ Components > Router > Overlay Routes ⬤ Components > Toolbar > Tree Repair
-#: components/Header/menuItemDefinitions.ts:53
-#: components/Router/OverlayRoutes.tsx:78
->>>>>>> 03737fa3
-#: components/Toolbar/TreeRepair.tsx:42
 #, fuzzy
 msgid "trees"
 msgstr "Arbres"
@@ -30,17 +25,12 @@
 msgid "badStructure"
 msgstr "Mauvaise structure de l'arbre."
 
-<<<<<<< HEAD
 #: components/TreeView/Actions.tsx:163
-=======
->>>>>>> 03737fa3
-#. Used in: Components > Tree View > Actions
-#: components/TreeView/Actions.tsx:165
+#. Used in: Components > Tree View > Actions
 #, fuzzy
 msgid "move"
 msgstr "Se déplacer"
 
-<<<<<<< HEAD
 #: components/Merging/CompareField.tsx:216
 #: components/Merging/CompareField.tsx:218
 #: components/Merging/index.tsx:362
@@ -51,239 +41,142 @@
 #: components/Toolbar/MergeRecordSets.tsx:79
 #: components/TreeView/Actions.tsx:184
 #. Used in: Components > Merging > Compare Field ⬤ Components > Merging > Index ⬤ Components > Search Dialog > Select Record Set ⬤ Components > Toolbar > Merge Record Sets ⬤ Components > Tree View > Actions
-=======
-#. Used in: Components > Merging > Compare Field ⬤ Components > Merging > Index ⬤ Components > Tree View > Actions
-#: components/Merging/CompareField.tsx:215
-#: components/Merging/CompareField.tsx:217
-#: components/Merging/index.tsx:362
-#: components/Merging/index.tsx:367
-#: components/Merging/index.tsx:370
-#: components/TreeView/Actions.tsx:186
->>>>>>> 03737fa3
 #, fuzzy
 msgid "merge"
 msgstr "Fusionner"
 
-<<<<<<< HEAD
 #: components/TreeView/Actions.tsx:204
-=======
->>>>>>> 03737fa3
-#. Used in: Components > Tree View > Actions
-#: components/TreeView/Actions.tsx:205
+#. Used in: Components > Tree View > Actions
 #, fuzzy
 msgid "undoSynonymy"
 msgstr "Annuler la synonymie"
 
-<<<<<<< HEAD
 #: components/TreeView/Actions.tsx:204
-=======
->>>>>>> 03737fa3
-#. Used in: Components > Tree View > Actions
-#: components/TreeView/Actions.tsx:205
+#. Used in: Components > Tree View > Actions
 #, fuzzy
 msgid "synonymize"
 msgstr "Synonymiser"
 
-<<<<<<< HEAD
 #: components/TreeView/Actions.tsx:406
-=======
->>>>>>> 03737fa3
-#. Used in: Components > Tree View > Actions
-#: components/TreeView/Actions.tsx:403
+#. Used in: Components > Tree View > Actions
 #, fuzzy
 msgid "actionFailed"
 msgstr "L'opération a échoué"
 
-<<<<<<< HEAD
 #: components/TreeView/Actions.tsx:409
-=======
->>>>>>> 03737fa3
-#. Used in: Components > Tree View > Actions
-#: components/TreeView/Actions.tsx:406
+#. Used in: Components > Tree View > Actions
 #, fuzzy
 msgid "actionFailedDescription"
 msgstr "L'opération n'a pas pu être terminée en raison des erreurs suivantes :"
 
-<<<<<<< HEAD
 #: components/TreeView/Actions.tsx:428
 #: components/TreeView/Actions.tsx:441
 #. Used in: Components > Tree View > Actions
-=======
-#. Used in: Components > Tree View > Actions
-#: components/TreeView/Actions.tsx:425
-#: components/TreeView/Actions.tsx:438
->>>>>>> 03737fa3
 #, fuzzy
 msgid "moveNode"
 msgstr "Déplacer le nœud"
 
-<<<<<<< HEAD
 #: components/TreeView/Actions.tsx:151
-=======
->>>>>>> 03737fa3
-#. Used in: Components > Tree View > Actions
-#: components/TreeView/Actions.tsx:153
+#. Used in: Components > Tree View > Actions
 #, fuzzy
 msgid "addChild"
 msgstr "Ajouter un enfant"
 
-<<<<<<< HEAD
 #: components/TreeView/Actions.tsx:386
-=======
->>>>>>> 03737fa3
-#. Used in: Components > Tree View > Actions
-#: components/TreeView/Actions.tsx:385
+#. Used in: Components > Tree View > Actions
 #, fuzzy
 msgid "moveNodeHere"
 msgstr "Déplacer « {nodeName:string} » ici"
 
-<<<<<<< HEAD
 #: components/TreeView/Actions.tsx:388
-=======
->>>>>>> 03737fa3
-#. Used in: Components > Tree View > Actions
-#: components/TreeView/Actions.tsx:387
+#. Used in: Components > Tree View > Actions
 #, fuzzy
 msgid "moveNodePreparationsHere"
 msgstr "Déplacer toutes les préparations « {nodeName:string} » ici"
 
-<<<<<<< HEAD
 #: components/TreeView/Actions.tsx:453
-=======
->>>>>>> 03737fa3
-#. Used in: Components > Tree View > Actions
-#: components/TreeView/Actions.tsx:450
+#. Used in: Components > Tree View > Actions
 #, fuzzy
 msgid "nodeMoveMessage"
 msgstr ""
 "Le nœud {treeName:string} « {nodeName:string} » sera placé, ainsi que tous "
 "ses descendants, sous le nouveau parent « {parentName:string} »."
 
-<<<<<<< HEAD
 #: components/TreeView/Actions.tsx:459
-=======
->>>>>>> 03737fa3
-#. Used in: Components > Tree View > Actions
-#: components/TreeView/Actions.tsx:456
+#. Used in: Components > Tree View > Actions
 #, fuzzy
 msgid "nodeBulkMoveMessage"
 msgstr ""
 "Les préparations du nœud {treeName:string} « {nodeName:string} » seront "
 "placées sous le nouvel emplacement « {parentName:string} »."
 
-<<<<<<< HEAD
 #: components/TreeView/Actions.tsx:359
-=======
->>>>>>> 03737fa3
-#. Used in: Components > Tree View > Actions
-#: components/TreeView/Actions.tsx:358
+#. Used in: Components > Tree View > Actions
 #, fuzzy
 msgid "cantMoveHere"
 msgstr "Impossible de déplacer ce nœud d'arbre ici"
 
-<<<<<<< HEAD
 #: components/TreeView/Actions.tsx:366
-=======
->>>>>>> 03737fa3
-#. Used in: Components > Tree View > Actions
-#: components/TreeView/Actions.tsx:365
+#. Used in: Components > Tree View > Actions
 #, fuzzy
 msgid "cantMergeHere"
 msgstr "Impossible de fusionner ce nœud d'arbre ici"
 
-<<<<<<< HEAD
 #: components/TreeView/Actions.tsx:360
-=======
->>>>>>> 03737fa3
-#. Used in: Components > Tree View > Actions
-#: components/TreeView/Actions.tsx:359
+#. Used in: Components > Tree View > Actions
 #, fuzzy
 msgid "cantMoveToSynonym"
 msgstr "Impossible de passer à un synonyme"
 
-<<<<<<< HEAD
 #: components/TreeView/Actions.tsx:367
-=======
->>>>>>> 03737fa3
-#. Used in: Components > Tree View > Actions
-#: components/TreeView/Actions.tsx:366
+#. Used in: Components > Tree View > Actions
 #, fuzzy
 msgid "cantMergeIntoSynonym"
 msgstr "Impossible de fusionner en synonymes"
 
-<<<<<<< HEAD
 #: components/TreeView/Actions.tsx:370
-=======
->>>>>>> 03737fa3
-#. Used in: Components > Tree View > Actions
-#: components/TreeView/Actions.tsx:369
+#. Used in: Components > Tree View > Actions
 #, fuzzy
 msgid "cantSynonymizeSynonym"
 msgstr "Impossible de faire un synonyme avec un synonyme"
 
-<<<<<<< HEAD
 #: components/TreeView/Actions.tsx:339
-=======
->>>>>>> 03737fa3
-#. Used in: Components > Tree View > Actions
-#: components/TreeView/Actions.tsx:340
+#. Used in: Components > Tree View > Actions
 #, fuzzy
 msgid "nodeMoveHintMessage"
 msgstr "Sélectionnez un nouveau parent pour « {nodeName:string} »"
 
-<<<<<<< HEAD
 #: components/TreeView/Actions.tsx:432
 #: components/TreeView/Actions.tsx:445
 #. Used in: Components > Tree View > Actions
-=======
-#. Used in: Components > Tree View > Actions
-#: components/TreeView/Actions.tsx:429
-#: components/TreeView/Actions.tsx:442
->>>>>>> 03737fa3
 #, fuzzy
 msgid "mergeNode"
 msgstr "Fusionner le nœud"
 
-<<<<<<< HEAD
 #: components/TreeView/Actions.tsx:392
-=======
->>>>>>> 03737fa3
-#. Used in: Components > Tree View > Actions
-#: components/TreeView/Actions.tsx:389
+#. Used in: Components > Tree View > Actions
 #, fuzzy
 msgid "mergeNodeHere"
 msgstr "Fusionner « {nodeName:string} » ici"
 
-<<<<<<< HEAD
 #: components/TreeView/Actions.tsx:341
-=======
->>>>>>> 03737fa3
-#. Used in: Components > Tree View > Actions
-#: components/TreeView/Actions.tsx:342
+#. Used in: Components > Tree View > Actions
 #, fuzzy
 msgid "mergeNodeHintMessage"
 msgstr ""
 "Sélectionnez une nouvelle cible dans laquelle « {nodeName:string} » doit "
 "être fusionné"
 
-<<<<<<< HEAD
 #: components/TreeView/Actions.tsx:343
-=======
->>>>>>> 03737fa3
-#. Used in: Components > Tree View > Actions
-#: components/TreeView/Actions.tsx:344
+#. Used in: Components > Tree View > Actions
 #, fuzzy
 msgid "bulkMoveNodeHintMessage"
 msgstr ""
 "Sélectionnez une nouvelle cible pour les préparations « {nodeName:string} » "
 "à déplacer"
 
-<<<<<<< HEAD
 #: components/TreeView/Actions.tsx:465
-=======
->>>>>>> 03737fa3
-#. Used in: Components > Tree View > Actions
-#: components/TreeView/Actions.tsx:462
+#. Used in: Components > Tree View > Actions
 #, fuzzy
 msgid "mergeNodeMessage"
 msgstr ""
@@ -293,100 +186,59 @@
 "descendants correspondant au nom et au rang étant eux-mêmes fusionnés de "
 "manière récursive."
 
-<<<<<<< HEAD
 #: components/TreeView/Actions.tsx:434
 #: components/TreeView/Actions.tsx:447
 #. Used in: Components > Tree View > Actions
-=======
-#. Used in: Components > Tree View > Actions
-#: components/TreeView/Actions.tsx:431
-#: components/TreeView/Actions.tsx:444
->>>>>>> 03737fa3
 #, fuzzy
 msgid "synonymizeNode"
 msgstr "Synonymiser le nœud"
 
-<<<<<<< HEAD
 #: components/TreeView/Actions.tsx:394
-=======
->>>>>>> 03737fa3
-#. Used in: Components > Tree View > Actions
-#: components/TreeView/Actions.tsx:391
+#. Used in: Components > Tree View > Actions
 #, fuzzy
 msgid "makeSynonym"
 msgstr "Faire de {nodeName:string} un synonyme de {synonymName:string}"
 
-<<<<<<< HEAD
 #: components/TreeView/Actions.tsx:345
-=======
->>>>>>> 03737fa3
-#. Used in: Components > Tree View > Actions
-#: components/TreeView/Actions.tsx:346
+#. Used in: Components > Tree View > Actions
 #, fuzzy
 msgid "synonymizeNodeHintMessage"
 msgstr ""
 "Sélectionnez une cible pour laquelle « {nodeName:string} » doit être synonyme"
 
-<<<<<<< HEAD
 #: components/TreeView/Actions.tsx:471
-=======
->>>>>>> 03737fa3
-#. Used in: Components > Tree View > Actions
-#: components/TreeView/Actions.tsx:468
+#. Used in: Components > Tree View > Actions
 #, fuzzy
 msgid "synonymizeMessage"
 msgstr ""
 "Le nœud {treeName:string} « {nodeName:string} » deviendra synonyme de « "
 "{synonymName:string} »."
 
-<<<<<<< HEAD
 #: components/TreeView/Actions.tsx:398
 #: components/TreeView/Actions.tsx:435
 #: components/TreeView/Actions.tsx:448
 #. Used in: Components > Tree View > Actions
-=======
-#. Used in: Components > Tree View > Actions
-#: components/TreeView/Actions.tsx:395
-#: components/TreeView/Actions.tsx:432
-#: components/TreeView/Actions.tsx:445
->>>>>>> 03737fa3
 #, fuzzy
 msgid "desynonymizeNode"
 msgstr "Désynonymiser le nœud"
 
-<<<<<<< HEAD
 #: components/TreeView/Actions.tsx:348
 #: components/TreeView/Actions.tsx:476
 #. Used in: Components > Tree View > Actions
-=======
-#. Used in: Components > Tree View > Actions
-#: components/TreeView/Actions.tsx:347
-#: components/TreeView/Actions.tsx:473
->>>>>>> 03737fa3
 #, fuzzy
 msgid "desynonymizeNodeMessage"
 msgstr ""
 "« {nodeName:string} » ne sera plus synonyme de « {synonymName:string} »."
 
-<<<<<<< HEAD
 #: components/TreeView/Row.tsx:250
 #: components/TreeView/Row.tsx:268
 #. Used in: Components > Tree View > Row
-=======
-#. Used in: Components > Tree View > Row
-#: components/TreeView/Row.tsx:230
-#: components/TreeView/Row.tsx:248
->>>>>>> 03737fa3
 #, fuzzy
 msgid "acceptedName"
 msgstr "Préféré : {name:string}"
 
-<<<<<<< HEAD
 #: components/TreeView/Row.tsx:254
-=======
->>>>>>> 03737fa3
 #. Used in: Components > Tree View > Row
-#: components/TreeView/Row.tsx:234
 #, fuzzy
 msgid "synonyms"
 msgstr "Synonymes : {names:string}"
@@ -405,82 +257,50 @@
 msgid "searchTreePlaceholder"
 msgstr "Arbre de recherche"
 
-<<<<<<< HEAD
 #: components/TreeView/Row.tsx:230
-=======
->>>>>>> 03737fa3
 #. Used in: Components > Tree View > Row
-#: components/TreeView/Row.tsx:210
 #, fuzzy
 msgid "opened"
 msgstr "Ouvert"
 
-<<<<<<< HEAD
 #: components/TreeView/Row.tsx:231
-=======
->>>>>>> 03737fa3
 #. Used in: Components > Tree View > Row
-#: components/TreeView/Row.tsx:211
 #, fuzzy
 msgid "closed"
 msgstr "Fermé"
 
-<<<<<<< HEAD
 #: components/TreeView/Row.tsx:228
-=======
->>>>>>> 03737fa3
 #. Used in: Components > Tree View > Row
-#: components/TreeView/Row.tsx:208
 #, fuzzy
 msgid "leafNode"
 msgstr "Nœud feuille"
 
-<<<<<<< HEAD
 #: components/TreeView/helpers.ts:212
-=======
->>>>>>> 03737fa3
 #. 🟥Used to show tree node's direct and indirect usages. Used in: Components > Tree View > Helpers
-#: components/TreeView/helpers.ts:213
 #, fuzzy
 msgid "nodeStats"
 msgstr "({directCount:number|formatted}, {childCount:number|formatted})"
 
-<<<<<<< HEAD
 #: components/TreeView/helpers.ts:211
-=======
->>>>>>> 03737fa3
 #. 🟥Used to show leaf tree node's direct usages. Used in: Components > Tree View > Helpers
-#: components/TreeView/helpers.ts:212
 #, fuzzy
 msgid "leafNodeStats"
 msgstr "({directCount:number|formatted})"
 
-<<<<<<< HEAD
 #: components/TreeView/helpers.ts:196
-=======
->>>>>>> 03737fa3
 #. 🟥Example: Direct Collection Object count. Used in: Components > Tree View > Helpers
-#: components/TreeView/helpers.ts:197
 #, fuzzy
 msgid "directCollectionObjectCount"
 msgstr "Compte direct {collectionObjectTable:string}"
 
-<<<<<<< HEAD
 #: components/TreeView/helpers.ts:204
-=======
->>>>>>> 03737fa3
 #. 🟥Example: Indirect Collection Object count. Used in: Components > Tree View > Helpers
-#: components/TreeView/helpers.ts:205
 #, fuzzy
 msgid "indirectCollectionObjectCount"
 msgstr "Compte indirect {collectionObjectTable:string}"
 
-<<<<<<< HEAD
 #: components/TreeView/Tree.tsx:183
-=======
->>>>>>> 03737fa3
 #. Used in: Components > Tree View > Tree
-#: components/TreeView/Tree.tsx:189
 #, fuzzy
 msgid "editRanks"
 msgstr "Modifier les rangs"
@@ -535,17 +355,10 @@
 msgid "chooseParentRank"
 msgstr "Choisissez le rang des parents"
 
-<<<<<<< HEAD
 #: components/TreeView/Actions.tsx:174
 #: components/TreeView/Actions.tsx:430
 #: components/TreeView/Actions.tsx:443
 #. Used in: Components > Tree View > Actions
-=======
-#. Used in: Components > Tree View > Actions
-#: components/TreeView/Actions.tsx:176
-#: components/TreeView/Actions.tsx:427
-#: components/TreeView/Actions.tsx:440
->>>>>>> 03737fa3
 #, fuzzy
 msgid "moveItems"
 msgstr "Déplacer des éléments"
@@ -557,12 +370,8 @@
 msgid "addTree"
 msgstr "Ajouter un arbre"
 
-<<<<<<< HEAD
 #: components/TreeView/Tree.tsx:221
-=======
->>>>>>> 03737fa3
 #. Used in: Components > Tree View > Tree
-#: components/TreeView/Tree.tsx:227
 #, fuzzy
 msgid "addRootNode"
 msgstr "Ajouter un nœud racine"
