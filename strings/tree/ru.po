--- conflicted
+++ resolved
@@ -12,14 +12,9 @@
 "n%10<=4 && (n%100<10 || n%100>=20) ? 1 : 2);\n"
 "X-Generator: Weblate 5.10-dev\n"
 
-<<<<<<< HEAD
+#. Used in: Components > Header > Menu Item Definitions ⬤ Components > Router > Overlay Routes ⬤ Components > Toolbar > Tree Repair
 #: components/Header/menuItemDefinitions.ts:54
 #: components/Router/OverlayRoutes.tsx:79
-=======
-#. Used in: Components > Header > Menu Item Definitions ⬤ Components > Router > Overlay Routes ⬤ Components > Toolbar > Tree Repair
-#: components/Header/menuItemDefinitions.ts:53
-#: components/Router/OverlayRoutes.tsx:78
->>>>>>> 03737fa3
 #: components/Toolbar/TreeRepair.tsx:42
 #, fuzzy
 msgid "trees"
@@ -31,17 +26,12 @@
 msgid "badStructure"
 msgstr "Плохая структура дерева."
 
-<<<<<<< HEAD
 #: components/TreeView/Actions.tsx:163
-=======
->>>>>>> 03737fa3
-#. Used in: Components > Tree View > Actions
-#: components/TreeView/Actions.tsx:165
+#. Used in: Components > Tree View > Actions
 #, fuzzy
 msgid "move"
 msgstr "Двигаться"
 
-<<<<<<< HEAD
 #: components/Merging/CompareField.tsx:216
 #: components/Merging/CompareField.tsx:218
 #: components/Merging/index.tsx:362
@@ -52,237 +42,140 @@
 #: components/Toolbar/MergeRecordSets.tsx:79
 #: components/TreeView/Actions.tsx:184
 #. Used in: Components > Merging > Compare Field ⬤ Components > Merging > Index ⬤ Components > Search Dialog > Select Record Set ⬤ Components > Toolbar > Merge Record Sets ⬤ Components > Tree View > Actions
-=======
-#. Used in: Components > Merging > Compare Field ⬤ Components > Merging > Index ⬤ Components > Tree View > Actions
-#: components/Merging/CompareField.tsx:215
-#: components/Merging/CompareField.tsx:217
-#: components/Merging/index.tsx:362
-#: components/Merging/index.tsx:367
-#: components/Merging/index.tsx:370
-#: components/TreeView/Actions.tsx:186
->>>>>>> 03737fa3
 #, fuzzy
 msgid "merge"
 msgstr "Слияние"
 
-<<<<<<< HEAD
 #: components/TreeView/Actions.tsx:204
-=======
->>>>>>> 03737fa3
-#. Used in: Components > Tree View > Actions
-#: components/TreeView/Actions.tsx:205
+#. Used in: Components > Tree View > Actions
 #, fuzzy
 msgid "undoSynonymy"
 msgstr "Отменить синонимию"
 
-<<<<<<< HEAD
 #: components/TreeView/Actions.tsx:204
-=======
->>>>>>> 03737fa3
-#. Used in: Components > Tree View > Actions
-#: components/TreeView/Actions.tsx:205
+#. Used in: Components > Tree View > Actions
 #, fuzzy
 msgid "synonymize"
 msgstr "Подбирать синонимы"
 
-<<<<<<< HEAD
 #: components/TreeView/Actions.tsx:406
-=======
->>>>>>> 03737fa3
-#. Used in: Components > Tree View > Actions
-#: components/TreeView/Actions.tsx:403
+#. Used in: Components > Tree View > Actions
 #, fuzzy
 msgid "actionFailed"
 msgstr "Операция не удалась"
 
-<<<<<<< HEAD
 #: components/TreeView/Actions.tsx:409
-=======
->>>>>>> 03737fa3
-#. Used in: Components > Tree View > Actions
-#: components/TreeView/Actions.tsx:406
+#. Used in: Components > Tree View > Actions
 #, fuzzy
 msgid "actionFailedDescription"
 msgstr "Операция не может быть завершена из-за следующих ошибок:"
 
-<<<<<<< HEAD
 #: components/TreeView/Actions.tsx:428
 #: components/TreeView/Actions.tsx:441
 #. Used in: Components > Tree View > Actions
-=======
-#. Used in: Components > Tree View > Actions
-#: components/TreeView/Actions.tsx:425
-#: components/TreeView/Actions.tsx:438
->>>>>>> 03737fa3
 #, fuzzy
 msgid "moveNode"
 msgstr "Переместить узел"
 
-<<<<<<< HEAD
 #: components/TreeView/Actions.tsx:151
-=======
->>>>>>> 03737fa3
-#. Used in: Components > Tree View > Actions
-#: components/TreeView/Actions.tsx:153
+#. Used in: Components > Tree View > Actions
 #, fuzzy
 msgid "addChild"
 msgstr "Добавить ребенка"
 
-<<<<<<< HEAD
 #: components/TreeView/Actions.tsx:386
-=======
->>>>>>> 03737fa3
-#. Used in: Components > Tree View > Actions
-#: components/TreeView/Actions.tsx:385
+#. Used in: Components > Tree View > Actions
 #, fuzzy
 msgid "moveNodeHere"
 msgstr "Переместите \"{nodeName:string}\" сюда"
 
-<<<<<<< HEAD
 #: components/TreeView/Actions.tsx:388
-=======
->>>>>>> 03737fa3
-#. Used in: Components > Tree View > Actions
-#: components/TreeView/Actions.tsx:387
+#. Used in: Components > Tree View > Actions
 #, fuzzy
 msgid "moveNodePreparationsHere"
 msgstr "Переместить все препараты \"{nodeName:string}\" сюда"
 
-<<<<<<< HEAD
 #: components/TreeView/Actions.tsx:453
-=======
->>>>>>> 03737fa3
-#. Used in: Components > Tree View > Actions
-#: components/TreeView/Actions.tsx:450
+#. Used in: Components > Tree View > Actions
 #, fuzzy
 msgid "nodeMoveMessage"
 msgstr ""
 "Узел {treeName:string} \"{nodeName:string}\" будет помещен вместе со всеми "
 "его потомками под новый родительский узел \"{parentName:string}\"."
 
-<<<<<<< HEAD
 #: components/TreeView/Actions.tsx:459
-=======
->>>>>>> 03737fa3
-#. Used in: Components > Tree View > Actions
-#: components/TreeView/Actions.tsx:456
+#. Used in: Components > Tree View > Actions
 #, fuzzy
 msgid "nodeBulkMoveMessage"
 msgstr ""
 "Подготовка узла {treeName:string} \"{nodeName:string}\" будет размещена в "
 "новом месте \"{parentName:string}\"."
 
-<<<<<<< HEAD
 #: components/TreeView/Actions.tsx:359
-=======
->>>>>>> 03737fa3
-#. Used in: Components > Tree View > Actions
-#: components/TreeView/Actions.tsx:358
+#. Used in: Components > Tree View > Actions
 #, fuzzy
 msgid "cantMoveHere"
 msgstr "Невозможно переместить этот узел дерева сюда."
 
-<<<<<<< HEAD
 #: components/TreeView/Actions.tsx:366
-=======
->>>>>>> 03737fa3
-#. Used in: Components > Tree View > Actions
-#: components/TreeView/Actions.tsx:365
+#. Used in: Components > Tree View > Actions
 #, fuzzy
 msgid "cantMergeHere"
 msgstr "Невозможно объединить этот узел дерева здесь"
 
-<<<<<<< HEAD
 #: components/TreeView/Actions.tsx:360
-=======
->>>>>>> 03737fa3
-#. Used in: Components > Tree View > Actions
-#: components/TreeView/Actions.tsx:359
+#. Used in: Components > Tree View > Actions
 #, fuzzy
 msgid "cantMoveToSynonym"
 msgstr "Невозможно перейти к синониму"
 
-<<<<<<< HEAD
 #: components/TreeView/Actions.tsx:367
-=======
->>>>>>> 03737fa3
-#. Used in: Components > Tree View > Actions
-#: components/TreeView/Actions.tsx:366
+#. Used in: Components > Tree View > Actions
 #, fuzzy
 msgid "cantMergeIntoSynonym"
 msgstr "Невозможно объединить в синонимы"
 
-<<<<<<< HEAD
 #: components/TreeView/Actions.tsx:370
-=======
->>>>>>> 03737fa3
-#. Used in: Components > Tree View > Actions
-#: components/TreeView/Actions.tsx:369
+#. Used in: Components > Tree View > Actions
 #, fuzzy
 msgid "cantSynonymizeSynonym"
 msgstr "Невозможно синонимизировать с помощью синонима"
 
-<<<<<<< HEAD
 #: components/TreeView/Actions.tsx:339
-=======
->>>>>>> 03737fa3
-#. Used in: Components > Tree View > Actions
-#: components/TreeView/Actions.tsx:340
+#. Used in: Components > Tree View > Actions
 #, fuzzy
 msgid "nodeMoveHintMessage"
 msgstr "Выберите нового родителя для «{nodeName:string}»"
 
-<<<<<<< HEAD
 #: components/TreeView/Actions.tsx:432
 #: components/TreeView/Actions.tsx:445
 #. Used in: Components > Tree View > Actions
-=======
-#. Used in: Components > Tree View > Actions
-#: components/TreeView/Actions.tsx:429
-#: components/TreeView/Actions.tsx:442
->>>>>>> 03737fa3
 #, fuzzy
 msgid "mergeNode"
 msgstr "Узел слияния"
 
-<<<<<<< HEAD
 #: components/TreeView/Actions.tsx:392
-=======
->>>>>>> 03737fa3
-#. Used in: Components > Tree View > Actions
-#: components/TreeView/Actions.tsx:389
+#. Used in: Components > Tree View > Actions
 #, fuzzy
 msgid "mergeNodeHere"
 msgstr "Объединить \"{nodeName:string}\" здесь"
 
-<<<<<<< HEAD
 #: components/TreeView/Actions.tsx:341
-=======
->>>>>>> 03737fa3
-#. Used in: Components > Tree View > Actions
-#: components/TreeView/Actions.tsx:342
+#. Used in: Components > Tree View > Actions
 #, fuzzy
 msgid "mergeNodeHintMessage"
 msgstr "Выберите новую цель для слияния с \"{nodeName:string}\""
 
-<<<<<<< HEAD
 #: components/TreeView/Actions.tsx:343
-=======
->>>>>>> 03737fa3
-#. Used in: Components > Tree View > Actions
-#: components/TreeView/Actions.tsx:344
+#. Used in: Components > Tree View > Actions
 #, fuzzy
 msgid "bulkMoveNodeHintMessage"
 msgstr ""
 "Выберите новую цель для препаратов \"{nodeName:string}\", которые будут "
 "перемещены"
 
-<<<<<<< HEAD
 #: components/TreeView/Actions.tsx:465
-=======
->>>>>>> 03737fa3
-#. Used in: Components > Tree View > Actions
-#: components/TreeView/Actions.tsx:462
+#. Used in: Components > Tree View > Actions
 #, fuzzy
 msgid "mergeNodeMessage"
 msgstr ""
@@ -291,98 +184,57 @@
 "«{parentName:string}», при этом все потомки, совпадающие по имени и рангу, "
 "будут рекурсивно объединены."
 
-<<<<<<< HEAD
 #: components/TreeView/Actions.tsx:434
 #: components/TreeView/Actions.tsx:447
 #. Used in: Components > Tree View > Actions
-=======
-#. Used in: Components > Tree View > Actions
-#: components/TreeView/Actions.tsx:431
-#: components/TreeView/Actions.tsx:444
->>>>>>> 03737fa3
 #, fuzzy
 msgid "synonymizeNode"
 msgstr "Синонимизировать узел"
 
-<<<<<<< HEAD
 #: components/TreeView/Actions.tsx:394
-=======
->>>>>>> 03737fa3
-#. Used in: Components > Tree View > Actions
-#: components/TreeView/Actions.tsx:391
+#. Used in: Components > Tree View > Actions
 #, fuzzy
 msgid "makeSynonym"
 msgstr "Сделать {nodeName:string} синонимом {synonymName:string}"
 
-<<<<<<< HEAD
 #: components/TreeView/Actions.tsx:345
-=======
->>>>>>> 03737fa3
-#. Used in: Components > Tree View > Actions
-#: components/TreeView/Actions.tsx:346
+#. Used in: Components > Tree View > Actions
 #, fuzzy
 msgid "synonymizeNodeHintMessage"
 msgstr "Выберите цель для синонима \"{nodeName:string}\""
 
-<<<<<<< HEAD
 #: components/TreeView/Actions.tsx:471
-=======
->>>>>>> 03737fa3
-#. Used in: Components > Tree View > Actions
-#: components/TreeView/Actions.tsx:468
+#. Used in: Components > Tree View > Actions
 #, fuzzy
 msgid "synonymizeMessage"
 msgstr ""
 "Узел {treeName:string} \"{nodeName:string}\" будет сделан синонимом \""
 "{synonymName:string}\"."
 
-<<<<<<< HEAD
 #: components/TreeView/Actions.tsx:398
 #: components/TreeView/Actions.tsx:435
 #: components/TreeView/Actions.tsx:448
 #. Used in: Components > Tree View > Actions
-=======
-#. Used in: Components > Tree View > Actions
-#: components/TreeView/Actions.tsx:395
-#: components/TreeView/Actions.tsx:432
-#: components/TreeView/Actions.tsx:445
->>>>>>> 03737fa3
 #, fuzzy
 msgid "desynonymizeNode"
 msgstr "Узел десиномизации"
 
-<<<<<<< HEAD
 #: components/TreeView/Actions.tsx:348
 #: components/TreeView/Actions.tsx:476
 #. Used in: Components > Tree View > Actions
-=======
-#. Used in: Components > Tree View > Actions
-#: components/TreeView/Actions.tsx:347
-#: components/TreeView/Actions.tsx:473
->>>>>>> 03737fa3
 #, fuzzy
 msgid "desynonymizeNodeMessage"
 msgstr "«{nodeName:string}» больше не будет синонимом «{synonymName:string}»."
 
-<<<<<<< HEAD
 #: components/TreeView/Row.tsx:250
 #: components/TreeView/Row.tsx:268
 #. Used in: Components > Tree View > Row
-=======
-#. Used in: Components > Tree View > Row
-#: components/TreeView/Row.tsx:230
-#: components/TreeView/Row.tsx:248
->>>>>>> 03737fa3
 #, fuzzy
 msgid "acceptedName"
 msgstr "Предпочтительно: {name:string}"
 
-<<<<<<< HEAD
 #: components/TreeView/Row.tsx:254
-=======
->>>>>>> 03737fa3
 #. Used in: Components > Tree View > Row
-#: components/TreeView/Row.tsx:234
 #, fuzzy
 msgid "synonyms"
 msgstr "Синонимы: {names:string}"
@@ -401,82 +253,50 @@
 msgid "searchTreePlaceholder"
 msgstr "Дерево поиска"
 
-<<<<<<< HEAD
 #: components/TreeView/Row.tsx:230
-=======
->>>>>>> 03737fa3
 #. Used in: Components > Tree View > Row
-#: components/TreeView/Row.tsx:210
 #, fuzzy
 msgid "opened"
 msgstr "Открыто"
 
-<<<<<<< HEAD
 #: components/TreeView/Row.tsx:231
-=======
->>>>>>> 03737fa3
 #. Used in: Components > Tree View > Row
-#: components/TreeView/Row.tsx:211
 #, fuzzy
 msgid "closed"
 msgstr "Закрыто"
 
-<<<<<<< HEAD
 #: components/TreeView/Row.tsx:228
-=======
->>>>>>> 03737fa3
 #. Used in: Components > Tree View > Row
-#: components/TreeView/Row.tsx:208
 #, fuzzy
 msgid "leafNode"
 msgstr "Листовой узел"
 
-<<<<<<< HEAD
 #: components/TreeView/helpers.ts:212
-=======
->>>>>>> 03737fa3
 #. 🟥Used to show tree node's direct and indirect usages. Used in: Components > Tree View > Helpers
-#: components/TreeView/helpers.ts:213
 #, fuzzy
 msgid "nodeStats"
 msgstr "({directCount:number|formatted}, {childCount:number|formatted})"
 
-<<<<<<< HEAD
 #: components/TreeView/helpers.ts:211
-=======
->>>>>>> 03737fa3
 #. 🟥Used to show leaf tree node's direct usages. Used in: Components > Tree View > Helpers
-#: components/TreeView/helpers.ts:212
 #, fuzzy
 msgid "leafNodeStats"
 msgstr "({directCount:number|formatted})"
 
-<<<<<<< HEAD
 #: components/TreeView/helpers.ts:196
-=======
->>>>>>> 03737fa3
 #. 🟥Example: Direct Collection Object count. Used in: Components > Tree View > Helpers
-#: components/TreeView/helpers.ts:197
 #, fuzzy
 msgid "directCollectionObjectCount"
 msgstr "Прямой {collectionObjectTable:string} счет"
 
-<<<<<<< HEAD
 #: components/TreeView/helpers.ts:204
-=======
->>>>>>> 03737fa3
 #. 🟥Example: Indirect Collection Object count. Used in: Components > Tree View > Helpers
-#: components/TreeView/helpers.ts:205
 #, fuzzy
 msgid "indirectCollectionObjectCount"
 msgstr "Косвенный {collectionObjectTable:string} Количество"
 
-<<<<<<< HEAD
 #: components/TreeView/Tree.tsx:183
-=======
->>>>>>> 03737fa3
 #. Used in: Components > Tree View > Tree
-#: components/TreeView/Tree.tsx:189
 #, fuzzy
 msgid "editRanks"
 msgstr "Редактировать ранги"
@@ -531,17 +351,10 @@
 msgid "chooseParentRank"
 msgstr "Выберите родительский ранг"
 
-<<<<<<< HEAD
 #: components/TreeView/Actions.tsx:174
 #: components/TreeView/Actions.tsx:430
 #: components/TreeView/Actions.tsx:443
 #. Used in: Components > Tree View > Actions
-=======
-#. Used in: Components > Tree View > Actions
-#: components/TreeView/Actions.tsx:176
-#: components/TreeView/Actions.tsx:427
-#: components/TreeView/Actions.tsx:440
->>>>>>> 03737fa3
 #, fuzzy
 msgid "moveItems"
 msgstr "Переместить элементы"
@@ -553,12 +366,8 @@
 msgid "addTree"
 msgstr "Добавить дерево"
 
-<<<<<<< HEAD
 #: components/TreeView/Tree.tsx:221
-=======
->>>>>>> 03737fa3
 #. Used in: Components > Tree View > Tree
-#: components/TreeView/Tree.tsx:227
 #, fuzzy
 msgid "addRootNode"
 msgstr "Добавить корневой узел"
