msgid ""
msgstr ""
"Report-Msgid-Bugs-To: support@specifysoftware.org\n"
"PO-Revision-Date: 2025-04-17 10:01+0000\n"
"Last-Translator: Google Translate <noreply-mt-google-translate@weblate.org>\n"
"Language-Team: German (Switzerland) <https://hosted.weblate.org/projects/"
"specify-7/tree/de_CH/>\n"
"Language: de_CH\n"
"MIME-Version: 1.0\n"
"Content-Type: text/plain; charset=utf-8\n"
"Content-Transfer-Encoding: 8bit\n"
"Plural-Forms: nplurals=2; plural=n != 1;\n"
"X-Generator: Weblate 5.11.1-dev\n"

<<<<<<< HEAD
#: components/Header/menuItemDefinitions.ts:54
#: components/Router/OverlayRoutes.tsx:79
=======
#. Used in: Components > Header > Menu Item Definitions ⬤ Components > Router > Overlay Routes ⬤ Components > Toolbar > Tree Repair
#: components/Header/menuItemDefinitions.ts:53
#: components/Router/OverlayRoutes.tsx:78
>>>>>>> 03737fa3
#: components/Toolbar/TreeRepair.tsx:42
msgid "trees"
msgstr "Hierarchien"

#. Used in: Components > Data Model > Tree Business Rules
#: components/DataModel/treeBusinessRules.ts:68
msgid "badStructure"
msgstr "Fehlerhafte Baumstruktur."

<<<<<<< HEAD
#: components/TreeView/Actions.tsx:163
=======
>>>>>>> 03737fa3
#. Used in: Components > Tree View > Actions
#: components/TreeView/Actions.tsx:165
msgid "move"
msgstr "Verschieben"

<<<<<<< HEAD
#: components/Merging/CompareField.tsx:216
#: components/Merging/CompareField.tsx:218
#: components/Merging/index.tsx:362
#: components/Merging/index.tsx:367
#: components/Merging/index.tsx:370
#: components/SearchDialog/SelectRecordSet.tsx:135
#: components/SearchDialog/SelectRecordSet.tsx:139
#: components/Toolbar/MergeRecordSets.tsx:79
#: components/TreeView/Actions.tsx:184
#. Used in: Components > Merging > Compare Field ⬤ Components > Merging > Index ⬤ Components > Search Dialog > Select Record Set ⬤ Components > Toolbar > Merge Record Sets ⬤ Components > Tree View > Actions
msgid "merge"
msgstr "Zusammenführen"

#: components/TreeView/Actions.tsx:204
=======
#. Used in: Components > Merging > Compare Field ⬤ Components > Merging > Index ⬤ Components > Tree View > Actions
#: components/Merging/CompareField.tsx:215
#: components/Merging/CompareField.tsx:217
#: components/Merging/index.tsx:362
#: components/Merging/index.tsx:367
#: components/Merging/index.tsx:370
#: components/TreeView/Actions.tsx:186
msgid "merge"
msgstr "Zusammenführen"

>>>>>>> 03737fa3
#. Used in: Components > Tree View > Actions
#: components/TreeView/Actions.tsx:205
msgid "undoSynonymy"
msgstr "Synonymie rückgängig machen"

<<<<<<< HEAD
#: components/TreeView/Actions.tsx:204
=======
>>>>>>> 03737fa3
#. Used in: Components > Tree View > Actions
#: components/TreeView/Actions.tsx:205
msgid "synonymize"
msgstr "Synonymisieren"

<<<<<<< HEAD
#: components/TreeView/Actions.tsx:406
=======
>>>>>>> 03737fa3
#. Used in: Components > Tree View > Actions
#: components/TreeView/Actions.tsx:403
msgid "actionFailed"
msgstr "Vorgang fehlgeschlagen"

<<<<<<< HEAD
#: components/TreeView/Actions.tsx:409
=======
>>>>>>> 03737fa3
#. Used in: Components > Tree View > Actions
#: components/TreeView/Actions.tsx:406
msgid "actionFailedDescription"
msgstr "Der Vorgang konnte aufgrund der folgenden Fehler nicht ausgeführt werden:"

<<<<<<< HEAD
#: components/TreeView/Actions.tsx:428
#: components/TreeView/Actions.tsx:441
#. Used in: Components > Tree View > Actions
msgid "moveNode"
msgstr "Knoten verschieben"

#: components/TreeView/Actions.tsx:151
=======
#. Used in: Components > Tree View > Actions
#: components/TreeView/Actions.tsx:425
#: components/TreeView/Actions.tsx:438
msgid "moveNode"
msgstr "Knoten verschieben"

>>>>>>> 03737fa3
#. Used in: Components > Tree View > Actions
#: components/TreeView/Actions.tsx:153
msgid "addChild"
msgstr "Kind hinzuzufügen"

<<<<<<< HEAD
#: components/TreeView/Actions.tsx:386
=======
>>>>>>> 03737fa3
#. Used in: Components > Tree View > Actions
#: components/TreeView/Actions.tsx:385
msgid "moveNodeHere"
msgstr "Verschiebe \"{nodeName:string}\" hierhin"

<<<<<<< HEAD
#: components/TreeView/Actions.tsx:388
=======
>>>>>>> 03737fa3
#. Used in: Components > Tree View > Actions
#: components/TreeView/Actions.tsx:387
#, fuzzy
msgid "moveNodePreparationsHere"
msgstr "Verschieben Sie alle \"{nodeName:string}\"-Vorbereitungen hierher"

<<<<<<< HEAD
#: components/TreeView/Actions.tsx:453
=======
>>>>>>> 03737fa3
#. Used in: Components > Tree View > Actions
#: components/TreeView/Actions.tsx:450
msgid "nodeMoveMessage"
msgstr ""
"Der {treeName:string} Knoten \"{nodeName:string}\" wird zusammen mit allen "
"seinen Unterknoten unter den neuen übergeordneten Knoten "
"\"{parentName:string}\" platziert."

<<<<<<< HEAD
#: components/TreeView/Actions.tsx:459
=======
>>>>>>> 03737fa3
#. Used in: Components > Tree View > Actions
#: components/TreeView/Actions.tsx:456
#, fuzzy
msgid "nodeBulkMoveMessage"
msgstr ""
"Die Vorbereitungen für den {treeName:string}-Knoten „{nodeName:string}“ "
"werden unter dem neuen Standort „{parentName:string}“ platziert."

<<<<<<< HEAD
#: components/TreeView/Actions.tsx:359
=======
>>>>>>> 03737fa3
#. Used in: Components > Tree View > Actions
#: components/TreeView/Actions.tsx:358
msgid "cantMoveHere"
msgstr "Dieser Knoten kann nicht hierhin verschoben werden"

<<<<<<< HEAD
#: components/TreeView/Actions.tsx:366
=======
>>>>>>> 03737fa3
#. Used in: Components > Tree View > Actions
#: components/TreeView/Actions.tsx:365
msgid "cantMergeHere"
msgstr "Dieser Knoten kann hier nicht zusammengelegt werden"

<<<<<<< HEAD
#: components/TreeView/Actions.tsx:360
=======
>>>>>>> 03737fa3
#. Used in: Components > Tree View > Actions
#: components/TreeView/Actions.tsx:359
msgid "cantMoveToSynonym"
msgstr "Kann nicht zu einem Synonym verschieben"

<<<<<<< HEAD
#: components/TreeView/Actions.tsx:367
=======
>>>>>>> 03737fa3
#. Used in: Components > Tree View > Actions
#: components/TreeView/Actions.tsx:366
msgid "cantMergeIntoSynonym"
msgstr "Kann nicht zu Synonymen zusammenführen"

<<<<<<< HEAD
#: components/TreeView/Actions.tsx:370
=======
>>>>>>> 03737fa3
#. Used in: Components > Tree View > Actions
#: components/TreeView/Actions.tsx:369
msgid "cantSynonymizeSynonym"
msgstr "Kann nicht mit einem Synonym synonymisiert werden"

<<<<<<< HEAD
#: components/TreeView/Actions.tsx:339
=======
>>>>>>> 03737fa3
#. Used in: Components > Tree View > Actions
#: components/TreeView/Actions.tsx:340
msgid "nodeMoveHintMessage"
msgstr "Wählen Sie ein neues Elternelement für \"{nodeName:string}\""

<<<<<<< HEAD
#: components/TreeView/Actions.tsx:432
#: components/TreeView/Actions.tsx:445
#. Used in: Components > Tree View > Actions
msgid "mergeNode"
msgstr "Knoten zusammenführen"

#: components/TreeView/Actions.tsx:392
=======
#. Used in: Components > Tree View > Actions
#: components/TreeView/Actions.tsx:429
#: components/TreeView/Actions.tsx:442
msgid "mergeNode"
msgstr "Knoten zusammenführen"

>>>>>>> 03737fa3
#. Used in: Components > Tree View > Actions
#: components/TreeView/Actions.tsx:389
msgid "mergeNodeHere"
msgstr "Führe \"{nodeName:string}\" hier zusammen"

<<<<<<< HEAD
#: components/TreeView/Actions.tsx:341
=======
>>>>>>> 03737fa3
#. Used in: Components > Tree View > Actions
#: components/TreeView/Actions.tsx:342
msgid "mergeNodeHintMessage"
msgstr "Wähle ein neues Ziel um \"{nodeName:string}\" zusammenzuführen"

<<<<<<< HEAD
#: components/TreeView/Actions.tsx:343
=======
>>>>>>> 03737fa3
#. Used in: Components > Tree View > Actions
#: components/TreeView/Actions.tsx:344
#, fuzzy
msgid "bulkMoveNodeHintMessage"
msgstr ""
"Wählen Sie ein neues Ziel für die \"{nodeName:string}\"-Vorbereitungen, in "
"die Sie verschieben möchten"

<<<<<<< HEAD
#: components/TreeView/Actions.tsx:465
=======
>>>>>>> 03737fa3
#. Used in: Components > Tree View > Actions
#: components/TreeView/Actions.tsx:462
msgid "mergeNodeMessage"
msgstr ""
"Alle Referenzen zu {treeName:string} \"{nodeName:string}\" werden mit "
"\"{parentName:string}\" ersetzt. Alle Nachkommen von \"{nodeName:string}\" "
"werden nach \"{parentName:string}\" verschoben, wobei alle Nachkommen, die "
"in Name und Rang übereinstimmen, selbst rekursiv zusammengeführt werden."

<<<<<<< HEAD
#: components/TreeView/Actions.tsx:434
#: components/TreeView/Actions.tsx:447
#. Used in: Components > Tree View > Actions
msgid "synonymizeNode"
msgstr "Knoten synonymisieren"

#: components/TreeView/Actions.tsx:394
=======
#. Used in: Components > Tree View > Actions
#: components/TreeView/Actions.tsx:431
#: components/TreeView/Actions.tsx:444
msgid "synonymizeNode"
msgstr "Knoten synonymisieren"

>>>>>>> 03737fa3
#. Used in: Components > Tree View > Actions
#: components/TreeView/Actions.tsx:391
msgid "makeSynonym"
msgstr "Aus {nodeName:string} ein Synonym von {synonymName:string} machen"

<<<<<<< HEAD
#: components/TreeView/Actions.tsx:345
=======
>>>>>>> 03737fa3
#. Used in: Components > Tree View > Actions
#: components/TreeView/Actions.tsx:346
msgid "synonymizeNodeHintMessage"
msgstr "Wähle Ziel um \"{nodeName:string}\" daran zu synonymisieren"

<<<<<<< HEAD
#: components/TreeView/Actions.tsx:471
=======
>>>>>>> 03737fa3
#. Used in: Components > Tree View > Actions
#: components/TreeView/Actions.tsx:468
msgid "synonymizeMessage"
msgstr ""
"Der {treeName:string}-Knoten \"{nodeName:string}\" wird zu einem Synonym "
"von \"{synonymName:string}\"."

<<<<<<< HEAD
#: components/TreeView/Actions.tsx:398
#: components/TreeView/Actions.tsx:435
#: components/TreeView/Actions.tsx:448
#. Used in: Components > Tree View > Actions
msgid "desynonymizeNode"
msgstr "Knoten desynonymisieren"

#: components/TreeView/Actions.tsx:348
#: components/TreeView/Actions.tsx:476
#. Used in: Components > Tree View > Actions
=======
#. Used in: Components > Tree View > Actions
#: components/TreeView/Actions.tsx:395
#: components/TreeView/Actions.tsx:432
#: components/TreeView/Actions.tsx:445
msgid "desynonymizeNode"
msgstr "Knoten desynonymisieren"

#. Used in: Components > Tree View > Actions
#: components/TreeView/Actions.tsx:347
#: components/TreeView/Actions.tsx:473
>>>>>>> 03737fa3
msgid "desynonymizeNodeMessage"
msgstr ""
"\"{nodeName:string}\" wird nicht mehr ein Synonym von "
"\"{synonymName:string}\" sein."

<<<<<<< HEAD
#: components/TreeView/Row.tsx:250
#: components/TreeView/Row.tsx:268
#. Used in: Components > Tree View > Row
msgid "acceptedName"
msgstr "Bevorzugt: {name:string}"

#: components/TreeView/Row.tsx:254
=======
#. Used in: Components > Tree View > Row
#: components/TreeView/Row.tsx:230
#: components/TreeView/Row.tsx:248
msgid "acceptedName"
msgstr "Bevorzugt: {name:string}"

>>>>>>> 03737fa3
#. Used in: Components > Tree View > Row
#: components/TreeView/Row.tsx:234
#, fuzzy
msgid "synonyms"
msgstr "Synonyme: {names:string}"

#. Used in: Components > Tree View > Index
#: components/TreeView/index.tsx:155
msgid "treeViewTitle"
msgstr "{treeName:string} Baum"

#. Used in: Components > Tree View > Search
#: components/TreeView/Search.tsx:70
#: components/TreeView/Search.tsx:71
#: components/TreeView/Search.tsx:72
msgid "searchTreePlaceholder"
msgstr "Baum durchsuchen"

<<<<<<< HEAD
#: components/TreeView/Row.tsx:230
=======
>>>>>>> 03737fa3
#. Used in: Components > Tree View > Row
#: components/TreeView/Row.tsx:210
msgid "opened"
msgstr "Geöffnet"

<<<<<<< HEAD
#: components/TreeView/Row.tsx:231
=======
>>>>>>> 03737fa3
#. Used in: Components > Tree View > Row
#: components/TreeView/Row.tsx:211
msgid "closed"
msgstr "Geschlossen"

<<<<<<< HEAD
#: components/TreeView/Row.tsx:228
=======
>>>>>>> 03737fa3
#. Used in: Components > Tree View > Row
#: components/TreeView/Row.tsx:208
msgid "leafNode"
msgstr "Blattknoten"

<<<<<<< HEAD
#: components/TreeView/helpers.ts:212
=======
>>>>>>> 03737fa3
#. 🟥Used to show tree node's direct and indirect usages. Used in: Components > Tree View > Helpers
#: components/TreeView/helpers.ts:213
msgid "nodeStats"
msgstr "({directCount:number|formatted}, {childCount:number|formatted})"

<<<<<<< HEAD
#: components/TreeView/helpers.ts:211
=======
>>>>>>> 03737fa3
#. 🟥Used to show leaf tree node's direct usages. Used in: Components > Tree View > Helpers
#: components/TreeView/helpers.ts:212
msgid "leafNodeStats"
msgstr "({directCount:number|formatted})"

<<<<<<< HEAD
#: components/TreeView/helpers.ts:196
=======
>>>>>>> 03737fa3
#. 🟥Example: Direct Collection Object count. Used in: Components > Tree View > Helpers
#: components/TreeView/helpers.ts:197
msgid "directCollectionObjectCount"
msgstr "Direkte {collectionObjectTable:string} Anzahl"

<<<<<<< HEAD
#: components/TreeView/helpers.ts:204
=======
>>>>>>> 03737fa3
#. 🟥Example: Indirect Collection Object count. Used in: Components > Tree View > Helpers
#: components/TreeView/helpers.ts:205
msgid "indirectCollectionObjectCount"
msgstr "Indirekte {collectionObjectTable:string} Anzahl"

<<<<<<< HEAD
#: components/TreeView/Tree.tsx:183
=======
>>>>>>> 03737fa3
#. Used in: Components > Tree View > Tree
#: components/TreeView/Tree.tsx:189
msgid "editRanks"
msgstr "Positionen bearbeiten"

#. Used in: Components > Forms > Delete Button
#: components/Forms/DeleteButton.tsx:168
msgid "resourceToDelete"
msgstr "Dadurch wird die folgende Ressource dauerhaft gelöscht"

#. Used in: Components > Tree View > Index
#: components/TreeView/index.tsx:387
#, fuzzy
msgid "associatedNodesOnly"
msgstr "Nur Knoten mit zugehörigen Objekten anzeigen"

#. Used in: Components > Tree View > Index
#: components/TreeView/index.tsx:319
msgid "splitView"
msgstr "Geteilte Sicht"

#. Used in: Components > Tree View > Index
#: components/TreeView/index.tsx:325
msgid "horizontal"
msgstr "Horizontal"

#. Used in: Components > Tree View > Index
#: components/TreeView/index.tsx:325
msgid "vertical"
msgstr "Vertikal"

#. Used in: Components > Tree View > Index
#: components/TreeView/index.tsx:334
#, fuzzy
msgid "synchronize"
msgstr "Synchronisieren"

#. Used in: Components > Tree View > Add Rank
#: components/TreeView/AddRank.tsx:47
#: components/TreeView/AddRank.tsx:95
#, fuzzy
msgid "addNewRank"
msgstr "Neuen Rang hinzufügen"

#. Used in: Components > Tree View > Add Rank
#: components/TreeView/AddRank.tsx:66
#: components/TreeView/AddRank.tsx:71
#, fuzzy
msgid "chooseParentRank"
msgstr "Wählen Sie den übergeordneten Rang"

<<<<<<< HEAD
#: components/TreeView/Actions.tsx:174
#: components/TreeView/Actions.tsx:430
#: components/TreeView/Actions.tsx:443
#. Used in: Components > Tree View > Actions
=======
#. Used in: Components > Tree View > Actions
#: components/TreeView/Actions.tsx:176
#: components/TreeView/Actions.tsx:427
#: components/TreeView/Actions.tsx:440
>>>>>>> 03737fa3
#, fuzzy
msgid "moveItems"
msgstr "Elemente verschieben"

#. Used in: Components > Tree View > Create Tree
#: components/TreeView/CreateTree.tsx:64
#: components/TreeView/CreateTree.tsx:77
#, fuzzy
msgid "addTree"
msgstr "Baum hinzufügen"

<<<<<<< HEAD
#: components/TreeView/Tree.tsx:221
=======
>>>>>>> 03737fa3
#. Used in: Components > Tree View > Tree
#: components/TreeView/Tree.tsx:227
#, fuzzy
msgid "addRootNode"
msgstr "Stammknoten hinzufügen"

#. Used in: Components > Tree View > Index
#: components/TreeView/index.tsx:271
#: components/TreeView/index.tsx:273
#, fuzzy
msgid "treePicker"
msgstr "Baumpflücker"

#. Used in: Components > Tree View > Defaults
#: components/TreeView/defaults.ts:413
#, fuzzy
msgid "botany"
msgstr "Botanik"

#. Used in: Components > Tree View > Defaults
#: components/TreeView/defaults.ts:441
#, fuzzy
msgid "entomology"
msgstr "Entomologie"

#. Used in: Components > Tree View > Defaults
#: components/TreeView/defaults.ts:469
#, fuzzy
msgid "herpetology"
msgstr "Herpetologie"

#. Used in: Components > Tree View > Defaults
#: components/TreeView/defaults.ts:491
#, fuzzy
msgid "ichthyology"
msgstr "Fischkunde"

#. Used in: Components > Tree View > Defaults
#: components/TreeView/defaults.ts:515
#, fuzzy
msgid "invertpaleo"
msgstr "Paläontologie der Wirbellosen"

#. Used in: Components > Tree View > Defaults
#: components/TreeView/defaults.ts:534
#, fuzzy
msgid "invertzoo"
msgstr "Wirbellose Zoologie"

#. Used in: Components > Tree View > Defaults
#: components/TreeView/defaults.ts:559
#, fuzzy
msgid "mammalogy"
msgstr "Mammalogie"

#. Used in: Components > Tree View > Defaults
#: components/TreeView/defaults.ts:578
#, fuzzy
msgid "ornithology"
msgstr "Vogelkunde"

#. Used in: Components > Tree View > Defaults
#: components/TreeView/defaults.ts:599
#, fuzzy
msgid "paleobot"
msgstr "Paläobotanik"

#. Used in: Components > Tree View > Defaults
#: components/TreeView/defaults.ts:618
#, fuzzy
msgid "vascplant"
msgstr "Gefäßpflanzen"

#. Used in: Components > Tree View > Defaults
#: components/TreeView/defaults.ts:645
#, fuzzy
msgid "vertpaleo"
msgstr "Wirbeltierpaläontologie"

#. Used in: Components > Tree View > Defaults
#: components/TreeView/defaults.ts:414
#: components/TreeView/defaults.ts:442
#: components/TreeView/defaults.ts:470
#: components/TreeView/defaults.ts:492
#: components/TreeView/defaults.ts:516
#: components/TreeView/defaults.ts:535
#: components/TreeView/defaults.ts:560
#: components/TreeView/defaults.ts:579
#: components/TreeView/defaults.ts:600
#: components/TreeView/defaults.ts:619
#: components/TreeView/defaults.ts:646
#: components/TreeView/defaults.ts:663
#: components/TreeView/defaults.ts:672
#: components/TreeView/defaults.ts:680
#: components/TreeView/defaults.ts:701
#, fuzzy
msgid "defaultRemarks"
msgstr "Ein Standard-Taxonbaum"

#. Used in: Components > Tree View > Defaults
#: components/TreeView/defaults.ts:700
#, fuzzy
msgid "emptyTree"
msgstr "Leerer Baum"

#. Used in: Components > Tree View > Defaults
#: components/TreeView/defaults.ts:662
#, fuzzy
msgid "minerals"
msgstr "Mineralien"

#. Used in: Components > Tree View > Defaults
#: components/TreeView/defaults.ts:679
#, fuzzy
msgid "rocks"
msgstr "Felsen"

#. Used in: Components > Tree View > Defaults
#: components/TreeView/defaults.ts:671
#, fuzzy
msgid "meteorites"
msgstr "Meteoriten"<|MERGE_RESOLUTION|>--- conflicted
+++ resolved
@@ -12,14 +12,9 @@
 "Plural-Forms: nplurals=2; plural=n != 1;\n"
 "X-Generator: Weblate 5.11.1-dev\n"
 
-<<<<<<< HEAD
+#. Used in: Components > Header > Menu Item Definitions ⬤ Components > Router > Overlay Routes ⬤ Components > Toolbar > Tree Repair
 #: components/Header/menuItemDefinitions.ts:54
 #: components/Router/OverlayRoutes.tsx:79
-=======
-#. Used in: Components > Header > Menu Item Definitions ⬤ Components > Router > Overlay Routes ⬤ Components > Toolbar > Tree Repair
-#: components/Header/menuItemDefinitions.ts:53
-#: components/Router/OverlayRoutes.tsx:78
->>>>>>> 03737fa3
 #: components/Toolbar/TreeRepair.tsx:42
 msgid "trees"
 msgstr "Hierarchien"
@@ -29,16 +24,12 @@
 msgid "badStructure"
 msgstr "Fehlerhafte Baumstruktur."
 
-<<<<<<< HEAD
+#. Used in: Components > Tree View > Actions
 #: components/TreeView/Actions.tsx:163
-=======
->>>>>>> 03737fa3
-#. Used in: Components > Tree View > Actions
-#: components/TreeView/Actions.tsx:165
 msgid "move"
 msgstr "Verschieben"
 
-<<<<<<< HEAD
+#. Used in: Components > Merging > Compare Field ⬤ Components > Merging > Index ⬤ Components > Search Dialog > Select Record Set ⬤ Components > Toolbar > Merge Record Sets ⬤ Components > Tree View > Actions
 #: components/Merging/CompareField.tsx:216
 #: components/Merging/CompareField.tsx:218
 #: components/Merging/index.tsx:362
@@ -48,221 +39,124 @@
 #: components/SearchDialog/SelectRecordSet.tsx:139
 #: components/Toolbar/MergeRecordSets.tsx:79
 #: components/TreeView/Actions.tsx:184
-#. Used in: Components > Merging > Compare Field ⬤ Components > Merging > Index ⬤ Components > Search Dialog > Select Record Set ⬤ Components > Toolbar > Merge Record Sets ⬤ Components > Tree View > Actions
 msgid "merge"
 msgstr "Zusammenführen"
 
 #: components/TreeView/Actions.tsx:204
-=======
-#. Used in: Components > Merging > Compare Field ⬤ Components > Merging > Index ⬤ Components > Tree View > Actions
-#: components/Merging/CompareField.tsx:215
-#: components/Merging/CompareField.tsx:217
-#: components/Merging/index.tsx:362
-#: components/Merging/index.tsx:367
-#: components/Merging/index.tsx:370
-#: components/TreeView/Actions.tsx:186
-msgid "merge"
-msgstr "Zusammenführen"
-
->>>>>>> 03737fa3
 #. Used in: Components > Tree View > Actions
 #: components/TreeView/Actions.tsx:205
 msgid "undoSynonymy"
 msgstr "Synonymie rückgängig machen"
 
-<<<<<<< HEAD
+#. Used in: Components > Tree View > Actions
 #: components/TreeView/Actions.tsx:204
-=======
->>>>>>> 03737fa3
-#. Used in: Components > Tree View > Actions
-#: components/TreeView/Actions.tsx:205
 msgid "synonymize"
 msgstr "Synonymisieren"
 
-<<<<<<< HEAD
+#. Used in: Components > Tree View > Actions
 #: components/TreeView/Actions.tsx:406
-=======
->>>>>>> 03737fa3
-#. Used in: Components > Tree View > Actions
-#: components/TreeView/Actions.tsx:403
 msgid "actionFailed"
 msgstr "Vorgang fehlgeschlagen"
 
-<<<<<<< HEAD
+#. Used in: Components > Tree View > Actions
 #: components/TreeView/Actions.tsx:409
-=======
->>>>>>> 03737fa3
-#. Used in: Components > Tree View > Actions
-#: components/TreeView/Actions.tsx:406
 msgid "actionFailedDescription"
 msgstr "Der Vorgang konnte aufgrund der folgenden Fehler nicht ausgeführt werden:"
 
-<<<<<<< HEAD
+#. Used in: Components > Tree View > Actions
 #: components/TreeView/Actions.tsx:428
 #: components/TreeView/Actions.tsx:441
-#. Used in: Components > Tree View > Actions
 msgid "moveNode"
 msgstr "Knoten verschieben"
 
+#. Used in: Components > Tree View > Actions
 #: components/TreeView/Actions.tsx:151
-=======
-#. Used in: Components > Tree View > Actions
-#: components/TreeView/Actions.tsx:425
-#: components/TreeView/Actions.tsx:438
-msgid "moveNode"
-msgstr "Knoten verschieben"
-
->>>>>>> 03737fa3
-#. Used in: Components > Tree View > Actions
-#: components/TreeView/Actions.tsx:153
 msgid "addChild"
 msgstr "Kind hinzuzufügen"
 
-<<<<<<< HEAD
+#. Used in: Components > Tree View > Actions
 #: components/TreeView/Actions.tsx:386
-=======
->>>>>>> 03737fa3
-#. Used in: Components > Tree View > Actions
-#: components/TreeView/Actions.tsx:385
 msgid "moveNodeHere"
 msgstr "Verschiebe \"{nodeName:string}\" hierhin"
 
-<<<<<<< HEAD
+#. Used in: Components > Tree View > Actions
 #: components/TreeView/Actions.tsx:388
-=======
->>>>>>> 03737fa3
-#. Used in: Components > Tree View > Actions
-#: components/TreeView/Actions.tsx:387
 #, fuzzy
 msgid "moveNodePreparationsHere"
 msgstr "Verschieben Sie alle \"{nodeName:string}\"-Vorbereitungen hierher"
 
-<<<<<<< HEAD
+#. Used in: Components > Tree View > Actions
 #: components/TreeView/Actions.tsx:453
-=======
->>>>>>> 03737fa3
-#. Used in: Components > Tree View > Actions
-#: components/TreeView/Actions.tsx:450
 msgid "nodeMoveMessage"
 msgstr ""
 "Der {treeName:string} Knoten \"{nodeName:string}\" wird zusammen mit allen "
 "seinen Unterknoten unter den neuen übergeordneten Knoten "
 "\"{parentName:string}\" platziert."
 
-<<<<<<< HEAD
+#. Used in: Components > Tree View > Actions
 #: components/TreeView/Actions.tsx:459
-=======
->>>>>>> 03737fa3
-#. Used in: Components > Tree View > Actions
-#: components/TreeView/Actions.tsx:456
 #, fuzzy
 msgid "nodeBulkMoveMessage"
 msgstr ""
 "Die Vorbereitungen für den {treeName:string}-Knoten „{nodeName:string}“ "
 "werden unter dem neuen Standort „{parentName:string}“ platziert."
 
-<<<<<<< HEAD
+#. Used in: Components > Tree View > Actions
 #: components/TreeView/Actions.tsx:359
-=======
->>>>>>> 03737fa3
-#. Used in: Components > Tree View > Actions
-#: components/TreeView/Actions.tsx:358
 msgid "cantMoveHere"
 msgstr "Dieser Knoten kann nicht hierhin verschoben werden"
 
-<<<<<<< HEAD
+#. Used in: Components > Tree View > Actions
 #: components/TreeView/Actions.tsx:366
-=======
->>>>>>> 03737fa3
-#. Used in: Components > Tree View > Actions
-#: components/TreeView/Actions.tsx:365
 msgid "cantMergeHere"
 msgstr "Dieser Knoten kann hier nicht zusammengelegt werden"
 
-<<<<<<< HEAD
+#. Used in: Components > Tree View > Actions
 #: components/TreeView/Actions.tsx:360
-=======
->>>>>>> 03737fa3
-#. Used in: Components > Tree View > Actions
-#: components/TreeView/Actions.tsx:359
 msgid "cantMoveToSynonym"
 msgstr "Kann nicht zu einem Synonym verschieben"
 
-<<<<<<< HEAD
+#. Used in: Components > Tree View > Actions
 #: components/TreeView/Actions.tsx:367
-=======
->>>>>>> 03737fa3
-#. Used in: Components > Tree View > Actions
-#: components/TreeView/Actions.tsx:366
 msgid "cantMergeIntoSynonym"
 msgstr "Kann nicht zu Synonymen zusammenführen"
 
-<<<<<<< HEAD
+#. Used in: Components > Tree View > Actions
 #: components/TreeView/Actions.tsx:370
-=======
->>>>>>> 03737fa3
-#. Used in: Components > Tree View > Actions
-#: components/TreeView/Actions.tsx:369
 msgid "cantSynonymizeSynonym"
 msgstr "Kann nicht mit einem Synonym synonymisiert werden"
 
-<<<<<<< HEAD
+#. Used in: Components > Tree View > Actions
 #: components/TreeView/Actions.tsx:339
-=======
->>>>>>> 03737fa3
-#. Used in: Components > Tree View > Actions
-#: components/TreeView/Actions.tsx:340
 msgid "nodeMoveHintMessage"
 msgstr "Wählen Sie ein neues Elternelement für \"{nodeName:string}\""
 
-<<<<<<< HEAD
+#. Used in: Components > Tree View > Actions
 #: components/TreeView/Actions.tsx:432
 #: components/TreeView/Actions.tsx:445
-#. Used in: Components > Tree View > Actions
 msgid "mergeNode"
 msgstr "Knoten zusammenführen"
 
+#. Used in: Components > Tree View > Actions
 #: components/TreeView/Actions.tsx:392
-=======
-#. Used in: Components > Tree View > Actions
-#: components/TreeView/Actions.tsx:429
-#: components/TreeView/Actions.tsx:442
-msgid "mergeNode"
-msgstr "Knoten zusammenführen"
-
->>>>>>> 03737fa3
-#. Used in: Components > Tree View > Actions
-#: components/TreeView/Actions.tsx:389
 msgid "mergeNodeHere"
 msgstr "Führe \"{nodeName:string}\" hier zusammen"
 
-<<<<<<< HEAD
+#. Used in: Components > Tree View > Actions
 #: components/TreeView/Actions.tsx:341
-=======
->>>>>>> 03737fa3
-#. Used in: Components > Tree View > Actions
-#: components/TreeView/Actions.tsx:342
 msgid "mergeNodeHintMessage"
 msgstr "Wähle ein neues Ziel um \"{nodeName:string}\" zusammenzuführen"
 
-<<<<<<< HEAD
+#. Used in: Components > Tree View > Actions
 #: components/TreeView/Actions.tsx:343
-=======
->>>>>>> 03737fa3
-#. Used in: Components > Tree View > Actions
-#: components/TreeView/Actions.tsx:344
 #, fuzzy
 msgid "bulkMoveNodeHintMessage"
 msgstr ""
 "Wählen Sie ein neues Ziel für die \"{nodeName:string}\"-Vorbereitungen, in "
 "die Sie verschieben möchten"
 
-<<<<<<< HEAD
+#. Used in: Components > Tree View > Actions
 #: components/TreeView/Actions.tsx:465
-=======
->>>>>>> 03737fa3
-#. Used in: Components > Tree View > Actions
-#: components/TreeView/Actions.tsx:462
 msgid "mergeNodeMessage"
 msgstr ""
 "Alle Referenzen zu {treeName:string} \"{nodeName:string}\" werden mit "
@@ -270,93 +164,52 @@
 "werden nach \"{parentName:string}\" verschoben, wobei alle Nachkommen, die "
 "in Name und Rang übereinstimmen, selbst rekursiv zusammengeführt werden."
 
-<<<<<<< HEAD
+#. Used in: Components > Tree View > Actions
 #: components/TreeView/Actions.tsx:434
 #: components/TreeView/Actions.tsx:447
-#. Used in: Components > Tree View > Actions
 msgid "synonymizeNode"
 msgstr "Knoten synonymisieren"
 
+#. Used in: Components > Tree View > Actions
 #: components/TreeView/Actions.tsx:394
-=======
-#. Used in: Components > Tree View > Actions
-#: components/TreeView/Actions.tsx:431
-#: components/TreeView/Actions.tsx:444
-msgid "synonymizeNode"
-msgstr "Knoten synonymisieren"
-
->>>>>>> 03737fa3
-#. Used in: Components > Tree View > Actions
-#: components/TreeView/Actions.tsx:391
 msgid "makeSynonym"
 msgstr "Aus {nodeName:string} ein Synonym von {synonymName:string} machen"
 
-<<<<<<< HEAD
+#. Used in: Components > Tree View > Actions
 #: components/TreeView/Actions.tsx:345
-=======
->>>>>>> 03737fa3
-#. Used in: Components > Tree View > Actions
-#: components/TreeView/Actions.tsx:346
 msgid "synonymizeNodeHintMessage"
 msgstr "Wähle Ziel um \"{nodeName:string}\" daran zu synonymisieren"
 
-<<<<<<< HEAD
+#. Used in: Components > Tree View > Actions
 #: components/TreeView/Actions.tsx:471
-=======
->>>>>>> 03737fa3
-#. Used in: Components > Tree View > Actions
-#: components/TreeView/Actions.tsx:468
 msgid "synonymizeMessage"
 msgstr ""
 "Der {treeName:string}-Knoten \"{nodeName:string}\" wird zu einem Synonym "
 "von \"{synonymName:string}\"."
 
-<<<<<<< HEAD
+#. Used in: Components > Tree View > Actions
 #: components/TreeView/Actions.tsx:398
 #: components/TreeView/Actions.tsx:435
 #: components/TreeView/Actions.tsx:448
-#. Used in: Components > Tree View > Actions
 msgid "desynonymizeNode"
 msgstr "Knoten desynonymisieren"
 
+#. Used in: Components > Tree View > Actions
 #: components/TreeView/Actions.tsx:348
 #: components/TreeView/Actions.tsx:476
-#. Used in: Components > Tree View > Actions
-=======
-#. Used in: Components > Tree View > Actions
-#: components/TreeView/Actions.tsx:395
-#: components/TreeView/Actions.tsx:432
-#: components/TreeView/Actions.tsx:445
-msgid "desynonymizeNode"
-msgstr "Knoten desynonymisieren"
-
-#. Used in: Components > Tree View > Actions
-#: components/TreeView/Actions.tsx:347
-#: components/TreeView/Actions.tsx:473
->>>>>>> 03737fa3
 msgid "desynonymizeNodeMessage"
 msgstr ""
 "\"{nodeName:string}\" wird nicht mehr ein Synonym von "
 "\"{synonymName:string}\" sein."
 
-<<<<<<< HEAD
+#. Used in: Components > Tree View > Row
 #: components/TreeView/Row.tsx:250
 #: components/TreeView/Row.tsx:268
-#. Used in: Components > Tree View > Row
 msgid "acceptedName"
 msgstr "Bevorzugt: {name:string}"
 
+#. Used in: Components > Tree View > Row
 #: components/TreeView/Row.tsx:254
-=======
-#. Used in: Components > Tree View > Row
-#: components/TreeView/Row.tsx:230
-#: components/TreeView/Row.tsx:248
-msgid "acceptedName"
-msgstr "Bevorzugt: {name:string}"
-
->>>>>>> 03737fa3
-#. Used in: Components > Tree View > Row
-#: components/TreeView/Row.tsx:234
 #, fuzzy
 msgid "synonyms"
 msgstr "Synonyme: {names:string}"
@@ -373,75 +226,43 @@
 msgid "searchTreePlaceholder"
 msgstr "Baum durchsuchen"
 
-<<<<<<< HEAD
+#. Used in: Components > Tree View > Row
 #: components/TreeView/Row.tsx:230
-=======
->>>>>>> 03737fa3
-#. Used in: Components > Tree View > Row
-#: components/TreeView/Row.tsx:210
 msgid "opened"
 msgstr "Geöffnet"
 
-<<<<<<< HEAD
+#. Used in: Components > Tree View > Row
 #: components/TreeView/Row.tsx:231
-=======
->>>>>>> 03737fa3
-#. Used in: Components > Tree View > Row
-#: components/TreeView/Row.tsx:211
 msgid "closed"
 msgstr "Geschlossen"
 
-<<<<<<< HEAD
+#. Used in: Components > Tree View > Row
 #: components/TreeView/Row.tsx:228
-=======
->>>>>>> 03737fa3
-#. Used in: Components > Tree View > Row
-#: components/TreeView/Row.tsx:208
 msgid "leafNode"
 msgstr "Blattknoten"
 
-<<<<<<< HEAD
+#. 🟥Used to show tree node's direct and indirect usages. Used in: Components > Tree View > Helpers
 #: components/TreeView/helpers.ts:212
-=======
->>>>>>> 03737fa3
-#. 🟥Used to show tree node's direct and indirect usages. Used in: Components > Tree View > Helpers
-#: components/TreeView/helpers.ts:213
 msgid "nodeStats"
 msgstr "({directCount:number|formatted}, {childCount:number|formatted})"
 
-<<<<<<< HEAD
+#. 🟥Used to show leaf tree node's direct usages. Used in: Components > Tree View > Helpers
 #: components/TreeView/helpers.ts:211
-=======
->>>>>>> 03737fa3
-#. 🟥Used to show leaf tree node's direct usages. Used in: Components > Tree View > Helpers
-#: components/TreeView/helpers.ts:212
 msgid "leafNodeStats"
 msgstr "({directCount:number|formatted})"
 
-<<<<<<< HEAD
+#. 🟥Example: Direct Collection Object count. Used in: Components > Tree View > Helpers
 #: components/TreeView/helpers.ts:196
-=======
->>>>>>> 03737fa3
-#. 🟥Example: Direct Collection Object count. Used in: Components > Tree View > Helpers
-#: components/TreeView/helpers.ts:197
 msgid "directCollectionObjectCount"
 msgstr "Direkte {collectionObjectTable:string} Anzahl"
 
-<<<<<<< HEAD
+#. 🟥Example: Indirect Collection Object count. Used in: Components > Tree View > Helpers
 #: components/TreeView/helpers.ts:204
-=======
->>>>>>> 03737fa3
-#. 🟥Example: Indirect Collection Object count. Used in: Components > Tree View > Helpers
-#: components/TreeView/helpers.ts:205
 msgid "indirectCollectionObjectCount"
 msgstr "Indirekte {collectionObjectTable:string} Anzahl"
 
-<<<<<<< HEAD
+#. Used in: Components > Tree View > Tree
 #: components/TreeView/Tree.tsx:183
-=======
->>>>>>> 03737fa3
-#. Used in: Components > Tree View > Tree
-#: components/TreeView/Tree.tsx:189
 msgid "editRanks"
 msgstr "Positionen bearbeiten"
 
@@ -491,17 +312,10 @@
 msgid "chooseParentRank"
 msgstr "Wählen Sie den übergeordneten Rang"
 
-<<<<<<< HEAD
+#. Used in: Components > Tree View > Actions
 #: components/TreeView/Actions.tsx:174
 #: components/TreeView/Actions.tsx:430
 #: components/TreeView/Actions.tsx:443
-#. Used in: Components > Tree View > Actions
-=======
-#. Used in: Components > Tree View > Actions
-#: components/TreeView/Actions.tsx:176
-#: components/TreeView/Actions.tsx:427
-#: components/TreeView/Actions.tsx:440
->>>>>>> 03737fa3
 #, fuzzy
 msgid "moveItems"
 msgstr "Elemente verschieben"
@@ -513,12 +327,8 @@
 msgid "addTree"
 msgstr "Baum hinzufügen"
 
-<<<<<<< HEAD
+#. Used in: Components > Tree View > Tree
 #: components/TreeView/Tree.tsx:221
-=======
->>>>>>> 03737fa3
-#. Used in: Components > Tree View > Tree
-#: components/TreeView/Tree.tsx:227
 #, fuzzy
 msgid "addRootNode"
 msgstr "Stammknoten hinzufügen"
