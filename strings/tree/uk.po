--- conflicted
+++ resolved
@@ -12,33 +12,23 @@
 "n%10<=4 && (n%100<10 || n%100>=20) ? 1 : 2);\n"
 "X-Generator: Weblate 5.10-dev\n"
 
-<<<<<<< HEAD
 #: components/Header/menuItemDefinitions.ts:54
 #: components/Router/OverlayRoutes.tsx:79
-=======
+#: components/Toolbar/TreeRepair.tsx:42
 #. Used in: Components > Header > Menu Item Definitions ⬤ Components > Router > Overlay Routes ⬤ Components > Toolbar > Tree Repair
-#: components/Header/menuItemDefinitions.ts:53
-#: components/Router/OverlayRoutes.tsx:78
->>>>>>> 03737fa3
-#: components/Toolbar/TreeRepair.tsx:42
 msgid "trees"
 msgstr "дерева"
 
+#: components/DataModel/treeBusinessRules.ts:68
 #. Used in: Components > Data Model > Tree Business Rules
-#: components/DataModel/treeBusinessRules.ts:68
 msgid "badStructure"
 msgstr "Погана структура дерева."
 
-<<<<<<< HEAD
+#. Used in: Components > Tree View > Actions
 #: components/TreeView/Actions.tsx:163
-=======
->>>>>>> 03737fa3
-#. Used in: Components > Tree View > Actions
-#: components/TreeView/Actions.tsx:165
 msgid "move"
 msgstr "рухатися"
 
-<<<<<<< HEAD
 #: components/Merging/CompareField.tsx:216
 #: components/Merging/CompareField.tsx:218
 #: components/Merging/index.tsx:362
@@ -53,51 +43,25 @@
 msgstr "Об’єднати"
 
 #: components/TreeView/Actions.tsx:204
-=======
-#. Used in: Components > Merging > Compare Field ⬤ Components > Merging > Index ⬤ Components > Tree View > Actions
-#: components/Merging/CompareField.tsx:215
-#: components/Merging/CompareField.tsx:217
-#: components/Merging/index.tsx:362
-#: components/Merging/index.tsx:367
-#: components/Merging/index.tsx:370
-#: components/TreeView/Actions.tsx:186
-msgid "merge"
-msgstr "Об’єднати"
-
->>>>>>> 03737fa3
-#. Used in: Components > Tree View > Actions
-#: components/TreeView/Actions.tsx:205
+#. Used in: Components > Tree View > Actions
 msgid "undoSynonymy"
 msgstr "Листковий вузол"
 
-<<<<<<< HEAD
 #: components/TreeView/Actions.tsx:204
-=======
->>>>>>> 03737fa3
-#. Used in: Components > Tree View > Actions
-#: components/TreeView/Actions.tsx:205
+#. Used in: Components > Tree View > Actions
 msgid "synonymize"
 msgstr "Синонімізувати"
 
-<<<<<<< HEAD
 #: components/TreeView/Actions.tsx:406
-=======
->>>>>>> 03737fa3
-#. Used in: Components > Tree View > Actions
-#: components/TreeView/Actions.tsx:403
+#. Used in: Components > Tree View > Actions
 msgid "actionFailed"
 msgstr "Операція не вдалася"
 
-<<<<<<< HEAD
 #: components/TreeView/Actions.tsx:409
-=======
->>>>>>> 03737fa3
-#. Used in: Components > Tree View > Actions
-#: components/TreeView/Actions.tsx:406
+#. Used in: Components > Tree View > Actions
 msgid "actionFailedDescription"
 msgstr "Прямий підрахунок [X7X]."
 
-<<<<<<< HEAD
 #: components/TreeView/Actions.tsx:428
 #: components/TreeView/Actions.tsx:441
 #. Used in: Components > Tree View > Actions
@@ -105,112 +69,62 @@
 msgstr "Перемістити вузол"
 
 #: components/TreeView/Actions.tsx:151
-=======
-#. Used in: Components > Tree View > Actions
-#: components/TreeView/Actions.tsx:425
-#: components/TreeView/Actions.tsx:438
-msgid "moveNode"
-msgstr "Перемістити вузол"
-
->>>>>>> 03737fa3
-#. Used in: Components > Tree View > Actions
-#: components/TreeView/Actions.tsx:153
+#. Used in: Components > Tree View > Actions
 msgid "addChild"
 msgstr "Додати дитину"
 
-<<<<<<< HEAD
 #: components/TreeView/Actions.tsx:386
-=======
->>>>>>> 03737fa3
-#. Used in: Components > Tree View > Actions
-#: components/TreeView/Actions.tsx:385
+#. Used in: Components > Tree View > Actions
 msgid "moveNodeHere"
 msgstr "Перемістіть сюди \"{nodeName:string}\"."
 
-<<<<<<< HEAD
 #: components/TreeView/Actions.tsx:388
-=======
->>>>>>> 03737fa3
-#. Used in: Components > Tree View > Actions
-#: components/TreeView/Actions.tsx:387
+#. Used in: Components > Tree View > Actions
 msgid "moveNodePreparationsHere"
 msgstr "Перемістіть сюди всі препарати \"{nodeName:string}\"."
 
-<<<<<<< HEAD
 #: components/TreeView/Actions.tsx:453
-=======
->>>>>>> 03737fa3
-#. Used in: Components > Tree View > Actions
-#: components/TreeView/Actions.tsx:450
+#. Used in: Components > Tree View > Actions
 msgid "nodeMoveMessage"
 msgstr ""
 "Вузол {treeName:string} \"{nodeName:string}\" буде розміщено разом із усіма "
 "його нащадками під новим батьківським вузлом \"{parentName:string}\"."
 
-<<<<<<< HEAD
 #: components/TreeView/Actions.tsx:459
-=======
->>>>>>> 03737fa3
-#. Used in: Components > Tree View > Actions
-#: components/TreeView/Actions.tsx:456
+#. Used in: Components > Tree View > Actions
 msgid "nodeBulkMoveMessage"
 msgstr "Скасувати синонімію"
 
-<<<<<<< HEAD
 #: components/TreeView/Actions.tsx:359
-=======
->>>>>>> 03737fa3
-#. Used in: Components > Tree View > Actions
-#: components/TreeView/Actions.tsx:358
+#. Used in: Components > Tree View > Actions
 msgid "cantMoveHere"
 msgstr "Неможливо перемістити цей вузол дерева сюди"
 
-<<<<<<< HEAD
 #: components/TreeView/Actions.tsx:366
-=======
->>>>>>> 03737fa3
-#. Used in: Components > Tree View > Actions
-#: components/TreeView/Actions.tsx:365
+#. Used in: Components > Tree View > Actions
 msgid "cantMergeHere"
 msgstr "Неможливо об’єднати цей вузол дерева тут"
 
-<<<<<<< HEAD
 #: components/TreeView/Actions.tsx:360
-=======
->>>>>>> 03737fa3
-#. Used in: Components > Tree View > Actions
-#: components/TreeView/Actions.tsx:359
+#. Used in: Components > Tree View > Actions
 msgid "cantMoveToSynonym"
 msgstr "Неможливо перейти до синоніма"
 
-<<<<<<< HEAD
 #: components/TreeView/Actions.tsx:367
-=======
->>>>>>> 03737fa3
-#. Used in: Components > Tree View > Actions
-#: components/TreeView/Actions.tsx:366
+#. Used in: Components > Tree View > Actions
 msgid "cantMergeIntoSynonym"
 msgstr "Не можна об’єднувати в синоніми"
 
-<<<<<<< HEAD
 #: components/TreeView/Actions.tsx:370
-=======
->>>>>>> 03737fa3
-#. Used in: Components > Tree View > Actions
-#: components/TreeView/Actions.tsx:369
+#. Used in: Components > Tree View > Actions
 msgid "cantSynonymizeSynonym"
 msgstr "Не можна синонімізувати синонім"
 
-<<<<<<< HEAD
 #: components/TreeView/Actions.tsx:339
-=======
->>>>>>> 03737fa3
-#. Used in: Components > Tree View > Actions
-#: components/TreeView/Actions.tsx:340
+#. Used in: Components > Tree View > Actions
 msgid "nodeMoveHintMessage"
 msgstr "Виберіть новий батьківський елемент для \"{nodeName:string}\""
 
-<<<<<<< HEAD
 #: components/TreeView/Actions.tsx:432
 #: components/TreeView/Actions.tsx:445
 #. Used in: Components > Tree View > Actions
@@ -218,45 +132,24 @@
 msgstr "Вузол злиття"
 
 #: components/TreeView/Actions.tsx:392
-=======
-#. Used in: Components > Tree View > Actions
-#: components/TreeView/Actions.tsx:429
-#: components/TreeView/Actions.tsx:442
-msgid "mergeNode"
-msgstr "Вузол злиття"
-
->>>>>>> 03737fa3
-#. Used in: Components > Tree View > Actions
-#: components/TreeView/Actions.tsx:389
+#. Used in: Components > Tree View > Actions
 msgid "mergeNodeHere"
 msgstr "Об'єднайте \"{nodeName:string}\" тут"
 
-<<<<<<< HEAD
 #: components/TreeView/Actions.tsx:341
-=======
->>>>>>> 03737fa3
-#. Used in: Components > Tree View > Actions
-#: components/TreeView/Actions.tsx:342
+#. Used in: Components > Tree View > Actions
 msgid "mergeNodeHintMessage"
 msgstr "Виберіть нову ціль для «{nodeName:string}», у яку потрібно об’єднати"
 
-<<<<<<< HEAD
 #: components/TreeView/Actions.tsx:343
-=======
->>>>>>> 03737fa3
-#. Used in: Components > Tree View > Actions
-#: components/TreeView/Actions.tsx:344
+#. Used in: Components > Tree View > Actions
 msgid "bulkMoveNodeHintMessage"
 msgstr ""
 "Виберіть нову ціль для препаратів \"{nodeName:string}\", до якої потрібно "
 "переміститися"
 
-<<<<<<< HEAD
 #: components/TreeView/Actions.tsx:465
-=======
->>>>>>> 03737fa3
-#. Used in: Components > Tree View > Actions
-#: components/TreeView/Actions.tsx:462
+#. Used in: Components > Tree View > Actions
 msgid "mergeNodeMessage"
 msgstr ""
 "Усі посилання на вузол {treeName:string} «{nodeName:string}» буде замінено "
@@ -264,7 +157,6 @@
 "до «{parentName:string}», а будь-які нащадки, що відповідають імені та "
 "рангу, будуть самі собою об'єднані рекурсивно."
 
-<<<<<<< HEAD
 #: components/TreeView/Actions.tsx:434
 #: components/TreeView/Actions.tsx:447
 #. Used in: Components > Tree View > Actions
@@ -272,40 +164,22 @@
 msgstr "Вузол [X4X] \"[X28X]\" стане синонімом \"[X74X]\"."
 
 #: components/TreeView/Actions.tsx:394
-=======
-#. Used in: Components > Tree View > Actions
-#: components/TreeView/Actions.tsx:431
-#: components/TreeView/Actions.tsx:444
-msgid "synonymizeNode"
-msgstr "Вузол [X4X] \"[X28X]\" стане синонімом \"[X74X]\"."
-
->>>>>>> 03737fa3
-#. Used in: Components > Tree View > Actions
-#: components/TreeView/Actions.tsx:391
+#. Used in: Components > Tree View > Actions
 msgid "makeSynonym"
 msgstr "Зробити {nodeName:string} синонімом {synonymName:string}"
 
-<<<<<<< HEAD
 #: components/TreeView/Actions.tsx:345
-=======
->>>>>>> 03737fa3
-#. Used in: Components > Tree View > Actions
-#: components/TreeView/Actions.tsx:346
+#. Used in: Components > Tree View > Actions
 msgid "synonymizeNodeHintMessage"
 msgstr "Виберіть ціль для \"{nodeName:string}\", який буде синонімічним"
 
-<<<<<<< HEAD
 #: components/TreeView/Actions.tsx:471
-=======
->>>>>>> 03737fa3
-#. Used in: Components > Tree View > Actions
-#: components/TreeView/Actions.tsx:468
+#. Used in: Components > Tree View > Actions
 msgid "synonymizeMessage"
 msgstr ""
 "Вузол {treeName:string} \"{nodeName:string}\" стане синонімом "
 "\"{synonymName:string}\"."
 
-<<<<<<< HEAD
 #: components/TreeView/Actions.tsx:398
 #: components/TreeView/Actions.tsx:435
 #: components/TreeView/Actions.tsx:448
@@ -326,29 +200,7 @@
 msgstr "Бажано: {name:string}"
 
 #: components/TreeView/Row.tsx:254
-=======
-#. Used in: Components > Tree View > Actions
-#: components/TreeView/Actions.tsx:395
-#: components/TreeView/Actions.tsx:432
-#: components/TreeView/Actions.tsx:445
-msgid "desynonymizeNode"
-msgstr "Десинонімізувати вузол"
-
-#. Used in: Components > Tree View > Actions
-#: components/TreeView/Actions.tsx:347
-#: components/TreeView/Actions.tsx:473
-msgid "desynonymizeNodeMessage"
-msgstr "\"{nodeName:string}\" більше не буде синонімом \"{synonymName:string}\"."
-
 #. Used in: Components > Tree View > Row
-#: components/TreeView/Row.tsx:230
-#: components/TreeView/Row.tsx:248
-msgid "acceptedName"
-msgstr "Бажано: {name:string}"
-
->>>>>>> 03737fa3
-#. Used in: Components > Tree View > Row
-#: components/TreeView/Row.tsx:234
 msgid "synonyms"
 msgstr "Синоніми: {names:string}"
 
@@ -364,75 +216,43 @@
 msgid "searchTreePlaceholder"
 msgstr "Дерево пошуку"
 
-<<<<<<< HEAD
 #: components/TreeView/Row.tsx:230
-=======
->>>>>>> 03737fa3
 #. Used in: Components > Tree View > Row
-#: components/TreeView/Row.tsx:210
 msgid "opened"
 msgstr "Відкрито"
 
-<<<<<<< HEAD
 #: components/TreeView/Row.tsx:231
-=======
->>>>>>> 03737fa3
 #. Used in: Components > Tree View > Row
-#: components/TreeView/Row.tsx:211
 msgid "closed"
 msgstr "ЗАЧИНЕНО"
 
-<<<<<<< HEAD
 #: components/TreeView/Row.tsx:228
-=======
->>>>>>> 03737fa3
 #. Used in: Components > Tree View > Row
-#: components/TreeView/Row.tsx:208
 msgid "leafNode"
 msgstr "Листковий вузол"
 
-<<<<<<< HEAD
 #: components/TreeView/helpers.ts:212
-=======
->>>>>>> 03737fa3
 #. 🟥Used to show tree node's direct and indirect usages. Used in: Components > Tree View > Helpers
-#: components/TreeView/helpers.ts:213
 msgid "nodeStats"
 msgstr "({directCount:number|formatted}, {childCount:number|formatted})"
 
-<<<<<<< HEAD
 #: components/TreeView/helpers.ts:211
-=======
->>>>>>> 03737fa3
 #. 🟥Used to show leaf tree node's direct usages. Used in: Components > Tree View > Helpers
-#: components/TreeView/helpers.ts:212
 msgid "leafNodeStats"
 msgstr "({directCount:number|formatted})"
 
-<<<<<<< HEAD
 #: components/TreeView/helpers.ts:196
-=======
->>>>>>> 03737fa3
 #. 🟥Example: Direct Collection Object count. Used in: Components > Tree View > Helpers
-#: components/TreeView/helpers.ts:197
 msgid "directCollectionObjectCount"
 msgstr "Прямий підрахунок {collectionObjectTable:string}."
 
-<<<<<<< HEAD
 #: components/TreeView/helpers.ts:204
-=======
->>>>>>> 03737fa3
 #. 🟥Example: Indirect Collection Object count. Used in: Components > Tree View > Helpers
-#: components/TreeView/helpers.ts:205
 msgid "indirectCollectionObjectCount"
 msgstr "Непрямий підрахунок {collectionObjectTable:string}."
 
-<<<<<<< HEAD
 #: components/TreeView/Tree.tsx:183
-=======
->>>>>>> 03737fa3
 #. Used in: Components > Tree View > Tree
-#: components/TreeView/Tree.tsx:189
 msgid "editRanks"
 msgstr "Редагувати ранги"
 
@@ -485,17 +305,10 @@
 msgid "chooseParentRank"
 msgstr "Виберіть батьківський рейтинг"
 
-<<<<<<< HEAD
 #: components/TreeView/Actions.tsx:174
 #: components/TreeView/Actions.tsx:430
 #: components/TreeView/Actions.tsx:443
 #. Used in: Components > Tree View > Actions
-=======
-#. Used in: Components > Tree View > Actions
-#: components/TreeView/Actions.tsx:176
-#: components/TreeView/Actions.tsx:427
-#: components/TreeView/Actions.tsx:440
->>>>>>> 03737fa3
 #, fuzzy
 msgid "moveItems"
 msgstr "Переміщення елементів"
@@ -507,12 +320,8 @@
 msgid "addTree"
 msgstr "Додати дерево"
 
-<<<<<<< HEAD
 #: components/TreeView/Tree.tsx:221
-=======
->>>>>>> 03737fa3
 #. Used in: Components > Tree View > Tree
-#: components/TreeView/Tree.tsx:227
 #, fuzzy
 msgid "addRootNode"
 msgstr "Додайте кореневий вузол"
