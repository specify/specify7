msgid ""
msgstr ""
"Report-Msgid-Bugs-To: support@specifysoftware.org\n"
"PO-Revision-Date: 2025-04-17 10:01+0000\n"
"Last-Translator: Google Translate <noreply-mt-google-translate@weblate.org>\n"
"Language-Team: Spanish <https://hosted.weblate.org/projects/specify-7/tree/"
"es/>\n"
"Language: es\n"
"Content-Type: text/plain\n"
"Content-Transfer-Encoding: 8bit\n"
"Plural-Forms: nplurals=2; plural=n != 1;\n"
"X-Generator: Weblate 5.11.1-dev\n"

<<<<<<< HEAD
#: components/Header/menuItemDefinitions.ts:54
#: components/Router/OverlayRoutes.tsx:79
=======
#. Used in: Components > Header > Menu Item Definitions ⬤ Components > Router > Overlay Routes ⬤ Components > Toolbar > Tree Repair
#: components/Header/menuItemDefinitions.ts:53
#: components/Router/OverlayRoutes.tsx:78
>>>>>>> 03737fa3
#: components/Toolbar/TreeRepair.tsx:42
#, fuzzy
msgid "trees"
msgstr "Árboles"

#. Used in: Components > Data Model > Tree Business Rules
#: components/DataModel/treeBusinessRules.ts:68
#, fuzzy
msgid "badStructure"
msgstr "Mala estructura de árbol."

<<<<<<< HEAD
#: components/TreeView/Actions.tsx:163
=======
>>>>>>> 03737fa3
#. Used in: Components > Tree View > Actions
#: components/TreeView/Actions.tsx:165
#, fuzzy
msgid "move"
msgstr "Mover"

<<<<<<< HEAD
#: components/Merging/CompareField.tsx:216
#: components/Merging/CompareField.tsx:218
#: components/Merging/index.tsx:362
#: components/Merging/index.tsx:367
#: components/Merging/index.tsx:370
#: components/SearchDialog/SelectRecordSet.tsx:135
#: components/SearchDialog/SelectRecordSet.tsx:139
#: components/Toolbar/MergeRecordSets.tsx:79
#: components/TreeView/Actions.tsx:184
#. Used in: Components > Merging > Compare Field ⬤ Components > Merging > Index ⬤ Components > Search Dialog > Select Record Set ⬤ Components > Toolbar > Merge Record Sets ⬤ Components > Tree View > Actions
=======
#. Used in: Components > Merging > Compare Field ⬤ Components > Merging > Index ⬤ Components > Tree View > Actions
#: components/Merging/CompareField.tsx:215
#: components/Merging/CompareField.tsx:217
#: components/Merging/index.tsx:362
#: components/Merging/index.tsx:367
#: components/Merging/index.tsx:370
#: components/TreeView/Actions.tsx:186
>>>>>>> 03737fa3
#, fuzzy
msgid "merge"
msgstr "Unir"

<<<<<<< HEAD
#: components/TreeView/Actions.tsx:204
=======
>>>>>>> 03737fa3
#. Used in: Components > Tree View > Actions
#: components/TreeView/Actions.tsx:205
#, fuzzy
msgid "undoSynonymy"
msgstr "Deshacer sinónimo"

<<<<<<< HEAD
#: components/TreeView/Actions.tsx:204
=======
>>>>>>> 03737fa3
#. Used in: Components > Tree View > Actions
#: components/TreeView/Actions.tsx:205
#, fuzzy
msgid "synonymize"
msgstr "Sinónimos"

<<<<<<< HEAD
#: components/TreeView/Actions.tsx:406
=======
>>>>>>> 03737fa3
#. Used in: Components > Tree View > Actions
#: components/TreeView/Actions.tsx:403
#, fuzzy
msgid "actionFailed"
msgstr "Operación fallida"

<<<<<<< HEAD
#: components/TreeView/Actions.tsx:409
=======
>>>>>>> 03737fa3
#. Used in: Components > Tree View > Actions
#: components/TreeView/Actions.tsx:406
#, fuzzy
msgid "actionFailedDescription"
msgstr "La operación no se pudo completar debido a los siguientes errores:"

<<<<<<< HEAD
#: components/TreeView/Actions.tsx:428
#: components/TreeView/Actions.tsx:441
#. Used in: Components > Tree View > Actions
=======
#. Used in: Components > Tree View > Actions
#: components/TreeView/Actions.tsx:425
#: components/TreeView/Actions.tsx:438
>>>>>>> 03737fa3
#, fuzzy
msgid "moveNode"
msgstr "Mover nodo"

<<<<<<< HEAD
#: components/TreeView/Actions.tsx:151
=======
>>>>>>> 03737fa3
#. Used in: Components > Tree View > Actions
#: components/TreeView/Actions.tsx:153
#, fuzzy
msgid "addChild"
msgstr "Agregar niño"

<<<<<<< HEAD
#: components/TreeView/Actions.tsx:386
=======
>>>>>>> 03737fa3
#. Used in: Components > Tree View > Actions
#: components/TreeView/Actions.tsx:385
#, fuzzy
msgid "moveNodeHere"
msgstr "Mueva \"{nodeName:string}\" aquí"

<<<<<<< HEAD
#: components/TreeView/Actions.tsx:388
=======
>>>>>>> 03737fa3
#. Used in: Components > Tree View > Actions
#: components/TreeView/Actions.tsx:387
#, fuzzy
msgid "moveNodePreparationsHere"
msgstr "Mueva todas las preparaciones \"{nodeName:string}\" aquí"

<<<<<<< HEAD
#: components/TreeView/Actions.tsx:453
=======
>>>>>>> 03737fa3
#. Used in: Components > Tree View > Actions
#: components/TreeView/Actions.tsx:450
#, fuzzy
msgid "nodeMoveMessage"
msgstr ""
"El nodo {treeName:string} \"{nodeName:string}\" se colocará, junto con todos "
"sus descendientes, bajo el nuevo padre \"{parentName:string}\"."

<<<<<<< HEAD
#: components/TreeView/Actions.tsx:459
=======
>>>>>>> 03737fa3
#. Used in: Components > Tree View > Actions
#: components/TreeView/Actions.tsx:456
#, fuzzy
msgid "nodeBulkMoveMessage"
msgstr ""
"Los preparativos del nodo {treeName:string} \"{nodeName:string}\" se "
"colocarán en la nueva ubicación \"{parentName:string}\"."

<<<<<<< HEAD
#: components/TreeView/Actions.tsx:359
=======
>>>>>>> 03737fa3
#. Used in: Components > Tree View > Actions
#: components/TreeView/Actions.tsx:358
#, fuzzy
msgid "cantMoveHere"
msgstr "No se puede mover este nodo del árbol aquí"

<<<<<<< HEAD
#: components/TreeView/Actions.tsx:366
=======
>>>>>>> 03737fa3
#. Used in: Components > Tree View > Actions
#: components/TreeView/Actions.tsx:365
#, fuzzy
msgid "cantMergeHere"
msgstr "No se puede fusionar este nodo de árbol aquí"

<<<<<<< HEAD
#: components/TreeView/Actions.tsx:360
=======
>>>>>>> 03737fa3
#. Used in: Components > Tree View > Actions
#: components/TreeView/Actions.tsx:359
#, fuzzy
msgid "cantMoveToSynonym"
msgstr "No se puede mover a un sinónimo"

<<<<<<< HEAD
#: components/TreeView/Actions.tsx:367
=======
>>>>>>> 03737fa3
#. Used in: Components > Tree View > Actions
#: components/TreeView/Actions.tsx:366
#, fuzzy
msgid "cantMergeIntoSynonym"
msgstr "No se pueden fusionar en sinónimos"

<<<<<<< HEAD
#: components/TreeView/Actions.tsx:370
=======
>>>>>>> 03737fa3
#. Used in: Components > Tree View > Actions
#: components/TreeView/Actions.tsx:369
#, fuzzy
msgid "cantSynonymizeSynonym"
msgstr "No se puede sinonimizar con un sinónimo"

<<<<<<< HEAD
#: components/TreeView/Actions.tsx:339
=======
>>>>>>> 03737fa3
#. Used in: Components > Tree View > Actions
#: components/TreeView/Actions.tsx:340
#, fuzzy
msgid "nodeMoveHintMessage"
msgstr "Seleccione un nuevo padre para \"{nodeName:string}\""

<<<<<<< HEAD
#: components/TreeView/Actions.tsx:432
#: components/TreeView/Actions.tsx:445
#. Used in: Components > Tree View > Actions
=======
#. Used in: Components > Tree View > Actions
#: components/TreeView/Actions.tsx:429
#: components/TreeView/Actions.tsx:442
>>>>>>> 03737fa3
#, fuzzy
msgid "mergeNode"
msgstr "Nodo de fusión"

<<<<<<< HEAD
#: components/TreeView/Actions.tsx:392
=======
>>>>>>> 03737fa3
#. Used in: Components > Tree View > Actions
#: components/TreeView/Actions.tsx:389
#, fuzzy
msgid "mergeNodeHere"
msgstr "Fusionar \"{nodeName:string}\" aquí"

<<<<<<< HEAD
#: components/TreeView/Actions.tsx:341
=======
>>>>>>> 03737fa3
#. Used in: Components > Tree View > Actions
#: components/TreeView/Actions.tsx:342
#, fuzzy
msgid "mergeNodeHintMessage"
msgstr "Seleccione un nuevo objetivo para fusionar \"{nodeName:string}\""

<<<<<<< HEAD
#: components/TreeView/Actions.tsx:343
=======
>>>>>>> 03737fa3
#. Used in: Components > Tree View > Actions
#: components/TreeView/Actions.tsx:344
#, fuzzy
msgid "bulkMoveNodeHintMessage"
msgstr ""
"Seleccione un nuevo objetivo para los preparativos \"{nodeName:string}\" que "
"se trasladarán a"

<<<<<<< HEAD
#: components/TreeView/Actions.tsx:465
=======
>>>>>>> 03737fa3
#. Used in: Components > Tree View > Actions
#: components/TreeView/Actions.tsx:462
#, fuzzy
msgid "mergeNodeMessage"
msgstr ""
"Todas las referencias al nodo {treeName:string} \"{nodeName:string}\" serán "
"reemplazadas por \"{parentName:string}\", y todos los descendientes de "
"\"{nodeName:string}\" se moverán a \"{parentName:string}\" y todos los "
"descendientes que coincidan en nombre y rango se fusionarán de forma "
"recursiva."

<<<<<<< HEAD
#: components/TreeView/Actions.tsx:434
#: components/TreeView/Actions.tsx:447
#. Used in: Components > Tree View > Actions
=======
#. Used in: Components > Tree View > Actions
#: components/TreeView/Actions.tsx:431
#: components/TreeView/Actions.tsx:444
>>>>>>> 03737fa3
#, fuzzy
msgid "synonymizeNode"
msgstr "Sinónimos de nodo"

<<<<<<< HEAD
#: components/TreeView/Actions.tsx:394
=======
>>>>>>> 03737fa3
#. Used in: Components > Tree View > Actions
#: components/TreeView/Actions.tsx:391
#, fuzzy
msgid "makeSynonym"
msgstr "Hacer de {nodeName:string} un sinónimo de {synonymName:string}"

<<<<<<< HEAD
#: components/TreeView/Actions.tsx:345
=======
>>>>>>> 03737fa3
#. Used in: Components > Tree View > Actions
#: components/TreeView/Actions.tsx:346
#, fuzzy
msgid "synonymizeNodeHintMessage"
msgstr ""
"Seleccione un objetivo para que \"{nodeName:string}\" se convierta en "
"sinónimo"

<<<<<<< HEAD
#: components/TreeView/Actions.tsx:471
=======
>>>>>>> 03737fa3
#. Used in: Components > Tree View > Actions
#: components/TreeView/Actions.tsx:468
#, fuzzy
msgid "synonymizeMessage"
msgstr ""
"El nodo {treeName:string} \"{nodeName:string}\" se convertirá en sinónimo "
"de \"{synonymName:string}\"."

<<<<<<< HEAD
#: components/TreeView/Actions.tsx:398
#: components/TreeView/Actions.tsx:435
#: components/TreeView/Actions.tsx:448
#. Used in: Components > Tree View > Actions
=======
#. Used in: Components > Tree View > Actions
#: components/TreeView/Actions.tsx:395
#: components/TreeView/Actions.tsx:432
#: components/TreeView/Actions.tsx:445
>>>>>>> 03737fa3
#, fuzzy
msgid "desynonymizeNode"
msgstr "Desinonimizar nodo"

<<<<<<< HEAD
#: components/TreeView/Actions.tsx:348
#: components/TreeView/Actions.tsx:476
#. Used in: Components > Tree View > Actions
=======
#. Used in: Components > Tree View > Actions
#: components/TreeView/Actions.tsx:347
#: components/TreeView/Actions.tsx:473
>>>>>>> 03737fa3
#, fuzzy
msgid "desynonymizeNodeMessage"
msgstr "\"{nodeName:string}\" ya no será sinónimo de \"{synonymName:string}\"."

<<<<<<< HEAD
#: components/TreeView/Row.tsx:250
#: components/TreeView/Row.tsx:268
#. Used in: Components > Tree View > Row
=======
#. Used in: Components > Tree View > Row
#: components/TreeView/Row.tsx:230
#: components/TreeView/Row.tsx:248
>>>>>>> 03737fa3
#, fuzzy
msgid "acceptedName"
msgstr "Preferido: {name:string}"

<<<<<<< HEAD
#: components/TreeView/Row.tsx:254
=======
>>>>>>> 03737fa3
#. Used in: Components > Tree View > Row
#: components/TreeView/Row.tsx:234
#, fuzzy
msgid "synonyms"
msgstr "Sinónimos: {names:string}"

#. Used in: Components > Tree View > Index
#: components/TreeView/index.tsx:155
#, fuzzy
msgid "treeViewTitle"
msgstr "{treeName:string} Árbol"

#. Used in: Components > Tree View > Search
#: components/TreeView/Search.tsx:70
#: components/TreeView/Search.tsx:71
#: components/TreeView/Search.tsx:72
#, fuzzy
msgid "searchTreePlaceholder"
msgstr "Árbol de búsqueda"

<<<<<<< HEAD
#: components/TreeView/Row.tsx:230
=======
>>>>>>> 03737fa3
#. Used in: Components > Tree View > Row
#: components/TreeView/Row.tsx:210
#, fuzzy
msgid "opened"
msgstr "Abierto"

<<<<<<< HEAD
#: components/TreeView/Row.tsx:231
=======
>>>>>>> 03737fa3
#. Used in: Components > Tree View > Row
#: components/TreeView/Row.tsx:211
#, fuzzy
msgid "closed"
msgstr "Cerrado"

<<<<<<< HEAD
#: components/TreeView/Row.tsx:228
=======
>>>>>>> 03737fa3
#. Used in: Components > Tree View > Row
#: components/TreeView/Row.tsx:208
#, fuzzy
msgid "leafNode"
msgstr "Nodo de hoja"

<<<<<<< HEAD
#: components/TreeView/helpers.ts:212
=======
>>>>>>> 03737fa3
#. 🟥Used to show tree node's direct and indirect usages. Used in: Components > Tree View > Helpers
#: components/TreeView/helpers.ts:213
#, fuzzy
msgid "nodeStats"
msgstr "({directCount:number|formatted}, {childCount:number|formatted})"

<<<<<<< HEAD
#: components/TreeView/helpers.ts:211
=======
>>>>>>> 03737fa3
#. 🟥Used to show leaf tree node's direct usages. Used in: Components > Tree View > Helpers
#: components/TreeView/helpers.ts:212
#, fuzzy
msgid "leafNodeStats"
msgstr "({directCount:number|formatted})"

<<<<<<< HEAD
#: components/TreeView/helpers.ts:196
=======
>>>>>>> 03737fa3
#. 🟥Example: Direct Collection Object count. Used in: Components > Tree View > Helpers
#: components/TreeView/helpers.ts:197
#, fuzzy
msgid "directCollectionObjectCount"
msgstr "Recuento directo {collectionObjectTable:string}"

<<<<<<< HEAD
#: components/TreeView/helpers.ts:204
=======
>>>>>>> 03737fa3
#. 🟥Example: Indirect Collection Object count. Used in: Components > Tree View > Helpers
#: components/TreeView/helpers.ts:205
#, fuzzy
msgid "indirectCollectionObjectCount"
msgstr "Recuento indirecto {collectionObjectTable:string}"

<<<<<<< HEAD
#: components/TreeView/Tree.tsx:183
=======
>>>>>>> 03737fa3
#. Used in: Components > Tree View > Tree
#: components/TreeView/Tree.tsx:189
#, fuzzy
msgid "editRanks"
msgstr "Editar rangos"

#. Used in: Components > Forms > Delete Button
#: components/Forms/DeleteButton.tsx:168
#, fuzzy
msgid "resourceToDelete"
msgstr "Esto eliminará permanentemente el siguiente recurso"

#. Used in: Components > Tree View > Index
#: components/TreeView/index.tsx:387
#, fuzzy
msgid "associatedNodesOnly"
msgstr "Mostrar solo nodos con objetos asociados"

#. Used in: Components > Tree View > Index
#: components/TreeView/index.tsx:319
#, fuzzy
msgid "splitView"
msgstr "Vista dividida"

#. Used in: Components > Tree View > Index
#: components/TreeView/index.tsx:325
#, fuzzy
msgid "horizontal"
msgstr "Horizontal"

#. Used in: Components > Tree View > Index
#: components/TreeView/index.tsx:325
#, fuzzy
msgid "vertical"
msgstr "Vertical"

#. Used in: Components > Tree View > Index
#: components/TreeView/index.tsx:334
#, fuzzy
msgid "synchronize"
msgstr "Sincronizar"

#. Used in: Components > Tree View > Add Rank
#: components/TreeView/AddRank.tsx:47
#: components/TreeView/AddRank.tsx:95
#, fuzzy
msgid "addNewRank"
msgstr "Añadir nuevo rango"

#. Used in: Components > Tree View > Add Rank
#: components/TreeView/AddRank.tsx:66
#: components/TreeView/AddRank.tsx:71
#, fuzzy
msgid "chooseParentRank"
msgstr "Elija el rango de los padres"

<<<<<<< HEAD
#: components/TreeView/Actions.tsx:174
#: components/TreeView/Actions.tsx:430
#: components/TreeView/Actions.tsx:443
#. Used in: Components > Tree View > Actions
=======
#. Used in: Components > Tree View > Actions
#: components/TreeView/Actions.tsx:176
#: components/TreeView/Actions.tsx:427
#: components/TreeView/Actions.tsx:440
>>>>>>> 03737fa3
#, fuzzy
msgid "moveItems"
msgstr "Mover elementos"

#. Used in: Components > Tree View > Create Tree
#: components/TreeView/CreateTree.tsx:64
#: components/TreeView/CreateTree.tsx:77
#, fuzzy
msgid "addTree"
msgstr "Agregar árbol"

<<<<<<< HEAD
#: components/TreeView/Tree.tsx:221
=======
>>>>>>> 03737fa3
#. Used in: Components > Tree View > Tree
#: components/TreeView/Tree.tsx:227
#, fuzzy
msgid "addRootNode"
msgstr "Agregar nodo raíz"

#. Used in: Components > Tree View > Index
#: components/TreeView/index.tsx:271
#: components/TreeView/index.tsx:273
#, fuzzy
msgid "treePicker"
msgstr "Recolector de árboles"

#. Used in: Components > Tree View > Defaults
#: components/TreeView/defaults.ts:413
#, fuzzy
msgid "botany"
msgstr "Botánica"

#. Used in: Components > Tree View > Defaults
#: components/TreeView/defaults.ts:441
#, fuzzy
msgid "entomology"
msgstr "Entomología"

#. Used in: Components > Tree View > Defaults
#: components/TreeView/defaults.ts:469
#, fuzzy
msgid "herpetology"
msgstr "Herpetología"

#. Used in: Components > Tree View > Defaults
#: components/TreeView/defaults.ts:491
#, fuzzy
msgid "ichthyology"
msgstr "Ictiología"

#. Used in: Components > Tree View > Defaults
#: components/TreeView/defaults.ts:515
#, fuzzy
msgid "invertpaleo"
msgstr "Paleontología de invertebrados"

#. Used in: Components > Tree View > Defaults
#: components/TreeView/defaults.ts:534
#, fuzzy
msgid "invertzoo"
msgstr "Zoología de invertebrados"

#. Used in: Components > Tree View > Defaults
#: components/TreeView/defaults.ts:559
#, fuzzy
msgid "mammalogy"
msgstr "Mastozoología"

#. Used in: Components > Tree View > Defaults
#: components/TreeView/defaults.ts:578
#, fuzzy
msgid "ornithology"
msgstr "Ornitología"

#. Used in: Components > Tree View > Defaults
#: components/TreeView/defaults.ts:599
#, fuzzy
msgid "paleobot"
msgstr "Paleobotánica"

#. Used in: Components > Tree View > Defaults
#: components/TreeView/defaults.ts:618
#, fuzzy
msgid "vascplant"
msgstr "Plantas vasculares"

#. Used in: Components > Tree View > Defaults
#: components/TreeView/defaults.ts:645
#, fuzzy
msgid "vertpaleo"
msgstr "Paleontología de vertebrados"

#. Used in: Components > Tree View > Defaults
#: components/TreeView/defaults.ts:414
#: components/TreeView/defaults.ts:442
#: components/TreeView/defaults.ts:470
#: components/TreeView/defaults.ts:492
#: components/TreeView/defaults.ts:516
#: components/TreeView/defaults.ts:535
#: components/TreeView/defaults.ts:560
#: components/TreeView/defaults.ts:579
#: components/TreeView/defaults.ts:600
#: components/TreeView/defaults.ts:619
#: components/TreeView/defaults.ts:646
#: components/TreeView/defaults.ts:663
#: components/TreeView/defaults.ts:672
#: components/TreeView/defaults.ts:680
#: components/TreeView/defaults.ts:701
#, fuzzy
msgid "defaultRemarks"
msgstr "Un árbol de taxones predeterminado"

#. Used in: Components > Tree View > Defaults
#: components/TreeView/defaults.ts:700
#, fuzzy
msgid "emptyTree"
msgstr "Árbol vacío"

#. Used in: Components > Tree View > Defaults
#: components/TreeView/defaults.ts:662
#, fuzzy
msgid "minerals"
msgstr "Minerales"

#. Used in: Components > Tree View > Defaults
#: components/TreeView/defaults.ts:679
#, fuzzy
msgid "rocks"
msgstr "Rocas"

#. Used in: Components > Tree View > Defaults
#: components/TreeView/defaults.ts:671
#, fuzzy
msgid "meteorites"
msgstr "Meteoritos"<|MERGE_RESOLUTION|>--- conflicted
+++ resolved
@@ -11,15 +11,10 @@
 "Plural-Forms: nplurals=2; plural=n != 1;\n"
 "X-Generator: Weblate 5.11.1-dev\n"
 
-<<<<<<< HEAD
 #: components/Header/menuItemDefinitions.ts:54
 #: components/Router/OverlayRoutes.tsx:79
-=======
+#: components/Toolbar/TreeRepair.tsx:42
 #. Used in: Components > Header > Menu Item Definitions ⬤ Components > Router > Overlay Routes ⬤ Components > Toolbar > Tree Repair
-#: components/Header/menuItemDefinitions.ts:53
-#: components/Router/OverlayRoutes.tsx:78
->>>>>>> 03737fa3
-#: components/Toolbar/TreeRepair.tsx:42
 #, fuzzy
 msgid "trees"
 msgstr "Árboles"
@@ -30,17 +25,12 @@
 msgid "badStructure"
 msgstr "Mala estructura de árbol."
 
-<<<<<<< HEAD
 #: components/TreeView/Actions.tsx:163
-=======
->>>>>>> 03737fa3
-#. Used in: Components > Tree View > Actions
-#: components/TreeView/Actions.tsx:165
+#. Used in: Components > Tree View > Actions
 #, fuzzy
 msgid "move"
 msgstr "Mover"
 
-<<<<<<< HEAD
 #: components/Merging/CompareField.tsx:216
 #: components/Merging/CompareField.tsx:218
 #: components/Merging/index.tsx:362
@@ -51,237 +41,140 @@
 #: components/Toolbar/MergeRecordSets.tsx:79
 #: components/TreeView/Actions.tsx:184
 #. Used in: Components > Merging > Compare Field ⬤ Components > Merging > Index ⬤ Components > Search Dialog > Select Record Set ⬤ Components > Toolbar > Merge Record Sets ⬤ Components > Tree View > Actions
-=======
-#. Used in: Components > Merging > Compare Field ⬤ Components > Merging > Index ⬤ Components > Tree View > Actions
-#: components/Merging/CompareField.tsx:215
-#: components/Merging/CompareField.tsx:217
-#: components/Merging/index.tsx:362
-#: components/Merging/index.tsx:367
-#: components/Merging/index.tsx:370
-#: components/TreeView/Actions.tsx:186
->>>>>>> 03737fa3
 #, fuzzy
 msgid "merge"
 msgstr "Unir"
 
-<<<<<<< HEAD
 #: components/TreeView/Actions.tsx:204
-=======
->>>>>>> 03737fa3
-#. Used in: Components > Tree View > Actions
-#: components/TreeView/Actions.tsx:205
+#. Used in: Components > Tree View > Actions
 #, fuzzy
 msgid "undoSynonymy"
 msgstr "Deshacer sinónimo"
 
-<<<<<<< HEAD
 #: components/TreeView/Actions.tsx:204
-=======
->>>>>>> 03737fa3
-#. Used in: Components > Tree View > Actions
-#: components/TreeView/Actions.tsx:205
+#. Used in: Components > Tree View > Actions
 #, fuzzy
 msgid "synonymize"
 msgstr "Sinónimos"
 
-<<<<<<< HEAD
 #: components/TreeView/Actions.tsx:406
-=======
->>>>>>> 03737fa3
-#. Used in: Components > Tree View > Actions
-#: components/TreeView/Actions.tsx:403
+#. Used in: Components > Tree View > Actions
 #, fuzzy
 msgid "actionFailed"
 msgstr "Operación fallida"
 
-<<<<<<< HEAD
 #: components/TreeView/Actions.tsx:409
-=======
->>>>>>> 03737fa3
-#. Used in: Components > Tree View > Actions
-#: components/TreeView/Actions.tsx:406
+#. Used in: Components > Tree View > Actions
 #, fuzzy
 msgid "actionFailedDescription"
 msgstr "La operación no se pudo completar debido a los siguientes errores:"
 
-<<<<<<< HEAD
 #: components/TreeView/Actions.tsx:428
 #: components/TreeView/Actions.tsx:441
 #. Used in: Components > Tree View > Actions
-=======
-#. Used in: Components > Tree View > Actions
-#: components/TreeView/Actions.tsx:425
-#: components/TreeView/Actions.tsx:438
->>>>>>> 03737fa3
 #, fuzzy
 msgid "moveNode"
 msgstr "Mover nodo"
 
-<<<<<<< HEAD
 #: components/TreeView/Actions.tsx:151
-=======
->>>>>>> 03737fa3
-#. Used in: Components > Tree View > Actions
-#: components/TreeView/Actions.tsx:153
+#. Used in: Components > Tree View > Actions
 #, fuzzy
 msgid "addChild"
 msgstr "Agregar niño"
 
-<<<<<<< HEAD
 #: components/TreeView/Actions.tsx:386
-=======
->>>>>>> 03737fa3
-#. Used in: Components > Tree View > Actions
-#: components/TreeView/Actions.tsx:385
+#. Used in: Components > Tree View > Actions
 #, fuzzy
 msgid "moveNodeHere"
 msgstr "Mueva \"{nodeName:string}\" aquí"
 
-<<<<<<< HEAD
 #: components/TreeView/Actions.tsx:388
-=======
->>>>>>> 03737fa3
-#. Used in: Components > Tree View > Actions
-#: components/TreeView/Actions.tsx:387
+#. Used in: Components > Tree View > Actions
 #, fuzzy
 msgid "moveNodePreparationsHere"
 msgstr "Mueva todas las preparaciones \"{nodeName:string}\" aquí"
 
-<<<<<<< HEAD
 #: components/TreeView/Actions.tsx:453
-=======
->>>>>>> 03737fa3
-#. Used in: Components > Tree View > Actions
-#: components/TreeView/Actions.tsx:450
+#. Used in: Components > Tree View > Actions
 #, fuzzy
 msgid "nodeMoveMessage"
 msgstr ""
 "El nodo {treeName:string} \"{nodeName:string}\" se colocará, junto con todos "
 "sus descendientes, bajo el nuevo padre \"{parentName:string}\"."
 
-<<<<<<< HEAD
 #: components/TreeView/Actions.tsx:459
-=======
->>>>>>> 03737fa3
-#. Used in: Components > Tree View > Actions
-#: components/TreeView/Actions.tsx:456
+#. Used in: Components > Tree View > Actions
 #, fuzzy
 msgid "nodeBulkMoveMessage"
 msgstr ""
 "Los preparativos del nodo {treeName:string} \"{nodeName:string}\" se "
 "colocarán en la nueva ubicación \"{parentName:string}\"."
 
-<<<<<<< HEAD
 #: components/TreeView/Actions.tsx:359
-=======
->>>>>>> 03737fa3
-#. Used in: Components > Tree View > Actions
-#: components/TreeView/Actions.tsx:358
+#. Used in: Components > Tree View > Actions
 #, fuzzy
 msgid "cantMoveHere"
 msgstr "No se puede mover este nodo del árbol aquí"
 
-<<<<<<< HEAD
 #: components/TreeView/Actions.tsx:366
-=======
->>>>>>> 03737fa3
-#. Used in: Components > Tree View > Actions
-#: components/TreeView/Actions.tsx:365
+#. Used in: Components > Tree View > Actions
 #, fuzzy
 msgid "cantMergeHere"
 msgstr "No se puede fusionar este nodo de árbol aquí"
 
-<<<<<<< HEAD
 #: components/TreeView/Actions.tsx:360
-=======
->>>>>>> 03737fa3
-#. Used in: Components > Tree View > Actions
-#: components/TreeView/Actions.tsx:359
+#. Used in: Components > Tree View > Actions
 #, fuzzy
 msgid "cantMoveToSynonym"
 msgstr "No se puede mover a un sinónimo"
 
-<<<<<<< HEAD
 #: components/TreeView/Actions.tsx:367
-=======
->>>>>>> 03737fa3
-#. Used in: Components > Tree View > Actions
-#: components/TreeView/Actions.tsx:366
+#. Used in: Components > Tree View > Actions
 #, fuzzy
 msgid "cantMergeIntoSynonym"
 msgstr "No se pueden fusionar en sinónimos"
 
-<<<<<<< HEAD
 #: components/TreeView/Actions.tsx:370
-=======
->>>>>>> 03737fa3
-#. Used in: Components > Tree View > Actions
-#: components/TreeView/Actions.tsx:369
+#. Used in: Components > Tree View > Actions
 #, fuzzy
 msgid "cantSynonymizeSynonym"
 msgstr "No se puede sinonimizar con un sinónimo"
 
-<<<<<<< HEAD
 #: components/TreeView/Actions.tsx:339
-=======
->>>>>>> 03737fa3
-#. Used in: Components > Tree View > Actions
-#: components/TreeView/Actions.tsx:340
+#. Used in: Components > Tree View > Actions
 #, fuzzy
 msgid "nodeMoveHintMessage"
 msgstr "Seleccione un nuevo padre para \"{nodeName:string}\""
 
-<<<<<<< HEAD
 #: components/TreeView/Actions.tsx:432
 #: components/TreeView/Actions.tsx:445
 #. Used in: Components > Tree View > Actions
-=======
-#. Used in: Components > Tree View > Actions
-#: components/TreeView/Actions.tsx:429
-#: components/TreeView/Actions.tsx:442
->>>>>>> 03737fa3
 #, fuzzy
 msgid "mergeNode"
 msgstr "Nodo de fusión"
 
-<<<<<<< HEAD
 #: components/TreeView/Actions.tsx:392
-=======
->>>>>>> 03737fa3
-#. Used in: Components > Tree View > Actions
-#: components/TreeView/Actions.tsx:389
+#. Used in: Components > Tree View > Actions
 #, fuzzy
 msgid "mergeNodeHere"
 msgstr "Fusionar \"{nodeName:string}\" aquí"
 
-<<<<<<< HEAD
 #: components/TreeView/Actions.tsx:341
-=======
->>>>>>> 03737fa3
-#. Used in: Components > Tree View > Actions
-#: components/TreeView/Actions.tsx:342
+#. Used in: Components > Tree View > Actions
 #, fuzzy
 msgid "mergeNodeHintMessage"
 msgstr "Seleccione un nuevo objetivo para fusionar \"{nodeName:string}\""
 
-<<<<<<< HEAD
 #: components/TreeView/Actions.tsx:343
-=======
->>>>>>> 03737fa3
-#. Used in: Components > Tree View > Actions
-#: components/TreeView/Actions.tsx:344
+#. Used in: Components > Tree View > Actions
 #, fuzzy
 msgid "bulkMoveNodeHintMessage"
 msgstr ""
 "Seleccione un nuevo objetivo para los preparativos \"{nodeName:string}\" que "
 "se trasladarán a"
 
-<<<<<<< HEAD
 #: components/TreeView/Actions.tsx:465
-=======
->>>>>>> 03737fa3
-#. Used in: Components > Tree View > Actions
-#: components/TreeView/Actions.tsx:462
+#. Used in: Components > Tree View > Actions
 #, fuzzy
 msgid "mergeNodeMessage"
 msgstr ""
@@ -291,100 +184,59 @@
 "descendientes que coincidan en nombre y rango se fusionarán de forma "
 "recursiva."
 
-<<<<<<< HEAD
 #: components/TreeView/Actions.tsx:434
 #: components/TreeView/Actions.tsx:447
 #. Used in: Components > Tree View > Actions
-=======
-#. Used in: Components > Tree View > Actions
-#: components/TreeView/Actions.tsx:431
-#: components/TreeView/Actions.tsx:444
->>>>>>> 03737fa3
 #, fuzzy
 msgid "synonymizeNode"
 msgstr "Sinónimos de nodo"
 
-<<<<<<< HEAD
 #: components/TreeView/Actions.tsx:394
-=======
->>>>>>> 03737fa3
-#. Used in: Components > Tree View > Actions
-#: components/TreeView/Actions.tsx:391
+#. Used in: Components > Tree View > Actions
 #, fuzzy
 msgid "makeSynonym"
 msgstr "Hacer de {nodeName:string} un sinónimo de {synonymName:string}"
 
-<<<<<<< HEAD
 #: components/TreeView/Actions.tsx:345
-=======
->>>>>>> 03737fa3
-#. Used in: Components > Tree View > Actions
-#: components/TreeView/Actions.tsx:346
+#. Used in: Components > Tree View > Actions
 #, fuzzy
 msgid "synonymizeNodeHintMessage"
 msgstr ""
 "Seleccione un objetivo para que \"{nodeName:string}\" se convierta en "
 "sinónimo"
 
-<<<<<<< HEAD
 #: components/TreeView/Actions.tsx:471
-=======
->>>>>>> 03737fa3
-#. Used in: Components > Tree View > Actions
-#: components/TreeView/Actions.tsx:468
+#. Used in: Components > Tree View > Actions
 #, fuzzy
 msgid "synonymizeMessage"
 msgstr ""
 "El nodo {treeName:string} \"{nodeName:string}\" se convertirá en sinónimo "
 "de \"{synonymName:string}\"."
 
-<<<<<<< HEAD
 #: components/TreeView/Actions.tsx:398
 #: components/TreeView/Actions.tsx:435
 #: components/TreeView/Actions.tsx:448
 #. Used in: Components > Tree View > Actions
-=======
-#. Used in: Components > Tree View > Actions
-#: components/TreeView/Actions.tsx:395
-#: components/TreeView/Actions.tsx:432
-#: components/TreeView/Actions.tsx:445
->>>>>>> 03737fa3
 #, fuzzy
 msgid "desynonymizeNode"
 msgstr "Desinonimizar nodo"
 
-<<<<<<< HEAD
 #: components/TreeView/Actions.tsx:348
 #: components/TreeView/Actions.tsx:476
 #. Used in: Components > Tree View > Actions
-=======
-#. Used in: Components > Tree View > Actions
-#: components/TreeView/Actions.tsx:347
-#: components/TreeView/Actions.tsx:473
->>>>>>> 03737fa3
 #, fuzzy
 msgid "desynonymizeNodeMessage"
 msgstr "\"{nodeName:string}\" ya no será sinónimo de \"{synonymName:string}\"."
 
-<<<<<<< HEAD
 #: components/TreeView/Row.tsx:250
 #: components/TreeView/Row.tsx:268
 #. Used in: Components > Tree View > Row
-=======
-#. Used in: Components > Tree View > Row
-#: components/TreeView/Row.tsx:230
-#: components/TreeView/Row.tsx:248
->>>>>>> 03737fa3
 #, fuzzy
 msgid "acceptedName"
 msgstr "Preferido: {name:string}"
 
-<<<<<<< HEAD
 #: components/TreeView/Row.tsx:254
-=======
->>>>>>> 03737fa3
 #. Used in: Components > Tree View > Row
-#: components/TreeView/Row.tsx:234
 #, fuzzy
 msgid "synonyms"
 msgstr "Sinónimos: {names:string}"
@@ -403,82 +255,50 @@
 msgid "searchTreePlaceholder"
 msgstr "Árbol de búsqueda"
 
-<<<<<<< HEAD
 #: components/TreeView/Row.tsx:230
-=======
->>>>>>> 03737fa3
 #. Used in: Components > Tree View > Row
-#: components/TreeView/Row.tsx:210
 #, fuzzy
 msgid "opened"
 msgstr "Abierto"
 
-<<<<<<< HEAD
 #: components/TreeView/Row.tsx:231
-=======
->>>>>>> 03737fa3
 #. Used in: Components > Tree View > Row
-#: components/TreeView/Row.tsx:211
 #, fuzzy
 msgid "closed"
 msgstr "Cerrado"
 
-<<<<<<< HEAD
 #: components/TreeView/Row.tsx:228
-=======
->>>>>>> 03737fa3
 #. Used in: Components > Tree View > Row
-#: components/TreeView/Row.tsx:208
 #, fuzzy
 msgid "leafNode"
 msgstr "Nodo de hoja"
 
-<<<<<<< HEAD
 #: components/TreeView/helpers.ts:212
-=======
->>>>>>> 03737fa3
 #. 🟥Used to show tree node's direct and indirect usages. Used in: Components > Tree View > Helpers
-#: components/TreeView/helpers.ts:213
 #, fuzzy
 msgid "nodeStats"
 msgstr "({directCount:number|formatted}, {childCount:number|formatted})"
 
-<<<<<<< HEAD
 #: components/TreeView/helpers.ts:211
-=======
->>>>>>> 03737fa3
 #. 🟥Used to show leaf tree node's direct usages. Used in: Components > Tree View > Helpers
-#: components/TreeView/helpers.ts:212
 #, fuzzy
 msgid "leafNodeStats"
 msgstr "({directCount:number|formatted})"
 
-<<<<<<< HEAD
 #: components/TreeView/helpers.ts:196
-=======
->>>>>>> 03737fa3
 #. 🟥Example: Direct Collection Object count. Used in: Components > Tree View > Helpers
-#: components/TreeView/helpers.ts:197
 #, fuzzy
 msgid "directCollectionObjectCount"
 msgstr "Recuento directo {collectionObjectTable:string}"
 
-<<<<<<< HEAD
 #: components/TreeView/helpers.ts:204
-=======
->>>>>>> 03737fa3
 #. 🟥Example: Indirect Collection Object count. Used in: Components > Tree View > Helpers
-#: components/TreeView/helpers.ts:205
 #, fuzzy
 msgid "indirectCollectionObjectCount"
 msgstr "Recuento indirecto {collectionObjectTable:string}"
 
-<<<<<<< HEAD
 #: components/TreeView/Tree.tsx:183
-=======
->>>>>>> 03737fa3
 #. Used in: Components > Tree View > Tree
-#: components/TreeView/Tree.tsx:189
 #, fuzzy
 msgid "editRanks"
 msgstr "Editar rangos"
@@ -533,17 +353,10 @@
 msgid "chooseParentRank"
 msgstr "Elija el rango de los padres"
 
-<<<<<<< HEAD
 #: components/TreeView/Actions.tsx:174
 #: components/TreeView/Actions.tsx:430
 #: components/TreeView/Actions.tsx:443
 #. Used in: Components > Tree View > Actions
-=======
-#. Used in: Components > Tree View > Actions
-#: components/TreeView/Actions.tsx:176
-#: components/TreeView/Actions.tsx:427
-#: components/TreeView/Actions.tsx:440
->>>>>>> 03737fa3
 #, fuzzy
 msgid "moveItems"
 msgstr "Mover elementos"
@@ -555,12 +368,8 @@
 msgid "addTree"
 msgstr "Agregar árbol"
 
-<<<<<<< HEAD
 #: components/TreeView/Tree.tsx:221
-=======
->>>>>>> 03737fa3
 #. Used in: Components > Tree View > Tree
-#: components/TreeView/Tree.tsx:227
 #, fuzzy
 msgid "addRootNode"
 msgstr "Agregar nodo raíz"
