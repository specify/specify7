msgid ""
msgstr ""
"Report-Msgid-Bugs-To: support@specifysoftware.org\n"
"PO-Revision-Date: 2025-04-28 18:36+0000\n"
"Last-Translator: Google Translate <noreply-mt-google-translate@weblate.org>\n"
"Language-Team: Russian <https://hosted.weblate.org/projects/specify-7/"
"preferences/ru/>\n"
"Language: ru\n"
"Content-Type: text/plain\n"
"Content-Transfer-Encoding: 8bit\n"
"Plural-Forms: nplurals=3; plural=(n%10==1 && n%100!=11 ? 0 : n%10>=2 && "
"n%10<=4 && (n%100<10 || n%100>=20) ? 1 : 2);\n"
"X-Generator: Weblate 5.12-dev\n"

<<<<<<< HEAD
#: components/Header/userToolDefinitions.ts:56
=======
#. Used in: Components > Header > User Tool Definitions ⬤ Components > Preferences > Index ⬤ Components > Router > Routes
#: components/Header/userToolDefinitions.ts:47
>>>>>>> 67cbd175
#: components/Preferences/index.tsx:71
#: components/Router/Routes.tsx:365
#, fuzzy
msgid "preferences"
msgstr "Предпочтения"

<<<<<<< HEAD
#: components/Header/userToolDefinitions.ts:54
=======
>>>>>>> 67cbd175
#. Used in: Components > Header > User Tool Definitions
#: components/Header/userToolDefinitions.ts:45
#, fuzzy
msgid "customization"
msgstr "Настройка"

#. Used in: Components > App Resources > Types
#: components/AppResources/types.tsx:93
#, fuzzy
msgid "userPreferences"
msgstr "Настройки пользователя"

#. Used in: Components > App Resources > Types
#: components/AppResources/types.tsx:103
#, fuzzy
msgid "defaultUserPreferences"
msgstr "Настройки пользователя по умолчанию"

<<<<<<< HEAD
#: components/Preferences/UserDefinitions.tsx:82
#: components/Preferences/UserDefinitions.tsx:530
#: components/Preferences/UserDefinitions.tsx:617
#: components/Preferences/UserDefinitions.tsx:711
#: components/Preferences/UserDefinitions.tsx:1276
#: components/Preferences/UserDefinitions.tsx:1551
#: components/Preferences/UserDefinitions.tsx:1739
#: components/Preferences/UserDefinitions.tsx:2054
#. Used in: Components > Preferences > User Definitions
=======
#. Used in: Components > Preferences > User Definitions
#: components/Preferences/UserDefinitions.tsx:79
#: components/Preferences/UserDefinitions.tsx:527
#: components/Preferences/UserDefinitions.tsx:614
#: components/Preferences/UserDefinitions.tsx:708
#: components/Preferences/UserDefinitions.tsx:1273
#: components/Preferences/UserDefinitions.tsx:1522
#: components/Preferences/UserDefinitions.tsx:1702
>>>>>>> 67cbd175
#, fuzzy
msgid "general"
msgstr "Общий"

<<<<<<< HEAD
#: components/Preferences/UserDefinitions.tsx:85
#: components/Preferences/UserDefinitions.tsx:825
#. Used in: Components > Preferences > User Definitions
=======
#. Used in: Components > Preferences > User Definitions
#: components/Preferences/UserDefinitions.tsx:82
#: components/Preferences/UserDefinitions.tsx:822
>>>>>>> 67cbd175
#, fuzzy
msgid "ui"
msgstr "Пользовательский интерфейс"

<<<<<<< HEAD
#: components/Preferences/UserDefinitions.tsx:96
=======
>>>>>>> 67cbd175
#. Used in: Components > Preferences > User Definitions
#: components/Preferences/UserDefinitions.tsx:93
#, fuzzy
msgid "theme"
msgstr "Тема"

<<<<<<< HEAD
#: components/Preferences/UserDefinitions.tsx:103
#: components/Preferences/UserDefinitions.tsx:138
#: components/Preferences/UserDefinitions.tsx:160
#: components/Preferences/UserDefinitions.tsx:181
#. Used in: Components > Preferences > User Definitions
=======
#. Used in: Components > Preferences > User Definitions
#: components/Preferences/UserDefinitions.tsx:100
#: components/Preferences/UserDefinitions.tsx:135
#: components/Preferences/UserDefinitions.tsx:157
#: components/Preferences/UserDefinitions.tsx:178
>>>>>>> 67cbd175
#, fuzzy
msgid "useSystemSetting"
msgstr "Использовать системные настройки"

<<<<<<< HEAD
#: components/Preferences/UserDefinitions.tsx:104
#: components/Preferences/UserDefinitions.tsx:139
#: components/Preferences/UserDefinitions.tsx:161
#: components/Preferences/UserDefinitions.tsx:182
#. Used in: Components > Preferences > User Definitions
=======
#. Used in: Components > Preferences > User Definitions
#: components/Preferences/UserDefinitions.tsx:101
#: components/Preferences/UserDefinitions.tsx:136
#: components/Preferences/UserDefinitions.tsx:158
#: components/Preferences/UserDefinitions.tsx:179
>>>>>>> 67cbd175
#, fuzzy
msgid "inheritOsSettings"
msgstr "Копирует значение из настроек вашей операционной системы"

<<<<<<< HEAD
#: components/Preferences/UserDefinitions.tsx:108
#: components/Preferences/UserDefinitions.tsx:125
#. 🟥Light mode. Used in: Components > Preferences > User Definitions
=======
#. 🟥Light mode. Used in: Components > Preferences > User Definitions
#: components/Preferences/UserDefinitions.tsx:105
#: components/Preferences/UserDefinitions.tsx:122
>>>>>>> 67cbd175
#, fuzzy
msgid "light"
msgstr "Свет"

<<<<<<< HEAD
#: components/Preferences/UserDefinitions.tsx:112
#: components/Preferences/UserDefinitions.tsx:122
#. 🟥Dark mode. Used in: Components > Preferences > User Definitions
=======
#. 🟥Dark mode. Used in: Components > Preferences > User Definitions
#: components/Preferences/UserDefinitions.tsx:109
#: components/Preferences/UserDefinitions.tsx:119
>>>>>>> 67cbd175
#, fuzzy
msgid "dark"
msgstr "Темный"

<<<<<<< HEAD
#: components/Preferences/UserDefinitions.tsx:130
=======
>>>>>>> 67cbd175
#. Used in: Components > Preferences > User Definitions
#: components/Preferences/UserDefinitions.tsx:127
#, fuzzy
msgid "reduceMotion"
msgstr "Уменьшить движение"

<<<<<<< HEAD
#: components/Preferences/UserDefinitions.tsx:131
=======
>>>>>>> 67cbd175
#. Used in: Components > Preferences > User Definitions
#: components/Preferences/UserDefinitions.tsx:128
#, fuzzy
msgid "reduceMotionDescription"
msgstr "Отключите ненужные анимации и переходы."

<<<<<<< HEAD
#: components/Preferences/UserDefinitions.tsx:152
=======
>>>>>>> 67cbd175
#. Used in: Components > Preferences > User Definitions
#: components/Preferences/UserDefinitions.tsx:149
#, fuzzy
msgid "reduceTransparency"
msgstr "Уменьшить прозрачность"

<<<<<<< HEAD
#: components/Preferences/UserDefinitions.tsx:153
=======
>>>>>>> 67cbd175
#. Used in: Components > Preferences > User Definitions
#: components/Preferences/UserDefinitions.tsx:150
#, fuzzy
msgid "reduceTransparencyDescription"
msgstr ""
"Следует ли отключать полупрозрачный фон для компонентов пользовательского "
"интерфейса, когда это возможно (например, заголовки таблиц в древовидной "
"структуре)."

<<<<<<< HEAD
#: components/Preferences/UserDefinitions.tsx:174
=======
>>>>>>> 67cbd175
#. Used in: Components > Preferences > User Definitions
#: components/Preferences/UserDefinitions.tsx:171
#, fuzzy
msgid "contrast"
msgstr "Контраст"

<<<<<<< HEAD
#: components/Preferences/UserDefinitions.tsx:186
=======
>>>>>>> 67cbd175
#. Used in: Components > Preferences > User Definitions
#: components/Preferences/UserDefinitions.tsx:183
#, fuzzy
msgid "increase"
msgstr "Увеличивать"

<<<<<<< HEAD
#: components/Preferences/UserDefinitions.tsx:143
#: components/Preferences/UserDefinitions.tsx:165
#: components/Preferences/UserDefinitions.tsx:190
#. Used in: Components > Preferences > User Definitions
=======
#. Used in: Components > Preferences > User Definitions
#: components/Preferences/UserDefinitions.tsx:140
#: components/Preferences/UserDefinitions.tsx:162
#: components/Preferences/UserDefinitions.tsx:187
>>>>>>> 67cbd175
#, fuzzy
msgid "reduce"
msgstr "Уменьшать"

<<<<<<< HEAD
#: components/Preferences/UserDefinitions.tsx:147
#: components/Preferences/UserDefinitions.tsx:169
#: components/Preferences/UserDefinitions.tsx:194
#. Used in: Components > Preferences > User Definitions
=======
#. Used in: Components > Preferences > User Definitions
#: components/Preferences/UserDefinitions.tsx:144
#: components/Preferences/UserDefinitions.tsx:166
#: components/Preferences/UserDefinitions.tsx:191
>>>>>>> 67cbd175
#, fuzzy
msgid "noPreference"
msgstr "Нет предпочтений"

<<<<<<< HEAD
#: components/Preferences/UserDefinitions.tsx:199
#: components/Preferences/UserDefinitions.tsx:828
#. Used in: Components > Preferences > User Definitions
=======
#. Used in: Components > Preferences > User Definitions
#: components/Preferences/UserDefinitions.tsx:196
#: components/Preferences/UserDefinitions.tsx:825
>>>>>>> 67cbd175
#, fuzzy
msgid "fontSize"
msgstr "Размер шрифта"

<<<<<<< HEAD
#: components/Preferences/UserDefinitions.tsx:219
#: components/Preferences/UserDefinitions.tsx:840
#. Used in: Components > Preferences > User Definitions
=======
#. Used in: Components > Preferences > User Definitions
#: components/Preferences/UserDefinitions.tsx:216
#: components/Preferences/UserDefinitions.tsx:837
>>>>>>> 67cbd175
#, fuzzy
msgid "fontFamily"
msgstr "Семейство шрифтов"

<<<<<<< HEAD
#: components/Preferences/UserDefinitions.tsx:220
#: components/Preferences/UserDefinitions.tsx:841
#. Used in: Components > Preferences > User Definitions
=======
#. Used in: Components > Preferences > User Definitions
#: components/Preferences/UserDefinitions.tsx:217
#: components/Preferences/UserDefinitions.tsx:838
>>>>>>> 67cbd175
#, fuzzy
msgid "fontFamilyDescription"
msgstr ""
"Вы можете указать любой шрифт, который есть на вашем компьютере, даже если "
"его нет в списке. Также поддерживается список шрифтов, разделенных запятыми, "
"где каждый последующий шрифт будет использоваться, если предыдущий "
"недоступен."

#. Used in: Components > Preferences > Renderers
#: components/Preferences/Renderers.tsx:197
#: components/Preferences/Renderers.tsx:199
#: components/Preferences/Renderers.tsx:221
#, fuzzy
msgid "defaultFont"
msgstr "(шрифт по умолчанию)"

<<<<<<< HEAD
#: components/Preferences/UserDefinitions.tsx:849
=======
>>>>>>> 67cbd175
#. Used in: Components > Preferences > User Definitions
#: components/Preferences/UserDefinitions.tsx:846
#, fuzzy
msgid "maxFormWidth"
msgstr "Макс. ширина формы"

<<<<<<< HEAD
#: components/Preferences/UserDefinitions.tsx:898
=======
>>>>>>> 67cbd175
#. Used in: Components > Preferences > User Definitions
#: components/Preferences/UserDefinitions.tsx:895
#, fuzzy
msgid "fieldBackgrounds"
msgstr "Фоны полей"

<<<<<<< HEAD
#: components/Preferences/UserDefinitions.tsx:901
=======
>>>>>>> 67cbd175
#. Used in: Components > Preferences > User Definitions
#: components/Preferences/UserDefinitions.tsx:898
#, fuzzy
msgid "fieldBackground"
msgstr "Фон поля"

<<<<<<< HEAD
#: components/Preferences/UserDefinitions.tsx:909
=======
>>>>>>> 67cbd175
#. Used in: Components > Preferences > User Definitions
#: components/Preferences/UserDefinitions.tsx:906
#, fuzzy
msgid "disabledFieldBackground"
msgstr "Отключен фон поля"

<<<<<<< HEAD
#: components/Preferences/UserDefinitions.tsx:917
=======
>>>>>>> 67cbd175
#. Used in: Components > Preferences > User Definitions
#: components/Preferences/UserDefinitions.tsx:914
#, fuzzy
msgid "invalidFieldBackground"
msgstr "Неверный фон поля"

<<<<<<< HEAD
#: components/Preferences/UserDefinitions.tsx:925
=======
>>>>>>> 67cbd175
#. Used in: Components > Preferences > User Definitions
#: components/Preferences/UserDefinitions.tsx:922
#, fuzzy
msgid "requiredFieldBackground"
msgstr "Обязательное поле фон"

<<<<<<< HEAD
#: components/Preferences/UserDefinitions.tsx:933
=======
>>>>>>> 67cbd175
#. Used in: Components > Preferences > User Definitions
#: components/Preferences/UserDefinitions.tsx:930
#, fuzzy
msgid "darkFieldBackground"
msgstr "Фон поля (тёмная тема)"

<<<<<<< HEAD
#: components/Preferences/UserDefinitions.tsx:941
=======
>>>>>>> 67cbd175
#. Used in: Components > Preferences > User Definitions
#: components/Preferences/UserDefinitions.tsx:938
#, fuzzy
msgid "darkDisabledFieldBackground"
msgstr "Отключен фон поля (тёмная тема)"

<<<<<<< HEAD
#: components/Preferences/UserDefinitions.tsx:949
=======
>>>>>>> 67cbd175
#. Used in: Components > Preferences > User Definitions
#: components/Preferences/UserDefinitions.tsx:946
#, fuzzy
msgid "darkInvalidFieldBackground"
msgstr "Недопустимый фон поля (тёмная тема)"

<<<<<<< HEAD
#: components/Preferences/UserDefinitions.tsx:957
=======
>>>>>>> 67cbd175
#. Used in: Components > Preferences > User Definitions
#: components/Preferences/UserDefinitions.tsx:954
#, fuzzy
msgid "darkRequiredFieldBackground"
msgstr "Обязательное поле фон (тёмная тема)"

<<<<<<< HEAD
#: components/Preferences/UserDefinitions.tsx:439
=======
>>>>>>> 67cbd175
#. Used in: Components > Preferences > User Definitions
#: components/Preferences/UserDefinitions.tsx:436
#, fuzzy
msgid "dialogs"
msgstr "Диалоги"

#. Used in: Components > Preferences > Collection Definitions ⬤ Components > Preferences > User Definitions
#: components/Preferences/CollectionDefinitions.tsx:18
#: components/Preferences/CollectionDefinitions.tsx:75
<<<<<<< HEAD
#: components/Preferences/UserDefinitions.tsx:237
#: components/Preferences/UserDefinitions.tsx:569
#: components/Preferences/UserDefinitions.tsx:967
#: components/Preferences/UserDefinitions.tsx:1653
#: components/Preferences/UserDefinitions.tsx:1914
#: components/Preferences/UserDefinitions.tsx:1969
#. Used in: Components > Preferences > Collection Definitions ⬤ Components > Preferences > User Definitions
=======
#: components/Preferences/UserDefinitions.tsx:234
#: components/Preferences/UserDefinitions.tsx:566
#: components/Preferences/UserDefinitions.tsx:964
#: components/Preferences/UserDefinitions.tsx:1616
#: components/Preferences/UserDefinitions.tsx:1877
#: components/Preferences/UserDefinitions.tsx:1932
>>>>>>> 67cbd175
#, fuzzy
msgid "appearance"
msgstr "Появление"

<<<<<<< HEAD
#: components/Preferences/UserDefinitions.tsx:305
=======
>>>>>>> 67cbd175
#. Used in: Components > Preferences > User Definitions
#: components/Preferences/UserDefinitions.tsx:302
#, fuzzy
msgid "buttonsLight"
msgstr "Кнопки (световой режим)"

<<<<<<< HEAD
#: components/Preferences/UserDefinitions.tsx:366
=======
>>>>>>> 67cbd175
#. Used in: Components > Preferences > User Definitions
#: components/Preferences/UserDefinitions.tsx:363
#, fuzzy
msgid "buttonsDark"
msgstr "Кнопки (темный режим)"

<<<<<<< HEAD
#: components/Preferences/UserDefinitions.tsx:450
=======
>>>>>>> 67cbd175
#. Used in: Components > Preferences > User Definitions
#: components/Preferences/UserDefinitions.tsx:447
#, fuzzy
msgid "translucentDialog"
msgstr "Прозрачные диалоги"

<<<<<<< HEAD
#: components/Preferences/UserDefinitions.tsx:451
=======
>>>>>>> 67cbd175
#. Used in: Components > Preferences > User Definitions
#: components/Preferences/UserDefinitions.tsx:448
#, fuzzy
msgid "translucentDialogDescription"
msgstr "Имеют ли диалоговые окна полупрозрачный фон."

<<<<<<< HEAD
#: components/Preferences/UserDefinitions.tsx:1279
=======
>>>>>>> 67cbd175
#. Used in: Components > Preferences > User Definitions
#: components/Preferences/UserDefinitions.tsx:1276
#, fuzzy
msgid "alwaysPrompt"
msgstr "Всегда предлагать выбрать коллекцию"

<<<<<<< HEAD
#: components/Preferences/UserDefinitions.tsx:1334
=======
>>>>>>> 67cbd175
#. Used in: Components > Preferences > User Definitions
#: components/Preferences/UserDefinitions.tsx:1331
#, fuzzy
msgid "treeEditor"
msgstr "Редактор дерева"

<<<<<<< HEAD
=======
#. Used in: Components > Preferences > User Definitions
#: components/Preferences/UserDefinitions.tsx:1394
#: components/Preferences/UserDefinitions.tsx:1415
#: components/Preferences/UserDefinitions.tsx:1436
#: components/Preferences/UserDefinitions.tsx:1457
#: components/Preferences/UserDefinitions.tsx:1478
#: components/Preferences/UserDefinitions.tsx:1499
#, fuzzy
msgid "treeAccentColor"
msgstr "Цвет акцента дерева"

#. Used in: Components > Preferences > User Definitions
#: components/Preferences/UserDefinitions.tsx:1402
>>>>>>> 67cbd175
#: components/Preferences/UserDefinitions.tsx:1423
#: components/Preferences/UserDefinitions.tsx:1444
#: components/Preferences/UserDefinitions.tsx:1465
#: components/Preferences/UserDefinitions.tsx:1486
#: components/Preferences/UserDefinitions.tsx:1507
<<<<<<< HEAD
#: components/Preferences/UserDefinitions.tsx:1528
#. Used in: Components > Preferences > User Definitions
#, fuzzy
msgid "treeAccentColor"
msgstr "Акцентный цвет дерева"

#: components/Preferences/UserDefinitions.tsx:1431
#: components/Preferences/UserDefinitions.tsx:1452
#: components/Preferences/UserDefinitions.tsx:1473
#: components/Preferences/UserDefinitions.tsx:1494
#: components/Preferences/UserDefinitions.tsx:1515
#: components/Preferences/UserDefinitions.tsx:1536
#. Used in: Components > Preferences > User Definitions
=======
>>>>>>> 67cbd175
#, fuzzy
msgid "synonymColor"
msgstr "Синоним цвет"

<<<<<<< HEAD
#: components/Preferences/UserDefinitions.tsx:1876
=======
>>>>>>> 67cbd175
#. Used in: Components > Preferences > User Definitions
#: components/Preferences/UserDefinitions.tsx:1839
#, fuzzy
msgid "showNewDataSetWarning"
msgstr "Показать предупреждение о новом наборе данных"

<<<<<<< HEAD
#: components/Preferences/UserDefinitions.tsx:1877
=======
>>>>>>> 67cbd175
#. Used in: Components > Preferences > User Definitions
#: components/Preferences/UserDefinitions.tsx:1840
#, fuzzy
msgid "showNewDataSetWarningDescription"
msgstr "Показывать информационное сообщение при создании нового набора данных."

<<<<<<< HEAD
#: components/Preferences/UserDefinitions.tsx:566
=======
>>>>>>> 67cbd175
#. Used in: Components > Preferences > User Definitions
#: components/Preferences/UserDefinitions.tsx:563
#, fuzzy
msgid "header"
msgstr "Меню навигации"

<<<<<<< HEAD
#: components/Preferences/UserDefinitions.tsx:427
=======
>>>>>>> 67cbd175
#. Used in: Components > Preferences > User Definitions
#: components/Preferences/UserDefinitions.tsx:424
#, fuzzy
msgid "application"
msgstr "Приложение"

<<<<<<< HEAD
#: components/Preferences/UserDefinitions.tsx:430
=======
>>>>>>> 67cbd175
#. Used in: Components > Preferences > User Definitions
#: components/Preferences/UserDefinitions.tsx:427
#, fuzzy
msgid "allowDismissingErrors"
msgstr "Разрешить отклонение сообщений об ошибках"

<<<<<<< HEAD
#: components/Preferences/UserDefinitions.tsx:442
#: components/Preferences/UserDefinitions.tsx:748
#. Used in: Components > Preferences > User Definitions
=======
#. Used in: Components > Preferences > User Definitions
#: components/Preferences/UserDefinitions.tsx:439
#: components/Preferences/UserDefinitions.tsx:745
>>>>>>> 67cbd175
#, fuzzy
msgid "updatePageTitle"
msgstr "Обновить заголовок страницы"

<<<<<<< HEAD
#: components/Preferences/UserDefinitions.tsx:443
=======
>>>>>>> 67cbd175
#. Used in: Components > Preferences > User Definitions
#: components/Preferences/UserDefinitions.tsx:440
#, fuzzy
msgid "updatePageTitleDescription"
msgstr ""
"Обновлять ли заголовок страницы, чтобы он соответствовал заголовку "
"диалогового окна."

<<<<<<< HEAD
#: components/Preferences/UserDefinitions.tsx:749
=======
>>>>>>> 67cbd175
#. Used in: Components > Preferences > User Definitions
#: components/Preferences/UserDefinitions.tsx:746
#, fuzzy
msgid "updatePageTitleFormDescription"
msgstr "Обновлять ли заголовок страницы для соответствия текущей записи."

<<<<<<< HEAD
#: components/Preferences/UserDefinitions.tsx:1057
=======
>>>>>>> 67cbd175
#. Used in: Components > Preferences > User Definitions
#: components/Preferences/UserDefinitions.tsx:1054
#, fuzzy
msgid "queryComboBox"
msgstr "Поле со списком запросов"

<<<<<<< HEAD
#: components/Preferences/UserDefinitions.tsx:1012
#: components/Preferences/UserDefinitions.tsx:1060
#: components/Preferences/UserDefinitions.tsx:1398
#. Used in: Components > Preferences > User Definitions
=======
#. Used in: Components > Preferences > User Definitions
#: components/Preferences/UserDefinitions.tsx:1009
#: components/Preferences/UserDefinitions.tsx:1057
#: components/Preferences/UserDefinitions.tsx:1369
>>>>>>> 67cbd175
#, fuzzy
msgid "searchAlgorithm"
msgstr "Алгоритм поиска"

<<<<<<< HEAD
#: components/Preferences/UserDefinitions.tsx:1080
=======
>>>>>>> 67cbd175
#. Used in: Components > Preferences > User Definitions
#: components/Preferences/UserDefinitions.tsx:1077
#, fuzzy
msgid "treeSearchAlgorithm"
msgstr "Алгоритм поиска (для связей с древовидными таблицами)"

<<<<<<< HEAD
#: components/Preferences/UserDefinitions.tsx:1019
#: components/Preferences/UserDefinitions.tsx:1067
#: components/Preferences/UserDefinitions.tsx:1087
#. Used in: Components > Preferences > User Definitions
=======
#. Used in: Components > Preferences > User Definitions
#: components/Preferences/UserDefinitions.tsx:1016
#: components/Preferences/UserDefinitions.tsx:1064
#: components/Preferences/UserDefinitions.tsx:1084
>>>>>>> 67cbd175
#, fuzzy
msgid "startsWithInsensitive"
msgstr "Начинается с (без учета регистра)"

<<<<<<< HEAD
#: components/Preferences/UserDefinitions.tsx:1020
#: components/Preferences/UserDefinitions.tsx:1068
#: components/Preferences/UserDefinitions.tsx:1088
#. Used in: Components > Preferences > User Definitions
=======
#. Used in: Components > Preferences > User Definitions
#: components/Preferences/UserDefinitions.tsx:1017
#: components/Preferences/UserDefinitions.tsx:1065
#: components/Preferences/UserDefinitions.tsx:1085
>>>>>>> 67cbd175
#, fuzzy
msgid "startsWithDescription"
msgstr "Поиск значений, начинающихся с заданной строки запроса."

<<<<<<< HEAD
#: components/Preferences/UserDefinitions.tsx:1024
=======
>>>>>>> 67cbd175
#. Used in: Components > Preferences > User Definitions
#: components/Preferences/UserDefinitions.tsx:1021
#, fuzzy
msgid "startsWithCaseSensitive"
msgstr "Начинается с (с учетом регистра)"

<<<<<<< HEAD
#: components/Preferences/UserDefinitions.tsx:1026
=======
>>>>>>> 67cbd175
#. Used in: Components > Preferences > User Definitions
#: components/Preferences/UserDefinitions.tsx:1023
#, fuzzy
msgid "startsWithCaseSensitiveDescription"
msgstr "Поиск значений, начинающихся с заданной строки запроса."

<<<<<<< HEAD
#: components/Preferences/UserDefinitions.tsx:1030
#: components/Preferences/UserDefinitions.tsx:1072
#: components/Preferences/UserDefinitions.tsx:1092
#. Used in: Components > Preferences > User Definitions
=======
#. Used in: Components > Preferences > User Definitions
#: components/Preferences/UserDefinitions.tsx:1027
#: components/Preferences/UserDefinitions.tsx:1069
#: components/Preferences/UserDefinitions.tsx:1089
>>>>>>> 67cbd175
#, fuzzy
msgid "containsInsensitive"
msgstr "Содержит (без учета регистра)"

<<<<<<< HEAD
#: components/Preferences/UserDefinitions.tsx:1035
=======
>>>>>>> 67cbd175
#. Used in: Components > Preferences > User Definitions
#: components/Preferences/UserDefinitions.tsx:1032
#, fuzzy
msgid "containsCaseSensitive"
msgstr "Содержит (с учетом регистра)"

<<<<<<< HEAD
#: components/Preferences/UserDefinitions.tsx:1031
#: components/Preferences/UserDefinitions.tsx:1074
#: components/Preferences/UserDefinitions.tsx:1094
#. Used in: Components > Preferences > User Definitions
=======
#. Used in: Components > Preferences > User Definitions
#: components/Preferences/UserDefinitions.tsx:1028
#: components/Preferences/UserDefinitions.tsx:1071
#: components/Preferences/UserDefinitions.tsx:1091
>>>>>>> 67cbd175
#, fuzzy
msgid "containsDescription"
msgstr "Поиск значений, содержащих заданную строку запроса (без учета регистра)."

<<<<<<< HEAD
#: components/Preferences/UserDefinitions.tsx:1036
=======
>>>>>>> 67cbd175
#. Used in: Components > Preferences > User Definitions
#: components/Preferences/UserDefinitions.tsx:1033
#, fuzzy
msgid "containsCaseSensitiveDescription"
msgstr "Поиск значений, содержащих заданную строку запроса (с учетом регистра)."

<<<<<<< HEAD
#: components/Preferences/UserDefinitions.tsx:1074
#: components/Preferences/UserDefinitions.tsx:1094
#. Used in: Components > Preferences > User Definitions
=======
#. Used in: Components > Preferences > User Definitions
#: components/Preferences/UserDefinitions.tsx:1071
#: components/Preferences/UserDefinitions.tsx:1091
>>>>>>> 67cbd175
#, fuzzy
msgid "containsSecondDescription"
msgstr ""
"Можно использовать _ для сопоставления с любым отдельным символом или % для "
"сопоставления с любым количеством символов."

<<<<<<< HEAD
#: components/Preferences/UserDefinitions.tsx:1041
=======
>>>>>>> 67cbd175
#. Used in: Components > Preferences > User Definitions
#: components/Preferences/UserDefinitions.tsx:1038
#, fuzzy
msgid "highlightMatch"
msgstr "Выделить совпавшую подстроку"

<<<<<<< HEAD
#: components/Preferences/UserDefinitions.tsx:728
=======
>>>>>>> 67cbd175
#. Used in: Components > Preferences > User Definitions
#: components/Preferences/UserDefinitions.tsx:725
#, fuzzy
msgid "languageDescription"
msgstr "Определяет заголовки полей, примечания по использованию и заголовки таблиц."

<<<<<<< HEAD
#: components/Preferences/UserDefinitions.tsx:465
=======
>>>>>>> 67cbd175
#. Used in: Components > Preferences > User Definitions
#: components/Preferences/UserDefinitions.tsx:462
#, fuzzy
msgid "showDialogIcon"
msgstr "Показать значок в заголовке"

<<<<<<< HEAD
#: components/Preferences/UserDefinitions.tsx:211
=======
>>>>>>> 67cbd175
#. Used in: Components > Preferences > User Definitions
#: components/Preferences/UserDefinitions.tsx:208
#, fuzzy
msgid "scaleInterface"
msgstr "Интерфейс масштабирования"

<<<<<<< HEAD
#: components/Preferences/UserDefinitions.tsx:212
=======
>>>>>>> 67cbd175
#. Used in: Components > Preferences > User Definitions
#: components/Preferences/UserDefinitions.tsx:209
#, fuzzy
msgid "scaleInterfaceDescription"
msgstr "Масштабируйте интерфейс в соответствии с размером шрифта."

<<<<<<< HEAD
#: components/Preferences/UserDefinitions.tsx:527
=======
>>>>>>> 67cbd175
#. Used in: Components > Preferences > User Definitions
#: components/Preferences/UserDefinitions.tsx:524
#, fuzzy
msgid "welcomePage"
msgstr "Домашняя страница"

#. Used in: Components > Errors > Json Error ⬤ Components > Preferences > Renderers ⬤ Components > Preferences > User Definitions
#: components/Errors/JsonError.tsx:65
#: components/Preferences/Renderers.tsx:235
<<<<<<< HEAD
#: components/Preferences/UserDefinitions.tsx:540
#. Used in: Components > Errors > Json Error ⬤ Components > Preferences > Renderers ⬤ Components > Preferences > User Definitions
=======
#: components/Preferences/UserDefinitions.tsx:537
>>>>>>> 67cbd175
#, fuzzy
msgid "content"
msgstr "Содержание"

#. Used in: Components > Preferences > Renderers
#: components/Preferences/Renderers.tsx:242
#, fuzzy
msgid "defaultImage"
msgstr "Укажите логотип"

#. Used in: Components > Preferences > Renderers
#: components/Preferences/Renderers.tsx:250
#, fuzzy
msgid "customImage"
msgstr "Пользовательское изображение"

#. Used in: Components > Preferences > Renderers
#: components/Preferences/Renderers.tsx:256
#, fuzzy
msgid "embeddedWebpage"
msgstr "Встроенная веб-страница"

#. Used in: Components > Preferences > Renderers
#: components/Preferences/Renderers.tsx:257
#, fuzzy
msgid "embeddedWebpageDescription"
msgstr "URL-адрес страницы, которая будет встроена в домашнюю страницу:"

<<<<<<< HEAD
#: components/Preferences/CollectionDefinitions.tsx:96
#: components/Preferences/CollectionDefinitions.tsx:115
#: components/Preferences/UserDefinitions.tsx:502
#: components/Preferences/UserDefinitions.tsx:738
#: components/Preferences/UserDefinitions.tsx:1304
#: components/Preferences/UserDefinitions.tsx:1337
#: components/Preferences/UserDefinitions.tsx:1583
#: components/Preferences/UserDefinitions.tsx:1677
#: components/Preferences/UserDefinitions.tsx:1714
#: components/Preferences/UserDefinitions.tsx:1926
#: components/Preferences/UserDefinitions.tsx:1987
#. Used in: Components > Preferences > Collection Definitions ⬤ Components > Preferences > User Definitions
=======
#. Used in: Components > Preferences > User Definitions
#: components/Preferences/UserDefinitions.tsx:499
#: components/Preferences/UserDefinitions.tsx:735
#: components/Preferences/UserDefinitions.tsx:1301
#: components/Preferences/UserDefinitions.tsx:1334
#: components/Preferences/UserDefinitions.tsx:1554
#: components/Preferences/UserDefinitions.tsx:1640
#: components/Preferences/UserDefinitions.tsx:1677
#: components/Preferences/UserDefinitions.tsx:1889
#: components/Preferences/UserDefinitions.tsx:1950
>>>>>>> 67cbd175
#, fuzzy
msgid "behavior"
msgstr "Поведение"

<<<<<<< HEAD
#: components/Preferences/UserDefinitions.tsx:1554
#: components/Preferences/UserDefinitions.tsx:1884
#. Used in: Components > Preferences > User Definitions
=======
#. Used in: Components > Preferences > User Definitions
#: components/Preferences/UserDefinitions.tsx:1525
#: components/Preferences/UserDefinitions.tsx:1847
>>>>>>> 67cbd175
#, fuzzy
msgid "noRestrictionsMode"
msgstr "Режим без ограничений"

<<<<<<< HEAD
#: components/Preferences/UserDefinitions.tsx:1887
=======
>>>>>>> 67cbd175
#. Used in: Components > Preferences > User Definitions
#: components/Preferences/UserDefinitions.tsx:1850
#, fuzzy
msgid "noRestrictionsModeWbDescription"
msgstr "Позволяет загружать данные в любое поле любой таблицы."

<<<<<<< HEAD
#: components/Preferences/UserDefinitions.tsx:1557
=======
>>>>>>> 67cbd175
#. Used in: Components > Preferences > User Definitions
#: components/Preferences/UserDefinitions.tsx:1528
#, fuzzy
msgid "noRestrictionsModeQueryDescription"
msgstr "Позволяет запрашивать данные из любого поля любой таблицы."

<<<<<<< HEAD
#: components/Preferences/UserDefinitions.tsx:1890
=======
>>>>>>> 67cbd175
#. Used in: Components > Preferences > User Definitions
#: components/Preferences/UserDefinitions.tsx:1853
#, fuzzy
msgid "noRestrictionsModeWarning"
msgstr ""
"ВНИМАНИЕ: включение этого может привести к потере данных или повреждению "
"базы данных. Убедитесь, что вы знаете, что делаете."

#. Used in: Components > Preferences > Index
#: components/Preferences/index.tsx:245
#, fuzzy
msgid "adminsOnlyPreference"
msgstr "У вас нет разрешения на изменение этой опции"

<<<<<<< HEAD
#: components/Preferences/UserDefinitions.tsx:1586
=======
>>>>>>> 67cbd175
#. Used in: Components > Preferences > User Definitions
#: components/Preferences/UserDefinitions.tsx:1557
#, fuzzy
msgid "stickyScrolling"
msgstr "Липкая полоса прокрутки"

<<<<<<< HEAD
#: components/Preferences/UserDefinitions.tsx:970
=======
>>>>>>> 67cbd175
#. Used in: Components > Preferences > User Definitions
#: components/Preferences/UserDefinitions.tsx:967
#, fuzzy
msgid "foreground"
msgstr "Передний план"

<<<<<<< HEAD
#: components/Preferences/UserDefinitions.tsx:240
#: components/Preferences/UserDefinitions.tsx:978
#. Used in: Components > Preferences > User Definitions
=======
#. Used in: Components > Preferences > User Definitions
#: components/Preferences/UserDefinitions.tsx:237
#: components/Preferences/UserDefinitions.tsx:975
>>>>>>> 67cbd175
#, fuzzy
msgid "background"
msgstr "Фон"

<<<<<<< HEAD
#: components/Preferences/UserDefinitions.tsx:117
=======
>>>>>>> 67cbd175
#. Used in: Components > Preferences > User Definitions
#: components/Preferences/UserDefinitions.tsx:114
#, fuzzy
msgid "sidebarTheme"
msgstr "Тема боковой панели"

<<<<<<< HEAD
#: components/Preferences/UserDefinitions.tsx:986
=======
>>>>>>> 67cbd175
#. Used in: Components > Preferences > User Definitions
#: components/Preferences/UserDefinitions.tsx:983
#, fuzzy
msgid "darkForeground"
msgstr "Передний план (тёмная тема)"

<<<<<<< HEAD
#: components/Preferences/UserDefinitions.tsx:248
#: components/Preferences/UserDefinitions.tsx:994
#. Used in: Components > Preferences > User Definitions
=======
#. Used in: Components > Preferences > User Definitions
#: components/Preferences/UserDefinitions.tsx:245
#: components/Preferences/UserDefinitions.tsx:991
>>>>>>> 67cbd175
#, fuzzy
msgid "darkBackground"
msgstr "Фон (тёмная тема)"

<<<<<<< HEAD
#: components/Preferences/UserDefinitions.tsx:256
=======
>>>>>>> 67cbd175
#. Used in: Components > Preferences > User Definitions
#: components/Preferences/UserDefinitions.tsx:253
#, fuzzy
msgid "accentColor1"
msgstr "Акцентный цвет 1"

<<<<<<< HEAD
#: components/Preferences/UserDefinitions.tsx:264
=======
>>>>>>> 67cbd175
#. Used in: Components > Preferences > User Definitions
#: components/Preferences/UserDefinitions.tsx:261
#, fuzzy
msgid "accentColor2"
msgstr "Акцентный цвет 2"

<<<<<<< HEAD
#: components/Preferences/UserDefinitions.tsx:272
=======
>>>>>>> 67cbd175
#. Used in: Components > Preferences > User Definitions
#: components/Preferences/UserDefinitions.tsx:269
#, fuzzy
msgid "accentColor3"
msgstr "Акцентный цвет 3"

<<<<<<< HEAD
#: components/Preferences/UserDefinitions.tsx:280
=======
>>>>>>> 67cbd175
#. Used in: Components > Preferences > User Definitions
#: components/Preferences/UserDefinitions.tsx:277
#, fuzzy
msgid "accentColor4"
msgstr "Акцентный цвет 4"

<<<<<<< HEAD
#: components/Preferences/UserDefinitions.tsx:288
=======
>>>>>>> 67cbd175
#. Used in: Components > Preferences > User Definitions
#: components/Preferences/UserDefinitions.tsx:285
#, fuzzy
msgid "accentColor5"
msgstr "Акцентный цвет 5"

<<<<<<< HEAD
#: components/Preferences/UserDefinitions.tsx:1752
=======
>>>>>>> 67cbd175
#. Used in: Components > Preferences > User Definitions
#: components/Preferences/UserDefinitions.tsx:1715
#, fuzzy
msgid "spreadsheet"
msgstr "Электронная таблица"

<<<<<<< HEAD
#: components/Preferences/UserDefinitions.tsx:1755
=======
>>>>>>> 67cbd175
#. Used in: Components > Preferences > User Definitions
#: components/Preferences/UserDefinitions.tsx:1718
#, fuzzy
msgid "minSpareRows"
msgstr "Количество пустых строк в конце"

<<<<<<< HEAD
#: components/Preferences/UserDefinitions.tsx:1766
=======
>>>>>>> 67cbd175
#. Used in: Components > Preferences > User Definitions
#: components/Preferences/UserDefinitions.tsx:1729
#, fuzzy
msgid "autoWrapCols"
msgstr "Достигнув крайней колонны, перейдите на другую сторону."

<<<<<<< HEAD
#: components/Preferences/UserDefinitions.tsx:1773
=======
>>>>>>> 67cbd175
#. Used in: Components > Preferences > User Definitions
#: components/Preferences/UserDefinitions.tsx:1736
#, fuzzy
msgid "autoWrapRows"
msgstr "Достигнув крайнего ряда, перейдите на другую сторону."

<<<<<<< HEAD
#: components/Preferences/UserDefinitions.tsx:1814
=======
>>>>>>> 67cbd175
#. Used in: Components > Preferences > User Definitions
#: components/Preferences/UserDefinitions.tsx:1777
#, fuzzy
msgid "enterBeginsEditing"
msgstr "Клавиша Enter начинает редактирование ячейки"

<<<<<<< HEAD
#: components/Preferences/UserDefinitions.tsx:1780
=======
>>>>>>> 67cbd175
#. Used in: Components > Preferences > User Definitions
#: components/Preferences/UserDefinitions.tsx:1743
#, fuzzy
msgid "tabMoveDirection"
msgstr "Направление движения при нажатии клавиши <key>Tab</key>"

<<<<<<< HEAD
#: components/Preferences/UserDefinitions.tsx:1781
=======
>>>>>>> 67cbd175
#. Used in: Components > Preferences > User Definitions
#: components/Preferences/UserDefinitions.tsx:1744
#, fuzzy
msgid "tabMoveDirectionDescription"
msgstr ""
"Вы можете двигаться в обратном направлении, нажав "
"<key>Shift</key>+<key>Tab</key>."

<<<<<<< HEAD
#: components/Preferences/UserDefinitions.tsx:1788
#: components/Preferences/UserDefinitions.tsx:1805
#. Used in: Components > Preferences > User Definitions
=======
#. Used in: Components > Preferences > User Definitions
#: components/Preferences/UserDefinitions.tsx:1751
#: components/Preferences/UserDefinitions.tsx:1768
>>>>>>> 67cbd175
#, fuzzy
msgid "column"
msgstr "Столбец"

#. Used in: Components > Locality Update > Status ⬤ Components > Preferences > User Definitions
#: components/LocalityUpdate/Status.tsx:373
#: components/LocalityUpdate/Status.tsx:416
<<<<<<< HEAD
#: components/Preferences/UserDefinitions.tsx:1792
#: components/Preferences/UserDefinitions.tsx:1809
#. Used in: Components > Locality Update > Status ⬤ Components > Preferences > User Definitions
=======
#: components/Preferences/UserDefinitions.tsx:1755
#: components/Preferences/UserDefinitions.tsx:1772
>>>>>>> 67cbd175
#, fuzzy
msgid "row"
msgstr "Ряд"

<<<<<<< HEAD
#: components/Preferences/UserDefinitions.tsx:1797
=======
>>>>>>> 67cbd175
#. Used in: Components > Preferences > User Definitions
#: components/Preferences/UserDefinitions.tsx:1760
#, fuzzy
msgid "enterMoveDirection"
msgstr "Направление движения при нажатии клавиши <key>Enter</key>"

<<<<<<< HEAD
#: components/Preferences/UserDefinitions.tsx:1798
=======
>>>>>>> 67cbd175
#. Used in: Components > Preferences > User Definitions
#: components/Preferences/UserDefinitions.tsx:1761
#, fuzzy
msgid "enterMoveDirectionDescription"
msgstr ""
"Вы можете двигаться в противоположном направлении, нажав "
"<key>Shift</key>+<key>Enter</key>."

<<<<<<< HEAD
#: components/Preferences/UserDefinitions.tsx:1823
=======
>>>>>>> 67cbd175
#. Used in: Components > Preferences > User Definitions
#: components/Preferences/UserDefinitions.tsx:1786
#, fuzzy
msgid "filterPickLists"
msgstr "Фильтрация элементов списка выбора"

<<<<<<< HEAD
#: components/Preferences/UserDefinitions.tsx:1598
#: components/Preferences/UserDefinitions.tsx:1843
#. Used in: Components > Preferences > User Definitions
=======
#. Used in: Components > Preferences > User Definitions
#: components/Preferences/UserDefinitions.tsx:1569
#: components/Preferences/UserDefinitions.tsx:1806
>>>>>>> 67cbd175
#, fuzzy
msgid "exportFileDelimiter"
msgstr "Разделитель экспортируемых файлов"

<<<<<<< HEAD
#: components/Preferences/UserDefinitions.tsx:1626
=======
>>>>>>> 67cbd175
#. Used in: Components > Preferences > User Definitions
#: components/Preferences/UserDefinitions.tsx:1597
msgid "exportCsvUtf8Bom"
msgstr "Добавить UTF-8 BOM в экспорт CSV-файла"

<<<<<<< HEAD
#: components/Preferences/UserDefinitions.tsx:1628
=======
>>>>>>> 67cbd175
#. Used in: Components > Preferences > User Definitions
#: components/Preferences/UserDefinitions.tsx:1599
msgid "exportCsvUtf8BomDescription"
msgstr "Корректное отображение экспортированных CSV-файлов в Excel."

<<<<<<< HEAD
#: components/Preferences/UserDefinitions.tsx:1834
=======
>>>>>>> 67cbd175
#. Used in: Components > Preferences > User Definitions
#: components/Preferences/UserDefinitions.tsx:1797
#, fuzzy
msgid "caseSensitive"
msgstr "С учетом регистра"

<<<<<<< HEAD
#: components/Preferences/UserDefinitions.tsx:1838
=======
>>>>>>> 67cbd175
#. Used in: Components > Preferences > User Definitions
#: components/Preferences/UserDefinitions.tsx:1801
#, fuzzy
msgid "caseInsensitive"
msgstr "Без учета регистра"

<<<<<<< HEAD
#: components/Preferences/UserDefinitions.tsx:1566
=======
>>>>>>> 67cbd175
#. Used in: Components > Preferences > User Definitions
#: components/Preferences/UserDefinitions.tsx:1537
#, fuzzy
msgid "showNoReadTables"
msgstr "Показать таблицы без доступа «Чтение»"

<<<<<<< HEAD
#: components/Preferences/UserDefinitions.tsx:1900
=======
>>>>>>> 67cbd175
#. Used in: Components > Preferences > User Definitions
#: components/Preferences/UserDefinitions.tsx:1863
#, fuzzy
msgid "showNoAccessTables"
msgstr "Показать таблицы без права «Создать»"

<<<<<<< HEAD
#: components/Preferences/UserDefinitions.tsx:741
=======
>>>>>>> 67cbd175
#. Used in: Components > Preferences > User Definitions
#: components/Preferences/UserDefinitions.tsx:738
#, fuzzy
msgid "textAreaAutoGrow"
msgstr "Текстовые поля увеличиваются автоматически"

<<<<<<< HEAD
#: components/Preferences/UserDefinitions.tsx:1717
=======
>>>>>>> 67cbd175
#. Used in: Components > Preferences > User Definitions
#: components/Preferences/UserDefinitions.tsx:1680
#, fuzzy
msgid "clearQueryFilters"
msgstr "Сбросить фильтры запроса"

<<<<<<< HEAD
#: components/Preferences/UserDefinitions.tsx:1718
=======
>>>>>>> 67cbd175
#. Used in: Components > Preferences > User Definitions
#: components/Preferences/UserDefinitions.tsx:1681
#, fuzzy
msgid "clearQueryFiltersDescription"
msgstr "Очищает все фильтры запроса при запуске отчета из формы."

<<<<<<< HEAD
#: components/Preferences/UserDefinitions.tsx:1725
=======
>>>>>>> 67cbd175
#. Used in: Components > Preferences > User Definitions
#: components/Preferences/UserDefinitions.tsx:1688
#, fuzzy
msgid "queryParamtersFromForm"
msgstr "Показывать фильтры запросов при запуске отчета из формы"

<<<<<<< HEAD
#: components/Preferences/UserDefinitions.tsx:1048
=======
>>>>>>> 67cbd175
#. Used in: Components > Preferences > User Definitions
#: components/Preferences/UserDefinitions.tsx:1045
#, fuzzy
msgid "autoGrowAutoComplete"
msgstr ""
"Разрешить автозаполнению расширяться настолько, насколько это необходимо"

<<<<<<< HEAD
#: components/Preferences/UserDefinitions.tsx:756
=======
>>>>>>> 67cbd175
#. Used in: Components > Preferences > User Definitions
#: components/Preferences/UserDefinitions.tsx:753
#, fuzzy
msgid "tableNameInTitle"
msgstr "Включить имя таблицы в заголовок страницы браузера"

<<<<<<< HEAD
#: components/Preferences/UserDefinitions.tsx:763
=======
>>>>>>> 67cbd175
#. Used in: Components > Preferences > User Definitions
#: components/Preferences/UserDefinitions.tsx:760
#, fuzzy
msgid "focusFirstField"
msgstr "Фокус на первом поле"

<<<<<<< HEAD
#: components/Preferences/UserDefinitions.tsx:1990
=======
>>>>>>> 67cbd175
#. Used in: Components > Preferences > User Definitions
#: components/Preferences/UserDefinitions.tsx:1953
#, fuzzy
msgid "doubleClickZoom"
msgstr "Дважды щелкните, чтобы увеличить"

<<<<<<< HEAD
#: components/Preferences/UserDefinitions.tsx:1997
=======
>>>>>>> 67cbd175
#. Used in: Components > Preferences > User Definitions
#: components/Preferences/UserDefinitions.tsx:1960
#, fuzzy
msgid "closePopupOnClick"
msgstr "Закрыть всплывающее окно при внешнем щелчке"

<<<<<<< HEAD
#: components/Preferences/UserDefinitions.tsx:2004
=======
>>>>>>> 67cbd175
#. Used in: Components > Preferences > User Definitions
#: components/Preferences/UserDefinitions.tsx:1967
#, fuzzy
msgid "animateTransitions"
msgstr "Анимированные переходы"

<<<<<<< HEAD
#: components/Preferences/UserDefinitions.tsx:2011
=======
>>>>>>> 67cbd175
#. Used in: Components > Preferences > User Definitions
#: components/Preferences/UserDefinitions.tsx:1974
#, fuzzy
msgid "panInertia"
msgstr "Инерция сковороды"

<<<<<<< HEAD
#: components/Preferences/UserDefinitions.tsx:2018
=======
>>>>>>> 67cbd175
#. Used in: Components > Preferences > User Definitions
#: components/Preferences/UserDefinitions.tsx:1981
#, fuzzy
msgid "mouseDrags"
msgstr "Перетаскивание мышью"

<<<<<<< HEAD
#: components/Preferences/UserDefinitions.tsx:2025
=======
>>>>>>> 67cbd175
#. Used in: Components > Preferences > User Definitions
#: components/Preferences/UserDefinitions.tsx:1988
#, fuzzy
msgid "scrollWheelZoom"
msgstr "Колесо прокрутки масштабирует"

<<<<<<< HEAD
#: components/Preferences/UserDefinitions.tsx:809
=======
>>>>>>> 67cbd175
#. Used in: Components > Preferences > User Definitions
#: components/Preferences/UserDefinitions.tsx:806
#, fuzzy
msgid "flexibleColumnWidth"
msgstr "Гибкая ширина столбца"

<<<<<<< HEAD
#: components/Preferences/UserDefinitions.tsx:816
=======
>>>>>>> 67cbd175
#. Used in: Components > Preferences > User Definitions
#: components/Preferences/UserDefinitions.tsx:813
#, fuzzy
msgid "flexibleSubGridColumnWidth"
msgstr "Гибкая ширина столбца сетки подвидов"

<<<<<<< HEAD
#: components/Preferences/UserDefinitions.tsx:472
=======
>>>>>>> 67cbd175
#. Used in: Components > Preferences > User Definitions
#: components/Preferences/UserDefinitions.tsx:469
#, fuzzy
msgid "closeOnEsc"
msgstr "Закрыть при нажатии клавиши <key>ESC</key>"

<<<<<<< HEAD
#: components/Preferences/UserDefinitions.tsx:479
=======
>>>>>>> 67cbd175
#. Used in: Components > Preferences > User Definitions
#: components/Preferences/UserDefinitions.tsx:476
#, fuzzy
msgid "closeOnOutsideClick"
msgstr "Закрыть по внешнему щелчку"

<<<<<<< HEAD
#: components/Preferences/UserDefinitions.tsx:868
=======
>>>>>>> 67cbd175
#. Used in: Components > Preferences > User Definitions
#: components/Preferences/UserDefinitions.tsx:865
#, fuzzy
msgid "specifyNetworkBadge"
msgstr "Укажите сетевой значок"

<<<<<<< HEAD
#: components/Preferences/UserDefinitions.tsx:875
=======
>>>>>>> 67cbd175
#. Used in: Components > Preferences > User Definitions
#: components/Preferences/UserDefinitions.tsx:872
#, fuzzy
msgid "useAccessibleFullDatePicker"
msgstr "Используйте доступный полный выбор даты"

<<<<<<< HEAD
#: components/Preferences/UserDefinitions.tsx:882
=======
>>>>>>> 67cbd175
#. Used in: Components > Preferences > User Definitions
#: components/Preferences/UserDefinitions.tsx:879
#, fuzzy
msgid "useAccessibleMonthPicker"
msgstr "Используйте доступный выбор месяца"

<<<<<<< HEAD
#: components/Preferences/UserDefinitions.tsx:889
=======
>>>>>>> 67cbd175
#. Used in: Components > Preferences > User Definitions
#: components/Preferences/UserDefinitions.tsx:886
#, fuzzy
msgid "rightAlignNumberFields"
msgstr "Числовые поля с выравниванием по правому краю"

<<<<<<< HEAD
#: components/Preferences/UserDefinitions.tsx:296
=======
>>>>>>> 67cbd175
#. Used in: Components > Preferences > User Definitions
#: components/Preferences/UserDefinitions.tsx:293
#, fuzzy
msgid "roundedCorners"
msgstr "Закругленные углы"

<<<<<<< HEAD
#: components/Preferences/UserDefinitions.tsx:861
=======
>>>>>>> 67cbd175
#. Used in: Components > Preferences > User Definitions
#: components/Preferences/UserDefinitions.tsx:858
#, fuzzy
msgid "limitMaxFieldWidth"
msgstr "Ограничить максимальную ширину поля"

<<<<<<< HEAD
#: components/Preferences/UserDefinitions.tsx:1656
=======
>>>>>>> 67cbd175
#. Used in: Components > Preferences > User Definitions
#: components/Preferences/UserDefinitions.tsx:1619
#, fuzzy
msgid "condenseQueryResults"
msgstr "Сжать результаты запроса"

<<<<<<< HEAD
#: components/Preferences/UserDefinitions.tsx:458
=======
>>>>>>> 67cbd175
#. Used in: Components > Preferences > User Definitions
#: components/Preferences/UserDefinitions.tsx:455
#, fuzzy
msgid "blurContentBehindDialog"
msgstr "Размытие содержимого за диалогом"

<<<<<<< HEAD
#: components/Preferences/UserDefinitions.tsx:1289
=======
>>>>>>> 67cbd175
#. Used in: Components > Preferences > User Definitions
#: components/Preferences/UserDefinitions.tsx:1286
#, fuzzy
msgid "collectionSortOrderDescription"
msgstr "Это определяет визуальный порядок коллекций."

<<<<<<< HEAD
#: components/Preferences/UserDefinitions.tsx:1112
=======
>>>>>>> 67cbd175
#. Used in: Components > Preferences > User Definitions
#: components/Preferences/UserDefinitions.tsx:1109
#, fuzzy
msgid "recordSetRecordToOpen"
msgstr "Запись для открытия по умолчанию"

<<<<<<< HEAD
#: components/Preferences/UserDefinitions.tsx:505
=======
>>>>>>> 67cbd175
#. Used in: Components > Preferences > User Definitions
#: components/Preferences/UserDefinitions.tsx:502
#, fuzzy
msgid "altClickToSupressNewTab"
msgstr ""
"<key>{altKeyName:string}</key>+<key>Нажмите</key>, чтобы скрыть новую вкладку"

<<<<<<< HEAD
#: components/Preferences/UserDefinitions.tsx:506
=======
>>>>>>> 67cbd175
#. Used in: Components > Preferences > User Definitions
#: components/Preferences/UserDefinitions.tsx:503
#, fuzzy
msgid "altClickToSupressNewTabDescription"
msgstr ""
"<key>{altKeyName:string}</key>+<key>Нажмите</key> на ссылку, которая обычно "
"открывается в новой вкладке, чтобы открыть ее в текущей вкладке."

<<<<<<< HEAD
#: components/Preferences/UserDefinitions.tsx:790
=======
>>>>>>> 67cbd175
#. Used in: Components > Preferences > User Definitions
#: components/Preferences/UserDefinitions.tsx:787
#, fuzzy
msgid "makeFormDialogsModal"
msgstr "Сделать фон диалоговых окон серым"

<<<<<<< HEAD
#: components/Preferences/UserDefinitions.tsx:1340
=======
>>>>>>> 67cbd175
#. Used in: Components > Preferences > User Definitions
#: components/Preferences/UserDefinitions.tsx:1337
#, fuzzy
msgid "autoScrollTree"
msgstr "Автоматическая прокрутка дерева до выбранного узла"

<<<<<<< HEAD
#: components/Preferences/UserDefinitions.tsx:1356
#. Used in: Components > Preferences > User Definitions
msgid "sortByField"
msgstr ""

#: components/Preferences/UserDefinitions.tsx:1929
=======
>>>>>>> 67cbd175
#. Used in: Components > Preferences > User Definitions
#: components/Preferences/UserDefinitions.tsx:1892
#, fuzzy
msgid "lineWrap"
msgstr "Перенос строки"

<<<<<<< HEAD
#: components/Preferences/UserDefinitions.tsx:1936
=======
>>>>>>> 67cbd175
#. Used in: Components > Preferences > User Definitions
#: components/Preferences/UserDefinitions.tsx:1899
#, fuzzy
msgid "indentSize"
msgstr "Размер отступа"

<<<<<<< HEAD
#: components/Preferences/UserDefinitions.tsx:1948
=======
>>>>>>> 67cbd175
#. Used in: Components > Preferences > User Definitions
#: components/Preferences/UserDefinitions.tsx:1911
#, fuzzy
msgid "indentWithTab"
msgstr "Отступ с <key>Tab</key>"

<<<<<<< HEAD
#: components/Preferences/UserDefinitions.tsx:770
=======
>>>>>>> 67cbd175
#. Used in: Components > Preferences > User Definitions
#: components/Preferences/UserDefinitions.tsx:767
#, fuzzy
msgid "formHeaderFormat"
msgstr "Формат заголовка формы"

<<<<<<< HEAD
#: components/Preferences/UserDefinitions.tsx:777
=======
>>>>>>> 67cbd175
#. Used in: Components > Preferences > User Definitions
#: components/Preferences/UserDefinitions.tsx:774
#, fuzzy
msgid "iconAndTableName"
msgstr "Значок и название таблицы"

<<<<<<< HEAD
#: components/Preferences/UserDefinitions.tsx:785
=======
>>>>>>> 67cbd175
#. Used in: Components > Preferences > User Definitions
#: components/Preferences/UserDefinitions.tsx:782
#, fuzzy
msgid "tableIcon"
msgstr "Значок таблицы"

<<<<<<< HEAD
#: components/Preferences/UserDefinitions.tsx:1134
=======
>>>>>>> 67cbd175
#. Used in: Components > Preferences > User Definitions
#: components/Preferences/UserDefinitions.tsx:1131
#, fuzzy
msgid "maxHeight"
msgstr "Максимальная высота"

<<<<<<< HEAD
#: components/Preferences/UserDefinitions.tsx:1004
=======
>>>>>>> 67cbd175
#. Used in: Components > Preferences > User Definitions
#: components/Preferences/UserDefinitions.tsx:1001
#, fuzzy
msgid "autoComplete"
msgstr "Автозаполнение"

<<<<<<< HEAD
#: components/Preferences/UserDefinitions.tsx:1347
=======
>>>>>>> 67cbd175
#. Used in: Components > Preferences > User Definitions
#: components/Preferences/UserDefinitions.tsx:1344
#, fuzzy
msgid "searchCaseSensitive"
msgstr "Поиск с учетом регистра"

<<<<<<< HEAD
#: components/Preferences/UserDefinitions.tsx:1380
=======
>>>>>>> 67cbd175
#. Used in: Components > Preferences > User Definitions
#: components/Preferences/UserDefinitions.tsx:1351
#, fuzzy
msgid "searchField"
msgstr "Поле поиска"

<<<<<<< HEAD
#: components/Preferences/UserDefinitions.tsx:630
=======
>>>>>>> 67cbd175
#. Used in: Components > Preferences > User Definitions
#: components/Preferences/UserDefinitions.tsx:627
#, fuzzy
msgid "createInteractions"
msgstr "Создание взаимодействия"

<<<<<<< HEAD
#: components/Preferences/UserDefinitions.tsx:633
=======
>>>>>>> 67cbd175
#. Used in: Components > Preferences > User Definitions
#: components/Preferences/UserDefinitions.tsx:630
#, fuzzy
msgid "useSpaceAsDelimiter"
msgstr "Используйте пробел в качестве разделителя"

<<<<<<< HEAD
#: components/Preferences/UserDefinitions.tsx:654
=======
>>>>>>> 67cbd175
#. Used in: Components > Preferences > User Definitions
#: components/Preferences/UserDefinitions.tsx:651
#, fuzzy
msgid "useCommaAsDelimiter"
msgstr "Используйте запятую в качестве разделителя"

<<<<<<< HEAD
#: components/Preferences/UserDefinitions.tsx:675
=======
>>>>>>> 67cbd175
#. Used in: Components > Preferences > User Definitions
#: components/Preferences/UserDefinitions.tsx:672
#, fuzzy
msgid "useNewLineAsDelimiter"
msgstr "Использовать новую строку в качестве разделителя"

<<<<<<< HEAD
#: components/Preferences/UserDefinitions.tsx:696
=======
>>>>>>> 67cbd175
#. Used in: Components > Preferences > User Definitions
#: components/Preferences/UserDefinitions.tsx:693
#, fuzzy
msgid "useCustomDelimiters"
msgstr "Используйте пользовательские разделители"

<<<<<<< HEAD
#: components/Preferences/UserDefinitions.tsx:697
=======
>>>>>>> 67cbd175
#. Used in: Components > Preferences > User Definitions
#: components/Preferences/UserDefinitions.tsx:694
#, fuzzy
msgid "useCustomDelimitersDescription"
msgstr ""
"Список разделителей для использования, в дополнение к тем, которые "
"определены выше. Поставьте один разделитель на строку."

<<<<<<< HEAD
#: components/Preferences/UserDefinitions.tsx:641
#: components/Preferences/UserDefinitions.tsx:662
#: components/Preferences/UserDefinitions.tsx:683
#. Used in: Components > Preferences > User Definitions
=======
#. Used in: Components > Preferences > User Definitions
#: components/Preferences/UserDefinitions.tsx:638
#: components/Preferences/UserDefinitions.tsx:659
#: components/Preferences/UserDefinitions.tsx:680
>>>>>>> 67cbd175
#, fuzzy
msgid "detectAutomaticallyDescription"
msgstr "Автоматическое определение на основе формата каталожного номера."

<<<<<<< HEAD
#: components/Preferences/UserDefinitions.tsx:645
#: components/Preferences/UserDefinitions.tsx:666
#: components/Preferences/UserDefinitions.tsx:687
#. 🟥Verb. Used in: Components > Preferences > User Definitions
=======
#. 🟥Verb. Used in: Components > Preferences > User Definitions
#: components/Preferences/UserDefinitions.tsx:642
#: components/Preferences/UserDefinitions.tsx:663
#: components/Preferences/UserDefinitions.tsx:684
>>>>>>> 67cbd175
#, fuzzy
msgid "use"
msgstr "Использовать"

<<<<<<< HEAD
#: components/Preferences/UserDefinitions.tsx:649
#: components/Preferences/UserDefinitions.tsx:670
#: components/Preferences/UserDefinitions.tsx:691
#. Used in: Components > Preferences > User Definitions
=======
#. Used in: Components > Preferences > User Definitions
#: components/Preferences/UserDefinitions.tsx:646
#: components/Preferences/UserDefinitions.tsx:667
#: components/Preferences/UserDefinitions.tsx:688
>>>>>>> 67cbd175
#, fuzzy
msgid "dontUse"
msgstr "Не использовать"

<<<<<<< HEAD
#: components/Preferences/UserDefinitions.tsx:572
#: components/Preferences/UserDefinitions.tsx:584
#. Used in: Components > Preferences > User Definitions
=======
#. Used in: Components > Preferences > User Definitions
#: components/Preferences/UserDefinitions.tsx:569
#: components/Preferences/UserDefinitions.tsx:581
>>>>>>> 67cbd175
#, fuzzy
msgid "position"
msgstr "Позиция"

<<<<<<< HEAD
#: components/Preferences/UserDefinitions.tsx:578
=======
>>>>>>> 67cbd175
#. Used in: Components > Preferences > User Definitions
#: components/Preferences/UserDefinitions.tsx:575
#, fuzzy
msgid "top"
msgstr "Вершина"

<<<<<<< HEAD
#: components/Preferences/UserDefinitions.tsx:580
=======
>>>>>>> 67cbd175
#. Used in: Components > Preferences > User Definitions
#: components/Preferences/UserDefinitions.tsx:577
#, fuzzy
msgid "bottom"
msgstr "Нижний"

<<<<<<< HEAD
#: components/Preferences/UserDefinitions.tsx:577
=======
>>>>>>> 67cbd175
#. Used in: Components > Preferences > User Definitions
#: components/Preferences/UserDefinitions.tsx:574
#, fuzzy
msgid "left"
msgstr "Левый"

<<<<<<< HEAD
#: components/Preferences/UserDefinitions.tsx:579
=======
>>>>>>> 67cbd175
#. Used in: Components > Preferences > User Definitions
#: components/Preferences/UserDefinitions.tsx:576
#, fuzzy
msgid "right"
msgstr "Верно"

<<<<<<< HEAD
#: components/Preferences/UserDefinitions.tsx:515
=======
>>>>>>> 67cbd175
#. Used in: Components > Preferences > User Definitions
#: components/Preferences/UserDefinitions.tsx:512
#, fuzzy
msgid "showUnsavedIndicator"
msgstr "Показать индикатор несохраненных изменений"

<<<<<<< HEAD
#: components/Preferences/UserDefinitions.tsx:516
=======
>>>>>>> 67cbd175
#. Used in: Components > Preferences > User Definitions
#: components/Preferences/UserDefinitions.tsx:513
#, fuzzy
msgid "showUnsavedIndicatorDescription"
msgstr ""
"Показывать «*» в заголовке вкладки, если на текущей вкладке есть "
"несохраненные изменения."

<<<<<<< HEAD
#: components/Preferences/UserDefinitions.tsx:1681
=======
>>>>>>> 67cbd175
#. Used in: Components > Preferences > User Definitions
#: components/Preferences/UserDefinitions.tsx:1644
#, fuzzy
msgid "autoPopulateDescription"
msgstr ""
"Автоматически заполнять объединенную запись значениями из дубликатов при "
"открытии диалогового окна объединения."

<<<<<<< HEAD
#: components/Preferences/UserDefinitions.tsx:1694
=======
>>>>>>> 67cbd175
#. Used in: Components > Preferences > User Definitions
#: components/Preferences/UserDefinitions.tsx:1657
#, fuzzy
msgid "autoCreateVariants"
msgstr "Автоматически создавать записи {agentVariantTable:string}"

<<<<<<< HEAD
#: components/Preferences/UserDefinitions.tsx:1698
=======
>>>>>>> 67cbd175
#. Used in: Components > Preferences > User Definitions
#: components/Preferences/UserDefinitions.tsx:1661
#, fuzzy
msgid "autoCreateVariantsDescription"
msgstr ""
"При объединении агентов автоматически создаются записи "
"{agentVariantTable:string} на основе вариаций имени/фамилии."

#. Used in: Components > App Resources > Types
#: components/AppResources/types.tsx:110
#, fuzzy
msgid "collectionPreferences"
msgstr "Настройки коллекции"

<<<<<<< HEAD
#: components/Preferences/UserDefinitions.tsx:493
=======
>>>>>>> 67cbd175
#. Used in: Components > Preferences > User Definitions
#: components/Preferences/UserDefinitions.tsx:490
#, fuzzy
msgid "rememberDialogSizes"
msgstr "Запомните размеры диалоговых окон"

<<<<<<< HEAD
#: components/Preferences/UserDefinitions.tsx:486
=======
>>>>>>> 67cbd175
#. Used in: Components > Preferences > User Definitions
#: components/Preferences/UserDefinitions.tsx:483
#, fuzzy
msgid "rememberDialogPositions"
msgstr "Запомнить позиции диалоговых окон"

<<<<<<< HEAD
#: components/Preferences/UserDefinitions.tsx:1307
=======
>>>>>>> 67cbd175
#. Used in: Components > Preferences > User Definitions
#: components/Preferences/UserDefinitions.tsx:1304
#, fuzzy
msgid "autoPlayMedia"
msgstr "Автоматически воспроизводить медиа"

<<<<<<< HEAD
#: components/Preferences/UserDefinitions.tsx:228
=======
>>>>>>> 67cbd175
#. Used in: Components > Preferences > User Definitions
#: components/Preferences/UserDefinitions.tsx:225
#, fuzzy
msgid "useCustomTooltips"
msgstr "Используйте современные подсказки"

<<<<<<< HEAD
#: components/Preferences/UserDefinitions.tsx:1100
=======
>>>>>>> 67cbd175
#. Used in: Components > Preferences > User Definitions
#: components/Preferences/UserDefinitions.tsx:1097
#, fuzzy
msgid "alwaysUseQueryBuilder"
msgstr "Всегда используйте конструктор запросов внутри формы поиска"

<<<<<<< HEAD
#: components/Preferences/UserDefinitions.tsx:1917
=======
>>>>>>> 67cbd175
#. Used in: Components > Preferences > User Definitions
#: components/Preferences/UserDefinitions.tsx:1880
#, fuzzy
msgid "localizeResourceNames"
msgstr "Локализуйте названия распознанных ресурсов приложения"

<<<<<<< HEAD
#: components/Preferences/UserDefinitions.tsx:1955
=======
>>>>>>> 67cbd175
#. Used in: Components > Preferences > User Definitions
#: components/Preferences/UserDefinitions.tsx:1918
#, fuzzy
msgid "splitLongXml"
msgstr "Разделить длинные строки XML на несколько строк"

#. Used in: Components > Molecules > Sync Attachment Picker
#: components/Molecules/SyncAttachmentPicker.tsx:91
#, fuzzy
msgid "url"
msgstr "URL"

#. Used in: Components > Molecules > Sync Attachment Picker
#: components/Molecules/SyncAttachmentPicker.tsx:85
#, fuzzy
msgid "pickAttachment"
msgstr "Выберите вложение"

#. Used in: Components > Molecules > Sync Attachment Picker
#: components/Molecules/SyncAttachmentPicker.tsx:113
#, fuzzy
msgid "attachmentFailed"
msgstr "Не удалось загрузить вложение."

#. Used in: Components > Molecules > Sync Attachment Picker
#: components/Molecules/SyncAttachmentPicker.tsx:58
#, fuzzy
msgid "pickImage"
msgstr "Выберите изображение"

<<<<<<< HEAD
#: components/Preferences/UserDefinitions.tsx:595
=======
>>>>>>> 67cbd175
#. Used in: Components > Preferences > User Definitions
#: components/Preferences/UserDefinitions.tsx:592
#, fuzzy
msgid "customLogo"
msgstr "URL-адрес развернутого изображения"

<<<<<<< HEAD
#: components/Preferences/UserDefinitions.tsx:603
=======
>>>>>>> 67cbd175
#. Used in: Components > Preferences > User Definitions
#: components/Preferences/UserDefinitions.tsx:600
#, fuzzy
msgid "customLogoCollapsed"
msgstr "URL свернутого изображения"

<<<<<<< HEAD
#: components/Preferences/UserDefinitions.tsx:600
=======
>>>>>>> 67cbd175
#. Used in: Components > Preferences > User Definitions
#: components/Preferences/UserDefinitions.tsx:597
#, fuzzy
msgid "customLogoDescription"
msgstr ""
"URL-адрес изображения, которое будет отображаться рядом с логотипом "
"«Указать» в меню навигации."

<<<<<<< HEAD
#: components/Preferences/UserDefinitions.tsx:1663
=======
>>>>>>> 67cbd175
#. Used in: Components > Preferences > User Definitions
#: components/Preferences/UserDefinitions.tsx:1626
#, fuzzy
msgid "showLineNumber"
msgstr "Показать номер строки результата запроса"

<<<<<<< HEAD
#: components/Preferences/UserDefinitions.tsx:308
#: components/Preferences/UserDefinitions.tsx:369
#. Used in: Components > Preferences > User Definitions
=======
#. Used in: Components > Preferences > User Definitions
#: components/Preferences/UserDefinitions.tsx:305
#: components/Preferences/UserDefinitions.tsx:366
>>>>>>> 67cbd175
#, fuzzy
msgid "saveButtonColor"
msgstr "Сохранить цвет кнопки"

<<<<<<< HEAD
#: components/Preferences/UserDefinitions.tsx:348
#: components/Preferences/UserDefinitions.tsx:409
#. Used in: Components > Preferences > User Definitions
=======
#. Used in: Components > Preferences > User Definitions
#: components/Preferences/UserDefinitions.tsx:345
#: components/Preferences/UserDefinitions.tsx:406
>>>>>>> 67cbd175
#, fuzzy
msgid "secondaryButtonColor"
msgstr "Цвет вторичной кнопки"

<<<<<<< HEAD
#: components/Preferences/UserDefinitions.tsx:356
#: components/Preferences/UserDefinitions.tsx:417
#. Used in: Components > Preferences > User Definitions
=======
#. Used in: Components > Preferences > User Definitions
#: components/Preferences/UserDefinitions.tsx:353
#: components/Preferences/UserDefinitions.tsx:414
>>>>>>> 67cbd175
#, fuzzy
msgid "secondaryLightButtonColor"
msgstr "Цвет кнопки вторичного освещения"

<<<<<<< HEAD
#: components/Preferences/UserDefinitions.tsx:316
#: components/Preferences/UserDefinitions.tsx:377
#. Used in: Components > Preferences > User Definitions
=======
#. Used in: Components > Preferences > User Definitions
#: components/Preferences/UserDefinitions.tsx:313
#: components/Preferences/UserDefinitions.tsx:374
>>>>>>> 67cbd175
#, fuzzy
msgid "dangerButtonColor"
msgstr "Цвет кнопки «Опасность»"

<<<<<<< HEAD
#: components/Preferences/UserDefinitions.tsx:332
#: components/Preferences/UserDefinitions.tsx:393
#. Used in: Components > Preferences > User Definitions
=======
#. Used in: Components > Preferences > User Definitions
#: components/Preferences/UserDefinitions.tsx:329
#: components/Preferences/UserDefinitions.tsx:390
>>>>>>> 67cbd175
#, fuzzy
msgid "infoButtonColor"
msgstr "Цвет кнопки информации"

<<<<<<< HEAD
#: components/Preferences/UserDefinitions.tsx:324
#: components/Preferences/UserDefinitions.tsx:385
#. Used in: Components > Preferences > User Definitions
=======
#. Used in: Components > Preferences > User Definitions
#: components/Preferences/UserDefinitions.tsx:321
#: components/Preferences/UserDefinitions.tsx:382
>>>>>>> 67cbd175
#, fuzzy
msgid "warningButtonColor"
msgstr "Цвет кнопки предупреждения"

<<<<<<< HEAD
#: components/Preferences/UserDefinitions.tsx:340
#: components/Preferences/UserDefinitions.tsx:401
#. Used in: Components > Preferences > User Definitions
=======
#. Used in: Components > Preferences > User Definitions
#: components/Preferences/UserDefinitions.tsx:337
#: components/Preferences/UserDefinitions.tsx:398
>>>>>>> 67cbd175
#, fuzzy
msgid "successButtonColor"
msgstr "Цвет кнопки «Успех»"

<<<<<<< HEAD
#: components/Preferences/UserDefinitions.tsx:797
=======
>>>>>>> 67cbd175
#. Used in: Components > Preferences > User Definitions
#: components/Preferences/UserDefinitions.tsx:794
#, fuzzy
msgid "openAsReadOnly"
msgstr "Открыть все записи в режиме только для чтения"

#. Used in: Components > Preferences > Collection Definitions ⬤ Components > Preferences > User Definitions
#: components/Preferences/CollectionDefinitions.tsx:78
<<<<<<< HEAD
#: components/Preferences/UserDefinitions.tsx:1636
#. Used in: Components > Preferences > Collection Definitions ⬤ Components > Preferences > User Definitions
=======
#: components/Preferences/UserDefinitions.tsx:1607
>>>>>>> 67cbd175
#, fuzzy
msgid "displayBasicView"
msgstr "Отображение базового вида"

<<<<<<< HEAD
#: components/Preferences/UserDefinitions.tsx:1643
#. Used in: Components > Preferences > User Definitions
msgid "showComparisonOperatorsForString"
msgstr ""

#: components/Preferences/UserDefinitions.tsx:1644
#. Used in: Components > Preferences > User Definitions
msgid "showComparisonOperatorsDescription"
msgstr ""

#: components/QueryBuilder/Header.tsx:110
=======
#. Used in: Components > Query Builder > Header ⬤ Components > Reports > Parameters
#: components/QueryBuilder/Header.tsx:129
>>>>>>> 67cbd175
#: components/Reports/Parameters.tsx:98
#, fuzzy
msgid "basicView"
msgstr "Базовый вид"

<<<<<<< HEAD
#: components/QueryBuilder/Header.tsx:109
=======
#. Used in: Components > Query Builder > Header ⬤ Components > Reports > Parameters
#: components/QueryBuilder/Header.tsx:128
>>>>>>> 67cbd175
#: components/Reports/Parameters.tsx:97
#, fuzzy
msgid "detailedView"
msgstr "Подробный вид"

<<<<<<< HEAD
#: components/Preferences/UserDefinitions.tsx:1314
=======
>>>>>>> 67cbd175
#. Used in: Components > Preferences > User Definitions
#: components/Preferences/UserDefinitions.tsx:1311
#, fuzzy
msgid "attachmentPreviewMode"
msgstr "Режим предварительного просмотра вложений"

<<<<<<< HEAD
#: components/Preferences/UserDefinitions.tsx:1321
=======
>>>>>>> 67cbd175
#. Used in: Components > Preferences > User Definitions
#: components/Preferences/UserDefinitions.tsx:1318
#, fuzzy
msgid "fullResolution"
msgstr "Полное разрешение"

<<<<<<< HEAD
#: components/Preferences/UserDefinitions.tsx:1325
=======
>>>>>>> 67cbd175
#. Used in: Components > Preferences > User Definitions
#: components/Preferences/UserDefinitions.tsx:1322
#, fuzzy
msgid "thumbnail"
msgstr "Миниатюра"

<<<<<<< HEAD
#: components/Preferences/UserDefinitions.tsx:533
=======
>>>>>>> 67cbd175
#. Used in: Components > Preferences > User Definitions
#: components/Preferences/UserDefinitions.tsx:530
#, fuzzy
msgid "addSearchBarHomePage"
<<<<<<< HEAD
msgstr "Добавить панель поиска на главную страницу"

#: components/Preferences/CollectionDefinitions.tsx:99
#. Used in: Components > Preferences > Collection Definitions
msgid "inheritanceCatNumberPref"
msgstr ""

#: components/Preferences/CollectionDefinitions.tsx:118
#. Used in: Components > Preferences > Collection Definitions
msgid "inheritanceCatNumberParentCOPref"
msgstr ""
=======
msgstr "Добавить панель поиска на домашнюю страницу"
>>>>>>> 67cbd175
<|MERGE_RESOLUTION|>--- conflicted
+++ resolved
@@ -12,24 +12,16 @@
 "n%10<=4 && (n%100<10 || n%100>=20) ? 1 : 2);\n"
 "X-Generator: Weblate 5.12-dev\n"
 
-<<<<<<< HEAD
 #: components/Header/userToolDefinitions.ts:56
-=======
-#. Used in: Components > Header > User Tool Definitions ⬤ Components > Preferences > Index ⬤ Components > Router > Routes
-#: components/Header/userToolDefinitions.ts:47
->>>>>>> 67cbd175
 #: components/Preferences/index.tsx:71
 #: components/Router/Routes.tsx:365
+#. Used in: Components > Header > User Tool Definitions ⬤ Components > Preferences > Index ⬤ Components > Router > Routes
 #, fuzzy
 msgid "preferences"
 msgstr "Предпочтения"
 
-<<<<<<< HEAD
 #: components/Header/userToolDefinitions.ts:54
-=======
->>>>>>> 67cbd175
 #. Used in: Components > Header > User Tool Definitions
-#: components/Header/userToolDefinitions.ts:45
 #, fuzzy
 msgid "customization"
 msgstr "Настройка"
@@ -46,7 +38,6 @@
 msgid "defaultUserPreferences"
 msgstr "Настройки пользователя по умолчанию"
 
-<<<<<<< HEAD
 #: components/Preferences/UserDefinitions.tsx:82
 #: components/Preferences/UserDefinitions.tsx:530
 #: components/Preferences/UserDefinitions.tsx:617
@@ -56,139 +47,75 @@
 #: components/Preferences/UserDefinitions.tsx:1739
 #: components/Preferences/UserDefinitions.tsx:2054
 #. Used in: Components > Preferences > User Definitions
-=======
-#. Used in: Components > Preferences > User Definitions
-#: components/Preferences/UserDefinitions.tsx:79
-#: components/Preferences/UserDefinitions.tsx:527
-#: components/Preferences/UserDefinitions.tsx:614
-#: components/Preferences/UserDefinitions.tsx:708
-#: components/Preferences/UserDefinitions.tsx:1273
-#: components/Preferences/UserDefinitions.tsx:1522
-#: components/Preferences/UserDefinitions.tsx:1702
->>>>>>> 67cbd175
 #, fuzzy
 msgid "general"
 msgstr "Общий"
 
-<<<<<<< HEAD
 #: components/Preferences/UserDefinitions.tsx:85
 #: components/Preferences/UserDefinitions.tsx:825
 #. Used in: Components > Preferences > User Definitions
-=======
-#. Used in: Components > Preferences > User Definitions
-#: components/Preferences/UserDefinitions.tsx:82
-#: components/Preferences/UserDefinitions.tsx:822
->>>>>>> 67cbd175
 #, fuzzy
 msgid "ui"
 msgstr "Пользовательский интерфейс"
 
-<<<<<<< HEAD
 #: components/Preferences/UserDefinitions.tsx:96
-=======
->>>>>>> 67cbd175
-#. Used in: Components > Preferences > User Definitions
-#: components/Preferences/UserDefinitions.tsx:93
+#. Used in: Components > Preferences > User Definitions
 #, fuzzy
 msgid "theme"
 msgstr "Тема"
 
-<<<<<<< HEAD
 #: components/Preferences/UserDefinitions.tsx:103
 #: components/Preferences/UserDefinitions.tsx:138
 #: components/Preferences/UserDefinitions.tsx:160
 #: components/Preferences/UserDefinitions.tsx:181
 #. Used in: Components > Preferences > User Definitions
-=======
-#. Used in: Components > Preferences > User Definitions
-#: components/Preferences/UserDefinitions.tsx:100
-#: components/Preferences/UserDefinitions.tsx:135
-#: components/Preferences/UserDefinitions.tsx:157
-#: components/Preferences/UserDefinitions.tsx:178
->>>>>>> 67cbd175
 #, fuzzy
 msgid "useSystemSetting"
 msgstr "Использовать системные настройки"
 
-<<<<<<< HEAD
 #: components/Preferences/UserDefinitions.tsx:104
 #: components/Preferences/UserDefinitions.tsx:139
 #: components/Preferences/UserDefinitions.tsx:161
 #: components/Preferences/UserDefinitions.tsx:182
 #. Used in: Components > Preferences > User Definitions
-=======
-#. Used in: Components > Preferences > User Definitions
-#: components/Preferences/UserDefinitions.tsx:101
-#: components/Preferences/UserDefinitions.tsx:136
-#: components/Preferences/UserDefinitions.tsx:158
-#: components/Preferences/UserDefinitions.tsx:179
->>>>>>> 67cbd175
 #, fuzzy
 msgid "inheritOsSettings"
 msgstr "Копирует значение из настроек вашей операционной системы"
 
-<<<<<<< HEAD
 #: components/Preferences/UserDefinitions.tsx:108
 #: components/Preferences/UserDefinitions.tsx:125
 #. 🟥Light mode. Used in: Components > Preferences > User Definitions
-=======
-#. 🟥Light mode. Used in: Components > Preferences > User Definitions
-#: components/Preferences/UserDefinitions.tsx:105
-#: components/Preferences/UserDefinitions.tsx:122
->>>>>>> 67cbd175
 #, fuzzy
 msgid "light"
 msgstr "Свет"
 
-<<<<<<< HEAD
 #: components/Preferences/UserDefinitions.tsx:112
 #: components/Preferences/UserDefinitions.tsx:122
 #. 🟥Dark mode. Used in: Components > Preferences > User Definitions
-=======
-#. 🟥Dark mode. Used in: Components > Preferences > User Definitions
-#: components/Preferences/UserDefinitions.tsx:109
-#: components/Preferences/UserDefinitions.tsx:119
->>>>>>> 67cbd175
 #, fuzzy
 msgid "dark"
 msgstr "Темный"
 
-<<<<<<< HEAD
 #: components/Preferences/UserDefinitions.tsx:130
-=======
->>>>>>> 67cbd175
-#. Used in: Components > Preferences > User Definitions
-#: components/Preferences/UserDefinitions.tsx:127
+#. Used in: Components > Preferences > User Definitions
 #, fuzzy
 msgid "reduceMotion"
 msgstr "Уменьшить движение"
 
-<<<<<<< HEAD
 #: components/Preferences/UserDefinitions.tsx:131
-=======
->>>>>>> 67cbd175
-#. Used in: Components > Preferences > User Definitions
-#: components/Preferences/UserDefinitions.tsx:128
+#. Used in: Components > Preferences > User Definitions
 #, fuzzy
 msgid "reduceMotionDescription"
 msgstr "Отключите ненужные анимации и переходы."
 
-<<<<<<< HEAD
 #: components/Preferences/UserDefinitions.tsx:152
-=======
->>>>>>> 67cbd175
-#. Used in: Components > Preferences > User Definitions
-#: components/Preferences/UserDefinitions.tsx:149
+#. Used in: Components > Preferences > User Definitions
 #, fuzzy
 msgid "reduceTransparency"
 msgstr "Уменьшить прозрачность"
 
-<<<<<<< HEAD
 #: components/Preferences/UserDefinitions.tsx:153
-=======
->>>>>>> 67cbd175
-#. Used in: Components > Preferences > User Definitions
-#: components/Preferences/UserDefinitions.tsx:150
+#. Used in: Components > Preferences > User Definitions
 #, fuzzy
 msgid "reduceTransparencyDescription"
 msgstr ""
@@ -196,91 +123,51 @@
 "интерфейса, когда это возможно (например, заголовки таблиц в древовидной "
 "структуре)."
 
-<<<<<<< HEAD
 #: components/Preferences/UserDefinitions.tsx:174
-=======
->>>>>>> 67cbd175
-#. Used in: Components > Preferences > User Definitions
-#: components/Preferences/UserDefinitions.tsx:171
+#. Used in: Components > Preferences > User Definitions
 #, fuzzy
 msgid "contrast"
 msgstr "Контраст"
 
-<<<<<<< HEAD
 #: components/Preferences/UserDefinitions.tsx:186
-=======
->>>>>>> 67cbd175
-#. Used in: Components > Preferences > User Definitions
-#: components/Preferences/UserDefinitions.tsx:183
+#. Used in: Components > Preferences > User Definitions
 #, fuzzy
 msgid "increase"
 msgstr "Увеличивать"
 
-<<<<<<< HEAD
 #: components/Preferences/UserDefinitions.tsx:143
 #: components/Preferences/UserDefinitions.tsx:165
 #: components/Preferences/UserDefinitions.tsx:190
 #. Used in: Components > Preferences > User Definitions
-=======
-#. Used in: Components > Preferences > User Definitions
-#: components/Preferences/UserDefinitions.tsx:140
-#: components/Preferences/UserDefinitions.tsx:162
-#: components/Preferences/UserDefinitions.tsx:187
->>>>>>> 67cbd175
 #, fuzzy
 msgid "reduce"
 msgstr "Уменьшать"
 
-<<<<<<< HEAD
 #: components/Preferences/UserDefinitions.tsx:147
 #: components/Preferences/UserDefinitions.tsx:169
 #: components/Preferences/UserDefinitions.tsx:194
 #. Used in: Components > Preferences > User Definitions
-=======
-#. Used in: Components > Preferences > User Definitions
-#: components/Preferences/UserDefinitions.tsx:144
-#: components/Preferences/UserDefinitions.tsx:166
-#: components/Preferences/UserDefinitions.tsx:191
->>>>>>> 67cbd175
 #, fuzzy
 msgid "noPreference"
 msgstr "Нет предпочтений"
 
-<<<<<<< HEAD
 #: components/Preferences/UserDefinitions.tsx:199
 #: components/Preferences/UserDefinitions.tsx:828
 #. Used in: Components > Preferences > User Definitions
-=======
-#. Used in: Components > Preferences > User Definitions
-#: components/Preferences/UserDefinitions.tsx:196
-#: components/Preferences/UserDefinitions.tsx:825
->>>>>>> 67cbd175
 #, fuzzy
 msgid "fontSize"
 msgstr "Размер шрифта"
 
-<<<<<<< HEAD
 #: components/Preferences/UserDefinitions.tsx:219
 #: components/Preferences/UserDefinitions.tsx:840
 #. Used in: Components > Preferences > User Definitions
-=======
-#. Used in: Components > Preferences > User Definitions
-#: components/Preferences/UserDefinitions.tsx:216
-#: components/Preferences/UserDefinitions.tsx:837
->>>>>>> 67cbd175
 #, fuzzy
 msgid "fontFamily"
 msgstr "Семейство шрифтов"
 
-<<<<<<< HEAD
 #: components/Preferences/UserDefinitions.tsx:220
 #: components/Preferences/UserDefinitions.tsx:841
 #. Used in: Components > Preferences > User Definitions
-=======
-#. Used in: Components > Preferences > User Definitions
-#: components/Preferences/UserDefinitions.tsx:217
-#: components/Preferences/UserDefinitions.tsx:838
->>>>>>> 67cbd175
 #, fuzzy
 msgid "fontFamilyDescription"
 msgstr ""
@@ -297,120 +184,74 @@
 msgid "defaultFont"
 msgstr "(шрифт по умолчанию)"
 
-<<<<<<< HEAD
 #: components/Preferences/UserDefinitions.tsx:849
-=======
->>>>>>> 67cbd175
-#. Used in: Components > Preferences > User Definitions
-#: components/Preferences/UserDefinitions.tsx:846
+#. Used in: Components > Preferences > User Definitions
 #, fuzzy
 msgid "maxFormWidth"
 msgstr "Макс. ширина формы"
 
-<<<<<<< HEAD
 #: components/Preferences/UserDefinitions.tsx:898
-=======
->>>>>>> 67cbd175
-#. Used in: Components > Preferences > User Definitions
-#: components/Preferences/UserDefinitions.tsx:895
+#. Used in: Components > Preferences > User Definitions
 #, fuzzy
 msgid "fieldBackgrounds"
 msgstr "Фоны полей"
 
-<<<<<<< HEAD
 #: components/Preferences/UserDefinitions.tsx:901
-=======
->>>>>>> 67cbd175
-#. Used in: Components > Preferences > User Definitions
-#: components/Preferences/UserDefinitions.tsx:898
+#. Used in: Components > Preferences > User Definitions
 #, fuzzy
 msgid "fieldBackground"
 msgstr "Фон поля"
 
-<<<<<<< HEAD
 #: components/Preferences/UserDefinitions.tsx:909
-=======
->>>>>>> 67cbd175
-#. Used in: Components > Preferences > User Definitions
-#: components/Preferences/UserDefinitions.tsx:906
+#. Used in: Components > Preferences > User Definitions
 #, fuzzy
 msgid "disabledFieldBackground"
 msgstr "Отключен фон поля"
 
-<<<<<<< HEAD
 #: components/Preferences/UserDefinitions.tsx:917
-=======
->>>>>>> 67cbd175
-#. Used in: Components > Preferences > User Definitions
-#: components/Preferences/UserDefinitions.tsx:914
+#. Used in: Components > Preferences > User Definitions
 #, fuzzy
 msgid "invalidFieldBackground"
 msgstr "Неверный фон поля"
 
-<<<<<<< HEAD
 #: components/Preferences/UserDefinitions.tsx:925
-=======
->>>>>>> 67cbd175
-#. Used in: Components > Preferences > User Definitions
-#: components/Preferences/UserDefinitions.tsx:922
+#. Used in: Components > Preferences > User Definitions
 #, fuzzy
 msgid "requiredFieldBackground"
 msgstr "Обязательное поле фон"
 
-<<<<<<< HEAD
 #: components/Preferences/UserDefinitions.tsx:933
-=======
->>>>>>> 67cbd175
-#. Used in: Components > Preferences > User Definitions
-#: components/Preferences/UserDefinitions.tsx:930
+#. Used in: Components > Preferences > User Definitions
 #, fuzzy
 msgid "darkFieldBackground"
 msgstr "Фон поля (тёмная тема)"
 
-<<<<<<< HEAD
 #: components/Preferences/UserDefinitions.tsx:941
-=======
->>>>>>> 67cbd175
-#. Used in: Components > Preferences > User Definitions
-#: components/Preferences/UserDefinitions.tsx:938
+#. Used in: Components > Preferences > User Definitions
 #, fuzzy
 msgid "darkDisabledFieldBackground"
 msgstr "Отключен фон поля (тёмная тема)"
 
-<<<<<<< HEAD
 #: components/Preferences/UserDefinitions.tsx:949
-=======
->>>>>>> 67cbd175
-#. Used in: Components > Preferences > User Definitions
-#: components/Preferences/UserDefinitions.tsx:946
+#. Used in: Components > Preferences > User Definitions
 #, fuzzy
 msgid "darkInvalidFieldBackground"
 msgstr "Недопустимый фон поля (тёмная тема)"
 
-<<<<<<< HEAD
 #: components/Preferences/UserDefinitions.tsx:957
-=======
->>>>>>> 67cbd175
-#. Used in: Components > Preferences > User Definitions
-#: components/Preferences/UserDefinitions.tsx:954
+#. Used in: Components > Preferences > User Definitions
 #, fuzzy
 msgid "darkRequiredFieldBackground"
 msgstr "Обязательное поле фон (тёмная тема)"
 
-<<<<<<< HEAD
 #: components/Preferences/UserDefinitions.tsx:439
-=======
->>>>>>> 67cbd175
-#. Used in: Components > Preferences > User Definitions
-#: components/Preferences/UserDefinitions.tsx:436
+#. Used in: Components > Preferences > User Definitions
 #, fuzzy
 msgid "dialogs"
 msgstr "Диалоги"
 
-#. Used in: Components > Preferences > Collection Definitions ⬤ Components > Preferences > User Definitions
 #: components/Preferences/CollectionDefinitions.tsx:18
 #: components/Preferences/CollectionDefinitions.tsx:75
-<<<<<<< HEAD
 #: components/Preferences/UserDefinitions.tsx:237
 #: components/Preferences/UserDefinitions.tsx:569
 #: components/Preferences/UserDefinitions.tsx:967
@@ -418,100 +259,51 @@
 #: components/Preferences/UserDefinitions.tsx:1914
 #: components/Preferences/UserDefinitions.tsx:1969
 #. Used in: Components > Preferences > Collection Definitions ⬤ Components > Preferences > User Definitions
-=======
-#: components/Preferences/UserDefinitions.tsx:234
-#: components/Preferences/UserDefinitions.tsx:566
-#: components/Preferences/UserDefinitions.tsx:964
-#: components/Preferences/UserDefinitions.tsx:1616
-#: components/Preferences/UserDefinitions.tsx:1877
-#: components/Preferences/UserDefinitions.tsx:1932
->>>>>>> 67cbd175
 #, fuzzy
 msgid "appearance"
 msgstr "Появление"
 
-<<<<<<< HEAD
 #: components/Preferences/UserDefinitions.tsx:305
-=======
->>>>>>> 67cbd175
-#. Used in: Components > Preferences > User Definitions
-#: components/Preferences/UserDefinitions.tsx:302
+#. Used in: Components > Preferences > User Definitions
 #, fuzzy
 msgid "buttonsLight"
 msgstr "Кнопки (световой режим)"
 
-<<<<<<< HEAD
 #: components/Preferences/UserDefinitions.tsx:366
-=======
->>>>>>> 67cbd175
-#. Used in: Components > Preferences > User Definitions
-#: components/Preferences/UserDefinitions.tsx:363
+#. Used in: Components > Preferences > User Definitions
 #, fuzzy
 msgid "buttonsDark"
 msgstr "Кнопки (темный режим)"
 
-<<<<<<< HEAD
 #: components/Preferences/UserDefinitions.tsx:450
-=======
->>>>>>> 67cbd175
-#. Used in: Components > Preferences > User Definitions
-#: components/Preferences/UserDefinitions.tsx:447
+#. Used in: Components > Preferences > User Definitions
 #, fuzzy
 msgid "translucentDialog"
 msgstr "Прозрачные диалоги"
 
-<<<<<<< HEAD
 #: components/Preferences/UserDefinitions.tsx:451
-=======
->>>>>>> 67cbd175
-#. Used in: Components > Preferences > User Definitions
-#: components/Preferences/UserDefinitions.tsx:448
+#. Used in: Components > Preferences > User Definitions
 #, fuzzy
 msgid "translucentDialogDescription"
 msgstr "Имеют ли диалоговые окна полупрозрачный фон."
 
-<<<<<<< HEAD
 #: components/Preferences/UserDefinitions.tsx:1279
-=======
->>>>>>> 67cbd175
-#. Used in: Components > Preferences > User Definitions
-#: components/Preferences/UserDefinitions.tsx:1276
+#. Used in: Components > Preferences > User Definitions
 #, fuzzy
 msgid "alwaysPrompt"
 msgstr "Всегда предлагать выбрать коллекцию"
 
-<<<<<<< HEAD
 #: components/Preferences/UserDefinitions.tsx:1334
-=======
->>>>>>> 67cbd175
-#. Used in: Components > Preferences > User Definitions
-#: components/Preferences/UserDefinitions.tsx:1331
+#. Used in: Components > Preferences > User Definitions
 #, fuzzy
 msgid "treeEditor"
 msgstr "Редактор дерева"
 
-<<<<<<< HEAD
-=======
-#. Used in: Components > Preferences > User Definitions
-#: components/Preferences/UserDefinitions.tsx:1394
-#: components/Preferences/UserDefinitions.tsx:1415
-#: components/Preferences/UserDefinitions.tsx:1436
-#: components/Preferences/UserDefinitions.tsx:1457
-#: components/Preferences/UserDefinitions.tsx:1478
-#: components/Preferences/UserDefinitions.tsx:1499
-#, fuzzy
-msgid "treeAccentColor"
-msgstr "Цвет акцента дерева"
-
-#. Used in: Components > Preferences > User Definitions
-#: components/Preferences/UserDefinitions.tsx:1402
->>>>>>> 67cbd175
 #: components/Preferences/UserDefinitions.tsx:1423
 #: components/Preferences/UserDefinitions.tsx:1444
 #: components/Preferences/UserDefinitions.tsx:1465
 #: components/Preferences/UserDefinitions.tsx:1486
 #: components/Preferences/UserDefinitions.tsx:1507
-<<<<<<< HEAD
 #: components/Preferences/UserDefinitions.tsx:1528
 #. Used in: Components > Preferences > User Definitions
 #, fuzzy
@@ -525,316 +317,186 @@
 #: components/Preferences/UserDefinitions.tsx:1515
 #: components/Preferences/UserDefinitions.tsx:1536
 #. Used in: Components > Preferences > User Definitions
-=======
->>>>>>> 67cbd175
 #, fuzzy
 msgid "synonymColor"
 msgstr "Синоним цвет"
 
-<<<<<<< HEAD
 #: components/Preferences/UserDefinitions.tsx:1876
-=======
->>>>>>> 67cbd175
-#. Used in: Components > Preferences > User Definitions
-#: components/Preferences/UserDefinitions.tsx:1839
+#. Used in: Components > Preferences > User Definitions
 #, fuzzy
 msgid "showNewDataSetWarning"
 msgstr "Показать предупреждение о новом наборе данных"
 
-<<<<<<< HEAD
 #: components/Preferences/UserDefinitions.tsx:1877
-=======
->>>>>>> 67cbd175
-#. Used in: Components > Preferences > User Definitions
-#: components/Preferences/UserDefinitions.tsx:1840
+#. Used in: Components > Preferences > User Definitions
 #, fuzzy
 msgid "showNewDataSetWarningDescription"
 msgstr "Показывать информационное сообщение при создании нового набора данных."
 
-<<<<<<< HEAD
 #: components/Preferences/UserDefinitions.tsx:566
-=======
->>>>>>> 67cbd175
-#. Used in: Components > Preferences > User Definitions
-#: components/Preferences/UserDefinitions.tsx:563
+#. Used in: Components > Preferences > User Definitions
 #, fuzzy
 msgid "header"
 msgstr "Меню навигации"
 
-<<<<<<< HEAD
 #: components/Preferences/UserDefinitions.tsx:427
-=======
->>>>>>> 67cbd175
-#. Used in: Components > Preferences > User Definitions
-#: components/Preferences/UserDefinitions.tsx:424
+#. Used in: Components > Preferences > User Definitions
 #, fuzzy
 msgid "application"
 msgstr "Приложение"
 
-<<<<<<< HEAD
 #: components/Preferences/UserDefinitions.tsx:430
-=======
->>>>>>> 67cbd175
-#. Used in: Components > Preferences > User Definitions
-#: components/Preferences/UserDefinitions.tsx:427
+#. Used in: Components > Preferences > User Definitions
 #, fuzzy
 msgid "allowDismissingErrors"
 msgstr "Разрешить отклонение сообщений об ошибках"
 
-<<<<<<< HEAD
 #: components/Preferences/UserDefinitions.tsx:442
 #: components/Preferences/UserDefinitions.tsx:748
 #. Used in: Components > Preferences > User Definitions
-=======
-#. Used in: Components > Preferences > User Definitions
-#: components/Preferences/UserDefinitions.tsx:439
-#: components/Preferences/UserDefinitions.tsx:745
->>>>>>> 67cbd175
 #, fuzzy
 msgid "updatePageTitle"
 msgstr "Обновить заголовок страницы"
 
-<<<<<<< HEAD
 #: components/Preferences/UserDefinitions.tsx:443
-=======
->>>>>>> 67cbd175
-#. Used in: Components > Preferences > User Definitions
-#: components/Preferences/UserDefinitions.tsx:440
+#. Used in: Components > Preferences > User Definitions
 #, fuzzy
 msgid "updatePageTitleDescription"
 msgstr ""
 "Обновлять ли заголовок страницы, чтобы он соответствовал заголовку "
 "диалогового окна."
 
-<<<<<<< HEAD
 #: components/Preferences/UserDefinitions.tsx:749
-=======
->>>>>>> 67cbd175
-#. Used in: Components > Preferences > User Definitions
-#: components/Preferences/UserDefinitions.tsx:746
+#. Used in: Components > Preferences > User Definitions
 #, fuzzy
 msgid "updatePageTitleFormDescription"
 msgstr "Обновлять ли заголовок страницы для соответствия текущей записи."
 
-<<<<<<< HEAD
 #: components/Preferences/UserDefinitions.tsx:1057
-=======
->>>>>>> 67cbd175
-#. Used in: Components > Preferences > User Definitions
-#: components/Preferences/UserDefinitions.tsx:1054
+#. Used in: Components > Preferences > User Definitions
 #, fuzzy
 msgid "queryComboBox"
 msgstr "Поле со списком запросов"
 
-<<<<<<< HEAD
 #: components/Preferences/UserDefinitions.tsx:1012
 #: components/Preferences/UserDefinitions.tsx:1060
 #: components/Preferences/UserDefinitions.tsx:1398
 #. Used in: Components > Preferences > User Definitions
-=======
-#. Used in: Components > Preferences > User Definitions
-#: components/Preferences/UserDefinitions.tsx:1009
-#: components/Preferences/UserDefinitions.tsx:1057
-#: components/Preferences/UserDefinitions.tsx:1369
->>>>>>> 67cbd175
 #, fuzzy
 msgid "searchAlgorithm"
 msgstr "Алгоритм поиска"
 
-<<<<<<< HEAD
 #: components/Preferences/UserDefinitions.tsx:1080
-=======
->>>>>>> 67cbd175
-#. Used in: Components > Preferences > User Definitions
-#: components/Preferences/UserDefinitions.tsx:1077
+#. Used in: Components > Preferences > User Definitions
 #, fuzzy
 msgid "treeSearchAlgorithm"
 msgstr "Алгоритм поиска (для связей с древовидными таблицами)"
 
-<<<<<<< HEAD
 #: components/Preferences/UserDefinitions.tsx:1019
 #: components/Preferences/UserDefinitions.tsx:1067
 #: components/Preferences/UserDefinitions.tsx:1087
 #. Used in: Components > Preferences > User Definitions
-=======
-#. Used in: Components > Preferences > User Definitions
-#: components/Preferences/UserDefinitions.tsx:1016
-#: components/Preferences/UserDefinitions.tsx:1064
-#: components/Preferences/UserDefinitions.tsx:1084
->>>>>>> 67cbd175
 #, fuzzy
 msgid "startsWithInsensitive"
 msgstr "Начинается с (без учета регистра)"
 
-<<<<<<< HEAD
 #: components/Preferences/UserDefinitions.tsx:1020
 #: components/Preferences/UserDefinitions.tsx:1068
 #: components/Preferences/UserDefinitions.tsx:1088
 #. Used in: Components > Preferences > User Definitions
-=======
-#. Used in: Components > Preferences > User Definitions
-#: components/Preferences/UserDefinitions.tsx:1017
-#: components/Preferences/UserDefinitions.tsx:1065
-#: components/Preferences/UserDefinitions.tsx:1085
->>>>>>> 67cbd175
 #, fuzzy
 msgid "startsWithDescription"
 msgstr "Поиск значений, начинающихся с заданной строки запроса."
 
-<<<<<<< HEAD
 #: components/Preferences/UserDefinitions.tsx:1024
-=======
->>>>>>> 67cbd175
-#. Used in: Components > Preferences > User Definitions
-#: components/Preferences/UserDefinitions.tsx:1021
+#. Used in: Components > Preferences > User Definitions
 #, fuzzy
 msgid "startsWithCaseSensitive"
 msgstr "Начинается с (с учетом регистра)"
 
-<<<<<<< HEAD
 #: components/Preferences/UserDefinitions.tsx:1026
-=======
->>>>>>> 67cbd175
-#. Used in: Components > Preferences > User Definitions
-#: components/Preferences/UserDefinitions.tsx:1023
+#. Used in: Components > Preferences > User Definitions
 #, fuzzy
 msgid "startsWithCaseSensitiveDescription"
 msgstr "Поиск значений, начинающихся с заданной строки запроса."
 
-<<<<<<< HEAD
 #: components/Preferences/UserDefinitions.tsx:1030
 #: components/Preferences/UserDefinitions.tsx:1072
 #: components/Preferences/UserDefinitions.tsx:1092
 #. Used in: Components > Preferences > User Definitions
-=======
-#. Used in: Components > Preferences > User Definitions
-#: components/Preferences/UserDefinitions.tsx:1027
-#: components/Preferences/UserDefinitions.tsx:1069
-#: components/Preferences/UserDefinitions.tsx:1089
->>>>>>> 67cbd175
 #, fuzzy
 msgid "containsInsensitive"
 msgstr "Содержит (без учета регистра)"
 
-<<<<<<< HEAD
 #: components/Preferences/UserDefinitions.tsx:1035
-=======
->>>>>>> 67cbd175
-#. Used in: Components > Preferences > User Definitions
-#: components/Preferences/UserDefinitions.tsx:1032
+#. Used in: Components > Preferences > User Definitions
 #, fuzzy
 msgid "containsCaseSensitive"
 msgstr "Содержит (с учетом регистра)"
 
-<<<<<<< HEAD
 #: components/Preferences/UserDefinitions.tsx:1031
 #: components/Preferences/UserDefinitions.tsx:1074
 #: components/Preferences/UserDefinitions.tsx:1094
 #. Used in: Components > Preferences > User Definitions
-=======
-#. Used in: Components > Preferences > User Definitions
-#: components/Preferences/UserDefinitions.tsx:1028
-#: components/Preferences/UserDefinitions.tsx:1071
-#: components/Preferences/UserDefinitions.tsx:1091
->>>>>>> 67cbd175
 #, fuzzy
 msgid "containsDescription"
 msgstr "Поиск значений, содержащих заданную строку запроса (без учета регистра)."
 
-<<<<<<< HEAD
 #: components/Preferences/UserDefinitions.tsx:1036
-=======
->>>>>>> 67cbd175
-#. Used in: Components > Preferences > User Definitions
-#: components/Preferences/UserDefinitions.tsx:1033
+#. Used in: Components > Preferences > User Definitions
 #, fuzzy
 msgid "containsCaseSensitiveDescription"
 msgstr "Поиск значений, содержащих заданную строку запроса (с учетом регистра)."
 
-<<<<<<< HEAD
 #: components/Preferences/UserDefinitions.tsx:1074
 #: components/Preferences/UserDefinitions.tsx:1094
 #. Used in: Components > Preferences > User Definitions
-=======
-#. Used in: Components > Preferences > User Definitions
-#: components/Preferences/UserDefinitions.tsx:1071
-#: components/Preferences/UserDefinitions.tsx:1091
->>>>>>> 67cbd175
 #, fuzzy
 msgid "containsSecondDescription"
 msgstr ""
 "Можно использовать _ для сопоставления с любым отдельным символом или % для "
 "сопоставления с любым количеством символов."
 
-<<<<<<< HEAD
 #: components/Preferences/UserDefinitions.tsx:1041
-=======
->>>>>>> 67cbd175
-#. Used in: Components > Preferences > User Definitions
-#: components/Preferences/UserDefinitions.tsx:1038
+#. Used in: Components > Preferences > User Definitions
 #, fuzzy
 msgid "highlightMatch"
 msgstr "Выделить совпавшую подстроку"
 
-<<<<<<< HEAD
 #: components/Preferences/UserDefinitions.tsx:728
-=======
->>>>>>> 67cbd175
-#. Used in: Components > Preferences > User Definitions
-#: components/Preferences/UserDefinitions.tsx:725
+#. Used in: Components > Preferences > User Definitions
 #, fuzzy
 msgid "languageDescription"
 msgstr "Определяет заголовки полей, примечания по использованию и заголовки таблиц."
 
-<<<<<<< HEAD
 #: components/Preferences/UserDefinitions.tsx:465
-=======
->>>>>>> 67cbd175
-#. Used in: Components > Preferences > User Definitions
-#: components/Preferences/UserDefinitions.tsx:462
+#. Used in: Components > Preferences > User Definitions
 #, fuzzy
 msgid "showDialogIcon"
 msgstr "Показать значок в заголовке"
 
-<<<<<<< HEAD
 #: components/Preferences/UserDefinitions.tsx:211
-=======
->>>>>>> 67cbd175
-#. Used in: Components > Preferences > User Definitions
-#: components/Preferences/UserDefinitions.tsx:208
+#. Used in: Components > Preferences > User Definitions
 #, fuzzy
 msgid "scaleInterface"
 msgstr "Интерфейс масштабирования"
 
-<<<<<<< HEAD
 #: components/Preferences/UserDefinitions.tsx:212
-=======
->>>>>>> 67cbd175
-#. Used in: Components > Preferences > User Definitions
-#: components/Preferences/UserDefinitions.tsx:209
+#. Used in: Components > Preferences > User Definitions
 #, fuzzy
 msgid "scaleInterfaceDescription"
 msgstr "Масштабируйте интерфейс в соответствии с размером шрифта."
 
-<<<<<<< HEAD
 #: components/Preferences/UserDefinitions.tsx:527
-=======
->>>>>>> 67cbd175
-#. Used in: Components > Preferences > User Definitions
-#: components/Preferences/UserDefinitions.tsx:524
+#. Used in: Components > Preferences > User Definitions
 #, fuzzy
 msgid "welcomePage"
 msgstr "Домашняя страница"
 
-#. Used in: Components > Errors > Json Error ⬤ Components > Preferences > Renderers ⬤ Components > Preferences > User Definitions
 #: components/Errors/JsonError.tsx:65
 #: components/Preferences/Renderers.tsx:235
-<<<<<<< HEAD
 #: components/Preferences/UserDefinitions.tsx:540
 #. Used in: Components > Errors > Json Error ⬤ Components > Preferences > Renderers ⬤ Components > Preferences > User Definitions
-=======
-#: components/Preferences/UserDefinitions.tsx:537
->>>>>>> 67cbd175
 #, fuzzy
 msgid "content"
 msgstr "Содержание"
@@ -863,7 +525,6 @@
 msgid "embeddedWebpageDescription"
 msgstr "URL-адрес страницы, которая будет встроена в домашнюю страницу:"
 
-<<<<<<< HEAD
 #: components/Preferences/CollectionDefinitions.tsx:96
 #: components/Preferences/CollectionDefinitions.tsx:115
 #: components/Preferences/UserDefinitions.tsx:502
@@ -876,61 +537,31 @@
 #: components/Preferences/UserDefinitions.tsx:1926
 #: components/Preferences/UserDefinitions.tsx:1987
 #. Used in: Components > Preferences > Collection Definitions ⬤ Components > Preferences > User Definitions
-=======
-#. Used in: Components > Preferences > User Definitions
-#: components/Preferences/UserDefinitions.tsx:499
-#: components/Preferences/UserDefinitions.tsx:735
-#: components/Preferences/UserDefinitions.tsx:1301
-#: components/Preferences/UserDefinitions.tsx:1334
-#: components/Preferences/UserDefinitions.tsx:1554
-#: components/Preferences/UserDefinitions.tsx:1640
-#: components/Preferences/UserDefinitions.tsx:1677
-#: components/Preferences/UserDefinitions.tsx:1889
-#: components/Preferences/UserDefinitions.tsx:1950
->>>>>>> 67cbd175
 #, fuzzy
 msgid "behavior"
 msgstr "Поведение"
 
-<<<<<<< HEAD
 #: components/Preferences/UserDefinitions.tsx:1554
 #: components/Preferences/UserDefinitions.tsx:1884
 #. Used in: Components > Preferences > User Definitions
-=======
-#. Used in: Components > Preferences > User Definitions
-#: components/Preferences/UserDefinitions.tsx:1525
-#: components/Preferences/UserDefinitions.tsx:1847
->>>>>>> 67cbd175
 #, fuzzy
 msgid "noRestrictionsMode"
 msgstr "Режим без ограничений"
 
-<<<<<<< HEAD
 #: components/Preferences/UserDefinitions.tsx:1887
-=======
->>>>>>> 67cbd175
-#. Used in: Components > Preferences > User Definitions
-#: components/Preferences/UserDefinitions.tsx:1850
+#. Used in: Components > Preferences > User Definitions
 #, fuzzy
 msgid "noRestrictionsModeWbDescription"
 msgstr "Позволяет загружать данные в любое поле любой таблицы."
 
-<<<<<<< HEAD
 #: components/Preferences/UserDefinitions.tsx:1557
-=======
->>>>>>> 67cbd175
-#. Used in: Components > Preferences > User Definitions
-#: components/Preferences/UserDefinitions.tsx:1528
+#. Used in: Components > Preferences > User Definitions
 #, fuzzy
 msgid "noRestrictionsModeQueryDescription"
 msgstr "Позволяет запрашивать данные из любого поля любой таблицы."
 
-<<<<<<< HEAD
 #: components/Preferences/UserDefinitions.tsx:1890
-=======
->>>>>>> 67cbd175
-#. Used in: Components > Preferences > User Definitions
-#: components/Preferences/UserDefinitions.tsx:1853
+#. Used in: Components > Preferences > User Definitions
 #, fuzzy
 msgid "noRestrictionsModeWarning"
 msgstr ""
@@ -943,954 +574,574 @@
 msgid "adminsOnlyPreference"
 msgstr "У вас нет разрешения на изменение этой опции"
 
-<<<<<<< HEAD
 #: components/Preferences/UserDefinitions.tsx:1586
-=======
->>>>>>> 67cbd175
-#. Used in: Components > Preferences > User Definitions
-#: components/Preferences/UserDefinitions.tsx:1557
+#. Used in: Components > Preferences > User Definitions
 #, fuzzy
 msgid "stickyScrolling"
 msgstr "Липкая полоса прокрутки"
 
-<<<<<<< HEAD
 #: components/Preferences/UserDefinitions.tsx:970
-=======
->>>>>>> 67cbd175
-#. Used in: Components > Preferences > User Definitions
-#: components/Preferences/UserDefinitions.tsx:967
+#. Used in: Components > Preferences > User Definitions
 #, fuzzy
 msgid "foreground"
 msgstr "Передний план"
 
-<<<<<<< HEAD
 #: components/Preferences/UserDefinitions.tsx:240
 #: components/Preferences/UserDefinitions.tsx:978
 #. Used in: Components > Preferences > User Definitions
-=======
-#. Used in: Components > Preferences > User Definitions
-#: components/Preferences/UserDefinitions.tsx:237
-#: components/Preferences/UserDefinitions.tsx:975
->>>>>>> 67cbd175
 #, fuzzy
 msgid "background"
 msgstr "Фон"
 
-<<<<<<< HEAD
 #: components/Preferences/UserDefinitions.tsx:117
-=======
->>>>>>> 67cbd175
-#. Used in: Components > Preferences > User Definitions
-#: components/Preferences/UserDefinitions.tsx:114
+#. Used in: Components > Preferences > User Definitions
 #, fuzzy
 msgid "sidebarTheme"
 msgstr "Тема боковой панели"
 
-<<<<<<< HEAD
 #: components/Preferences/UserDefinitions.tsx:986
-=======
->>>>>>> 67cbd175
-#. Used in: Components > Preferences > User Definitions
-#: components/Preferences/UserDefinitions.tsx:983
+#. Used in: Components > Preferences > User Definitions
 #, fuzzy
 msgid "darkForeground"
 msgstr "Передний план (тёмная тема)"
 
-<<<<<<< HEAD
 #: components/Preferences/UserDefinitions.tsx:248
 #: components/Preferences/UserDefinitions.tsx:994
 #. Used in: Components > Preferences > User Definitions
-=======
-#. Used in: Components > Preferences > User Definitions
-#: components/Preferences/UserDefinitions.tsx:245
-#: components/Preferences/UserDefinitions.tsx:991
->>>>>>> 67cbd175
 #, fuzzy
 msgid "darkBackground"
 msgstr "Фон (тёмная тема)"
 
-<<<<<<< HEAD
 #: components/Preferences/UserDefinitions.tsx:256
-=======
->>>>>>> 67cbd175
-#. Used in: Components > Preferences > User Definitions
-#: components/Preferences/UserDefinitions.tsx:253
+#. Used in: Components > Preferences > User Definitions
 #, fuzzy
 msgid "accentColor1"
 msgstr "Акцентный цвет 1"
 
-<<<<<<< HEAD
 #: components/Preferences/UserDefinitions.tsx:264
-=======
->>>>>>> 67cbd175
-#. Used in: Components > Preferences > User Definitions
-#: components/Preferences/UserDefinitions.tsx:261
+#. Used in: Components > Preferences > User Definitions
 #, fuzzy
 msgid "accentColor2"
 msgstr "Акцентный цвет 2"
 
-<<<<<<< HEAD
 #: components/Preferences/UserDefinitions.tsx:272
-=======
->>>>>>> 67cbd175
-#. Used in: Components > Preferences > User Definitions
-#: components/Preferences/UserDefinitions.tsx:269
+#. Used in: Components > Preferences > User Definitions
 #, fuzzy
 msgid "accentColor3"
 msgstr "Акцентный цвет 3"
 
-<<<<<<< HEAD
 #: components/Preferences/UserDefinitions.tsx:280
-=======
->>>>>>> 67cbd175
-#. Used in: Components > Preferences > User Definitions
-#: components/Preferences/UserDefinitions.tsx:277
+#. Used in: Components > Preferences > User Definitions
 #, fuzzy
 msgid "accentColor4"
 msgstr "Акцентный цвет 4"
 
-<<<<<<< HEAD
 #: components/Preferences/UserDefinitions.tsx:288
-=======
->>>>>>> 67cbd175
-#. Used in: Components > Preferences > User Definitions
-#: components/Preferences/UserDefinitions.tsx:285
+#. Used in: Components > Preferences > User Definitions
 #, fuzzy
 msgid "accentColor5"
 msgstr "Акцентный цвет 5"
 
-<<<<<<< HEAD
 #: components/Preferences/UserDefinitions.tsx:1752
-=======
->>>>>>> 67cbd175
-#. Used in: Components > Preferences > User Definitions
-#: components/Preferences/UserDefinitions.tsx:1715
+#. Used in: Components > Preferences > User Definitions
 #, fuzzy
 msgid "spreadsheet"
 msgstr "Электронная таблица"
 
-<<<<<<< HEAD
 #: components/Preferences/UserDefinitions.tsx:1755
-=======
->>>>>>> 67cbd175
-#. Used in: Components > Preferences > User Definitions
-#: components/Preferences/UserDefinitions.tsx:1718
+#. Used in: Components > Preferences > User Definitions
 #, fuzzy
 msgid "minSpareRows"
 msgstr "Количество пустых строк в конце"
 
-<<<<<<< HEAD
 #: components/Preferences/UserDefinitions.tsx:1766
-=======
->>>>>>> 67cbd175
-#. Used in: Components > Preferences > User Definitions
-#: components/Preferences/UserDefinitions.tsx:1729
+#. Used in: Components > Preferences > User Definitions
 #, fuzzy
 msgid "autoWrapCols"
 msgstr "Достигнув крайней колонны, перейдите на другую сторону."
 
-<<<<<<< HEAD
 #: components/Preferences/UserDefinitions.tsx:1773
-=======
->>>>>>> 67cbd175
-#. Used in: Components > Preferences > User Definitions
-#: components/Preferences/UserDefinitions.tsx:1736
+#. Used in: Components > Preferences > User Definitions
 #, fuzzy
 msgid "autoWrapRows"
 msgstr "Достигнув крайнего ряда, перейдите на другую сторону."
 
-<<<<<<< HEAD
 #: components/Preferences/UserDefinitions.tsx:1814
-=======
->>>>>>> 67cbd175
-#. Used in: Components > Preferences > User Definitions
-#: components/Preferences/UserDefinitions.tsx:1777
+#. Used in: Components > Preferences > User Definitions
 #, fuzzy
 msgid "enterBeginsEditing"
 msgstr "Клавиша Enter начинает редактирование ячейки"
 
-<<<<<<< HEAD
 #: components/Preferences/UserDefinitions.tsx:1780
-=======
->>>>>>> 67cbd175
-#. Used in: Components > Preferences > User Definitions
-#: components/Preferences/UserDefinitions.tsx:1743
+#. Used in: Components > Preferences > User Definitions
 #, fuzzy
 msgid "tabMoveDirection"
 msgstr "Направление движения при нажатии клавиши <key>Tab</key>"
 
-<<<<<<< HEAD
 #: components/Preferences/UserDefinitions.tsx:1781
-=======
->>>>>>> 67cbd175
-#. Used in: Components > Preferences > User Definitions
-#: components/Preferences/UserDefinitions.tsx:1744
+#. Used in: Components > Preferences > User Definitions
 #, fuzzy
 msgid "tabMoveDirectionDescription"
 msgstr ""
 "Вы можете двигаться в обратном направлении, нажав "
 "<key>Shift</key>+<key>Tab</key>."
 
-<<<<<<< HEAD
 #: components/Preferences/UserDefinitions.tsx:1788
 #: components/Preferences/UserDefinitions.tsx:1805
 #. Used in: Components > Preferences > User Definitions
-=======
-#. Used in: Components > Preferences > User Definitions
-#: components/Preferences/UserDefinitions.tsx:1751
-#: components/Preferences/UserDefinitions.tsx:1768
->>>>>>> 67cbd175
 #, fuzzy
 msgid "column"
 msgstr "Столбец"
 
-#. Used in: Components > Locality Update > Status ⬤ Components > Preferences > User Definitions
 #: components/LocalityUpdate/Status.tsx:373
 #: components/LocalityUpdate/Status.tsx:416
-<<<<<<< HEAD
 #: components/Preferences/UserDefinitions.tsx:1792
 #: components/Preferences/UserDefinitions.tsx:1809
 #. Used in: Components > Locality Update > Status ⬤ Components > Preferences > User Definitions
-=======
-#: components/Preferences/UserDefinitions.tsx:1755
-#: components/Preferences/UserDefinitions.tsx:1772
->>>>>>> 67cbd175
 #, fuzzy
 msgid "row"
 msgstr "Ряд"
 
-<<<<<<< HEAD
 #: components/Preferences/UserDefinitions.tsx:1797
-=======
->>>>>>> 67cbd175
-#. Used in: Components > Preferences > User Definitions
-#: components/Preferences/UserDefinitions.tsx:1760
+#. Used in: Components > Preferences > User Definitions
 #, fuzzy
 msgid "enterMoveDirection"
 msgstr "Направление движения при нажатии клавиши <key>Enter</key>"
 
-<<<<<<< HEAD
 #: components/Preferences/UserDefinitions.tsx:1798
-=======
->>>>>>> 67cbd175
-#. Used in: Components > Preferences > User Definitions
-#: components/Preferences/UserDefinitions.tsx:1761
+#. Used in: Components > Preferences > User Definitions
 #, fuzzy
 msgid "enterMoveDirectionDescription"
 msgstr ""
 "Вы можете двигаться в противоположном направлении, нажав "
 "<key>Shift</key>+<key>Enter</key>."
 
-<<<<<<< HEAD
 #: components/Preferences/UserDefinitions.tsx:1823
-=======
->>>>>>> 67cbd175
-#. Used in: Components > Preferences > User Definitions
-#: components/Preferences/UserDefinitions.tsx:1786
+#. Used in: Components > Preferences > User Definitions
 #, fuzzy
 msgid "filterPickLists"
 msgstr "Фильтрация элементов списка выбора"
 
-<<<<<<< HEAD
 #: components/Preferences/UserDefinitions.tsx:1598
 #: components/Preferences/UserDefinitions.tsx:1843
 #. Used in: Components > Preferences > User Definitions
-=======
-#. Used in: Components > Preferences > User Definitions
-#: components/Preferences/UserDefinitions.tsx:1569
-#: components/Preferences/UserDefinitions.tsx:1806
->>>>>>> 67cbd175
 #, fuzzy
 msgid "exportFileDelimiter"
 msgstr "Разделитель экспортируемых файлов"
 
-<<<<<<< HEAD
 #: components/Preferences/UserDefinitions.tsx:1626
-=======
->>>>>>> 67cbd175
-#. Used in: Components > Preferences > User Definitions
-#: components/Preferences/UserDefinitions.tsx:1597
+#. Used in: Components > Preferences > User Definitions
 msgid "exportCsvUtf8Bom"
 msgstr "Добавить UTF-8 BOM в экспорт CSV-файла"
 
-<<<<<<< HEAD
 #: components/Preferences/UserDefinitions.tsx:1628
-=======
->>>>>>> 67cbd175
-#. Used in: Components > Preferences > User Definitions
-#: components/Preferences/UserDefinitions.tsx:1599
+#. Used in: Components > Preferences > User Definitions
 msgid "exportCsvUtf8BomDescription"
 msgstr "Корректное отображение экспортированных CSV-файлов в Excel."
 
-<<<<<<< HEAD
 #: components/Preferences/UserDefinitions.tsx:1834
-=======
->>>>>>> 67cbd175
-#. Used in: Components > Preferences > User Definitions
-#: components/Preferences/UserDefinitions.tsx:1797
+#. Used in: Components > Preferences > User Definitions
 #, fuzzy
 msgid "caseSensitive"
 msgstr "С учетом регистра"
 
-<<<<<<< HEAD
 #: components/Preferences/UserDefinitions.tsx:1838
-=======
->>>>>>> 67cbd175
-#. Used in: Components > Preferences > User Definitions
-#: components/Preferences/UserDefinitions.tsx:1801
+#. Used in: Components > Preferences > User Definitions
 #, fuzzy
 msgid "caseInsensitive"
 msgstr "Без учета регистра"
 
-<<<<<<< HEAD
 #: components/Preferences/UserDefinitions.tsx:1566
-=======
->>>>>>> 67cbd175
-#. Used in: Components > Preferences > User Definitions
-#: components/Preferences/UserDefinitions.tsx:1537
+#. Used in: Components > Preferences > User Definitions
 #, fuzzy
 msgid "showNoReadTables"
 msgstr "Показать таблицы без доступа «Чтение»"
 
-<<<<<<< HEAD
 #: components/Preferences/UserDefinitions.tsx:1900
-=======
->>>>>>> 67cbd175
-#. Used in: Components > Preferences > User Definitions
-#: components/Preferences/UserDefinitions.tsx:1863
+#. Used in: Components > Preferences > User Definitions
 #, fuzzy
 msgid "showNoAccessTables"
 msgstr "Показать таблицы без права «Создать»"
 
-<<<<<<< HEAD
 #: components/Preferences/UserDefinitions.tsx:741
-=======
->>>>>>> 67cbd175
-#. Used in: Components > Preferences > User Definitions
-#: components/Preferences/UserDefinitions.tsx:738
+#. Used in: Components > Preferences > User Definitions
 #, fuzzy
 msgid "textAreaAutoGrow"
 msgstr "Текстовые поля увеличиваются автоматически"
 
-<<<<<<< HEAD
 #: components/Preferences/UserDefinitions.tsx:1717
-=======
->>>>>>> 67cbd175
-#. Used in: Components > Preferences > User Definitions
-#: components/Preferences/UserDefinitions.tsx:1680
+#. Used in: Components > Preferences > User Definitions
 #, fuzzy
 msgid "clearQueryFilters"
 msgstr "Сбросить фильтры запроса"
 
-<<<<<<< HEAD
 #: components/Preferences/UserDefinitions.tsx:1718
-=======
->>>>>>> 67cbd175
-#. Used in: Components > Preferences > User Definitions
-#: components/Preferences/UserDefinitions.tsx:1681
+#. Used in: Components > Preferences > User Definitions
 #, fuzzy
 msgid "clearQueryFiltersDescription"
 msgstr "Очищает все фильтры запроса при запуске отчета из формы."
 
-<<<<<<< HEAD
 #: components/Preferences/UserDefinitions.tsx:1725
-=======
->>>>>>> 67cbd175
-#. Used in: Components > Preferences > User Definitions
-#: components/Preferences/UserDefinitions.tsx:1688
+#. Used in: Components > Preferences > User Definitions
 #, fuzzy
 msgid "queryParamtersFromForm"
 msgstr "Показывать фильтры запросов при запуске отчета из формы"
 
-<<<<<<< HEAD
 #: components/Preferences/UserDefinitions.tsx:1048
-=======
->>>>>>> 67cbd175
-#. Used in: Components > Preferences > User Definitions
-#: components/Preferences/UserDefinitions.tsx:1045
+#. Used in: Components > Preferences > User Definitions
 #, fuzzy
 msgid "autoGrowAutoComplete"
 msgstr ""
 "Разрешить автозаполнению расширяться настолько, насколько это необходимо"
 
-<<<<<<< HEAD
 #: components/Preferences/UserDefinitions.tsx:756
-=======
->>>>>>> 67cbd175
-#. Used in: Components > Preferences > User Definitions
-#: components/Preferences/UserDefinitions.tsx:753
+#. Used in: Components > Preferences > User Definitions
 #, fuzzy
 msgid "tableNameInTitle"
 msgstr "Включить имя таблицы в заголовок страницы браузера"
 
-<<<<<<< HEAD
 #: components/Preferences/UserDefinitions.tsx:763
-=======
->>>>>>> 67cbd175
-#. Used in: Components > Preferences > User Definitions
-#: components/Preferences/UserDefinitions.tsx:760
+#. Used in: Components > Preferences > User Definitionss
 #, fuzzy
 msgid "focusFirstField"
 msgstr "Фокус на первом поле"
 
-<<<<<<< HEAD
 #: components/Preferences/UserDefinitions.tsx:1990
-=======
->>>>>>> 67cbd175
-#. Used in: Components > Preferences > User Definitions
-#: components/Preferences/UserDefinitions.tsx:1953
+#. Used in: Components > Preferences > User Definitions
 #, fuzzy
 msgid "doubleClickZoom"
 msgstr "Дважды щелкните, чтобы увеличить"
 
-<<<<<<< HEAD
 #: components/Preferences/UserDefinitions.tsx:1997
-=======
->>>>>>> 67cbd175
-#. Used in: Components > Preferences > User Definitions
-#: components/Preferences/UserDefinitions.tsx:1960
+#. Used in: Components > Preferences > User Definitions
 #, fuzzy
 msgid "closePopupOnClick"
 msgstr "Закрыть всплывающее окно при внешнем щелчке"
 
-<<<<<<< HEAD
 #: components/Preferences/UserDefinitions.tsx:2004
-=======
->>>>>>> 67cbd175
-#. Used in: Components > Preferences > User Definitions
-#: components/Preferences/UserDefinitions.tsx:1967
+#. Used in: Components > Preferences > User Definitions
 #, fuzzy
 msgid "animateTransitions"
 msgstr "Анимированные переходы"
 
-<<<<<<< HEAD
 #: components/Preferences/UserDefinitions.tsx:2011
-=======
->>>>>>> 67cbd175
-#. Used in: Components > Preferences > User Definitions
-#: components/Preferences/UserDefinitions.tsx:1974
+#. Used in: Components > Preferences > User Definitions
 #, fuzzy
 msgid "panInertia"
 msgstr "Инерция сковороды"
 
-<<<<<<< HEAD
 #: components/Preferences/UserDefinitions.tsx:2018
-=======
->>>>>>> 67cbd175
-#. Used in: Components > Preferences > User Definitions
-#: components/Preferences/UserDefinitions.tsx:1981
+#. Used in: Components > Preferences > User Definitions
 #, fuzzy
 msgid "mouseDrags"
 msgstr "Перетаскивание мышью"
 
-<<<<<<< HEAD
 #: components/Preferences/UserDefinitions.tsx:2025
-=======
->>>>>>> 67cbd175
-#. Used in: Components > Preferences > User Definitions
-#: components/Preferences/UserDefinitions.tsx:1988
+#. Used in: Components > Preferences > User Definitions
 #, fuzzy
 msgid "scrollWheelZoom"
 msgstr "Колесо прокрутки масштабирует"
 
-<<<<<<< HEAD
 #: components/Preferences/UserDefinitions.tsx:809
-=======
->>>>>>> 67cbd175
-#. Used in: Components > Preferences > User Definitions
-#: components/Preferences/UserDefinitions.tsx:806
+#. Used in: Components > Preferences > User Definitions
 #, fuzzy
 msgid "flexibleColumnWidth"
 msgstr "Гибкая ширина столбца"
 
-<<<<<<< HEAD
 #: components/Preferences/UserDefinitions.tsx:816
-=======
->>>>>>> 67cbd175
-#. Used in: Components > Preferences > User Definitions
-#: components/Preferences/UserDefinitions.tsx:813
+#. Used in: Components > Preferences > User Definitions
 #, fuzzy
 msgid "flexibleSubGridColumnWidth"
 msgstr "Гибкая ширина столбца сетки подвидов"
 
-<<<<<<< HEAD
 #: components/Preferences/UserDefinitions.tsx:472
-=======
->>>>>>> 67cbd175
-#. Used in: Components > Preferences > User Definitions
-#: components/Preferences/UserDefinitions.tsx:469
+#. Used in: Components > Preferences > User Definitions
 #, fuzzy
 msgid "closeOnEsc"
 msgstr "Закрыть при нажатии клавиши <key>ESC</key>"
 
-<<<<<<< HEAD
 #: components/Preferences/UserDefinitions.tsx:479
-=======
->>>>>>> 67cbd175
-#. Used in: Components > Preferences > User Definitions
-#: components/Preferences/UserDefinitions.tsx:476
+#. Used in: Components > Preferences > User Definitions
 #, fuzzy
 msgid "closeOnOutsideClick"
 msgstr "Закрыть по внешнему щелчку"
 
-<<<<<<< HEAD
 #: components/Preferences/UserDefinitions.tsx:868
-=======
->>>>>>> 67cbd175
-#. Used in: Components > Preferences > User Definitions
-#: components/Preferences/UserDefinitions.tsx:865
+#. Used in: Components > Preferences > User Definitions
 #, fuzzy
 msgid "specifyNetworkBadge"
 msgstr "Укажите сетевой значок"
 
-<<<<<<< HEAD
 #: components/Preferences/UserDefinitions.tsx:875
-=======
->>>>>>> 67cbd175
-#. Used in: Components > Preferences > User Definitions
-#: components/Preferences/UserDefinitions.tsx:872
+#. Used in: Components > Preferences > User Definitions
 #, fuzzy
 msgid "useAccessibleFullDatePicker"
 msgstr "Используйте доступный полный выбор даты"
 
-<<<<<<< HEAD
 #: components/Preferences/UserDefinitions.tsx:882
-=======
->>>>>>> 67cbd175
-#. Used in: Components > Preferences > User Definitions
-#: components/Preferences/UserDefinitions.tsx:879
+#. Used in: Components > Preferences > User Definitions
 #, fuzzy
 msgid "useAccessibleMonthPicker"
 msgstr "Используйте доступный выбор месяца"
 
-<<<<<<< HEAD
 #: components/Preferences/UserDefinitions.tsx:889
-=======
->>>>>>> 67cbd175
-#. Used in: Components > Preferences > User Definitions
-#: components/Preferences/UserDefinitions.tsx:886
+#. Used in: Components > Preferences > User Definitions
 #, fuzzy
 msgid "rightAlignNumberFields"
 msgstr "Числовые поля с выравниванием по правому краю"
 
-<<<<<<< HEAD
 #: components/Preferences/UserDefinitions.tsx:296
-=======
->>>>>>> 67cbd175
-#. Used in: Components > Preferences > User Definitions
-#: components/Preferences/UserDefinitions.tsx:293
+#. Used in: Components > Preferences > User Definitions
 #, fuzzy
 msgid "roundedCorners"
 msgstr "Закругленные углы"
 
-<<<<<<< HEAD
 #: components/Preferences/UserDefinitions.tsx:861
-=======
->>>>>>> 67cbd175
-#. Used in: Components > Preferences > User Definitions
-#: components/Preferences/UserDefinitions.tsx:858
+#. Used in: Components > Preferences > User Definitions
 #, fuzzy
 msgid "limitMaxFieldWidth"
 msgstr "Ограничить максимальную ширину поля"
 
-<<<<<<< HEAD
 #: components/Preferences/UserDefinitions.tsx:1656
-=======
->>>>>>> 67cbd175
-#. Used in: Components > Preferences > User Definitions
-#: components/Preferences/UserDefinitions.tsx:1619
+#. Used in: Components > Preferences > User Definitions
 #, fuzzy
 msgid "condenseQueryResults"
 msgstr "Сжать результаты запроса"
 
-<<<<<<< HEAD
 #: components/Preferences/UserDefinitions.tsx:458
-=======
->>>>>>> 67cbd175
-#. Used in: Components > Preferences > User Definitions
-#: components/Preferences/UserDefinitions.tsx:455
+#. Used in: Components > Preferences > User Definitions
 #, fuzzy
 msgid "blurContentBehindDialog"
 msgstr "Размытие содержимого за диалогом"
 
-<<<<<<< HEAD
 #: components/Preferences/UserDefinitions.tsx:1289
-=======
->>>>>>> 67cbd175
-#. Used in: Components > Preferences > User Definitions
-#: components/Preferences/UserDefinitions.tsx:1286
+#. Used in: Components > Preferences > User Definitions
 #, fuzzy
 msgid "collectionSortOrderDescription"
 msgstr "Это определяет визуальный порядок коллекций."
 
-<<<<<<< HEAD
 #: components/Preferences/UserDefinitions.tsx:1112
-=======
->>>>>>> 67cbd175
-#. Used in: Components > Preferences > User Definitions
-#: components/Preferences/UserDefinitions.tsx:1109
+#. Used in: Components > Preferences > User Definitions
 #, fuzzy
 msgid "recordSetRecordToOpen"
 msgstr "Запись для открытия по умолчанию"
 
-<<<<<<< HEAD
 #: components/Preferences/UserDefinitions.tsx:505
-=======
->>>>>>> 67cbd175
-#. Used in: Components > Preferences > User Definitions
-#: components/Preferences/UserDefinitions.tsx:502
+#. Used in: Components > Preferences > User Definitions
 #, fuzzy
 msgid "altClickToSupressNewTab"
 msgstr ""
 "<key>{altKeyName:string}</key>+<key>Нажмите</key>, чтобы скрыть новую вкладку"
 
-<<<<<<< HEAD
 #: components/Preferences/UserDefinitions.tsx:506
-=======
->>>>>>> 67cbd175
-#. Used in: Components > Preferences > User Definitions
-#: components/Preferences/UserDefinitions.tsx:503
+#. Used in: Components > Preferences > User Definitions
 #, fuzzy
 msgid "altClickToSupressNewTabDescription"
 msgstr ""
 "<key>{altKeyName:string}</key>+<key>Нажмите</key> на ссылку, которая обычно "
 "открывается в новой вкладке, чтобы открыть ее в текущей вкладке."
 
-<<<<<<< HEAD
 #: components/Preferences/UserDefinitions.tsx:790
-=======
->>>>>>> 67cbd175
-#. Used in: Components > Preferences > User Definitions
-#: components/Preferences/UserDefinitions.tsx:787
+#. Used in: Components > Preferences > User Definitions
 #, fuzzy
 msgid "makeFormDialogsModal"
 msgstr "Сделать фон диалоговых окон серым"
 
-<<<<<<< HEAD
 #: components/Preferences/UserDefinitions.tsx:1340
-=======
->>>>>>> 67cbd175
-#. Used in: Components > Preferences > User Definitions
-#: components/Preferences/UserDefinitions.tsx:1337
+#. Used in: Components > Preferences > User Definitions
 #, fuzzy
 msgid "autoScrollTree"
 msgstr "Автоматическая прокрутка дерева до выбранного узла"
 
-<<<<<<< HEAD
 #: components/Preferences/UserDefinitions.tsx:1356
 #. Used in: Components > Preferences > User Definitions
 msgid "sortByField"
 msgstr ""
 
 #: components/Preferences/UserDefinitions.tsx:1929
-=======
->>>>>>> 67cbd175
 #. Used in: Components > Preferences > User Definitions
 #: components/Preferences/UserDefinitions.tsx:1892
 #, fuzzy
 msgid "lineWrap"
 msgstr "Перенос строки"
 
-<<<<<<< HEAD
 #: components/Preferences/UserDefinitions.tsx:1936
-=======
->>>>>>> 67cbd175
-#. Used in: Components > Preferences > User Definitions
-#: components/Preferences/UserDefinitions.tsx:1899
+#. Used in: Components > Preferences > User Definitions
 #, fuzzy
 msgid "indentSize"
 msgstr "Размер отступа"
 
-<<<<<<< HEAD
 #: components/Preferences/UserDefinitions.tsx:1948
-=======
->>>>>>> 67cbd175
-#. Used in: Components > Preferences > User Definitions
-#: components/Preferences/UserDefinitions.tsx:1911
+#. Used in: Components > Preferences > User Definitions
 #, fuzzy
 msgid "indentWithTab"
 msgstr "Отступ с <key>Tab</key>"
 
-<<<<<<< HEAD
 #: components/Preferences/UserDefinitions.tsx:770
-=======
->>>>>>> 67cbd175
-#. Used in: Components > Preferences > User Definitions
-#: components/Preferences/UserDefinitions.tsx:767
+#. Used in: Components > Preferences > User Definitions
 #, fuzzy
 msgid "formHeaderFormat"
 msgstr "Формат заголовка формы"
 
-<<<<<<< HEAD
 #: components/Preferences/UserDefinitions.tsx:777
-=======
->>>>>>> 67cbd175
-#. Used in: Components > Preferences > User Definitions
-#: components/Preferences/UserDefinitions.tsx:774
+#. Used in: Components > Preferences > User Definitions
 #, fuzzy
 msgid "iconAndTableName"
 msgstr "Значок и название таблицы"
 
-<<<<<<< HEAD
 #: components/Preferences/UserDefinitions.tsx:785
-=======
->>>>>>> 67cbd175
-#. Used in: Components > Preferences > User Definitions
-#: components/Preferences/UserDefinitions.tsx:782
+#. Used in: Components > Preferences > User Definitions
 #, fuzzy
 msgid "tableIcon"
 msgstr "Значок таблицы"
 
-<<<<<<< HEAD
 #: components/Preferences/UserDefinitions.tsx:1134
-=======
->>>>>>> 67cbd175
-#. Used in: Components > Preferences > User Definitions
-#: components/Preferences/UserDefinitions.tsx:1131
+#. Used in: Components > Preferences > User Definitions
 #, fuzzy
 msgid "maxHeight"
 msgstr "Максимальная высота"
 
-<<<<<<< HEAD
 #: components/Preferences/UserDefinitions.tsx:1004
-=======
->>>>>>> 67cbd175
-#. Used in: Components > Preferences > User Definitions
-#: components/Preferences/UserDefinitions.tsx:1001
+#. Used in: Components > Preferences > User Definitions
 #, fuzzy
 msgid "autoComplete"
 msgstr "Автозаполнение"
 
-<<<<<<< HEAD
 #: components/Preferences/UserDefinitions.tsx:1347
-=======
->>>>>>> 67cbd175
-#. Used in: Components > Preferences > User Definitions
-#: components/Preferences/UserDefinitions.tsx:1344
+#. Used in: Components > Preferences > User Definitions
 #, fuzzy
 msgid "searchCaseSensitive"
 msgstr "Поиск с учетом регистра"
 
-<<<<<<< HEAD
 #: components/Preferences/UserDefinitions.tsx:1380
-=======
->>>>>>> 67cbd175
-#. Used in: Components > Preferences > User Definitions
-#: components/Preferences/UserDefinitions.tsx:1351
+#. Used in: Components > Preferences > User Definitions
 #, fuzzy
 msgid "searchField"
 msgstr "Поле поиска"
 
-<<<<<<< HEAD
 #: components/Preferences/UserDefinitions.tsx:630
-=======
->>>>>>> 67cbd175
-#. Used in: Components > Preferences > User Definitions
-#: components/Preferences/UserDefinitions.tsx:627
+#. Used in: Components > Preferences > User Definitions
 #, fuzzy
 msgid "createInteractions"
 msgstr "Создание взаимодействия"
 
-<<<<<<< HEAD
 #: components/Preferences/UserDefinitions.tsx:633
-=======
->>>>>>> 67cbd175
-#. Used in: Components > Preferences > User Definitions
-#: components/Preferences/UserDefinitions.tsx:630
+#. Used in: Components > Preferences > User Definitions
 #, fuzzy
 msgid "useSpaceAsDelimiter"
 msgstr "Используйте пробел в качестве разделителя"
 
-<<<<<<< HEAD
 #: components/Preferences/UserDefinitions.tsx:654
-=======
->>>>>>> 67cbd175
-#. Used in: Components > Preferences > User Definitions
-#: components/Preferences/UserDefinitions.tsx:651
+#. Used in: Components > Preferences > User Definitions
 #, fuzzy
 msgid "useCommaAsDelimiter"
 msgstr "Используйте запятую в качестве разделителя"
 
-<<<<<<< HEAD
 #: components/Preferences/UserDefinitions.tsx:675
-=======
->>>>>>> 67cbd175
-#. Used in: Components > Preferences > User Definitions
-#: components/Preferences/UserDefinitions.tsx:672
+#. Used in: Components > Preferences > User Definitions
 #, fuzzy
 msgid "useNewLineAsDelimiter"
 msgstr "Использовать новую строку в качестве разделителя"
 
-<<<<<<< HEAD
 #: components/Preferences/UserDefinitions.tsx:696
-=======
->>>>>>> 67cbd175
-#. Used in: Components > Preferences > User Definitions
-#: components/Preferences/UserDefinitions.tsx:693
+#. Used in: Components > Preferences > User Definitions
 #, fuzzy
 msgid "useCustomDelimiters"
 msgstr "Используйте пользовательские разделители"
 
-<<<<<<< HEAD
 #: components/Preferences/UserDefinitions.tsx:697
-=======
->>>>>>> 67cbd175
-#. Used in: Components > Preferences > User Definitions
-#: components/Preferences/UserDefinitions.tsx:694
+#. Used in: Components > Preferences > User Definitions
 #, fuzzy
 msgid "useCustomDelimitersDescription"
 msgstr ""
 "Список разделителей для использования, в дополнение к тем, которые "
 "определены выше. Поставьте один разделитель на строку."
 
-<<<<<<< HEAD
 #: components/Preferences/UserDefinitions.tsx:641
 #: components/Preferences/UserDefinitions.tsx:662
 #: components/Preferences/UserDefinitions.tsx:683
 #. Used in: Components > Preferences > User Definitions
-=======
-#. Used in: Components > Preferences > User Definitions
-#: components/Preferences/UserDefinitions.tsx:638
-#: components/Preferences/UserDefinitions.tsx:659
-#: components/Preferences/UserDefinitions.tsx:680
->>>>>>> 67cbd175
 #, fuzzy
 msgid "detectAutomaticallyDescription"
 msgstr "Автоматическое определение на основе формата каталожного номера."
 
-<<<<<<< HEAD
 #: components/Preferences/UserDefinitions.tsx:645
 #: components/Preferences/UserDefinitions.tsx:666
 #: components/Preferences/UserDefinitions.tsx:687
 #. 🟥Verb. Used in: Components > Preferences > User Definitions
-=======
-#. 🟥Verb. Used in: Components > Preferences > User Definitions
-#: components/Preferences/UserDefinitions.tsx:642
-#: components/Preferences/UserDefinitions.tsx:663
-#: components/Preferences/UserDefinitions.tsx:684
->>>>>>> 67cbd175
 #, fuzzy
 msgid "use"
 msgstr "Использовать"
 
-<<<<<<< HEAD
 #: components/Preferences/UserDefinitions.tsx:649
 #: components/Preferences/UserDefinitions.tsx:670
 #: components/Preferences/UserDefinitions.tsx:691
 #. Used in: Components > Preferences > User Definitions
-=======
-#. Used in: Components > Preferences > User Definitions
-#: components/Preferences/UserDefinitions.tsx:646
-#: components/Preferences/UserDefinitions.tsx:667
-#: components/Preferences/UserDefinitions.tsx:688
->>>>>>> 67cbd175
 #, fuzzy
 msgid "dontUse"
 msgstr "Не использовать"
 
-<<<<<<< HEAD
 #: components/Preferences/UserDefinitions.tsx:572
 #: components/Preferences/UserDefinitions.tsx:584
 #. Used in: Components > Preferences > User Definitions
-=======
-#. Used in: Components > Preferences > User Definitions
-#: components/Preferences/UserDefinitions.tsx:569
-#: components/Preferences/UserDefinitions.tsx:581
->>>>>>> 67cbd175
 #, fuzzy
 msgid "position"
 msgstr "Позиция"
 
-<<<<<<< HEAD
 #: components/Preferences/UserDefinitions.tsx:578
-=======
->>>>>>> 67cbd175
-#. Used in: Components > Preferences > User Definitions
-#: components/Preferences/UserDefinitions.tsx:575
+#. Used in: Components > Preferences > User Definitions
 #, fuzzy
 msgid "top"
 msgstr "Вершина"
 
-<<<<<<< HEAD
 #: components/Preferences/UserDefinitions.tsx:580
-=======
->>>>>>> 67cbd175
-#. Used in: Components > Preferences > User Definitions
-#: components/Preferences/UserDefinitions.tsx:577
+#. Used in: Components > Preferences > User Definitions
 #, fuzzy
 msgid "bottom"
 msgstr "Нижний"
 
-<<<<<<< HEAD
 #: components/Preferences/UserDefinitions.tsx:577
-=======
->>>>>>> 67cbd175
-#. Used in: Components > Preferences > User Definitions
-#: components/Preferences/UserDefinitions.tsx:574
+#. Used in: Components > Preferences > User Definitions
 #, fuzzy
 msgid "left"
 msgstr "Левый"
 
-<<<<<<< HEAD
 #: components/Preferences/UserDefinitions.tsx:579
-=======
->>>>>>> 67cbd175
-#. Used in: Components > Preferences > User Definitions
-#: components/Preferences/UserDefinitions.tsx:576
+#. Used in: Components > Preferences > User Definitions
 #, fuzzy
 msgid "right"
 msgstr "Верно"
 
-<<<<<<< HEAD
 #: components/Preferences/UserDefinitions.tsx:515
-=======
->>>>>>> 67cbd175
-#. Used in: Components > Preferences > User Definitions
-#: components/Preferences/UserDefinitions.tsx:512
+#. Used in: Components > Preferences > User Definitions
 #, fuzzy
 msgid "showUnsavedIndicator"
 msgstr "Показать индикатор несохраненных изменений"
 
-<<<<<<< HEAD
 #: components/Preferences/UserDefinitions.tsx:516
-=======
->>>>>>> 67cbd175
-#. Used in: Components > Preferences > User Definitions
-#: components/Preferences/UserDefinitions.tsx:513
+#. Used in: Components > Preferences > User Definitions
 #, fuzzy
 msgid "showUnsavedIndicatorDescription"
 msgstr ""
 "Показывать «*» в заголовке вкладки, если на текущей вкладке есть "
 "несохраненные изменения."
 
-<<<<<<< HEAD
 #: components/Preferences/UserDefinitions.tsx:1681
-=======
->>>>>>> 67cbd175
-#. Used in: Components > Preferences > User Definitions
-#: components/Preferences/UserDefinitions.tsx:1644
+#. Used in: Components > Preferences > User Definitions
 #, fuzzy
 msgid "autoPopulateDescription"
 msgstr ""
 "Автоматически заполнять объединенную запись значениями из дубликатов при "
 "открытии диалогового окна объединения."
 
-<<<<<<< HEAD
 #: components/Preferences/UserDefinitions.tsx:1694
-=======
->>>>>>> 67cbd175
-#. Used in: Components > Preferences > User Definitions
-#: components/Preferences/UserDefinitions.tsx:1657
+#. Used in: Components > Preferences > User Definitions
 #, fuzzy
 msgid "autoCreateVariants"
 msgstr "Автоматически создавать записи {agentVariantTable:string}"
 
-<<<<<<< HEAD
 #: components/Preferences/UserDefinitions.tsx:1698
-=======
->>>>>>> 67cbd175
-#. Used in: Components > Preferences > User Definitions
-#: components/Preferences/UserDefinitions.tsx:1661
+#. Used in: Components > Preferences > User Definitions
 #, fuzzy
 msgid "autoCreateVariantsDescription"
 msgstr ""
@@ -1903,72 +1154,44 @@
 msgid "collectionPreferences"
 msgstr "Настройки коллекции"
 
-<<<<<<< HEAD
 #: components/Preferences/UserDefinitions.tsx:493
-=======
->>>>>>> 67cbd175
-#. Used in: Components > Preferences > User Definitions
-#: components/Preferences/UserDefinitions.tsx:490
+#. Used in: Components > Preferences > User Definitions
 #, fuzzy
 msgid "rememberDialogSizes"
 msgstr "Запомните размеры диалоговых окон"
 
-<<<<<<< HEAD
 #: components/Preferences/UserDefinitions.tsx:486
-=======
->>>>>>> 67cbd175
-#. Used in: Components > Preferences > User Definitions
-#: components/Preferences/UserDefinitions.tsx:483
+#. Used in: Components > Preferences > User Definitions
 #, fuzzy
 msgid "rememberDialogPositions"
 msgstr "Запомнить позиции диалоговых окон"
 
-<<<<<<< HEAD
 #: components/Preferences/UserDefinitions.tsx:1307
-=======
->>>>>>> 67cbd175
-#. Used in: Components > Preferences > User Definitions
-#: components/Preferences/UserDefinitions.tsx:1304
+#. Used in: Components > Preferences > User Definitions
 #, fuzzy
 msgid "autoPlayMedia"
 msgstr "Автоматически воспроизводить медиа"
 
-<<<<<<< HEAD
 #: components/Preferences/UserDefinitions.tsx:228
-=======
->>>>>>> 67cbd175
-#. Used in: Components > Preferences > User Definitions
-#: components/Preferences/UserDefinitions.tsx:225
+#. Used in: Components > Preferences > User Definitions
 #, fuzzy
 msgid "useCustomTooltips"
 msgstr "Используйте современные подсказки"
 
-<<<<<<< HEAD
 #: components/Preferences/UserDefinitions.tsx:1100
-=======
->>>>>>> 67cbd175
-#. Used in: Components > Preferences > User Definitions
-#: components/Preferences/UserDefinitions.tsx:1097
+#. Used in: Components > Preferences > User Definitions
 #, fuzzy
 msgid "alwaysUseQueryBuilder"
 msgstr "Всегда используйте конструктор запросов внутри формы поиска"
 
-<<<<<<< HEAD
 #: components/Preferences/UserDefinitions.tsx:1917
-=======
->>>>>>> 67cbd175
-#. Used in: Components > Preferences > User Definitions
-#: components/Preferences/UserDefinitions.tsx:1880
+#. Used in: Components > Preferences > User Definitions
 #, fuzzy
 msgid "localizeResourceNames"
 msgstr "Локализуйте названия распознанных ресурсов приложения"
 
-<<<<<<< HEAD
 #: components/Preferences/UserDefinitions.tsx:1955
-=======
->>>>>>> 67cbd175
-#. Used in: Components > Preferences > User Definitions
-#: components/Preferences/UserDefinitions.tsx:1918
+#. Used in: Components > Preferences > User Definitions
 #, fuzzy
 msgid "splitLongXml"
 msgstr "Разделить длинные строки XML на несколько строк"
@@ -1997,162 +1220,94 @@
 msgid "pickImage"
 msgstr "Выберите изображение"
 
-<<<<<<< HEAD
 #: components/Preferences/UserDefinitions.tsx:595
-=======
->>>>>>> 67cbd175
-#. Used in: Components > Preferences > User Definitions
-#: components/Preferences/UserDefinitions.tsx:592
+#. Used in: Components > Preferences > User Definitions
 #, fuzzy
 msgid "customLogo"
 msgstr "URL-адрес развернутого изображения"
 
-<<<<<<< HEAD
 #: components/Preferences/UserDefinitions.tsx:603
-=======
->>>>>>> 67cbd175
-#. Used in: Components > Preferences > User Definitions
-#: components/Preferences/UserDefinitions.tsx:600
+#. Used in: Components > Preferences > User Definitions
 #, fuzzy
 msgid "customLogoCollapsed"
 msgstr "URL свернутого изображения"
 
-<<<<<<< HEAD
 #: components/Preferences/UserDefinitions.tsx:600
-=======
->>>>>>> 67cbd175
-#. Used in: Components > Preferences > User Definitions
-#: components/Preferences/UserDefinitions.tsx:597
+#. Used in: Components > Preferences > User Definitions
 #, fuzzy
 msgid "customLogoDescription"
 msgstr ""
 "URL-адрес изображения, которое будет отображаться рядом с логотипом "
 "«Указать» в меню навигации."
 
-<<<<<<< HEAD
 #: components/Preferences/UserDefinitions.tsx:1663
-=======
->>>>>>> 67cbd175
-#. Used in: Components > Preferences > User Definitions
-#: components/Preferences/UserDefinitions.tsx:1626
+#. Used in: Components > Preferences > User Definitions
 #, fuzzy
 msgid "showLineNumber"
 msgstr "Показать номер строки результата запроса"
 
-<<<<<<< HEAD
 #: components/Preferences/UserDefinitions.tsx:308
 #: components/Preferences/UserDefinitions.tsx:369
 #. Used in: Components > Preferences > User Definitions
-=======
-#. Used in: Components > Preferences > User Definitions
-#: components/Preferences/UserDefinitions.tsx:305
-#: components/Preferences/UserDefinitions.tsx:366
->>>>>>> 67cbd175
 #, fuzzy
 msgid "saveButtonColor"
 msgstr "Сохранить цвет кнопки"
 
-<<<<<<< HEAD
 #: components/Preferences/UserDefinitions.tsx:348
 #: components/Preferences/UserDefinitions.tsx:409
 #. Used in: Components > Preferences > User Definitions
-=======
-#. Used in: Components > Preferences > User Definitions
-#: components/Preferences/UserDefinitions.tsx:345
-#: components/Preferences/UserDefinitions.tsx:406
->>>>>>> 67cbd175
 #, fuzzy
 msgid "secondaryButtonColor"
 msgstr "Цвет вторичной кнопки"
 
-<<<<<<< HEAD
 #: components/Preferences/UserDefinitions.tsx:356
 #: components/Preferences/UserDefinitions.tsx:417
 #. Used in: Components > Preferences > User Definitions
-=======
-#. Used in: Components > Preferences > User Definitions
-#: components/Preferences/UserDefinitions.tsx:353
-#: components/Preferences/UserDefinitions.tsx:414
->>>>>>> 67cbd175
 #, fuzzy
 msgid "secondaryLightButtonColor"
 msgstr "Цвет кнопки вторичного освещения"
 
-<<<<<<< HEAD
 #: components/Preferences/UserDefinitions.tsx:316
 #: components/Preferences/UserDefinitions.tsx:377
 #. Used in: Components > Preferences > User Definitions
-=======
-#. Used in: Components > Preferences > User Definitions
-#: components/Preferences/UserDefinitions.tsx:313
-#: components/Preferences/UserDefinitions.tsx:374
->>>>>>> 67cbd175
 #, fuzzy
 msgid "dangerButtonColor"
 msgstr "Цвет кнопки «Опасность»"
 
-<<<<<<< HEAD
 #: components/Preferences/UserDefinitions.tsx:332
 #: components/Preferences/UserDefinitions.tsx:393
 #. Used in: Components > Preferences > User Definitions
-=======
-#. Used in: Components > Preferences > User Definitions
-#: components/Preferences/UserDefinitions.tsx:329
-#: components/Preferences/UserDefinitions.tsx:390
->>>>>>> 67cbd175
 #, fuzzy
 msgid "infoButtonColor"
 msgstr "Цвет кнопки информации"
 
-<<<<<<< HEAD
 #: components/Preferences/UserDefinitions.tsx:324
 #: components/Preferences/UserDefinitions.tsx:385
 #. Used in: Components > Preferences > User Definitions
-=======
-#. Used in: Components > Preferences > User Definitions
-#: components/Preferences/UserDefinitions.tsx:321
-#: components/Preferences/UserDefinitions.tsx:382
->>>>>>> 67cbd175
 #, fuzzy
 msgid "warningButtonColor"
 msgstr "Цвет кнопки предупреждения"
 
-<<<<<<< HEAD
 #: components/Preferences/UserDefinitions.tsx:340
 #: components/Preferences/UserDefinitions.tsx:401
 #. Used in: Components > Preferences > User Definitions
-=======
-#. Used in: Components > Preferences > User Definitions
-#: components/Preferences/UserDefinitions.tsx:337
-#: components/Preferences/UserDefinitions.tsx:398
->>>>>>> 67cbd175
 #, fuzzy
 msgid "successButtonColor"
 msgstr "Цвет кнопки «Успех»"
 
-<<<<<<< HEAD
 #: components/Preferences/UserDefinitions.tsx:797
-=======
->>>>>>> 67cbd175
-#. Used in: Components > Preferences > User Definitions
-#: components/Preferences/UserDefinitions.tsx:794
+#. Used in: Components > Preferences > User Definitions
 #, fuzzy
 msgid "openAsReadOnly"
 msgstr "Открыть все записи в режиме только для чтения"
 
-#. Used in: Components > Preferences > Collection Definitions ⬤ Components > Preferences > User Definitions
 #: components/Preferences/CollectionDefinitions.tsx:78
-<<<<<<< HEAD
 #: components/Preferences/UserDefinitions.tsx:1636
 #. Used in: Components > Preferences > Collection Definitions ⬤ Components > Preferences > User Definitions
-=======
-#: components/Preferences/UserDefinitions.tsx:1607
->>>>>>> 67cbd175
 #, fuzzy
 msgid "displayBasicView"
 msgstr "Отображение базового вида"
 
-<<<<<<< HEAD
 #: components/Preferences/UserDefinitions.tsx:1643
 #. Used in: Components > Preferences > User Definitions
 msgid "showComparisonOperatorsForString"
@@ -2164,65 +1319,41 @@
 msgstr ""
 
 #: components/QueryBuilder/Header.tsx:110
-=======
+#: components/Reports/Parameters.tsx:98
 #. Used in: Components > Query Builder > Header ⬤ Components > Reports > Parameters
-#: components/QueryBuilder/Header.tsx:129
->>>>>>> 67cbd175
-#: components/Reports/Parameters.tsx:98
 #, fuzzy
 msgid "basicView"
 msgstr "Базовый вид"
 
-<<<<<<< HEAD
 #: components/QueryBuilder/Header.tsx:109
-=======
+#: components/Reports/Parameters.tsx:97
 #. Used in: Components > Query Builder > Header ⬤ Components > Reports > Parameters
-#: components/QueryBuilder/Header.tsx:128
->>>>>>> 67cbd175
-#: components/Reports/Parameters.tsx:97
 #, fuzzy
 msgid "detailedView"
 msgstr "Подробный вид"
 
-<<<<<<< HEAD
 #: components/Preferences/UserDefinitions.tsx:1314
-=======
->>>>>>> 67cbd175
-#. Used in: Components > Preferences > User Definitions
-#: components/Preferences/UserDefinitions.tsx:1311
+#. Used in: Components > Preferences > User Definitions
 #, fuzzy
 msgid "attachmentPreviewMode"
 msgstr "Режим предварительного просмотра вложений"
 
-<<<<<<< HEAD
 #: components/Preferences/UserDefinitions.tsx:1321
-=======
->>>>>>> 67cbd175
-#. Used in: Components > Preferences > User Definitions
-#: components/Preferences/UserDefinitions.tsx:1318
+#. Used in: Components > Preferences > User Definitions
 #, fuzzy
 msgid "fullResolution"
 msgstr "Полное разрешение"
 
-<<<<<<< HEAD
 #: components/Preferences/UserDefinitions.tsx:1325
-=======
->>>>>>> 67cbd175
-#. Used in: Components > Preferences > User Definitions
-#: components/Preferences/UserDefinitions.tsx:1322
+#. Used in: Components > Preferences > User Definitions
 #, fuzzy
 msgid "thumbnail"
 msgstr "Миниатюра"
 
-<<<<<<< HEAD
 #: components/Preferences/UserDefinitions.tsx:533
-=======
->>>>>>> 67cbd175
-#. Used in: Components > Preferences > User Definitions
-#: components/Preferences/UserDefinitions.tsx:530
+#. Used in: Components > Preferences > User Definitions
 #, fuzzy
 msgid "addSearchBarHomePage"
-<<<<<<< HEAD
 msgstr "Добавить панель поиска на главную страницу"
 
 #: components/Preferences/CollectionDefinitions.tsx:99
@@ -2233,7 +1364,4 @@
 #: components/Preferences/CollectionDefinitions.tsx:118
 #. Used in: Components > Preferences > Collection Definitions
 msgid "inheritanceCatNumberParentCOPref"
-msgstr ""
-=======
-msgstr "Добавить панель поиска на домашнюю страницу"
->>>>>>> 67cbd175
+msgstr ""