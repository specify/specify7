--- conflicted
+++ resolved
@@ -217,14 +217,8 @@
 msgid "unsavedFormUnloadProtect"
 msgstr "No se ha guardado este formulario."
 
-<<<<<<< HEAD
-#: components/AttachmentsBulkImport/utils.ts:477
-#: components/Forms/Save.tsx:268
-#. 🟥Meaning a conflict occurred when saving. Used in: Components > Attachments Bulk Import > Utils ⬤ Components > Forms > Save
-=======
 #. 🟥Meaning a conflict occurred when saving. Used in: Components > Forms > Save
 #: components/Forms/Save.tsx:268
->>>>>>> beebe799
 msgid "saveConflict"
 msgstr "Guardar conflicto"
 
@@ -460,14 +454,8 @@
 msgid "removeFromRecordSet"
 msgstr "Eliminar de {recordSetTable:string}"
 
-<<<<<<< HEAD
-#: components/AttachmentsBulkImport/utils.ts:479
-#: components/Molecules/AutoComplete.tsx:533
-#. Used in: Components > Attachments Bulk Import > Utils ⬤ Components > Molecules > Auto Complete
-=======
 #. Used in: Components > Molecules > Auto Complete
 #: components/Molecules/AutoComplete.tsx:533
->>>>>>> beebe799
 msgid "nothingFound"
 msgstr "Nada Encontrado"
 
