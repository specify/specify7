--- conflicted
+++ resolved
@@ -11,12 +11,8 @@
 "Plural-Forms: nplurals=2; plural=n != 1;\n"
 "X-Generator: Weblate 5.11.1-dev\n"
 
-<<<<<<< HEAD
 #: components/Preferences/UserDefinitions.tsx:708
-=======
->>>>>>> 8bbc6c8b
 #. Used in: Components > Preferences > User Definitions
-#: components/Preferences/UserDefinitions.tsx:705
 msgid "forms"
 msgstr "Formularios"
 
@@ -27,61 +23,36 @@
 msgid "clone"
 msgstr "Clon"
 
-<<<<<<< HEAD
 #: components/Forms/Save.tsx:324
-=======
->>>>>>> 8bbc6c8b
 #. Used in: Components > Forms > Save
-#: components/Forms/Save.tsx:310
 msgid "cloneDescription"
 msgstr "Crear una copia completa del registro actual"
 
-<<<<<<< HEAD
 #: components/DataModel/uniquenessRules.ts:143
-=======
->>>>>>> 8bbc6c8b
 #. Used in: Components > Data Model > Uniqueness Rules
-#: components/DataModel/uniquenessRules.ts:140
 msgid "valueMustBeUniqueToField"
 msgstr "El valor debe ser exclusivo de {fieldName:string}"
 
-<<<<<<< HEAD
 #: components/DataModel/uniquenessRules.ts:146
-=======
->>>>>>> 8bbc6c8b
 #. Used in: Components > Data Model > Uniqueness Rules
-#: components/DataModel/uniquenessRules.ts:143
 msgid "valueMustBeUniqueToDatabase"
 msgstr "El valor debe ser exclusivo de la base de datos."
 
-<<<<<<< HEAD
 #: components/DataModel/uniquenessRules.ts:134
-=======
->>>>>>> 8bbc6c8b
 #. Used in: Components > Data Model > Uniqueness Rules
-#: components/DataModel/uniquenessRules.ts:131
 msgid "valuesOfMustBeUniqueToField"
 msgstr "Los valores de {values:string} deben ser únicos para {fieldName:string}"
 
-<<<<<<< HEAD
 #: components/DataModel/uniquenessRules.ts:138
-=======
->>>>>>> 8bbc6c8b
 #. Used in: Components > Data Model > Uniqueness Rules
-#: components/DataModel/uniquenessRules.ts:135
 msgid "valuesOfMustBeUniqueToDatabase"
 msgstr "Los valores de {values:string} deben ser únicos para la base de datos."
 
-<<<<<<< HEAD
 #: components/Forms/DeleteButton.tsx:126
-=======
->>>>>>> 8bbc6c8b
 #. Used in: Components > Forms > Delete Button
-#: components/Forms/DeleteButton.tsx:112
 msgid "checkingIfResourceCanBeDeleted"
 msgstr "Comprobando si el recurso se puede eliminar…"
 
-<<<<<<< HEAD
 #: components/Forms/DeleteButton.tsx:100
 #: components/Forms/DeleteButton.tsx:108
 #: components/Forms/DeleteButton.tsx:179
@@ -90,17 +61,7 @@
 msgstr "Eliminar bloqueado"
 
 #: components/Forms/DeleteButton.tsx:182
-=======
 #. Used in: Components > Forms > Delete Button
-#: components/Forms/DeleteButton.tsx:86
-#: components/Forms/DeleteButton.tsx:94
-#: components/Forms/DeleteButton.tsx:165
-msgid "deleteBlocked"
-msgstr "Eliminar bloqueado"
-
->>>>>>> 8bbc6c8b
-#. Used in: Components > Forms > Delete Button
-#: components/Forms/DeleteButton.tsx:168
 msgid "deleteBlockedDescription"
 msgstr "encontrar usos"
 
@@ -132,21 +93,13 @@
 msgid "invalidDate"
 msgstr "Fecha invalida"
 
-<<<<<<< HEAD
 #: components/Forms/DeleteButton.tsx:151
-=======
->>>>>>> 8bbc6c8b
 #. Used in: Components > Forms > Delete Button
-#: components/Forms/DeleteButton.tsx:137
 msgid "deleteConfirmation"
 msgstr "El valor debe ser exclusivo de la base de datos."
 
-<<<<<<< HEAD
 #: components/Forms/DeleteButton.tsx:45
-=======
->>>>>>> 8bbc6c8b
 #. Used in: Components > Forms > Delete Button
-#: components/Forms/DeleteButton.tsx:44
 msgid "deleteConfirmationDescription"
 msgstr "Esta acción no se puede deshacer."
 
@@ -227,28 +180,18 @@
 msgid "saveRecordFirst"
 msgstr "Guardar el registro primero"
 
-#. Used in: Components > Form Sliders > Slider ⬤ Components > Preferences > User Definitions
 #: components/FormSliders/Slider.tsx:32
 #: components/FormSliders/Slider.tsx:34
-<<<<<<< HEAD
 #: components/Preferences/UserDefinitions.tsx:1120
 #. Used in: Components > Form Sliders > Slider ⬤ Components > Preferences > User Definitions
-=======
-#: components/Preferences/UserDefinitions.tsx:1117
->>>>>>> 8bbc6c8b
 #, fuzzy
 msgid "firstRecord"
 msgstr "Primer disco"
 
-#. Used in: Components > Form Sliders > Slider ⬤ Components > Preferences > User Definitions
 #: components/FormSliders/Slider.tsx:96
 #: components/FormSliders/Slider.tsx:98
-<<<<<<< HEAD
 #: components/Preferences/UserDefinitions.tsx:1124
 #. Used in: Components > Form Sliders > Slider ⬤ Components > Preferences > User Definitions
-=======
-#: components/Preferences/UserDefinitions.tsx:1121
->>>>>>> 8bbc6c8b
 #, fuzzy
 msgid "lastRecord"
 msgstr "Último registro"
@@ -273,38 +216,23 @@
 msgid "currentRecord"
 msgstr "Objeto actual (de {total:number|formatted})"
 
-<<<<<<< HEAD
 #: components/FormMeta/Definition.tsx:93
 #: components/Forms/ResourceView.tsx:404
 #: components/Forms/Save.tsx:46
 #. Used in: Components > Form Meta > Definition ⬤ Components > Forms > Resource View ⬤ Components > Forms > Save
-=======
-#. Used in: Components > Forms > Resource View ⬤ Components > Forms > Save
-#: components/Forms/ResourceView.tsx:390
-#: components/Forms/Save.tsx:46
->>>>>>> 8bbc6c8b
 #, fuzzy
 msgid "unsavedFormUnloadProtect"
 msgstr "Este formulario no ha sido guardado."
 
-#. 🟥Meaning a conflict occurred when saving. Used in: Components > Attachments Bulk Import > Utils ⬤ Components > Forms > Save
 #: components/AttachmentsBulkImport/utils.ts:482
-<<<<<<< HEAD
 #: components/Forms/Save.tsx:355
 #. 🟥Meaning a conflict occurred when saving. Used in: Components > Attachments Bulk Import > Utils ⬤ Components > Forms > Save
-=======
-#: components/Forms/Save.tsx:340
->>>>>>> 8bbc6c8b
 #, fuzzy
 msgid "saveConflict"
 msgstr "Guardar conflicto"
 
-<<<<<<< HEAD
 #: components/Forms/Save.tsx:358
-=======
->>>>>>> 8bbc6c8b
 #. Used in: Components > Forms > Save
-#: components/Forms/Save.tsx:343
 #, fuzzy
 msgid "saveConflictDescription"
 msgstr ""
@@ -312,22 +240,14 @@
 "usuario o en otra pestaña del navegador y están desactualizados. Es "
 "necesario recargar la página para evitar que se guarden datos incoherentes."
 
-<<<<<<< HEAD
 #: components/Forms/Save.tsx:388
-=======
->>>>>>> 8bbc6c8b
 #. Used in: Components > Forms > Save
-#: components/Forms/Save.tsx:373
 #, fuzzy
 msgid "saveBlocked"
 msgstr "Guardar bloqueado"
 
-<<<<<<< HEAD
 #: components/Forms/Save.tsx:391
-=======
->>>>>>> 8bbc6c8b
 #. Used in: Components > Forms > Save
-#: components/Forms/Save.tsx:376
 #, fuzzy
 msgid "saveBlockedDescription"
 msgstr "No se puede guardar el formulario debido al siguiente error:"
@@ -403,17 +323,10 @@
 msgid "pluginName"
 msgstr "Nombre del complemento"
 
-<<<<<<< HEAD
 #: utils/parser/definitions.ts:112
 #: utils/parser/__tests__/definitions.test.ts:185
 #: utils/parser/__tests__/definitions.test.ts:187
 #. 🟥Yes/No probably shouldn't be translated as Specify 7 does not support changing which values are recognized as Yes/No in a given language. Used in: Utils > Parser > Definitions ⬤ Parser > __tests__ > Definitions
-=======
-#. 🟥Yes/No probably shouldn't be translated as Specify 7 does not support changing which values are recognized as Yes/No in a given language. Used in: Utils > Parser > Definitions ⬤ Parser > __tests__ > Definitions
-#: utils/parser/definitions.ts:110
-#: utils/parser/__tests__/definitions.test.ts:184
-#: utils/parser/__tests__/definitions.test.ts:186
->>>>>>> 8bbc6c8b
 msgid "illegalBool"
 msgstr "Valor ilegal para un campo Sí/No"
 
@@ -426,7 +339,6 @@
 msgid "requiredField"
 msgstr "Se requiere campo."
 
-<<<<<<< HEAD
 #: components/ExportFeed/Editor.tsx:399
 #: components/ExportFeed/Editor.tsx:403
 #: components/QueryComboBox/index.tsx:194
@@ -435,13 +347,6 @@
 #: utils/parser/__tests__/definitions.test.ts:222
 #: utils/parser/__tests__/definitions.test.ts:224
 #. Used in: Components > Export Feed > Editor ⬤ Components > Query Combo Box > Index ⬤ Parser > __tests__ > Definitions
-=======
-#. Used in: Parser > __tests__ > Definitions
-#: utils/parser/__tests__/definitions.test.ts:203
-#: utils/parser/__tests__/definitions.test.ts:205
-#: utils/parser/__tests__/definitions.test.ts:221
-#: utils/parser/__tests__/definitions.test.ts:223
->>>>>>> 8bbc6c8b
 msgid "invalidValue"
 msgstr "Hoy"
 
@@ -456,126 +361,74 @@
 msgid "requiredFormat"
 msgstr "Formato requerido: {format:string}."
 
-<<<<<<< HEAD
 #: utils/parser/definitions.ts:51
-=======
-#. Used in: Utils > Parser > Definitions ⬤ Parser > __tests__ > Parse
-#: utils/parser/definitions.ts:49
->>>>>>> 8bbc6c8b
 #: utils/parser/__tests__/parse.test.ts:139
 #: utils/parser/__tests__/parse.test.ts:158
 #: utils/parser/__tests__/parse.test.ts:181
+#. Used in: Utils > Parser > Definitions ⬤ Parser > __tests__ > Parse
 msgid "inputTypeNumber"
 msgstr "El valor debe ser un número."
 
-<<<<<<< HEAD
 #: components/PickLists/definitions.ts:28
-=======
->>>>>>> 8bbc6c8b
-#. Used in: Components > Pick Lists > Definitions
-#: components/PickLists/definitions.ts:27
+#. Used in: Components > Pick Lists > Definitions
 msgid "organization"
 msgstr "Organización"
 
-<<<<<<< HEAD
 #: components/PickLists/definitions.ts:29
-=======
->>>>>>> 8bbc6c8b
-#. Used in: Components > Pick Lists > Definitions
-#: components/PickLists/definitions.ts:28
+#. Used in: Components > Pick Lists > Definitions
 msgid "person"
 msgstr "Persona"
 
-<<<<<<< HEAD
 #: components/PickLists/definitions.ts:30
-=======
->>>>>>> 8bbc6c8b
-#. Used in: Components > Pick Lists > Definitions
-#: components/PickLists/definitions.ts:29
+#. Used in: Components > Pick Lists > Definitions
 msgid "other"
 msgstr "Otro"
 
-<<<<<<< HEAD
 #: components/PickLists/definitions.ts:31
-=======
->>>>>>> 8bbc6c8b
-#. Used in: Components > Pick Lists > Definitions
-#: components/PickLists/definitions.ts:30
+#. Used in: Components > Pick Lists > Definitions
 msgid "group"
 msgstr "Grupo"
 
-<<<<<<< HEAD
 #: components/PickLists/definitions.ts:35
-=======
->>>>>>> 8bbc6c8b
-#. Used in: Components > Pick Lists > Definitions
-#: components/PickLists/definitions.ts:34
+#. Used in: Components > Pick Lists > Definitions
 msgid "userDefinedItems"
 msgstr "Elementos definidos por el usuario"
 
-<<<<<<< HEAD
 #: components/PickLists/definitions.ts:36
-=======
->>>>>>> 8bbc6c8b
-#. Used in: Components > Pick Lists > Definitions
-#: components/PickLists/definitions.ts:35
+#. Used in: Components > Pick Lists > Definitions
 msgid "entireTable"
 msgstr "Tabla entera"
 
-<<<<<<< HEAD
 #: components/PickLists/definitions.ts:37
-=======
->>>>>>> 8bbc6c8b
-#. Used in: Components > Pick Lists > Definitions
-#: components/PickLists/definitions.ts:36
+#. Used in: Components > Pick Lists > Definitions
 msgid "fieldFromTable"
 msgstr "Campo de la tabla"
 
-<<<<<<< HEAD
 #: components/FormCells/index.tsx:319
-=======
->>>>>>> 8bbc6c8b
 #. Used in: Components > Form Cells > Index
-#: components/FormCells/index.tsx:315
 msgid "unsupportedCellType"
 msgstr "Tipo de celda no compatible"
 
-<<<<<<< HEAD
 #: components/SearchDialog/index.tsx:325
-=======
->>>>>>> 8bbc6c8b
 #. 🟥Represents truncated search dialog output (when lots of results returned). Used in: Components > Search Dialog > Index
-#: components/SearchDialog/index.tsx:253
 #, fuzzy
 msgid "additionalResultsOmitted"
 msgstr "Resultados adicionales omitidos"
 
-<<<<<<< HEAD
 #: components/FormSliders/RecordSelectorFromIds.tsx:286
-=======
->>>>>>> 8bbc6c8b
 #. Used in: Components > Form Sliders > Record Selector From Ids
-#: components/FormSliders/RecordSelectorFromIds.tsx:278
 #, fuzzy
 msgid "recordSelectorUnloadProtect"
 msgstr "¿Continuar sin guardar?"
 
-<<<<<<< HEAD
 #: components/FormSliders/RecordSelectorFromIds.tsx:289
-=======
->>>>>>> 8bbc6c8b
 #. 🟥When in record set and current record is unsaved and try to navigate to another record. Used in: Components > Form Sliders > Record Selector From Ids
-#: components/FormSliders/RecordSelectorFromIds.tsx:281
 #, fuzzy
 msgid "recordSelectorUnloadProtectDescription"
 msgstr "Es posible que desees guardar este registro antes de navegar."
 
-<<<<<<< HEAD
 #: components/FormSliders/RecordSelectorFromIds.tsx:227
-=======
->>>>>>> 8bbc6c8b
 #. Used in: Components > Form Sliders > Record Selector From Ids
-#: components/FormSliders/RecordSelectorFromIds.tsx:226
 #, fuzzy
 msgid "creatingNewRecord"
 msgstr "Creando nuevo registro"
@@ -586,22 +439,14 @@
 msgid "createNewRecordSet"
 msgstr "Crear un nuevo conjunto de registros"
 
-<<<<<<< HEAD
 #: components/PickLists/definitions.ts:152
-=======
->>>>>>> 8bbc6c8b
-#. Used in: Components > Pick Lists > Definitions
-#: components/PickLists/definitions.ts:145
+#. Used in: Components > Pick Lists > Definitions
 #, fuzzy
 msgid "forward"
 msgstr "Adelante"
 
-<<<<<<< HEAD
 #: components/PickLists/definitions.ts:151
-=======
->>>>>>> 8bbc6c8b
-#. Used in: Components > Pick Lists > Definitions
-#: components/PickLists/definitions.ts:144
+#. Used in: Components > Pick Lists > Definitions
 #, fuzzy
 msgid "reverse"
 msgstr "Contrarrestar"
@@ -624,150 +469,92 @@
 msgid "duplicateRecordSetItemDescription"
 msgstr "Este registro ya está presente en el actual {recordSetTable:string}"
 
-<<<<<<< HEAD
 #: components/FormSliders/RecordSelectorFromIds.tsx:176
-=======
->>>>>>> 8bbc6c8b
 #. Used in: Components > Form Sliders > Record Selector From Ids
-#: components/FormSliders/RecordSelectorFromIds.tsx:175
 #, fuzzy
 msgid "addToRecordSet"
 msgstr "Añadir a {recordSetTable:string}"
 
-<<<<<<< HEAD
 #: components/FormSliders/RecordSelectorFromIds.tsx:181
-=======
->>>>>>> 8bbc6c8b
 #. Used in: Components > Form Sliders > Record Selector From Ids
-#: components/FormSliders/RecordSelectorFromIds.tsx:180
 #, fuzzy
 msgid "removeFromRecordSet"
 msgstr "Eliminar de {recordSetTable:string}"
 
-#. Used in: Components > Attachments Bulk Import > Utils ⬤ Components > Molecules > Auto Complete
 #: components/AttachmentsBulkImport/utils.ts:484
-<<<<<<< HEAD
 #: components/Molecules/AutoComplete.tsx:532
 #. Used in: Components > Attachments Bulk Import > Utils ⬤ Components > Molecules > Auto Complete
-=======
-#: components/Molecules/AutoComplete.tsx:533
->>>>>>> 8bbc6c8b
 #, fuzzy
 msgid "nothingFound"
 msgstr "No se encontró nada"
 
-<<<<<<< HEAD
 #: components/Forms/Save.tsx:270
-=======
->>>>>>> 8bbc6c8b
 #. 🟥Verb. Button label. Used in: Components > Forms > Save
-#: components/Forms/Save.tsx:256
 #, fuzzy
 msgid "carryForward"
 msgstr "Llevar adelante"
 
-<<<<<<< HEAD
 #: components/FormMeta/CarryForward.tsx:119
-=======
->>>>>>> 8bbc6c8b
 #. Used in: Components > Form Meta > Carry Forward
-#: components/FormMeta/CarryForward.tsx:117
 #, fuzzy
 msgid "carryForwardEnabled"
 msgstr "Mostrar el botón Llevar adelante"
 
-<<<<<<< HEAD
 #: components/FormMeta/CarryForward.tsx:183
-=======
->>>>>>> 8bbc6c8b
 #. Used in: Components > Form Meta > Carry Forward
-#: components/FormMeta/CarryForward.tsx:181
 #, fuzzy
 msgid "bulkCarryForwardEnabled"
 msgstr "Mostrar recuento de transferencia masiva"
 
-<<<<<<< HEAD
 #: components/Forms/Save.tsx:257
-=======
->>>>>>> 8bbc6c8b
 #. Used in: Components > Forms > Save
-#: components/Forms/Save.tsx:242
 #, fuzzy
 msgid "bulkCarryForwardCount"
 msgstr "Recuento de transferencia masiva"
 
-<<<<<<< HEAD
 #: components/Forms/Save.tsx:271
-=======
->>>>>>> 8bbc6c8b
 #. Used in: Components > Forms > Save
-#: components/Forms/Save.tsx:257
 #, fuzzy
 msgid "carryForwardDescription"
 msgstr "Crear un nuevo registro con ciertos campos transferidos"
 
-<<<<<<< HEAD
 #: components/FormMeta/CarryForward.tsx:122
 #: components/FormMeta/CarryForward.tsx:131
 #. Used in: Components > Form Meta > Carry Forward
-=======
-#. Used in: Components > Form Meta > Carry Forward
-#: components/FormMeta/CarryForward.tsx:120
-#: components/FormMeta/CarryForward.tsx:129
->>>>>>> 8bbc6c8b
 #, fuzzy
 msgid "carryForwardSettingsDescription"
 msgstr "Configurar campos para transferir"
 
-<<<<<<< HEAD
 #: components/FormMeta/CarryForward.tsx:186
-=======
->>>>>>> 8bbc6c8b
 #. Used in: Components > Form Meta > Carry Forward
-#: components/FormMeta/CarryForward.tsx:184
 #, fuzzy
 msgid "bulkCarryForwardSettingsDescription"
 msgstr "Configurar campos para transferirlos en masa"
 
-<<<<<<< HEAD
 #: components/FormMeta/CarryForward.tsx:344
-=======
->>>>>>> 8bbc6c8b
 #. Used in: Components > Form Meta > Carry Forward
-#: components/FormMeta/CarryForward.tsx:338
 #, fuzzy
 msgid "carryForwardTableSettingsDescription"
 msgstr "Configurar campos para transferir ({tableName:string})"
 
-<<<<<<< HEAD
 #: components/FormMeta/CarryForward.tsx:341
-=======
->>>>>>> 8bbc6c8b
 #. Used in: Components > Form Meta > Carry Forward
-#: components/FormMeta/CarryForward.tsx:335
 #, fuzzy
 msgid "bulkCarryForwardTableSettingsDescription"
 msgstr "Configurar campos para transferirlos en masa ({tableName:string})"
 
-<<<<<<< HEAD
 #: components/FormMeta/CarryForward.tsx:414
-=======
->>>>>>> 8bbc6c8b
 #. Used in: Components > Form Meta > Carry Forward
-#: components/FormMeta/CarryForward.tsx:408
 #, fuzzy
 msgid "carryForwardUniqueField"
 msgstr "Este campo debe ser único. No se puede transferir."
 
-<<<<<<< HEAD
 #: components/FormMeta/CarryForward.tsx:416
 #. Used in: Components > Form Meta > Carry Forward
 msgid "carryForwardRequiredField"
 msgstr "Este campo es obligatorio. Debe ser transferido"
 
 #: components/FormMeta/Clone.tsx:31
-=======
->>>>>>> 8bbc6c8b
 #. Used in: Components > Form Meta > Clone
 #: components/FormMeta/Clone.tsx:31
 #, fuzzy
@@ -780,12 +567,8 @@
 msgid "addButtonEnabled"
 msgstr "Mostrar el botón Agregar"
 
-<<<<<<< HEAD
 #: components/Forms/Save.tsx:331
-=======
->>>>>>> 8bbc6c8b
 #. Used in: Components > Forms > Save
-#: components/Forms/Save.tsx:316
 #, fuzzy
 msgid "addButtonDescription"
 msgstr "Crear un nuevo registro en blanco"
@@ -797,32 +580,20 @@
 msgid "autoNumbering"
 msgstr "Numeración automática"
 
-<<<<<<< HEAD
 #: components/FormMeta/Definition.tsx:153
-=======
->>>>>>> 8bbc6c8b
 #. Used in: Components > Form Meta > Definition
-#: components/FormMeta/Definition.tsx:138
 #, fuzzy
 msgid "editFormDefinition"
 msgstr "Editar definición de formulario"
 
-<<<<<<< HEAD
 #: components/FormMeta/Definition.tsx:117
-=======
->>>>>>> 8bbc6c8b
 #. Used in: Components > Form Meta > Definition
-#: components/FormMeta/Definition.tsx:87
 #, fuzzy
 msgid "useAutoGeneratedForm"
 msgstr "Utilice el formulario generado automáticamente"
 
-<<<<<<< HEAD
 #: components/FormMeta/Definition.tsx:134
-=======
->>>>>>> 8bbc6c8b
 #. Used in: Components > Form Meta > Definition
-#: components/FormMeta/Definition.tsx:119
 #, fuzzy
 msgid "useFieldLabels"
 msgstr "Utilice etiquetas de campo localizadas"
@@ -852,32 +623,20 @@
 msgid "editHistoryQueryName"
 msgstr "Historial de edición de \"{formattedRecord:string}\""
 
-<<<<<<< HEAD
 #: components/FormMeta/index.tsx:149
-=======
->>>>>>> 8bbc6c8b
 #. Used in: Components > Form Meta > Index
-#: components/FormMeta/index.tsx:147
 #, fuzzy
 msgid "formConfiguration"
 msgstr "Configuración del formulario"
 
-<<<<<<< HEAD
 #: components/FormMeta/index.tsx:181
-=======
->>>>>>> 8bbc6c8b
 #. Used in: Components > Form Meta > Index
-#: components/FormMeta/index.tsx:179
 #, fuzzy
 msgid "formState"
 msgstr "Estado del formulario"
 
-<<<<<<< HEAD
 #: components/FormMeta/index.tsx:230
-=======
->>>>>>> 8bbc6c8b
 #. Used in: Components > Form Meta > Index
-#: components/FormMeta/index.tsx:227
 #, fuzzy
 msgid "recordInformation"
 msgstr "Información de registro"
@@ -906,24 +665,15 @@
 msgid "subForm"
 msgstr "Subform"
 
-#. Used in: Components > Form Meta > Sub View Meta ⬤ Components > Preferences > User Definitions
 #: components/FormMeta/SubViewMeta.tsx:37
-<<<<<<< HEAD
 #: components/Preferences/UserDefinitions.tsx:1131
 #. Used in: Components > Form Meta > Sub View Meta ⬤ Components > Preferences > User Definitions
-=======
-#: components/Preferences/UserDefinitions.tsx:1128
->>>>>>> 8bbc6c8b
 #, fuzzy
 msgid "formTable"
 msgstr "Red"
 
-<<<<<<< HEAD
 #: components/FormMeta/index.tsx:199
-=======
->>>>>>> 8bbc6c8b
 #. Used in: Components > Form Meta > Index
-#: components/FormMeta/index.tsx:197
 #, fuzzy
 msgid "subviewConfiguration"
 msgstr "Subvista"
@@ -971,15 +721,9 @@
 msgid "configureInteractionTables"
 msgstr "Configurar tablas de interacción"
 
-<<<<<<< HEAD
 #: components/FormMeta/index.tsx:68
 #: components/FormMeta/index.tsx:70
 #. Used in: Components > Form Meta > Index
-=======
-#. Used in: Components > Form Meta > Index
-#: components/FormMeta/index.tsx:67
-#: components/FormMeta/index.tsx:69
->>>>>>> 8bbc6c8b
 #, fuzzy
 msgid "formMeta"
 msgstr "Meta del formulario"
@@ -1001,22 +745,14 @@
 msgid "resourceFormatter"
 msgstr "{tableName:string} #{id:number}"
 
-<<<<<<< HEAD
 #: components/Forms/ResourceView.tsx:214
-=======
->>>>>>> 8bbc6c8b
 #. Used in: Components > Forms > Resource View
-#: components/Forms/ResourceView.tsx:213
 #, fuzzy
 msgid "resourceDeleted"
 msgstr "Recurso eliminado"
 
-<<<<<<< HEAD
 #: components/Forms/ResourceView.tsx:217
-=======
->>>>>>> 8bbc6c8b
 #. Used in: Components > Forms > Resource View
-#: components/Forms/ResourceView.tsx:216
 #, fuzzy
 msgid "resourceDeletedDescription"
 msgstr "El artículo fue eliminado exitosamente"
@@ -1027,12 +763,8 @@
 msgid "dateRange"
 msgstr "(Rango: {from:string} - {to:string})"
 
-<<<<<<< HEAD
 #: components/FieldFormatters/index.ts:287
-=======
->>>>>>> 8bbc6c8b
 #. 🟥Meaning "Catalog Number Numeric formatter". Used in: Components > Field Formatters > Index
-#: components/FieldFormatters/index.ts:282
 #, fuzzy
 msgid "catalogNumberNumericFormatter"
 msgstr "Número de catálogo numérico"
