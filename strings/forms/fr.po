msgid ""
msgstr ""
"Report-Msgid-Bugs-To: support@specifysoftware.org\n"
"PO-Revision-Date: 2025-04-18 15:05+0000\n"
"Last-Translator: Google Translate <noreply-mt-google-translate@weblate.org>\n"
"Language-Team: French <https://hosted.weblate.org/projects/specify-7/forms/"
"fr/>\n"
"Language: fr\n"
"Content-Type: text/plain\n"
"Content-Transfer-Encoding: 8bit\n"
"Plural-Forms: nplurals=2; plural=n > 1;\n"
"X-Generator: Weblate 5.11.1-dev\n"

<<<<<<< HEAD
#: components/Preferences/UserDefinitions.tsx:708
=======
>>>>>>> 8bbc6c8b
#. Used in: Components > Preferences > User Definitions
#: components/Preferences/UserDefinitions.tsx:705
#, fuzzy
msgid "forms"
msgstr "Formulaires"

#. Used in: Components > Atoms > Data Entry ⬤ Components > Forms > Save ⬤ Components > Statistics > Results Dialog
#: components/Atoms/DataEntry.tsx:153
#: components/Forms/Save.tsx:323
#: components/Statistics/ResultsDialog.tsx:68
#, fuzzy
msgid "clone"
msgstr "Cloner"

<<<<<<< HEAD
#: components/Forms/Save.tsx:324
=======
>>>>>>> 8bbc6c8b
#. Used in: Components > Forms > Save
#: components/Forms/Save.tsx:310
#, fuzzy
msgid "cloneDescription"
msgstr "Créer une copie complète de l'enregistrement actuel"

<<<<<<< HEAD
#: components/DataModel/uniquenessRules.ts:143
=======
>>>>>>> 8bbc6c8b
#. Used in: Components > Data Model > Uniqueness Rules
#: components/DataModel/uniquenessRules.ts:140
#, fuzzy
msgid "valueMustBeUniqueToField"
msgstr "La valeur doit être unique à {fieldName:string}"

<<<<<<< HEAD
#: components/DataModel/uniquenessRules.ts:146
=======
>>>>>>> 8bbc6c8b
#. Used in: Components > Data Model > Uniqueness Rules
#: components/DataModel/uniquenessRules.ts:143
#, fuzzy
msgid "valueMustBeUniqueToDatabase"
msgstr "La valeur doit être unique dans la base de données"

<<<<<<< HEAD
#: components/DataModel/uniquenessRules.ts:134
=======
>>>>>>> 8bbc6c8b
#. Used in: Components > Data Model > Uniqueness Rules
#: components/DataModel/uniquenessRules.ts:131
#, fuzzy
msgid "valuesOfMustBeUniqueToField"
msgstr "Les valeurs de {values:string} doivent être uniques à {fieldName:string}"

<<<<<<< HEAD
#: components/DataModel/uniquenessRules.ts:138
=======
>>>>>>> 8bbc6c8b
#. Used in: Components > Data Model > Uniqueness Rules
#: components/DataModel/uniquenessRules.ts:135
#, fuzzy
msgid "valuesOfMustBeUniqueToDatabase"
msgstr ""
"Les valeurs de {values:string} doivent être uniques à la base de données"

<<<<<<< HEAD
#: components/Forms/DeleteButton.tsx:126
=======
>>>>>>> 8bbc6c8b
#. Used in: Components > Forms > Delete Button
#: components/Forms/DeleteButton.tsx:112
#, fuzzy
msgid "checkingIfResourceCanBeDeleted"
msgstr "Vérification si la ressource peut être supprimée…"

<<<<<<< HEAD
#: components/Forms/DeleteButton.tsx:100
#: components/Forms/DeleteButton.tsx:108
#: components/Forms/DeleteButton.tsx:179
#. Used in: Components > Forms > Delete Button
=======
#. Used in: Components > Forms > Delete Button
#: components/Forms/DeleteButton.tsx:86
#: components/Forms/DeleteButton.tsx:94
#: components/Forms/DeleteButton.tsx:165
>>>>>>> 8bbc6c8b
#, fuzzy
msgid "deleteBlocked"
msgstr "Supprimer bloqué"

<<<<<<< HEAD
#: components/Forms/DeleteButton.tsx:182
=======
>>>>>>> 8bbc6c8b
#. Used in: Components > Forms > Delete Button
#: components/Forms/DeleteButton.tsx:168
#, fuzzy
msgid "deleteBlockedDescription"
msgstr ""
"La ressource ne peut pas être supprimée car elle est référencée par les "
"ressources suivantes :"

#. Used in: Components > Schema Viewer > Schema To Tsv ⬤ Components > Wb Plan View > Custom Select Element
#: components/SchemaViewer/schemaToTsv.tsx:26
#: components/WbPlanView/CustomSelectElement.tsx:295
#, fuzzy
msgid "relationship"
msgstr "Relation"

#. Used in: Components > Form Plugins > Paleo Location
#: components/FormPlugins/PaleoLocation.tsx:53
#: components/FormPlugins/PaleoLocation.tsx:89
#: components/FormPlugins/PaleoLocation.tsx:98
#, fuzzy
msgid "paleoMap"
msgstr "Carte paléo"

#. 🟥Example: Geography Required. Used in: Components > Form Plugins > Paleo Location
#: components/FormPlugins/PaleoLocation.tsx:76
#, fuzzy
msgid "paleoRequiresGeography"
msgstr "{geographyTable:string} Obligatoire"

#. Used in: Components > Form Plugins > Paleo Location
#: components/FormPlugins/PaleoLocation.tsx:81
#, fuzzy
msgid "paleoRequiresGeographyDescription"
msgstr ""
"Le plugin Paleo Map nécessite que les {localityTable:string} aient des "
"coordonnées géographiques et que le contexte paléo ait un âge géographique "
"avec au moins une heure de début ou une heure de fin renseignée."

#. Used in: Components > Form Plugins > Date Input
#: components/FormPlugins/DateInput.tsx:85
#, fuzzy
msgid "invalidDate"
msgstr "Date invalide"

<<<<<<< HEAD
#: components/Forms/DeleteButton.tsx:151
=======
>>>>>>> 8bbc6c8b
#. Used in: Components > Forms > Delete Button
#: components/Forms/DeleteButton.tsx:137
#, fuzzy
msgid "deleteConfirmation"
msgstr ""
"Êtes-vous sûr de vouloir supprimer définitivement ce {tableName:string} de "
"la base de données ?"

<<<<<<< HEAD
#: components/Forms/DeleteButton.tsx:45
=======
>>>>>>> 8bbc6c8b
#. Used in: Components > Forms > Delete Button
#: components/Forms/DeleteButton.tsx:44
#, fuzzy
msgid "deleteConfirmationDescription"
msgstr "Cette action ne peut pas être annulée."

#. Used in: Components > Form Plugins > Date Precision Picker
#: components/FormPlugins/DatePrecisionPicker.tsx:28
#, fuzzy
msgid "datePrecision"
msgstr "Précision de la date"

#. 🟥A placeholder for partial date field when "month /year" type is selected. Visible only in browsers that don't support the "month" input type. Used in: Components > Form Plugins > Date Precision Picker
#: components/FormPlugins/DatePrecisionPicker.tsx:47
#, fuzzy
msgid "monthYear"
msgstr "Lun / Année"

#. 🟥A placeholder for partial date field when "year" type is selected. Used in: Components > Form Plugins > Date Input
#: components/FormPlugins/DateInput.tsx:108
#, fuzzy
msgid "yearPlaceholder"
msgstr "AAAA"

#. Used in: Components > Form Plugins > Date Input
#: components/FormPlugins/DateInput.tsx:141
#, fuzzy
msgid "today"
msgstr "Aujourd'hui"

#. Used in: Components > Form Plugins > Date Input
#: components/FormPlugins/DateInput.tsx:144
#, fuzzy
msgid "todayButtonDescription"
msgstr "Définir sur la date du jour"

#. Used in: Components > Pick Lists > Index
#: components/PickLists/index.tsx:285
#, fuzzy
msgid "addToPickListConfirmation"
msgstr "Ajouter à {pickListTable:string} ?"

#. Used in: Components > Pick Lists > Index
#: components/PickLists/index.tsx:290
#, fuzzy
msgid "addToPickListConfirmationDescription"
msgstr ""
"Ajouter la valeur « {value:string} » au {pickListTable:string} nommé « "
"{pickListName:string} » ?"

#. Used in: Components > Pick Lists > Index
#: components/PickLists/index.tsx:252
#, fuzzy
msgid "invalidType"
msgstr "Type invalide"

#. Used in: Components > Pick Lists > Index
#: components/PickLists/index.tsx:255
#, fuzzy
msgid "invalidNumericPicklistValue"
msgstr ""
"Seules les valeurs numériques sont prises en charge dans ce "
"{pickListTable:string}"

#. Used in: Components > Attachments > Plugin ⬤ Components > Form Cells > Form Table ⬤ Components > Forms > Base Resource View
#: components/Attachments/Plugin.tsx:88
#: components/FormCells/FormTable.tsx:268
#: components/FormCells/FormTable.tsx:600
#: components/Forms/BaseResourceView.tsx:106
#, fuzzy
msgid "noData"
msgstr "Aucune donnée."

#. Used in: Components > Toolbar > Record Set Edit
#: components/Toolbar/RecordSetEdit.tsx:42
#, fuzzy
msgid "recordSetDeletionWarning"
msgstr ""
"Le {recordSetTable:string} « {recordSetName:string} » sera supprimé. Les "
"enregistrements référencés ne seront PAS supprimés de la base de données."

#. Used in: Components > Form Commands > Index ⬤ Components > Form Meta > Edit History ⬤ Components > Form Meta > Merge Record
#: components/FormCommands/index.tsx:39
#: components/FormMeta/EditHistory.tsx:31
#: components/FormMeta/MergeRecord.tsx:53
#, fuzzy
msgid "saveRecordFirst"
msgstr "Enregistrer d'abord l'enregistrement"

#. Used in: Components > Form Sliders > Slider ⬤ Components > Preferences > User Definitions
#: components/FormSliders/Slider.tsx:32
#: components/FormSliders/Slider.tsx:34
<<<<<<< HEAD
#: components/Preferences/UserDefinitions.tsx:1120
#. Used in: Components > Form Sliders > Slider ⬤ Components > Preferences > User Definitions
=======
#: components/Preferences/UserDefinitions.tsx:1117
>>>>>>> 8bbc6c8b
#, fuzzy
msgid "firstRecord"
msgstr "Premier enregistrement"

#. Used in: Components > Form Sliders > Slider ⬤ Components > Preferences > User Definitions
#: components/FormSliders/Slider.tsx:96
#: components/FormSliders/Slider.tsx:98
<<<<<<< HEAD
#: components/Preferences/UserDefinitions.tsx:1124
#. Used in: Components > Form Sliders > Slider ⬤ Components > Preferences > User Definitions
=======
#: components/Preferences/UserDefinitions.tsx:1121
>>>>>>> 8bbc6c8b
#, fuzzy
msgid "lastRecord"
msgstr "Dernier enregistrement"

#. Used in: Components > Form Sliders > Slider
#: components/FormSliders/Slider.tsx:40
#: components/FormSliders/Slider.tsx:43
#, fuzzy
msgid "previousRecord"
msgstr "Record précédent"

#. Used in: Components > Form Sliders > Slider
#: components/FormSliders/Slider.tsx:87
#: components/FormSliders/Slider.tsx:90
#, fuzzy
msgid "nextRecord"
msgstr "Prochain enregistrement"

#. Used in: Components > Form Sliders > Slider
#: components/FormSliders/Slider.tsx:57
#, fuzzy
msgid "currentRecord"
msgstr "Objet actuel (sur {total:number|formatted})"

<<<<<<< HEAD
#: components/FormMeta/Definition.tsx:93
#: components/Forms/ResourceView.tsx:404
#: components/Forms/Save.tsx:46
#. Used in: Components > Form Meta > Definition ⬤ Components > Forms > Resource View ⬤ Components > Forms > Save
=======
#. Used in: Components > Forms > Resource View ⬤ Components > Forms > Save
#: components/Forms/ResourceView.tsx:390
#: components/Forms/Save.tsx:46
>>>>>>> 8bbc6c8b
#, fuzzy
msgid "unsavedFormUnloadProtect"
msgstr "Ce formulaire n'a pas été enregistré."

#. 🟥Meaning a conflict occurred when saving. Used in: Components > Attachments Bulk Import > Utils ⬤ Components > Forms > Save
#: components/AttachmentsBulkImport/utils.ts:482
<<<<<<< HEAD
#: components/Forms/Save.tsx:355
#. 🟥Meaning a conflict occurred when saving. Used in: Components > Attachments Bulk Import > Utils ⬤ Components > Forms > Save
=======
#: components/Forms/Save.tsx:340
>>>>>>> 8bbc6c8b
#, fuzzy
msgid "saveConflict"
msgstr "Enregistrer le conflit"

<<<<<<< HEAD
#: components/Forms/Save.tsx:358
=======
>>>>>>> 8bbc6c8b
#. Used in: Components > Forms > Save
#: components/Forms/Save.tsx:343
#, fuzzy
msgid "saveConflictDescription"
msgstr ""
"Les données affichées sur cette page ont été modifiées par un autre "
"utilisateur ou dans un autre onglet du navigateur et sont obsolètes. La page "
"doit être rechargée pour éviter l'enregistrement de données incohérentes."

<<<<<<< HEAD
#: components/Forms/Save.tsx:388
=======
>>>>>>> 8bbc6c8b
#. Used in: Components > Forms > Save
#: components/Forms/Save.tsx:373
#, fuzzy
msgid "saveBlocked"
msgstr "Enregistrer bloqué"

<<<<<<< HEAD
#: components/Forms/Save.tsx:391
=======
>>>>>>> 8bbc6c8b
#. Used in: Components > Forms > Save
#: components/Forms/Save.tsx:376
#, fuzzy
msgid "saveBlockedDescription"
msgstr ""
"Le formulaire ne peut pas être enregistré en raison de l'erreur suivante :"

#. Used in: Components > Form Commands > Index
#: components/FormCommands/index.tsx:115
#: components/FormCommands/index.tsx:142
#, fuzzy
msgid "unavailableCommandButton"
msgstr "Commande N/A"

#. Used in: Components > Form Commands > Index
#: components/FormCommands/index.tsx:120
#: components/FormCommands/index.tsx:147
#, fuzzy
msgid "commandUnavailable"
msgstr "Commande non disponible"

#. Used in: Components > Form Commands > Index
#: components/FormCommands/index.tsx:124
#, fuzzy
msgid "commandUnavailableDescription"
msgstr "Cette commande n'est actuellement pas disponible pour Specify 7."

#. Used in: Components > Form Commands > Index ⬤ Components > Form Plugins > Index
#: components/FormCommands/index.tsx:126
#: components/FormPlugins/index.tsx:205
#, fuzzy
msgid "commandUnavailableSecondDescription"
msgstr ""
"Il a probablement été inclus dans ce formulaire à partir de Specify 6 et "
"peut être pris en charge à l'avenir."

#. Used in: Components > Form Commands > Index
#: components/FormCommands/index.tsx:129
#, fuzzy
msgid "commandName"
msgstr "Nom de la commande"

#. Used in: Components > Form Plugins > Index
#: components/FormPlugins/index.tsx:195
#: components/FormPlugins/index.tsx:264
#, fuzzy
msgid "unavailablePluginButton"
msgstr "Plugin N/A"

#. Used in: Components > Form Plugins > Paleo Location ⬤ Components > Form Plugins > Index
#: components/FormPlugins/PaleoLocation.tsx:58
#: components/FormPlugins/index.tsx:199
#: components/FormPlugins/index.tsx:268
#, fuzzy
msgid "pluginNotAvailable"
msgstr "Plugin non disponible"

#. Used in: Components > Form Plugins > Index
#: components/FormPlugins/index.tsx:203
#, fuzzy
msgid "pluginNotAvailableDescription"
msgstr "Ce plugin n'est actuellement pas disponible pour Specify 7"

#. 🟥Example: ... Locality, Collecting Event or Collection Object forms. Used in: Components > Form Plugins > Paleo Location ⬤ Components > Form Plugins > Index
#: components/FormPlugins/PaleoLocation.tsx:65
#: components/FormPlugins/index.tsx:272
#, fuzzy
msgid "wrongTableForPlugin"
msgstr ""
"Ce plugin ne peut pas être utilisé sur le formulaire {currentTable:string}. "
"Essayez de le déplacer vers les formulaires {supportedTables:string}."

#. Used in: Components > Form Commands > Index
#: components/FormCommands/index.tsx:151
#, fuzzy
msgid "wrongTableForCommand"
msgstr ""
"La commande ne peut pas être utilisée sur le formulaire {currentTable:string}"
". Elle ne peut être utilisée que sur le formulaire {correctTable:string}."

#. Used in: Components > Form Plugins > Index
#: components/FormPlugins/index.tsx:208
#, fuzzy
msgid "pluginName"
msgstr "Nom du plugin"

<<<<<<< HEAD
#: utils/parser/definitions.ts:112
#: utils/parser/__tests__/definitions.test.ts:185
#: utils/parser/__tests__/definitions.test.ts:187
#. 🟥Yes/No probably shouldn't be translated as Specify 7 does not support changing which values are recognized as Yes/No in a given language. Used in: Utils > Parser > Definitions ⬤ Parser > __tests__ > Definitions
=======
#. 🟥Yes/No probably shouldn't be translated as Specify 7 does not support changing which values are recognized as Yes/No in a given language. Used in: Utils > Parser > Definitions ⬤ Parser > __tests__ > Definitions
#: utils/parser/definitions.ts:110
#: utils/parser/__tests__/definitions.test.ts:184
#: utils/parser/__tests__/definitions.test.ts:186
>>>>>>> 8bbc6c8b
#, fuzzy
msgid "illegalBool"
msgstr "Valeur illégale pour un champ Oui/Non"

#. Used in: Utils > Parser > Parse ⬤ Parser > __tests__ > Parse
#: utils/parser/parse.ts:33
#: utils/parser/__tests__/parse.test.ts:61
#: utils/parser/__tests__/parse.test.ts:79
#: utils/parser/__tests__/parse.test.ts:207
#: utils/parser/__tests__/parse.test.ts:209
#, fuzzy
msgid "requiredField"
msgstr "Le champ est obligatoire."

<<<<<<< HEAD
#: components/ExportFeed/Editor.tsx:399
#: components/ExportFeed/Editor.tsx:403
#: components/QueryComboBox/index.tsx:194
#: utils/parser/__tests__/definitions.test.ts:204
#: utils/parser/__tests__/definitions.test.ts:206
#: utils/parser/__tests__/definitions.test.ts:222
#: utils/parser/__tests__/definitions.test.ts:224
#. Used in: Components > Export Feed > Editor ⬤ Components > Query Combo Box > Index ⬤ Parser > __tests__ > Definitions
=======
#. Used in: Parser > __tests__ > Definitions
#: utils/parser/__tests__/definitions.test.ts:203
#: utils/parser/__tests__/definitions.test.ts:205
#: utils/parser/__tests__/definitions.test.ts:221
#: utils/parser/__tests__/definitions.test.ts:223
>>>>>>> 8bbc6c8b
#, fuzzy
msgid "invalidValue"
msgstr "Valeur invalide"

#. 🟥Used in field validation messages on the form. Used in: Components > Form Plugins > Date Input ⬤ Utils > Parser > Definitions ⬤ Parser > __tests__ > Definitions ⬤ Parser > __tests__ > Parse
#: components/FormPlugins/DateInput.tsx:82
#: components/FormPlugins/DateInput.tsx:84
#: utils/parser/definitions.ts:206
#: utils/parser/definitions.ts:208
#: utils/parser/definitions.ts:374
#: utils/parser/__tests__/definitions.test.ts:79
#: utils/parser/__tests__/parse.test.ts:228
#, fuzzy
msgid "requiredFormat"
msgstr "Format requis : {format:string}."

<<<<<<< HEAD
#: utils/parser/definitions.ts:51
=======
#. Used in: Utils > Parser > Definitions ⬤ Parser > __tests__ > Parse
#: utils/parser/definitions.ts:49
>>>>>>> 8bbc6c8b
#: utils/parser/__tests__/parse.test.ts:139
#: utils/parser/__tests__/parse.test.ts:158
#: utils/parser/__tests__/parse.test.ts:181
#, fuzzy
msgid "inputTypeNumber"
msgstr "La valeur doit être un nombre"

<<<<<<< HEAD
#: components/PickLists/definitions.ts:28
=======
>>>>>>> 8bbc6c8b
#. Used in: Components > Pick Lists > Definitions
#: components/PickLists/definitions.ts:27
#, fuzzy
msgid "organization"
msgstr "Organisation"

<<<<<<< HEAD
#: components/PickLists/definitions.ts:29
=======
>>>>>>> 8bbc6c8b
#. Used in: Components > Pick Lists > Definitions
#: components/PickLists/definitions.ts:28
#, fuzzy
msgid "person"
msgstr "Personne"

<<<<<<< HEAD
#: components/PickLists/definitions.ts:30
=======
>>>>>>> 8bbc6c8b
#. Used in: Components > Pick Lists > Definitions
#: components/PickLists/definitions.ts:29
#, fuzzy
msgid "other"
msgstr "Autre"

<<<<<<< HEAD
#: components/PickLists/definitions.ts:31
=======
>>>>>>> 8bbc6c8b
#. Used in: Components > Pick Lists > Definitions
#: components/PickLists/definitions.ts:30
#, fuzzy
msgid "group"
msgstr "Groupe"

<<<<<<< HEAD
#: components/PickLists/definitions.ts:35
=======
>>>>>>> 8bbc6c8b
#. Used in: Components > Pick Lists > Definitions
#: components/PickLists/definitions.ts:34
#, fuzzy
msgid "userDefinedItems"
msgstr "Éléments définis par l'utilisateur"

<<<<<<< HEAD
#: components/PickLists/definitions.ts:36
=======
>>>>>>> 8bbc6c8b
#. Used in: Components > Pick Lists > Definitions
#: components/PickLists/definitions.ts:35
#, fuzzy
msgid "entireTable"
msgstr "Tableau entier"

<<<<<<< HEAD
#: components/PickLists/definitions.ts:37
=======
>>>>>>> 8bbc6c8b
#. Used in: Components > Pick Lists > Definitions
#: components/PickLists/definitions.ts:36
#, fuzzy
msgid "fieldFromTable"
msgstr "Champ de la table"

<<<<<<< HEAD
#: components/FormCells/index.tsx:319
=======
>>>>>>> 8bbc6c8b
#. Used in: Components > Form Cells > Index
#: components/FormCells/index.tsx:315
#, fuzzy
msgid "unsupportedCellType"
msgstr "Type de cellule non pris en charge"

<<<<<<< HEAD
#: components/SearchDialog/index.tsx:325
=======
>>>>>>> 8bbc6c8b
#. 🟥Represents truncated search dialog output (when lots of results returned). Used in: Components > Search Dialog > Index
#: components/SearchDialog/index.tsx:253
#, fuzzy
msgid "additionalResultsOmitted"
msgstr "Résultats supplémentaires omis"

<<<<<<< HEAD
#: components/FormSliders/RecordSelectorFromIds.tsx:286
=======
>>>>>>> 8bbc6c8b
#. Used in: Components > Form Sliders > Record Selector From Ids
#: components/FormSliders/RecordSelectorFromIds.tsx:278
#, fuzzy
msgid "recordSelectorUnloadProtect"
msgstr "Continuer sans enregistrer ?"

<<<<<<< HEAD
#: components/FormSliders/RecordSelectorFromIds.tsx:289
=======
>>>>>>> 8bbc6c8b
#. 🟥When in record set and current record is unsaved and try to navigate to another record. Used in: Components > Form Sliders > Record Selector From Ids
#: components/FormSliders/RecordSelectorFromIds.tsx:281
#, fuzzy
msgid "recordSelectorUnloadProtectDescription"
msgstr ""
"Vous souhaiterez peut-être sauvegarder cet enregistrement avant de partir."

<<<<<<< HEAD
#: components/FormSliders/RecordSelectorFromIds.tsx:227
=======
>>>>>>> 8bbc6c8b
#. Used in: Components > Form Sliders > Record Selector From Ids
#: components/FormSliders/RecordSelectorFromIds.tsx:226
#, fuzzy
msgid "creatingNewRecord"
msgstr "Création d'un nouvel enregistrement"

#. Used in: Components > Form Sliders > Record Set
#: components/FormSliders/RecordSet.tsx:364
#, fuzzy
msgid "createNewRecordSet"
msgstr "Créer un nouvel ensemble d'enregistrements"

<<<<<<< HEAD
#: components/PickLists/definitions.ts:152
=======
>>>>>>> 8bbc6c8b
#. Used in: Components > Pick Lists > Definitions
#: components/PickLists/definitions.ts:145
#, fuzzy
msgid "forward"
msgstr "Avant"

<<<<<<< HEAD
#: components/PickLists/definitions.ts:151
=======
>>>>>>> 8bbc6c8b
#. Used in: Components > Pick Lists > Definitions
#: components/PickLists/definitions.ts:144
#, fuzzy
msgid "reverse"
msgstr "Inverse"

#. Used in: Components > Query Builder > Audit Log Formatter
#: components/QueryBuilder/AuditLogFormatter.tsx:47
#, fuzzy
msgid "deletedInline"
msgstr "(supprimé)"

#. 🟥Example: Duplicate Record Set Item. Used in: Components > Form Sliders > Record Set
#: components/FormSliders/RecordSet.tsx:499
#, fuzzy
msgid "duplicateRecordSetItem"
msgstr "Dupliquer {recordSetItemTable:string}"

#. Used in: Components > Form Sliders > Record Set
#: components/FormSliders/RecordSet.tsx:504
#, fuzzy
msgid "duplicateRecordSetItemDescription"
msgstr "Cet enregistrement est déjà présent dans le {recordSetTable:string} actuel"

<<<<<<< HEAD
#: components/FormSliders/RecordSelectorFromIds.tsx:176
=======
>>>>>>> 8bbc6c8b
#. Used in: Components > Form Sliders > Record Selector From Ids
#: components/FormSliders/RecordSelectorFromIds.tsx:175
#, fuzzy
msgid "addToRecordSet"
msgstr "Ajouter à {recordSetTable:string}"

<<<<<<< HEAD
#: components/FormSliders/RecordSelectorFromIds.tsx:181
=======
>>>>>>> 8bbc6c8b
#. Used in: Components > Form Sliders > Record Selector From Ids
#: components/FormSliders/RecordSelectorFromIds.tsx:180
#, fuzzy
msgid "removeFromRecordSet"
msgstr "Supprimer de {recordSetTable:string}"

#. Used in: Components > Attachments Bulk Import > Utils ⬤ Components > Molecules > Auto Complete
#: components/AttachmentsBulkImport/utils.ts:484
<<<<<<< HEAD
#: components/Molecules/AutoComplete.tsx:532
#. Used in: Components > Attachments Bulk Import > Utils ⬤ Components > Molecules > Auto Complete
=======
#: components/Molecules/AutoComplete.tsx:533
>>>>>>> 8bbc6c8b
#, fuzzy
msgid "nothingFound"
msgstr "Rien trouvé"

<<<<<<< HEAD
#: components/Forms/Save.tsx:270
=======
>>>>>>> 8bbc6c8b
#. 🟥Verb. Button label. Used in: Components > Forms > Save
#: components/Forms/Save.tsx:256
#, fuzzy
msgid "carryForward"
msgstr "Reporter"

<<<<<<< HEAD
#: components/FormMeta/CarryForward.tsx:119
=======
>>>>>>> 8bbc6c8b
#. Used in: Components > Form Meta > Carry Forward
#: components/FormMeta/CarryForward.tsx:117
#, fuzzy
msgid "carryForwardEnabled"
msgstr "Afficher le bouton de report"

<<<<<<< HEAD
#: components/FormMeta/CarryForward.tsx:183
=======
>>>>>>> 8bbc6c8b
#. Used in: Components > Form Meta > Carry Forward
#: components/FormMeta/CarryForward.tsx:181
#, fuzzy
msgid "bulkCarryForwardEnabled"
msgstr "Afficher le nombre de reports en masse"

<<<<<<< HEAD
#: components/Forms/Save.tsx:257
=======
>>>>>>> 8bbc6c8b
#. Used in: Components > Forms > Save
#: components/Forms/Save.tsx:242
#, fuzzy
msgid "bulkCarryForwardCount"
msgstr "Nombre de reports en masse"

<<<<<<< HEAD
#: components/Forms/Save.tsx:271
=======
>>>>>>> 8bbc6c8b
#. Used in: Components > Forms > Save
#: components/Forms/Save.tsx:257
#, fuzzy
msgid "carryForwardDescription"
msgstr "Créer un nouvel enregistrement avec certains champs reportés"

<<<<<<< HEAD
#: components/FormMeta/CarryForward.tsx:122
#: components/FormMeta/CarryForward.tsx:131
#. Used in: Components > Form Meta > Carry Forward
=======
#. Used in: Components > Form Meta > Carry Forward
#: components/FormMeta/CarryForward.tsx:120
#: components/FormMeta/CarryForward.tsx:129
>>>>>>> 8bbc6c8b
#, fuzzy
msgid "carryForwardSettingsDescription"
msgstr "Configurer les champs à reporter"

<<<<<<< HEAD
#: components/FormMeta/CarryForward.tsx:186
=======
>>>>>>> 8bbc6c8b
#. Used in: Components > Form Meta > Carry Forward
#: components/FormMeta/CarryForward.tsx:184
#, fuzzy
msgid "bulkCarryForwardSettingsDescription"
msgstr "Configurer les champs pour un report en masse"

<<<<<<< HEAD
#: components/FormMeta/CarryForward.tsx:344
=======
>>>>>>> 8bbc6c8b
#. Used in: Components > Form Meta > Carry Forward
#: components/FormMeta/CarryForward.tsx:338
#, fuzzy
msgid "carryForwardTableSettingsDescription"
msgstr "Configurer les champs à reporter ({tableName:string})"

<<<<<<< HEAD
#: components/FormMeta/CarryForward.tsx:341
=======
>>>>>>> 8bbc6c8b
#. Used in: Components > Form Meta > Carry Forward
#: components/FormMeta/CarryForward.tsx:335
#, fuzzy
msgid "bulkCarryForwardTableSettingsDescription"
msgstr "Configurer les champs pour un report en masse ({tableName:string})"

<<<<<<< HEAD
#: components/FormMeta/CarryForward.tsx:414
=======
>>>>>>> 8bbc6c8b
#. Used in: Components > Form Meta > Carry Forward
#: components/FormMeta/CarryForward.tsx:408
#, fuzzy
msgid "carryForwardUniqueField"
msgstr "Ce champ doit être unique. Il ne peut pas être reporté."

<<<<<<< HEAD
#: components/FormMeta/CarryForward.tsx:416
#. Used in: Components > Form Meta > Carry Forward
msgid "carryForwardRequiredField"
msgstr "Ce champ est obligatoire. Il doit être reporté"

#: components/FormMeta/Clone.tsx:31
=======
>>>>>>> 8bbc6c8b
#. Used in: Components > Form Meta > Clone
#: components/FormMeta/Clone.tsx:31
#, fuzzy
msgid "cloneButtonEnabled"
msgstr "Afficher le bouton Cloner"

#. Used in: Components > Form Meta > Clone
#: components/FormMeta/Clone.tsx:57
#, fuzzy
msgid "addButtonEnabled"
msgstr "Afficher le bouton Ajouter"

<<<<<<< HEAD
#: components/Forms/Save.tsx:331
=======
>>>>>>> 8bbc6c8b
#. Used in: Components > Forms > Save
#: components/Forms/Save.tsx:316
#, fuzzy
msgid "addButtonDescription"
msgstr "Créer un nouvel enregistrement vierge"

#. Used in: Components > Form Meta > Auto Numbering
#: components/FormMeta/AutoNumbering.tsx:27
#: components/FormMeta/AutoNumbering.tsx:92
#, fuzzy
msgid "autoNumbering"
msgstr "Numérotation automatique"

<<<<<<< HEAD
#: components/FormMeta/Definition.tsx:153
=======
>>>>>>> 8bbc6c8b
#. Used in: Components > Form Meta > Definition
#: components/FormMeta/Definition.tsx:138
#, fuzzy
msgid "editFormDefinition"
msgstr "Modifier la définition du formulaire"

<<<<<<< HEAD
#: components/FormMeta/Definition.tsx:117
=======
>>>>>>> 8bbc6c8b
#. Used in: Components > Form Meta > Definition
#: components/FormMeta/Definition.tsx:87
#, fuzzy
msgid "useAutoGeneratedForm"
msgstr "Utiliser le formulaire généré automatiquement"

<<<<<<< HEAD
#: components/FormMeta/Definition.tsx:134
=======
>>>>>>> 8bbc6c8b
#. Used in: Components > Form Meta > Definition
#: components/FormMeta/Definition.tsx:119
#, fuzzy
msgid "useFieldLabels"
msgstr "Utiliser des étiquettes de champ localisées"

#. Used in: Components > Form Editor > Editor
#: components/FormEditor/Editor.tsx:205
#, fuzzy
msgid "showFieldLabels"
msgstr "Afficher les étiquettes de champ localisées"

#. Used in: Components > Form Editor > Editor
#: components/FormEditor/Editor.tsx:204
#, fuzzy
msgid "showDataModelLabels"
msgstr "Afficher les noms des champs du modèle de données"

#. Used in: Components > Form Meta > Edit History
#: components/FormMeta/EditHistory.tsx:34
#: components/FormMeta/EditHistory.tsx:57
#, fuzzy
msgid "editHistory"
msgstr "Modifier l'historique"

#. Used in: Components > Form Meta > Edit History
#: components/FormMeta/EditHistory.tsx:82
#, fuzzy
msgid "editHistoryQueryName"
msgstr "Historique des modifications pour « {formattedRecord:string} »"

<<<<<<< HEAD
#: components/FormMeta/index.tsx:149
=======
>>>>>>> 8bbc6c8b
#. Used in: Components > Form Meta > Index
#: components/FormMeta/index.tsx:147
#, fuzzy
msgid "formConfiguration"
msgstr "Configuration du formulaire"

<<<<<<< HEAD
#: components/FormMeta/index.tsx:181
=======
>>>>>>> 8bbc6c8b
#. Used in: Components > Form Meta > Index
#: components/FormMeta/index.tsx:179
#, fuzzy
msgid "formState"
msgstr "État du formulaire"

<<<<<<< HEAD
#: components/FormMeta/index.tsx:230
=======
>>>>>>> 8bbc6c8b
#. Used in: Components > Form Meta > Index
#: components/FormMeta/index.tsx:227
#, fuzzy
msgid "recordInformation"
msgstr "Informations sur le dossier"

#. Used in: Components > Form Meta > Share Record
#: components/FormMeta/ShareRecord.tsx:44
#, fuzzy
msgid "shareRecord"
msgstr "Partager l'enregistrement"

#. Used in: Components > Form Meta > Pick List Usages ⬤ Components > Form Meta > Query Tree Usages
#: components/FormMeta/PickListUsages.tsx:26
#: components/FormMeta/QueryTreeUsages.tsx:22
#, fuzzy
msgid "findUsages"
msgstr "Trouver des utilisations"

#. Used in: Components > Form Meta > Pick List Usages
#: components/FormMeta/PickListUsages.tsx:68
#, fuzzy
msgid "usagesOfPickList"
msgstr "Utilisations de la liste de sélection « {pickList:string} »"

#. Used in: Components > Form Meta > Sub View Meta
#: components/FormMeta/SubViewMeta.tsx:36
#, fuzzy
msgid "subForm"
msgstr "Sous-formulaire"

#. Used in: Components > Form Meta > Sub View Meta ⬤ Components > Preferences > User Definitions
#: components/FormMeta/SubViewMeta.tsx:37
<<<<<<< HEAD
#: components/Preferences/UserDefinitions.tsx:1131
#. Used in: Components > Form Meta > Sub View Meta ⬤ Components > Preferences > User Definitions
=======
#: components/Preferences/UserDefinitions.tsx:1128
>>>>>>> 8bbc6c8b
#, fuzzy
msgid "formTable"
msgstr "Grille"

<<<<<<< HEAD
#: components/FormMeta/index.tsx:199
=======
>>>>>>> 8bbc6c8b
#. Used in: Components > Form Meta > Index
#: components/FormMeta/index.tsx:197
#, fuzzy
msgid "subviewConfiguration"
msgstr "Sous-vue"

#. Used in: Components > Data Entry Tables > Edit
#: components/DataEntryTables/Edit.tsx:50
#, fuzzy
msgid "selectSourceOfTables"
msgstr "Sélectionner la source des tables"

#. Used in: Components > Data Entry Tables > Edit
#: components/DataEntryTables/Edit.tsx:71
#, fuzzy
msgid "inheritLegacySettings"
msgstr "Copier Spécifier 6 paramètres"

#. Used in: Components > Data Entry Tables > Edit
#: components/DataEntryTables/Edit.tsx:79
#, fuzzy
msgid "useCustomSettings"
msgstr "Utiliser les paramètres personnalisés"

#. Used in: Components > Form Meta > Read Only Mode ⬤ Components > Header > User Tools
#: components/FormMeta/ReadOnlyMode.tsx:20
#: components/Header/UserTools.tsx:91
#, fuzzy
msgid "disableReadOnly"
msgstr "Désactiver le mode lecture seule"

#. Used in: Components > Form Meta > Read Only Mode
#: components/FormMeta/ReadOnlyMode.tsx:20
#, fuzzy
msgid "enableReadOnly"
msgstr "Activer le mode lecture seule"

#. Used in: Components > Data Entry Tables > Edit
#: components/DataEntryTables/Edit.tsx:129
#, fuzzy
msgid "configureDataEntryTables"
msgstr "Configurer les tables de saisie de données"

#. Used in: Components > Data Entry Tables > Edit
#: components/DataEntryTables/Edit.tsx:130
#, fuzzy
msgid "configureInteractionTables"
msgstr "Configurer les tables d'interaction"

<<<<<<< HEAD
#: components/FormMeta/index.tsx:68
#: components/FormMeta/index.tsx:70
#. Used in: Components > Form Meta > Index
=======
#. Used in: Components > Form Meta > Index
#: components/FormMeta/index.tsx:67
#: components/FormMeta/index.tsx:69
>>>>>>> 8bbc6c8b
#, fuzzy
msgid "formMeta"
msgstr "Formulaire Méta"

#. Used in: Components > App Resources > Create ⬤ Components > App Resources > Editor ⬤ Components > Formatters > Formatters ⬤ Components > Forms > Base Resource View ⬤ Components > Forms > Data Obj Formatters
#: components/AppResources/Create.tsx:283
#: components/AppResources/Editor.tsx:250
#: components/Formatters/formatters.ts:58
#: components/Forms/BaseResourceView.tsx:124
#: components/Forms/dataObjFormatters.ts:160
#, fuzzy
msgid "newResourceTitle"
msgstr "Nouveau {tableName:string}"

#. 🟥When resource does not have a formatter defined, this formatter is used. Used in: Components > Formatters > Formatters ⬤ Components > Forms > Data Obj Formatters
#: components/Formatters/formatters.ts:59
#: components/Forms/dataObjFormatters.ts:161
#, fuzzy
msgid "resourceFormatter"
msgstr "{tableName:string} #{id:number}"

<<<<<<< HEAD
#: components/Forms/ResourceView.tsx:214
=======
>>>>>>> 8bbc6c8b
#. Used in: Components > Forms > Resource View
#: components/Forms/ResourceView.tsx:213
#, fuzzy
msgid "resourceDeleted"
msgstr "Ressource supprimée"

<<<<<<< HEAD
#: components/Forms/ResourceView.tsx:217
=======
>>>>>>> 8bbc6c8b
#. Used in: Components > Forms > Resource View
#: components/Forms/ResourceView.tsx:216
#, fuzzy
msgid "resourceDeletedDescription"
msgstr "L'élément a été supprimé avec succès."

#. Used in: Components > Forms > Date Range
#: components/Forms/DateRange.tsx:53
#, fuzzy
msgid "dateRange"
msgstr "(Plage : {from:string} - {to:string})"

<<<<<<< HEAD
#: components/FieldFormatters/index.ts:287
=======
>>>>>>> 8bbc6c8b
#. 🟥Meaning "Catalog Number Numeric formatter". Used in: Components > Field Formatters > Index
#: components/FieldFormatters/index.ts:282
#, fuzzy
msgid "catalogNumberNumericFormatter"
<<<<<<< HEAD
msgstr "Numéro de catalogue Numérique"

#: components/FormCells/COJODialog.tsx:94
#. Used in: Components > Form Cells > COJODialog
msgid "addCOGChildren"
msgstr ""
=======
msgstr "Numéro de catalogue numérique"
>>>>>>> 8bbc6c8b
<|MERGE_RESOLUTION|>--- conflicted
+++ resolved
@@ -11,12 +11,8 @@
 "Plural-Forms: nplurals=2; plural=n > 1;\n"
 "X-Generator: Weblate 5.11.1-dev\n"
 
-<<<<<<< HEAD
 #: components/Preferences/UserDefinitions.tsx:708
-=======
->>>>>>> 8bbc6c8b
 #. Used in: Components > Preferences > User Definitions
-#: components/Preferences/UserDefinitions.tsx:705
 #, fuzzy
 msgid "forms"
 msgstr "Formulaires"
@@ -29,88 +25,53 @@
 msgid "clone"
 msgstr "Cloner"
 
-<<<<<<< HEAD
 #: components/Forms/Save.tsx:324
-=======
->>>>>>> 8bbc6c8b
 #. Used in: Components > Forms > Save
-#: components/Forms/Save.tsx:310
 #, fuzzy
 msgid "cloneDescription"
 msgstr "Créer une copie complète de l'enregistrement actuel"
 
-<<<<<<< HEAD
 #: components/DataModel/uniquenessRules.ts:143
-=======
->>>>>>> 8bbc6c8b
 #. Used in: Components > Data Model > Uniqueness Rules
-#: components/DataModel/uniquenessRules.ts:140
 #, fuzzy
 msgid "valueMustBeUniqueToField"
 msgstr "La valeur doit être unique à {fieldName:string}"
 
-<<<<<<< HEAD
 #: components/DataModel/uniquenessRules.ts:146
-=======
->>>>>>> 8bbc6c8b
 #. Used in: Components > Data Model > Uniqueness Rules
-#: components/DataModel/uniquenessRules.ts:143
 #, fuzzy
 msgid "valueMustBeUniqueToDatabase"
 msgstr "La valeur doit être unique dans la base de données"
 
-<<<<<<< HEAD
 #: components/DataModel/uniquenessRules.ts:134
-=======
->>>>>>> 8bbc6c8b
 #. Used in: Components > Data Model > Uniqueness Rules
-#: components/DataModel/uniquenessRules.ts:131
 #, fuzzy
 msgid "valuesOfMustBeUniqueToField"
 msgstr "Les valeurs de {values:string} doivent être uniques à {fieldName:string}"
 
-<<<<<<< HEAD
 #: components/DataModel/uniquenessRules.ts:138
-=======
->>>>>>> 8bbc6c8b
 #. Used in: Components > Data Model > Uniqueness Rules
-#: components/DataModel/uniquenessRules.ts:135
 #, fuzzy
 msgid "valuesOfMustBeUniqueToDatabase"
 msgstr ""
 "Les valeurs de {values:string} doivent être uniques à la base de données"
 
-<<<<<<< HEAD
 #: components/Forms/DeleteButton.tsx:126
-=======
->>>>>>> 8bbc6c8b
 #. Used in: Components > Forms > Delete Button
-#: components/Forms/DeleteButton.tsx:112
 #, fuzzy
 msgid "checkingIfResourceCanBeDeleted"
 msgstr "Vérification si la ressource peut être supprimée…"
 
-<<<<<<< HEAD
 #: components/Forms/DeleteButton.tsx:100
 #: components/Forms/DeleteButton.tsx:108
 #: components/Forms/DeleteButton.tsx:179
 #. Used in: Components > Forms > Delete Button
-=======
-#. Used in: Components > Forms > Delete Button
-#: components/Forms/DeleteButton.tsx:86
-#: components/Forms/DeleteButton.tsx:94
-#: components/Forms/DeleteButton.tsx:165
->>>>>>> 8bbc6c8b
 #, fuzzy
 msgid "deleteBlocked"
 msgstr "Supprimer bloqué"
 
-<<<<<<< HEAD
 #: components/Forms/DeleteButton.tsx:182
-=======
->>>>>>> 8bbc6c8b
 #. Used in: Components > Forms > Delete Button
-#: components/Forms/DeleteButton.tsx:168
 #, fuzzy
 msgid "deleteBlockedDescription"
 msgstr ""
@@ -153,24 +114,16 @@
 msgid "invalidDate"
 msgstr "Date invalide"
 
-<<<<<<< HEAD
 #: components/Forms/DeleteButton.tsx:151
-=======
->>>>>>> 8bbc6c8b
 #. Used in: Components > Forms > Delete Button
-#: components/Forms/DeleteButton.tsx:137
 #, fuzzy
 msgid "deleteConfirmation"
 msgstr ""
 "Êtes-vous sûr de vouloir supprimer définitivement ce {tableName:string} de "
 "la base de données ?"
 
-<<<<<<< HEAD
 #: components/Forms/DeleteButton.tsx:45
-=======
->>>>>>> 8bbc6c8b
 #. Used in: Components > Forms > Delete Button
-#: components/Forms/DeleteButton.tsx:44
 #, fuzzy
 msgid "deleteConfirmationDescription"
 msgstr "Cette action ne peut pas être annulée."
@@ -258,28 +211,18 @@
 msgid "saveRecordFirst"
 msgstr "Enregistrer d'abord l'enregistrement"
 
-#. Used in: Components > Form Sliders > Slider ⬤ Components > Preferences > User Definitions
 #: components/FormSliders/Slider.tsx:32
 #: components/FormSliders/Slider.tsx:34
-<<<<<<< HEAD
 #: components/Preferences/UserDefinitions.tsx:1120
 #. Used in: Components > Form Sliders > Slider ⬤ Components > Preferences > User Definitions
-=======
-#: components/Preferences/UserDefinitions.tsx:1117
->>>>>>> 8bbc6c8b
 #, fuzzy
 msgid "firstRecord"
 msgstr "Premier enregistrement"
 
-#. Used in: Components > Form Sliders > Slider ⬤ Components > Preferences > User Definitions
 #: components/FormSliders/Slider.tsx:96
 #: components/FormSliders/Slider.tsx:98
-<<<<<<< HEAD
 #: components/Preferences/UserDefinitions.tsx:1124
 #. Used in: Components > Form Sliders > Slider ⬤ Components > Preferences > User Definitions
-=======
-#: components/Preferences/UserDefinitions.tsx:1121
->>>>>>> 8bbc6c8b
 #, fuzzy
 msgid "lastRecord"
 msgstr "Dernier enregistrement"
@@ -304,38 +247,23 @@
 msgid "currentRecord"
 msgstr "Objet actuel (sur {total:number|formatted})"
 
-<<<<<<< HEAD
 #: components/FormMeta/Definition.tsx:93
 #: components/Forms/ResourceView.tsx:404
 #: components/Forms/Save.tsx:46
 #. Used in: Components > Form Meta > Definition ⬤ Components > Forms > Resource View ⬤ Components > Forms > Save
-=======
-#. Used in: Components > Forms > Resource View ⬤ Components > Forms > Save
-#: components/Forms/ResourceView.tsx:390
-#: components/Forms/Save.tsx:46
->>>>>>> 8bbc6c8b
 #, fuzzy
 msgid "unsavedFormUnloadProtect"
 msgstr "Ce formulaire n'a pas été enregistré."
 
-#. 🟥Meaning a conflict occurred when saving. Used in: Components > Attachments Bulk Import > Utils ⬤ Components > Forms > Save
 #: components/AttachmentsBulkImport/utils.ts:482
-<<<<<<< HEAD
 #: components/Forms/Save.tsx:355
 #. 🟥Meaning a conflict occurred when saving. Used in: Components > Attachments Bulk Import > Utils ⬤ Components > Forms > Save
-=======
-#: components/Forms/Save.tsx:340
->>>>>>> 8bbc6c8b
 #, fuzzy
 msgid "saveConflict"
 msgstr "Enregistrer le conflit"
 
-<<<<<<< HEAD
 #: components/Forms/Save.tsx:358
-=======
->>>>>>> 8bbc6c8b
 #. Used in: Components > Forms > Save
-#: components/Forms/Save.tsx:343
 #, fuzzy
 msgid "saveConflictDescription"
 msgstr ""
@@ -343,22 +271,14 @@
 "utilisateur ou dans un autre onglet du navigateur et sont obsolètes. La page "
 "doit être rechargée pour éviter l'enregistrement de données incohérentes."
 
-<<<<<<< HEAD
 #: components/Forms/Save.tsx:388
-=======
->>>>>>> 8bbc6c8b
 #. Used in: Components > Forms > Save
-#: components/Forms/Save.tsx:373
 #, fuzzy
 msgid "saveBlocked"
 msgstr "Enregistrer bloqué"
 
-<<<<<<< HEAD
 #: components/Forms/Save.tsx:391
-=======
->>>>>>> 8bbc6c8b
 #. Used in: Components > Forms > Save
-#: components/Forms/Save.tsx:376
 #, fuzzy
 msgid "saveBlockedDescription"
 msgstr ""
@@ -443,17 +363,10 @@
 msgid "pluginName"
 msgstr "Nom du plugin"
 
-<<<<<<< HEAD
 #: utils/parser/definitions.ts:112
 #: utils/parser/__tests__/definitions.test.ts:185
 #: utils/parser/__tests__/definitions.test.ts:187
 #. 🟥Yes/No probably shouldn't be translated as Specify 7 does not support changing which values are recognized as Yes/No in a given language. Used in: Utils > Parser > Definitions ⬤ Parser > __tests__ > Definitions
-=======
-#. 🟥Yes/No probably shouldn't be translated as Specify 7 does not support changing which values are recognized as Yes/No in a given language. Used in: Utils > Parser > Definitions ⬤ Parser > __tests__ > Definitions
-#: utils/parser/definitions.ts:110
-#: utils/parser/__tests__/definitions.test.ts:184
-#: utils/parser/__tests__/definitions.test.ts:186
->>>>>>> 8bbc6c8b
 #, fuzzy
 msgid "illegalBool"
 msgstr "Valeur illégale pour un champ Oui/Non"
@@ -468,7 +381,6 @@
 msgid "requiredField"
 msgstr "Le champ est obligatoire."
 
-<<<<<<< HEAD
 #: components/ExportFeed/Editor.tsx:399
 #: components/ExportFeed/Editor.tsx:403
 #: components/QueryComboBox/index.tsx:194
@@ -477,13 +389,6 @@
 #: utils/parser/__tests__/definitions.test.ts:222
 #: utils/parser/__tests__/definitions.test.ts:224
 #. Used in: Components > Export Feed > Editor ⬤ Components > Query Combo Box > Index ⬤ Parser > __tests__ > Definitions
-=======
-#. Used in: Parser > __tests__ > Definitions
-#: utils/parser/__tests__/definitions.test.ts:203
-#: utils/parser/__tests__/definitions.test.ts:205
-#: utils/parser/__tests__/definitions.test.ts:221
-#: utils/parser/__tests__/definitions.test.ts:223
->>>>>>> 8bbc6c8b
 #, fuzzy
 msgid "invalidValue"
 msgstr "Valeur invalide"
@@ -500,136 +405,84 @@
 msgid "requiredFormat"
 msgstr "Format requis : {format:string}."
 
-<<<<<<< HEAD
 #: utils/parser/definitions.ts:51
-=======
-#. Used in: Utils > Parser > Definitions ⬤ Parser > __tests__ > Parse
-#: utils/parser/definitions.ts:49
->>>>>>> 8bbc6c8b
 #: utils/parser/__tests__/parse.test.ts:139
 #: utils/parser/__tests__/parse.test.ts:158
 #: utils/parser/__tests__/parse.test.ts:181
+#. Used in: Utils > Parser > Definitions ⬤ Parser > __tests__ > Parse
 #, fuzzy
 msgid "inputTypeNumber"
 msgstr "La valeur doit être un nombre"
 
-<<<<<<< HEAD
 #: components/PickLists/definitions.ts:28
-=======
->>>>>>> 8bbc6c8b
 #. Used in: Components > Pick Lists > Definitions
-#: components/PickLists/definitions.ts:27
 #, fuzzy
 msgid "organization"
 msgstr "Organisation"
 
-<<<<<<< HEAD
 #: components/PickLists/definitions.ts:29
-=======
->>>>>>> 8bbc6c8b
 #. Used in: Components > Pick Lists > Definitions
-#: components/PickLists/definitions.ts:28
 #, fuzzy
 msgid "person"
 msgstr "Personne"
 
-<<<<<<< HEAD
 #: components/PickLists/definitions.ts:30
-=======
->>>>>>> 8bbc6c8b
 #. Used in: Components > Pick Lists > Definitions
-#: components/PickLists/definitions.ts:29
 #, fuzzy
 msgid "other"
 msgstr "Autre"
 
-<<<<<<< HEAD
 #: components/PickLists/definitions.ts:31
-=======
->>>>>>> 8bbc6c8b
 #. Used in: Components > Pick Lists > Definitions
-#: components/PickLists/definitions.ts:30
 #, fuzzy
 msgid "group"
 msgstr "Groupe"
 
-<<<<<<< HEAD
 #: components/PickLists/definitions.ts:35
-=======
->>>>>>> 8bbc6c8b
 #. Used in: Components > Pick Lists > Definitions
-#: components/PickLists/definitions.ts:34
 #, fuzzy
 msgid "userDefinedItems"
 msgstr "Éléments définis par l'utilisateur"
 
-<<<<<<< HEAD
 #: components/PickLists/definitions.ts:36
-=======
->>>>>>> 8bbc6c8b
 #. Used in: Components > Pick Lists > Definitions
-#: components/PickLists/definitions.ts:35
 #, fuzzy
 msgid "entireTable"
 msgstr "Tableau entier"
 
-<<<<<<< HEAD
 #: components/PickLists/definitions.ts:37
-=======
->>>>>>> 8bbc6c8b
 #. Used in: Components > Pick Lists > Definitions
-#: components/PickLists/definitions.ts:36
 #, fuzzy
 msgid "fieldFromTable"
 msgstr "Champ de la table"
 
-<<<<<<< HEAD
 #: components/FormCells/index.tsx:319
-=======
->>>>>>> 8bbc6c8b
 #. Used in: Components > Form Cells > Index
-#: components/FormCells/index.tsx:315
 #, fuzzy
 msgid "unsupportedCellType"
 msgstr "Type de cellule non pris en charge"
 
-<<<<<<< HEAD
 #: components/SearchDialog/index.tsx:325
-=======
->>>>>>> 8bbc6c8b
 #. 🟥Represents truncated search dialog output (when lots of results returned). Used in: Components > Search Dialog > Index
-#: components/SearchDialog/index.tsx:253
 #, fuzzy
 msgid "additionalResultsOmitted"
 msgstr "Résultats supplémentaires omis"
 
-<<<<<<< HEAD
 #: components/FormSliders/RecordSelectorFromIds.tsx:286
-=======
->>>>>>> 8bbc6c8b
 #. Used in: Components > Form Sliders > Record Selector From Ids
-#: components/FormSliders/RecordSelectorFromIds.tsx:278
 #, fuzzy
 msgid "recordSelectorUnloadProtect"
 msgstr "Continuer sans enregistrer ?"
 
-<<<<<<< HEAD
 #: components/FormSliders/RecordSelectorFromIds.tsx:289
-=======
->>>>>>> 8bbc6c8b
 #. 🟥When in record set and current record is unsaved and try to navigate to another record. Used in: Components > Form Sliders > Record Selector From Ids
-#: components/FormSliders/RecordSelectorFromIds.tsx:281
 #, fuzzy
 msgid "recordSelectorUnloadProtectDescription"
 msgstr ""
 "Vous souhaiterez peut-être sauvegarder cet enregistrement avant de partir."
 
-<<<<<<< HEAD
 #: components/FormSliders/RecordSelectorFromIds.tsx:227
-=======
->>>>>>> 8bbc6c8b
 #. Used in: Components > Form Sliders > Record Selector From Ids
-#: components/FormSliders/RecordSelectorFromIds.tsx:226
 #, fuzzy
 msgid "creatingNewRecord"
 msgstr "Création d'un nouvel enregistrement"
@@ -640,22 +493,14 @@
 msgid "createNewRecordSet"
 msgstr "Créer un nouvel ensemble d'enregistrements"
 
-<<<<<<< HEAD
 #: components/PickLists/definitions.ts:152
-=======
->>>>>>> 8bbc6c8b
 #. Used in: Components > Pick Lists > Definitions
-#: components/PickLists/definitions.ts:145
 #, fuzzy
 msgid "forward"
 msgstr "Avant"
 
-<<<<<<< HEAD
 #: components/PickLists/definitions.ts:151
-=======
->>>>>>> 8bbc6c8b
 #. Used in: Components > Pick Lists > Definitions
-#: components/PickLists/definitions.ts:144
 #, fuzzy
 msgid "reverse"
 msgstr "Inverse"
@@ -678,152 +523,93 @@
 msgid "duplicateRecordSetItemDescription"
 msgstr "Cet enregistrement est déjà présent dans le {recordSetTable:string} actuel"
 
-<<<<<<< HEAD
 #: components/FormSliders/RecordSelectorFromIds.tsx:176
-=======
->>>>>>> 8bbc6c8b
 #. Used in: Components > Form Sliders > Record Selector From Ids
-#: components/FormSliders/RecordSelectorFromIds.tsx:175
 #, fuzzy
 msgid "addToRecordSet"
 msgstr "Ajouter à {recordSetTable:string}"
 
-<<<<<<< HEAD
 #: components/FormSliders/RecordSelectorFromIds.tsx:181
-=======
->>>>>>> 8bbc6c8b
 #. Used in: Components > Form Sliders > Record Selector From Ids
-#: components/FormSliders/RecordSelectorFromIds.tsx:180
 #, fuzzy
 msgid "removeFromRecordSet"
 msgstr "Supprimer de {recordSetTable:string}"
 
-#. Used in: Components > Attachments Bulk Import > Utils ⬤ Components > Molecules > Auto Complete
 #: components/AttachmentsBulkImport/utils.ts:484
-<<<<<<< HEAD
 #: components/Molecules/AutoComplete.tsx:532
 #. Used in: Components > Attachments Bulk Import > Utils ⬤ Components > Molecules > Auto Complete
-=======
-#: components/Molecules/AutoComplete.tsx:533
->>>>>>> 8bbc6c8b
 #, fuzzy
 msgid "nothingFound"
 msgstr "Rien trouvé"
 
-<<<<<<< HEAD
 #: components/Forms/Save.tsx:270
-=======
->>>>>>> 8bbc6c8b
 #. 🟥Verb. Button label. Used in: Components > Forms > Save
-#: components/Forms/Save.tsx:256
 #, fuzzy
 msgid "carryForward"
 msgstr "Reporter"
 
-<<<<<<< HEAD
 #: components/FormMeta/CarryForward.tsx:119
-=======
->>>>>>> 8bbc6c8b
 #. Used in: Components > Form Meta > Carry Forward
-#: components/FormMeta/CarryForward.tsx:117
 #, fuzzy
 msgid "carryForwardEnabled"
 msgstr "Afficher le bouton de report"
 
-<<<<<<< HEAD
 #: components/FormMeta/CarryForward.tsx:183
-=======
->>>>>>> 8bbc6c8b
 #. Used in: Components > Form Meta > Carry Forward
-#: components/FormMeta/CarryForward.tsx:181
 #, fuzzy
 msgid "bulkCarryForwardEnabled"
 msgstr "Afficher le nombre de reports en masse"
 
-<<<<<<< HEAD
 #: components/Forms/Save.tsx:257
-=======
->>>>>>> 8bbc6c8b
 #. Used in: Components > Forms > Save
-#: components/Forms/Save.tsx:242
 #, fuzzy
 msgid "bulkCarryForwardCount"
 msgstr "Nombre de reports en masse"
 
-<<<<<<< HEAD
 #: components/Forms/Save.tsx:271
-=======
->>>>>>> 8bbc6c8b
 #. Used in: Components > Forms > Save
-#: components/Forms/Save.tsx:257
 #, fuzzy
 msgid "carryForwardDescription"
 msgstr "Créer un nouvel enregistrement avec certains champs reportés"
 
-<<<<<<< HEAD
 #: components/FormMeta/CarryForward.tsx:122
 #: components/FormMeta/CarryForward.tsx:131
 #. Used in: Components > Form Meta > Carry Forward
-=======
-#. Used in: Components > Form Meta > Carry Forward
-#: components/FormMeta/CarryForward.tsx:120
-#: components/FormMeta/CarryForward.tsx:129
->>>>>>> 8bbc6c8b
 #, fuzzy
 msgid "carryForwardSettingsDescription"
 msgstr "Configurer les champs à reporter"
 
-<<<<<<< HEAD
 #: components/FormMeta/CarryForward.tsx:186
-=======
->>>>>>> 8bbc6c8b
 #. Used in: Components > Form Meta > Carry Forward
-#: components/FormMeta/CarryForward.tsx:184
 #, fuzzy
 msgid "bulkCarryForwardSettingsDescription"
 msgstr "Configurer les champs pour un report en masse"
 
-<<<<<<< HEAD
 #: components/FormMeta/CarryForward.tsx:344
-=======
->>>>>>> 8bbc6c8b
 #. Used in: Components > Form Meta > Carry Forward
-#: components/FormMeta/CarryForward.tsx:338
 #, fuzzy
 msgid "carryForwardTableSettingsDescription"
 msgstr "Configurer les champs à reporter ({tableName:string})"
 
-<<<<<<< HEAD
 #: components/FormMeta/CarryForward.tsx:341
-=======
->>>>>>> 8bbc6c8b
 #. Used in: Components > Form Meta > Carry Forward
-#: components/FormMeta/CarryForward.tsx:335
 #, fuzzy
 msgid "bulkCarryForwardTableSettingsDescription"
 msgstr "Configurer les champs pour un report en masse ({tableName:string})"
 
-<<<<<<< HEAD
 #: components/FormMeta/CarryForward.tsx:414
-=======
->>>>>>> 8bbc6c8b
 #. Used in: Components > Form Meta > Carry Forward
-#: components/FormMeta/CarryForward.tsx:408
 #, fuzzy
 msgid "carryForwardUniqueField"
 msgstr "Ce champ doit être unique. Il ne peut pas être reporté."
 
-<<<<<<< HEAD
 #: components/FormMeta/CarryForward.tsx:416
 #. Used in: Components > Form Meta > Carry Forward
 msgid "carryForwardRequiredField"
 msgstr "Ce champ est obligatoire. Il doit être reporté"
 
 #: components/FormMeta/Clone.tsx:31
-=======
->>>>>>> 8bbc6c8b
 #. Used in: Components > Form Meta > Clone
-#: components/FormMeta/Clone.tsx:31
 #, fuzzy
 msgid "cloneButtonEnabled"
 msgstr "Afficher le bouton Cloner"
@@ -834,12 +620,8 @@
 msgid "addButtonEnabled"
 msgstr "Afficher le bouton Ajouter"
 
-<<<<<<< HEAD
 #: components/Forms/Save.tsx:331
-=======
->>>>>>> 8bbc6c8b
 #. Used in: Components > Forms > Save
-#: components/Forms/Save.tsx:316
 #, fuzzy
 msgid "addButtonDescription"
 msgstr "Créer un nouvel enregistrement vierge"
@@ -851,32 +633,20 @@
 msgid "autoNumbering"
 msgstr "Numérotation automatique"
 
-<<<<<<< HEAD
 #: components/FormMeta/Definition.tsx:153
-=======
->>>>>>> 8bbc6c8b
 #. Used in: Components > Form Meta > Definition
-#: components/FormMeta/Definition.tsx:138
 #, fuzzy
 msgid "editFormDefinition"
 msgstr "Modifier la définition du formulaire"
 
-<<<<<<< HEAD
 #: components/FormMeta/Definition.tsx:117
-=======
->>>>>>> 8bbc6c8b
 #. Used in: Components > Form Meta > Definition
-#: components/FormMeta/Definition.tsx:87
 #, fuzzy
 msgid "useAutoGeneratedForm"
 msgstr "Utiliser le formulaire généré automatiquement"
 
-<<<<<<< HEAD
 #: components/FormMeta/Definition.tsx:134
-=======
->>>>>>> 8bbc6c8b
 #. Used in: Components > Form Meta > Definition
-#: components/FormMeta/Definition.tsx:119
 #, fuzzy
 msgid "useFieldLabels"
 msgstr "Utiliser des étiquettes de champ localisées"
@@ -906,32 +676,20 @@
 msgid "editHistoryQueryName"
 msgstr "Historique des modifications pour « {formattedRecord:string} »"
 
-<<<<<<< HEAD
 #: components/FormMeta/index.tsx:149
-=======
->>>>>>> 8bbc6c8b
 #. Used in: Components > Form Meta > Index
-#: components/FormMeta/index.tsx:147
 #, fuzzy
 msgid "formConfiguration"
 msgstr "Configuration du formulaire"
 
-<<<<<<< HEAD
 #: components/FormMeta/index.tsx:181
-=======
->>>>>>> 8bbc6c8b
 #. Used in: Components > Form Meta > Index
-#: components/FormMeta/index.tsx:179
 #, fuzzy
 msgid "formState"
 msgstr "État du formulaire"
 
-<<<<<<< HEAD
 #: components/FormMeta/index.tsx:230
-=======
->>>>>>> 8bbc6c8b
 #. Used in: Components > Form Meta > Index
-#: components/FormMeta/index.tsx:227
 #, fuzzy
 msgid "recordInformation"
 msgstr "Informations sur le dossier"
@@ -961,24 +719,15 @@
 msgid "subForm"
 msgstr "Sous-formulaire"
 
-#. Used in: Components > Form Meta > Sub View Meta ⬤ Components > Preferences > User Definitions
 #: components/FormMeta/SubViewMeta.tsx:37
-<<<<<<< HEAD
 #: components/Preferences/UserDefinitions.tsx:1131
 #. Used in: Components > Form Meta > Sub View Meta ⬤ Components > Preferences > User Definitions
-=======
-#: components/Preferences/UserDefinitions.tsx:1128
->>>>>>> 8bbc6c8b
 #, fuzzy
 msgid "formTable"
 msgstr "Grille"
 
-<<<<<<< HEAD
 #: components/FormMeta/index.tsx:199
-=======
->>>>>>> 8bbc6c8b
 #. Used in: Components > Form Meta > Index
-#: components/FormMeta/index.tsx:197
 #, fuzzy
 msgid "subviewConfiguration"
 msgstr "Sous-vue"
@@ -1026,15 +775,9 @@
 msgid "configureInteractionTables"
 msgstr "Configurer les tables d'interaction"
 
-<<<<<<< HEAD
 #: components/FormMeta/index.tsx:68
 #: components/FormMeta/index.tsx:70
 #. Used in: Components > Form Meta > Index
-=======
-#. Used in: Components > Form Meta > Index
-#: components/FormMeta/index.tsx:67
-#: components/FormMeta/index.tsx:69
->>>>>>> 8bbc6c8b
 #, fuzzy
 msgid "formMeta"
 msgstr "Formulaire Méta"
@@ -1056,22 +799,14 @@
 msgid "resourceFormatter"
 msgstr "{tableName:string} #{id:number}"
 
-<<<<<<< HEAD
 #: components/Forms/ResourceView.tsx:214
-=======
->>>>>>> 8bbc6c8b
 #. Used in: Components > Forms > Resource View
-#: components/Forms/ResourceView.tsx:213
 #, fuzzy
 msgid "resourceDeleted"
 msgstr "Ressource supprimée"
 
-<<<<<<< HEAD
 #: components/Forms/ResourceView.tsx:217
-=======
->>>>>>> 8bbc6c8b
 #. Used in: Components > Forms > Resource View
-#: components/Forms/ResourceView.tsx:216
 #, fuzzy
 msgid "resourceDeletedDescription"
 msgstr "L'élément a été supprimé avec succès."
@@ -1082,21 +817,13 @@
 msgid "dateRange"
 msgstr "(Plage : {from:string} - {to:string})"
 
-<<<<<<< HEAD
 #: components/FieldFormatters/index.ts:287
-=======
->>>>>>> 8bbc6c8b
 #. 🟥Meaning "Catalog Number Numeric formatter". Used in: Components > Field Formatters > Index
-#: components/FieldFormatters/index.ts:282
 #, fuzzy
 msgid "catalogNumberNumericFormatter"
-<<<<<<< HEAD
 msgstr "Numéro de catalogue Numérique"
 
 #: components/FormCells/COJODialog.tsx:94
 #. Used in: Components > Form Cells > COJODialog
 msgid "addCOGChildren"
-msgstr ""
-=======
-msgstr "Numéro de catalogue numérique"
->>>>>>> 8bbc6c8b
+msgstr ""