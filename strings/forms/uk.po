msgid ""
msgstr ""
"Report-Msgid-Bugs-To: support@specifysoftware.org\n"
"PO-Revision-Date: 2023-12-23 01:17+0000\n"
"Last-Translator: Anonymous <noreply@weblate.org>\n"
"Language-Team: Ukrainian <https://hosted.weblate.org/projects/specify-7/"
"forms/uk/>\n"
"Language: uk\n"
"Content-Type: text/plain\n"
"Content-Transfer-Encoding: 8bit\n"
"Plural-Forms: nplurals=3; plural=n%10==1 && n%100!=11 ? 0 : n%10>=2 && "
"n%10<=4 && (n%100<10 || n%100>=20) ? 1 : 2;\n"
"X-Generator: Weblate 5.4-dev\n"

#. Used in: Components > Preferences > User Definitions
#: components/Preferences/UserDefinitions.tsx:678
msgid "forms"
msgstr "Форми"

#. Used in: Components > Atoms > Data Entry ⬤ Components > Forms > Save ⬤ Components > Statistics > Results Dialog
#: components/Atoms/DataEntry.tsx:153
#: components/Forms/Save.tsx:231
#: components/Statistics/ResultsDialog.tsx:68
msgid "clone"
msgstr "Клон"

#. Used in: Components > Forms > Save
#: components/Forms/Save.tsx:232
msgid "cloneDescription"
msgstr "Створіть повну копію поточного запису"

#. Used in: Components > Data Model > Business Rules
#: components/DataModel/businessRules.ts:237
msgid "valueMustBeUniqueToField"
msgstr "Значення має бути унікальним для {fieldName:string}"

#. Used in: Components > Data Model > Business Rules
#: components/DataModel/businessRules.ts:240
#: components/DataModel/businessRules.ts:250
msgid "valueMustBeUniqueToDatabase"
msgstr "Значення має бути унікальним в базі даних"

#. Used in: Components > Data Model > Business Rules
#: components/DataModel/businessRules.ts:228
msgid "valuesOfMustBeUniqueToField"
msgstr "Значення {values:string} мають бути унікальними для {fieldName:string}"

#. Used in: Components > Data Model > Business Rules
#: components/DataModel/businessRules.ts:232
msgid "valuesOfMustBeUniqueToDatabase"
msgstr "Значення {values:string} мають бути унікальними в базі даних"

#. Used in: Components > Forms > Delete Button
#: components/Forms/DeleteButton.tsx:111
msgid "checkingIfResourceCanBeDeleted"
msgstr "Перевірка можливості видалення ресурсу…"

#. Used in: Components > Forms > Delete Button
#: components/Forms/DeleteButton.tsx:85
#: components/Forms/DeleteButton.tsx:93
#: components/Forms/DeleteButton.tsx:164
msgid "deleteBlocked"
msgstr "Видалення заблоковане"

#. Used in: Components > Forms > Delete Button
#: components/Forms/DeleteButton.tsx:167
msgid "deleteBlockedDescription"
msgstr "Ресурс не можна видалити, оскільки на нього посилаються такі ресурси:"

#. Used in: Components > Schema Viewer > Schema To Tsv ⬤ Components > Wb Plan View > Custom Select Element
#: components/SchemaViewer/schemaToTsv.tsx:25
#: components/WbPlanView/CustomSelectElement.tsx:284
msgid "relationship"
msgstr "Зв'язок"

#. Used in: Components > Form Plugins > Paleo Location
#: components/FormPlugins/PaleoLocation.tsx:53
#: components/FormPlugins/PaleoLocation.tsx:87
#: components/FormPlugins/PaleoLocation.tsx:96
msgid "paleoMap"
msgstr "Карта Палео"

#. 🟥Example: Geography Required. Used in: Components > Form Plugins > Paleo Location
#: components/FormPlugins/PaleoLocation.tsx:74
msgid "paleoRequiresGeography"
msgstr "{geographyTable:string} обов'язкова"

#. Used in: Components > Form Plugins > Paleo Location
#: components/FormPlugins/PaleoLocation.tsx:79
msgid "paleoRequiresGeographyDescription"
msgstr ""
"Плагін Paleo Map вимагає, щоб {localityTable:string} мала географічні "
"координати, а палеоконтекст мав географічний вік із заповненням принаймні "
"початкового або кінцевого часу."

#. Used in: Components > Form Plugins > Partial Date Ui
#: components/FormPlugins/PartialDateUi.tsx:321
msgid "invalidDate"
msgstr "Недійсна дата"

#. Used in: Components > Forms > Delete Button
#: components/Forms/DeleteButton.tsx:136
msgid "deleteConfirmation"
msgstr ""
"Ви впевнені, що бажаєте остаточно видалити цей {tableName:string} запис з "
"бази даних?"

#. Used in: Components > Forms > Delete Button
#: components/Forms/DeleteButton.tsx:43
msgid "deleteConfirmationDescription"
msgstr "Цю дію не можна скасувати."

#. Used in: Components > Form Plugins > Partial Date Ui
#: components/FormPlugins/PartialDateUi.tsx:364
msgid "datePrecision"
msgstr "Точність дати"

#. 🟥A placeholder for partial date field when "month /year" type is selected. Visible only in browsers that don't support the "month" input type. Used in: Components > Form Plugins > Partial Date Ui
#: components/FormPlugins/PartialDateUi.tsx:396
msgid "monthYear"
msgstr "Міс / Рік"

#. 🟥A placeholder for partial date field when "year" type is selected. Used in: Components > Form Plugins > Partial Date Ui
#: components/FormPlugins/PartialDateUi.tsx:411
msgid "yearPlaceholder"
msgstr "РРРР"

#. Used in: Components > Form Plugins > Partial Date Ui
#: components/FormPlugins/PartialDateUi.tsx:439
msgid "today"
msgstr "Сьогодні"

#. Used in: Components > Form Plugins > Partial Date Ui
#: components/FormPlugins/PartialDateUi.tsx:441
msgid "todayButtonDescription"
msgstr "Встановити поточну дату"

#. Used in: Components > Pick Lists > Index
#: components/PickLists/index.tsx:299
msgid "addToPickListConfirmation"
msgstr "Додати до {pickListTable:string}?"

#. Used in: Components > Pick Lists > Index
#: components/PickLists/index.tsx:304
msgid "addToPickListConfirmationDescription"
msgstr ""
"Додати значення \"{value:string}\" до {pickListTable:string} під назвою \""
"{pickListName:string}\"?"

#. Used in: Components > Pick Lists > Index
#: components/PickLists/index.tsx:266
msgid "invalidType"
msgstr "Недійсний тип"

#. Used in: Components > Pick Lists > Index
#: components/PickLists/index.tsx:269
msgid "invalidNumericPicklistValue"
msgstr "У цьому {pickListTable:string} підтримуються лише числові значення"

#. Used in: Components > Attachments > Plugin ⬤ Components > Form Cells > Form Table ⬤ Components > Forms > Base Resource View
#: components/Attachments/Plugin.tsx:90
#: components/FormCells/FormTable.tsx:197
#: components/FormCells/FormTable.tsx:488
#: components/Forms/BaseResourceView.tsx:99
msgid "noData"
msgstr "Немає даних."

#. Used in: Components > Toolbar > Record Set Edit
#: components/Toolbar/RecordSetEdit.tsx:42
msgid "recordSetDeletionWarning"
msgstr ""
"{recordSetTable:string} \"{recordSetName:string}\" буде видалено. Записи в "
"цьому наборі записів НЕ будуть видалені з бази даних."

#. Used in: Components > Form Commands > Index ⬤ Components > Form Meta > Edit History ⬤ Components > Form Meta > Merge Record
#: components/FormCommands/index.tsx:38
#: components/FormMeta/EditHistory.tsx:31
#: components/FormMeta/MergeRecord.tsx:53
msgid "saveRecordFirst"
msgstr "Спочатку збережіть запис"

#. Used in: Components > Form Sliders > Slider ⬤ Components > Preferences > User Definitions
#: components/FormSliders/Slider.tsx:32
#: components/FormSliders/Slider.tsx:34
#: components/Preferences/UserDefinitions.tsx:1074
msgid "firstRecord"
msgstr "Перший запис"

#. Used in: Components > Form Sliders > Slider ⬤ Components > Preferences > User Definitions
#: components/FormSliders/Slider.tsx:98
#: components/FormSliders/Slider.tsx:100
#: components/Preferences/UserDefinitions.tsx:1078
msgid "lastRecord"
msgstr "Останній запис"

#. Used in: Components > Form Sliders > Slider
#: components/FormSliders/Slider.tsx:40
#: components/FormSliders/Slider.tsx:43
msgid "previousRecord"
msgstr "Попередній запис"

#. Used in: Components > Form Sliders > Slider
#: components/FormSliders/Slider.tsx:89
#: components/FormSliders/Slider.tsx:92
msgid "nextRecord"
msgstr "Наступний запис"

#. Used in: Components > Form Sliders > Slider
#: components/FormSliders/Slider.tsx:57
msgid "currentRecord"
msgstr "Поточний об'єкт (з {total:number|formatted})"

#. Used in: Components > Forms > Resource View ⬤ Components > Forms > Save
#: components/Forms/ResourceView.tsx:349
#: components/Forms/Save.tsx:29
msgid "unsavedFormUnloadProtect"
msgstr "Ця форма не збережена."

<<<<<<< HEAD
#: components/AttachmentsBulkImport/utils.ts:477
#: components/Forms/Save.tsx:268
#. 🟥Meaning a conflict occurred when saving. Used in: Components > Attachments Bulk Import > Utils ⬤ Components > Forms > Save
=======
#. 🟥Meaning a conflict occurred when saving. Used in: Components > Forms > Save
#: components/Forms/Save.tsx:268
>>>>>>> beebe799
msgid "saveConflict"
msgstr "Під час збереження стався конфлікт"

#. Used in: Components > Forms > Save
#: components/Forms/Save.tsx:271
msgid "saveConflictDescription"
msgstr ""
"Дані, показані на цій сторінці, були змінені іншим користувачем або на іншій "
"вкладці браузера тому є застарілими. Сторінку необхідно перезавантажити, щоб "
"запобігти збереженню суперечливих даних."

#. Used in: Components > Forms > Save
#: components/Forms/Save.tsx:293
msgid "saveBlocked"
msgstr "Збереження заблоковано"

#. Used in: Components > Forms > Save
#: components/Forms/Save.tsx:296
msgid "saveBlockedDescription"
msgstr "Форму неможливо зберегти через такі помилки:"

#. Used in: Components > Form Commands > Index
#: components/FormCommands/index.tsx:114
#: components/FormCommands/index.tsx:141
msgid "unavailableCommandButton"
msgstr "Команда Н/Д"

#. Used in: Components > Form Commands > Index
#: components/FormCommands/index.tsx:119
#: components/FormCommands/index.tsx:146
msgid "commandUnavailable"
msgstr "Команда недоступна"

#. Used in: Components > Form Commands > Index
#: components/FormCommands/index.tsx:123
msgid "commandUnavailableDescription"
msgstr "Ця команда наразі недоступна для Specify 7."

#. Used in: Components > Form Commands > Index
#: components/FormCommands/index.tsx:125
msgid "commandUnavailableSecondDescription"
msgstr ""
"Ймовірно, вона існувала на цій формі в Specify 6. Можливо вона буде "
"підтримуватися в Specify 7 в майбутньому."

#. Used in: Components > Form Commands > Index
#: components/FormCommands/index.tsx:128
msgid "commandName"
msgstr "Назва команди"

#. Used in: Components > Form Plugins > Index
#: components/FormPlugins/index.tsx:200
#: components/FormPlugins/index.tsx:272
msgid "unavailablePluginButton"
msgstr "Плагін Н/Д"

#. Used in: Components > Form Plugins > Paleo Location ⬤ Components > Form Plugins > Index
#: components/FormPlugins/PaleoLocation.tsx:58
#: components/FormPlugins/index.tsx:204
#: components/FormPlugins/index.tsx:276
msgid "pluginNotAvailable"
msgstr "Плагін недоступний"

#. Used in: Components > Form Plugins > Index
#: components/FormPlugins/index.tsx:208
msgid "pluginNotAvailableDescription"
msgstr "Цей плагін наразі недоступний для Specify 7"

#. Used in: Components > Form Plugins > Index
#: components/FormPlugins/index.tsx:210
msgid "pluginNotAvailableSecondDescription"
msgstr ""
"Ймовірно, він був на цій формі в Specify 6. Він може бути доданим в Specify "
"7 в майбутньому."

#. 🟥Example: ... Locality, Collecting Event or Collection Object forms. Used in: Components > Form Plugins > Paleo Location ⬤ Components > Form Plugins > Index
#: components/FormPlugins/PaleoLocation.tsx:65
#: components/FormPlugins/index.tsx:280
msgid "wrongTableForPlugin"
msgstr ""
"Цей плагін не може бути використаний на формі {currentTable:string}. "
"Спробуйте перемістити його на форми {supportedTables:string}."

#. Used in: Components > Form Commands > Index
#: components/FormCommands/index.tsx:150
msgid "wrongTableForCommand"
msgstr ""
"Команду не можна використовувати на формі {currentTable:string}. ЇЇ можна "
"використовувати лише на формі {correctTable:string}."

#. Used in: Components > Form Plugins > Index
#: components/FormPlugins/index.tsx:213
msgid "pluginName"
msgstr "Назва плагіна"

#. 🟥Yes/No probably shouldn't be translated as Specify 7 does not support changing which values are recognized as Yes/No in a given language. Used in: Utils > Parser > Definitions ⬤ Parser > __tests__ > Definitions
#: utils/parser/definitions.ts:94
#: utils/parser/__tests__/definitions.test.ts:169
#: utils/parser/__tests__/definitions.test.ts:171
msgid "illegalBool"
msgstr "Неприпустиме значення для поля «Yes/No»"

#. Used in: Utils > Parser > Parse ⬤ Parser > __tests__ > Parse
#: utils/parser/parse.ts:33
#: utils/parser/__tests__/parse.test.ts:60
#: utils/parser/__tests__/parse.test.ts:78
#: utils/parser/__tests__/parse.test.ts:188
#: utils/parser/__tests__/parse.test.ts:190
msgid "requiredField"
msgstr "Поле обов'язкове."

#. Used in: Components > Form Plugins > Lat Long Ui ⬤ Parser > __tests__ > Definitions
#: components/FormPlugins/LatLongUi.tsx:91
#: utils/parser/__tests__/definitions.test.ts:188
#: utils/parser/__tests__/definitions.test.ts:190
#: utils/parser/__tests__/definitions.test.ts:206
#: utils/parser/__tests__/definitions.test.ts:208
msgid "invalidValue"
msgstr "Недійсне значення"

#. 🟥Used in field validation messages on the form. Used in: Components > Form Plugins > Partial Date Ui ⬤ Utils > Parser > Definitions ⬤ Parser > __tests__ > Definitions ⬤ Parser > __tests__ > Parse
#: components/FormPlugins/PartialDateUi.tsx:318
#: components/FormPlugins/PartialDateUi.tsx:320
#: utils/parser/definitions.ts:183
#: utils/parser/definitions.ts:185
#: utils/parser/definitions.ts:324
#: utils/parser/__tests__/definitions.test.ts:71
#: utils/parser/__tests__/parse.test.ts:209
msgid "requiredFormat"
msgstr "Необхідний формат: {format:string}."

#. Used in: Utils > Parser > Definitions ⬤ Parser > __tests__ > Parse
#: utils/parser/definitions.ts:48
#: utils/parser/__tests__/parse.test.ts:120
#: utils/parser/__tests__/parse.test.ts:139
#: utils/parser/__tests__/parse.test.ts:162
msgid "inputTypeNumber"
msgstr "Значення має бути числом"

#. Used in: Components > Pick Lists > Definitions
#: components/PickLists/definitions.ts:26
msgid "organization"
msgstr "Організація"

#. Used in: Components > Pick Lists > Definitions
#: components/PickLists/definitions.ts:27
msgid "person"
msgstr "Особа"

#. Used in: Components > Pick Lists > Definitions
#: components/PickLists/definitions.ts:28
msgid "other"
msgstr "Інший"

#. Used in: Components > Pick Lists > Definitions
#: components/PickLists/definitions.ts:29
msgid "group"
msgstr "Група"

#. Used in: Components > Pick Lists > Definitions
#: components/PickLists/definitions.ts:33
msgid "userDefinedItems"
msgstr "Елементи визначені користувачем"

#. Used in: Components > Pick Lists > Definitions
#: components/PickLists/definitions.ts:34
msgid "entireTable"
msgstr "Ціла таблиця"

#. Used in: Components > Pick Lists > Definitions
#: components/PickLists/definitions.ts:35
msgid "fieldFromTable"
msgstr "Поле з таблиці"

#. Used in: Components > Form Cells > Index
#: components/FormCells/index.tsx:269
msgid "unsupportedCellType"
msgstr "Непідтримуваний тип клітинки"

#. 🟥Represents truncated search dialog output (when lots of results returned). Used in: Components > Forms > Search Dialog
#: components/Forms/SearchDialog.tsx:190
msgid "additionalResultsOmitted"
msgstr "Додаткові результати обрізані"

#. Used in: Components > Form Sliders > Record Selector From Ids
#: components/FormSliders/RecordSelectorFromIds.tsx:270
msgid "recordSelectorUnloadProtect"
msgstr "Продовжити без збереження?"

#. 🟥When in record set and current record is unsaved and try to navigate to another record. Used in: Components > Form Sliders > Record Selector From Ids
#: components/FormSliders/RecordSelectorFromIds.tsx:273
msgid "recordSelectorUnloadProtectDescription"
msgstr "Можливо, ви хочете зберегти цей запис, перш ніж покинути його."

#. Used in: Components > Form Sliders > Record Selector From Ids ⬤ Components > Form Sliders > Record Set
#: components/FormSliders/RecordSelectorFromIds.tsx:220
#: components/FormSliders/RecordSet.tsx:335
msgid "creatingNewRecord"
msgstr "Створення нового запису"

#. Used in: Components > Pick Lists > Definitions
#: components/PickLists/definitions.ts:143
msgid "forward"
msgstr "Вперед"

#. Used in: Components > Pick Lists > Definitions
#: components/PickLists/definitions.ts:142
msgid "reverse"
msgstr "Зворотний"

#. Used in: Components > Query Builder > Audit Log Formatter
#: components/QueryBuilder/AuditLogFormatter.tsx:47
msgid "deletedInline"
msgstr "(видалено)"

#. 🟥Example: Duplicate Record Set Item. Used in: Components > Form Sliders > Record Set
#: components/FormSliders/RecordSet.tsx:445
msgid "duplicateRecordSetItem"
msgstr "Дубльований {recordSetItemTable:string}"

#. Used in: Components > Form Sliders > Record Set
#: components/FormSliders/RecordSet.tsx:450
msgid "duplicateRecordSetItemDescription"
msgstr "Цей запис уже присутній у поточному {recordSetTable:string}"

#. Used in: Components > Form Sliders > Record Selector From Ids
#: components/FormSliders/RecordSelectorFromIds.tsx:175
msgid "addToRecordSet"
msgstr "Додати до {recordSetTable:string}"

#. Used in: Components > Form Sliders > Record Selector From Ids
#: components/FormSliders/RecordSelectorFromIds.tsx:180
msgid "removeFromRecordSet"
msgstr "Видалити з {recordSetTable:string}"

<<<<<<< HEAD
#: components/AttachmentsBulkImport/utils.ts:479
#: components/Molecules/AutoComplete.tsx:533
#. Used in: Components > Attachments Bulk Import > Utils ⬤ Components > Molecules > Auto Complete
=======
#. Used in: Components > Molecules > Auto Complete
#: components/Molecules/AutoComplete.tsx:533
>>>>>>> beebe799
msgid "nothingFound"
msgstr "Нічого не знайдено"

#. 🟥Verb. Button label. Used in: Components > Forms > Save
#: components/Forms/Save.tsx:237
msgid "carryForward"
msgstr "Перенести"

#. Used in: Components > Form Meta > Carry Forward
#: components/FormMeta/CarryForward.tsx:115
msgid "carryForwardEnabled"
msgstr "Показати клавішу «Перенести»"

#. Used in: Components > Forms > Save
#: components/Forms/Save.tsx:238
msgid "carryForwardDescription"
msgstr "Створити новий запис із перенесеними певними полями"

#. Used in: Components > Form Meta > Carry Forward
#: components/FormMeta/CarryForward.tsx:118
#: components/FormMeta/CarryForward.tsx:127
msgid "carryForwardSettingsDescription"
msgstr "Налаштувати поля для перенесення"

#. Used in: Components > Form Meta > Carry Forward
#: components/FormMeta/CarryForward.tsx:260
msgid "carryForwardTableSettingsDescription"
msgstr "Налаштувати поля для перенесення ({tableName:string})"

#. Used in: Components > Form Meta > Carry Forward
#: components/FormMeta/CarryForward.tsx:322
msgid "carryForwardUniqueField"
msgstr "Це поле має бути унікальним. Його не можна переносити"

#. Used in: Components > Form Meta > Clone
#: components/FormMeta/Clone.tsx:31
msgid "cloneButtonEnabled"
msgstr "Показувати клавішу \"Клон\""

#. Used in: Components > Form Meta > Clone
#: components/FormMeta/Clone.tsx:57
msgid "addButtonEnabled"
msgstr "Показувати клавішу «Додати»"

#. Used in: Components > Forms > Save
#: components/Forms/Save.tsx:244
msgid "addButtonDescription"
msgstr "Створіть новий пустий запис"

#. Used in: Components > Form Meta > Auto Numbering
#: components/FormMeta/AutoNumbering.tsx:27
#: components/FormMeta/AutoNumbering.tsx:92
msgid "autoNumbering"
msgstr "Автоматична нумерація"

#. Used in: Components > Form Meta > Definition
#: components/FormMeta/Definition.tsx:129
msgid "editFormDefinition"
msgstr "Редагувати визначення форми"

#. Used in: Components > Form Meta > Definition
#: components/FormMeta/Definition.tsx:84
msgid "useAutoGeneratedForm"
msgstr "Використовувати автоматично створену форму"

#. Used in: Components > Form Meta > Definition
#: components/FormMeta/Definition.tsx:116
msgid "useFieldLabels"
msgstr "Використовуйте локалізовані назви полів"

#. Used in: Components > Form Meta > Edit History
#: components/FormMeta/EditHistory.tsx:34
#: components/FormMeta/EditHistory.tsx:57
msgid "historyOfEdits"
msgstr "Історія редагувань"

#. Used in: Components > Form Meta > Edit History
#: components/FormMeta/EditHistory.tsx:82
msgid "historyOfEditsQueryName"
msgstr "Історія редагувань для \"{formattedRecord:string}\""

#. Used in: Components > Form Meta > Index
#: components/FormMeta/index.tsx:102
msgid "formConfiguration"
msgstr "Конфігурація форми"

#. Used in: Components > Form Meta > Index
#: components/FormMeta/index.tsx:134
msgid "formState"
msgstr "Стан форми"

#. Used in: Components > Form Meta > Index
#: components/FormMeta/index.tsx:178
msgid "recordInformation"
msgstr "Інформація про запис"

#. Used in: Components > Form Meta > Share Record
#: components/FormMeta/ShareRecord.tsx:49
msgid "shareRecord"
msgstr "Поділитися записом"

#. Used in: Components > Form Meta > Pick List Usages ⬤ Components > Form Meta > Query Tree Usages
#: components/FormMeta/PickListUsages.tsx:26
#: components/FormMeta/QueryTreeUsages.tsx:22
msgid "findUsages"
msgstr "Знайти використання"

#. Used in: Components > Form Meta > Pick List Usages
#: components/FormMeta/PickListUsages.tsx:68
msgid "usagesOfPickList"
msgstr "Використання списку вибору \"{pickList:string}\""

#. Used in: Components > Form Meta > Sub View Meta
#: components/FormMeta/SubViewMeta.tsx:36
msgid "subForm"
msgstr "Підформа"

#. Used in: Components > Form Meta > Sub View Meta ⬤ Components > Preferences > User Definitions
#: components/FormMeta/SubViewMeta.tsx:37
#: components/Preferences/UserDefinitions.tsx:1085
msgid "formTable"
msgstr "Сітка"

#. Used in: Components > Form Meta > Index
#: components/FormMeta/index.tsx:152
msgid "subviewConfiguration"
msgstr "Підформа"

#. Used in: Components > Toolbar > Form Tables Edit
#: components/Toolbar/FormTablesEdit.tsx:56
msgid "selectSourceOfTables"
msgstr "Виберіть джерело таблиць"

#. Used in: Components > Toolbar > Form Tables Edit
#: components/Toolbar/FormTablesEdit.tsx:77
msgid "inheritLegacySettings"
msgstr "Копіювати Specify 6 налаштування"

#. Used in: Components > Toolbar > Form Tables Edit
#: components/Toolbar/FormTablesEdit.tsx:85
msgid "useCustomSettings"
msgstr "Використовуйте інші налаштування"

#. Used in: Components > Form Meta > Read Only Mode ⬤ Components > Header > User Tools
#: components/FormMeta/ReadOnlyMode.tsx:20
#: components/Header/UserTools.tsx:91
msgid "disableReadOnly"
msgstr "Вимкнути режим \"Лише для читання\""

#. Used in: Components > Form Meta > Read Only Mode
#: components/FormMeta/ReadOnlyMode.tsx:20
msgid "enableReadOnly"
msgstr "Увімкнути режим \"Лише для читання\""

#. Used in: Components > Toolbar > Form Tables Edit
#: components/Toolbar/FormTablesEdit.tsx:129
msgid "configureDataEntryTables"
msgstr "Налаштувати доступні таблиці введення даних"

#. Used in: Components > Form Meta > Index
#: components/FormMeta/index.tsx:57
#: components/FormMeta/index.tsx:59
msgid "formMeta"
msgstr "Налаштування форми"

#. Used in: Components > App Resources > Create ⬤ Components > App Resources > Editor ⬤ Components > Forms > Base Resource View ⬤ Components > Forms > Data Obj Formatters
#: components/AppResources/Create.tsx:183
#: components/AppResources/Editor.tsx:155
#: components/Forms/BaseResourceView.tsx:116
#: components/Forms/dataObjFormatters.ts:152
msgid "newResourceTitle"
msgstr "Новий {tableName:string}"

#. 🟥When resource does not have a formatter defined, this formatter is used. Used in: Components > Forms > Data Obj Formatters
#: components/Forms/dataObjFormatters.ts:153
msgid "resourceFormatter"
msgstr "{tableName:string} №{id:number}"

#. Used in: Components > Forms > Resource View
#: components/Forms/ResourceView.tsx:185
msgid "resourceDeleted"
msgstr "Ресурс видалено"

#. Used in: Components > Forms > Resource View
#: components/Forms/ResourceView.tsx:188
msgid "resourceDeletedDescription"
msgstr "Елемент успішно видалено."

#. Used in: Components > Forms > Date Range
#: components/Forms/DateRange.tsx:43
msgid "dateRange"
msgstr "(діапазон: {from:string} - {to:string})"<|MERGE_RESOLUTION|>--- conflicted
+++ resolved
@@ -216,14 +216,8 @@
 msgid "unsavedFormUnloadProtect"
 msgstr "Ця форма не збережена."
 
-<<<<<<< HEAD
-#: components/AttachmentsBulkImport/utils.ts:477
-#: components/Forms/Save.tsx:268
-#. 🟥Meaning a conflict occurred when saving. Used in: Components > Attachments Bulk Import > Utils ⬤ Components > Forms > Save
-=======
 #. 🟥Meaning a conflict occurred when saving. Used in: Components > Forms > Save
 #: components/Forms/Save.tsx:268
->>>>>>> beebe799
 msgid "saveConflict"
 msgstr "Під час збереження стався конфлікт"
 
@@ -459,14 +453,8 @@
 msgid "removeFromRecordSet"
 msgstr "Видалити з {recordSetTable:string}"
 
-<<<<<<< HEAD
-#: components/AttachmentsBulkImport/utils.ts:479
-#: components/Molecules/AutoComplete.tsx:533
-#. Used in: Components > Attachments Bulk Import > Utils ⬤ Components > Molecules > Auto Complete
-=======
 #. Used in: Components > Molecules > Auto Complete
 #: components/Molecules/AutoComplete.tsx:533
->>>>>>> beebe799
 msgid "nothingFound"
 msgstr "Нічого не знайдено"
 
