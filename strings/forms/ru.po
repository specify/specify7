--- conflicted
+++ resolved
@@ -12,12 +12,8 @@
 "n%10<=4 && (n%100<10 || n%100>=20) ? 1 : 2);\n"
 "X-Generator: Weblate 5.11.1-dev\n"
 
-<<<<<<< HEAD
 #: components/Preferences/UserDefinitions.tsx:708
-=======
->>>>>>> 8bbc6c8b
 #. Used in: Components > Preferences > User Definitions
-#: components/Preferences/UserDefinitions.tsx:705
 #, fuzzy
 msgid "forms"
 msgstr "Формы"
@@ -30,87 +26,52 @@
 msgid "clone"
 msgstr "Клон"
 
-<<<<<<< HEAD
 #: components/Forms/Save.tsx:324
-=======
->>>>>>> 8bbc6c8b
 #. Used in: Components > Forms > Save
-#: components/Forms/Save.tsx:310
 #, fuzzy
 msgid "cloneDescription"
 msgstr "Создать полную копию текущей записи"
 
-<<<<<<< HEAD
 #: components/DataModel/uniquenessRules.ts:143
-=======
->>>>>>> 8bbc6c8b
 #. Used in: Components > Data Model > Uniqueness Rules
-#: components/DataModel/uniquenessRules.ts:140
 #, fuzzy
 msgid "valueMustBeUniqueToField"
 msgstr "Значение должно быть уникальным для {fieldName:string}"
 
-<<<<<<< HEAD
 #: components/DataModel/uniquenessRules.ts:146
-=======
->>>>>>> 8bbc6c8b
 #. Used in: Components > Data Model > Uniqueness Rules
-#: components/DataModel/uniquenessRules.ts:143
 #, fuzzy
 msgid "valueMustBeUniqueToDatabase"
 msgstr "Значение должно быть уникальным в базе данных."
 
-<<<<<<< HEAD
 #: components/DataModel/uniquenessRules.ts:134
-=======
->>>>>>> 8bbc6c8b
 #. Used in: Components > Data Model > Uniqueness Rules
-#: components/DataModel/uniquenessRules.ts:131
 #, fuzzy
 msgid "valuesOfMustBeUniqueToField"
 msgstr "Значения {values:string} должны быть уникальными для {fieldName:string}"
 
-<<<<<<< HEAD
 #: components/DataModel/uniquenessRules.ts:138
-=======
->>>>>>> 8bbc6c8b
 #. Used in: Components > Data Model > Uniqueness Rules
-#: components/DataModel/uniquenessRules.ts:135
 #, fuzzy
 msgid "valuesOfMustBeUniqueToDatabase"
 msgstr "Значения {values:string} должны быть уникальными в базе данных."
 
-<<<<<<< HEAD
 #: components/Forms/DeleteButton.tsx:126
-=======
->>>>>>> 8bbc6c8b
 #. Used in: Components > Forms > Delete Button
-#: components/Forms/DeleteButton.tsx:112
 #, fuzzy
 msgid "checkingIfResourceCanBeDeleted"
 msgstr "Проверка возможности удаления ресурса…"
 
-<<<<<<< HEAD
 #: components/Forms/DeleteButton.tsx:100
 #: components/Forms/DeleteButton.tsx:108
 #: components/Forms/DeleteButton.tsx:179
 #. Used in: Components > Forms > Delete Button
-=======
-#. Used in: Components > Forms > Delete Button
-#: components/Forms/DeleteButton.tsx:86
-#: components/Forms/DeleteButton.tsx:94
-#: components/Forms/DeleteButton.tsx:165
->>>>>>> 8bbc6c8b
 #, fuzzy
 msgid "deleteBlocked"
 msgstr "Удалить заблокированный"
 
-<<<<<<< HEAD
 #: components/Forms/DeleteButton.tsx:182
-=======
->>>>>>> 8bbc6c8b
 #. Used in: Components > Forms > Delete Button
-#: components/Forms/DeleteButton.tsx:168
 #, fuzzy
 msgid "deleteBlockedDescription"
 msgstr ""
@@ -152,23 +113,15 @@
 msgid "invalidDate"
 msgstr "Неверная дата"
 
-<<<<<<< HEAD
 #: components/Forms/DeleteButton.tsx:151
-=======
->>>>>>> 8bbc6c8b
 #. Used in: Components > Forms > Delete Button
-#: components/Forms/DeleteButton.tsx:137
 #, fuzzy
 msgid "deleteConfirmation"
 msgstr ""
 "Вы уверены, что хотите навсегда удалить {tableName:string} из базы данных?"
 
-<<<<<<< HEAD
 #: components/Forms/DeleteButton.tsx:45
-=======
->>>>>>> 8bbc6c8b
 #. Used in: Components > Forms > Delete Button
-#: components/Forms/DeleteButton.tsx:44
 #, fuzzy
 msgid "deleteConfirmationDescription"
 msgstr "Это действие не может быть отменено."
@@ -254,28 +207,18 @@
 msgid "saveRecordFirst"
 msgstr "Сначала сохраните запись"
 
-#. Used in: Components > Form Sliders > Slider ⬤ Components > Preferences > User Definitions
 #: components/FormSliders/Slider.tsx:32
 #: components/FormSliders/Slider.tsx:34
-<<<<<<< HEAD
 #: components/Preferences/UserDefinitions.tsx:1120
 #. Used in: Components > Form Sliders > Slider ⬤ Components > Preferences > User Definitions
-=======
-#: components/Preferences/UserDefinitions.tsx:1117
->>>>>>> 8bbc6c8b
 #, fuzzy
 msgid "firstRecord"
 msgstr "Первая запись"
 
-#. Used in: Components > Form Sliders > Slider ⬤ Components > Preferences > User Definitions
 #: components/FormSliders/Slider.tsx:96
 #: components/FormSliders/Slider.tsx:98
-<<<<<<< HEAD
 #: components/Preferences/UserDefinitions.tsx:1124
 #. Used in: Components > Form Sliders > Slider ⬤ Components > Preferences > User Definitions
-=======
-#: components/Preferences/UserDefinitions.tsx:1121
->>>>>>> 8bbc6c8b
 #, fuzzy
 msgid "lastRecord"
 msgstr "Последняя запись"
@@ -300,38 +243,23 @@
 msgid "currentRecord"
 msgstr "Текущий объект (из {total:number|formatted})"
 
-<<<<<<< HEAD
 #: components/FormMeta/Definition.tsx:93
 #: components/Forms/ResourceView.tsx:404
 #: components/Forms/Save.tsx:46
 #. Used in: Components > Form Meta > Definition ⬤ Components > Forms > Resource View ⬤ Components > Forms > Save
-=======
-#. Used in: Components > Forms > Resource View ⬤ Components > Forms > Save
-#: components/Forms/ResourceView.tsx:390
-#: components/Forms/Save.tsx:46
->>>>>>> 8bbc6c8b
 #, fuzzy
 msgid "unsavedFormUnloadProtect"
 msgstr "Эта форма не была сохранена."
 
-#. 🟥Meaning a conflict occurred when saving. Used in: Components > Attachments Bulk Import > Utils ⬤ Components > Forms > Save
 #: components/AttachmentsBulkImport/utils.ts:482
-<<<<<<< HEAD
 #: components/Forms/Save.tsx:355
 #. 🟥Meaning a conflict occurred when saving. Used in: Components > Attachments Bulk Import > Utils ⬤ Components > Forms > Save
-=======
-#: components/Forms/Save.tsx:340
->>>>>>> 8bbc6c8b
 #, fuzzy
 msgid "saveConflict"
 msgstr "Сохранить конфликт"
 
-<<<<<<< HEAD
 #: components/Forms/Save.tsx:358
-=======
->>>>>>> 8bbc6c8b
 #. Used in: Components > Forms > Save
-#: components/Forms/Save.tsx:343
 #, fuzzy
 msgid "saveConflictDescription"
 msgstr ""
@@ -339,22 +267,14 @@
 "или на другой вкладке браузера и устарели. Страницу необходимо "
 "перезагрузить, чтобы предотвратить сохранение несогласованных данных."
 
-<<<<<<< HEAD
 #: components/Forms/Save.tsx:388
-=======
->>>>>>> 8bbc6c8b
 #. Used in: Components > Forms > Save
-#: components/Forms/Save.tsx:373
 #, fuzzy
 msgid "saveBlocked"
 msgstr "Сохранить заблокировано"
 
-<<<<<<< HEAD
 #: components/Forms/Save.tsx:391
-=======
->>>>>>> 8bbc6c8b
 #. Used in: Components > Forms > Save
-#: components/Forms/Save.tsx:376
 #, fuzzy
 msgid "saveBlockedDescription"
 msgstr "Форму невозможно сохранить из-за следующей ошибки:"
@@ -438,17 +358,10 @@
 msgid "pluginName"
 msgstr "Имя плагина"
 
-<<<<<<< HEAD
 #: utils/parser/definitions.ts:112
 #: utils/parser/__tests__/definitions.test.ts:185
 #: utils/parser/__tests__/definitions.test.ts:187
 #. 🟥Yes/No probably shouldn't be translated as Specify 7 does not support changing which values are recognized as Yes/No in a given language. Used in: Utils > Parser > Definitions ⬤ Parser > __tests__ > Definitions
-=======
-#. 🟥Yes/No probably shouldn't be translated as Specify 7 does not support changing which values are recognized as Yes/No in a given language. Used in: Utils > Parser > Definitions ⬤ Parser > __tests__ > Definitions
-#: utils/parser/definitions.ts:110
-#: utils/parser/__tests__/definitions.test.ts:184
-#: utils/parser/__tests__/definitions.test.ts:186
->>>>>>> 8bbc6c8b
 #, fuzzy
 msgid "illegalBool"
 msgstr "Недопустимое значение для поля Да/Нет"
@@ -463,7 +376,6 @@
 msgid "requiredField"
 msgstr "Поле обязательно для заполнения."
 
-<<<<<<< HEAD
 #: components/ExportFeed/Editor.tsx:399
 #: components/ExportFeed/Editor.tsx:403
 #: components/QueryComboBox/index.tsx:194
@@ -472,13 +384,6 @@
 #: utils/parser/__tests__/definitions.test.ts:222
 #: utils/parser/__tests__/definitions.test.ts:224
 #. Used in: Components > Export Feed > Editor ⬤ Components > Query Combo Box > Index ⬤ Parser > __tests__ > Definitions
-=======
-#. Used in: Parser > __tests__ > Definitions
-#: utils/parser/__tests__/definitions.test.ts:203
-#: utils/parser/__tests__/definitions.test.ts:205
-#: utils/parser/__tests__/definitions.test.ts:221
-#: utils/parser/__tests__/definitions.test.ts:223
->>>>>>> 8bbc6c8b
 #, fuzzy
 msgid "invalidValue"
 msgstr "Неверное значение"
@@ -495,135 +400,83 @@
 msgid "requiredFormat"
 msgstr "Требуемый формат: {format:string}."
 
-<<<<<<< HEAD
 #: utils/parser/definitions.ts:51
-=======
-#. Used in: Utils > Parser > Definitions ⬤ Parser > __tests__ > Parse
-#: utils/parser/definitions.ts:49
->>>>>>> 8bbc6c8b
 #: utils/parser/__tests__/parse.test.ts:139
 #: utils/parser/__tests__/parse.test.ts:158
 #: utils/parser/__tests__/parse.test.ts:181
+#. Used in: Utils > Parser > Definitions ⬤ Parser > __tests__ > Parse
 #, fuzzy
 msgid "inputTypeNumber"
 msgstr "Значение должно быть числом."
 
-<<<<<<< HEAD
 #: components/PickLists/definitions.ts:28
-=======
->>>>>>> 8bbc6c8b
 #. Used in: Components > Pick Lists > Definitions
-#: components/PickLists/definitions.ts:27
 #, fuzzy
 msgid "organization"
 msgstr "Организация"
 
-<<<<<<< HEAD
 #: components/PickLists/definitions.ts:29
-=======
->>>>>>> 8bbc6c8b
 #. Used in: Components > Pick Lists > Definitions
-#: components/PickLists/definitions.ts:28
 #, fuzzy
 msgid "person"
 msgstr "Человек"
 
-<<<<<<< HEAD
 #: components/PickLists/definitions.ts:30
-=======
->>>>>>> 8bbc6c8b
 #. Used in: Components > Pick Lists > Definitions
-#: components/PickLists/definitions.ts:29
 #, fuzzy
 msgid "other"
 msgstr "Другой"
 
-<<<<<<< HEAD
 #: components/PickLists/definitions.ts:31
-=======
->>>>>>> 8bbc6c8b
 #. Used in: Components > Pick Lists > Definitions
-#: components/PickLists/definitions.ts:30
 #, fuzzy
 msgid "group"
 msgstr "Группа"
 
-<<<<<<< HEAD
 #: components/PickLists/definitions.ts:35
-=======
->>>>>>> 8bbc6c8b
 #. Used in: Components > Pick Lists > Definitions
-#: components/PickLists/definitions.ts:34
 #, fuzzy
 msgid "userDefinedItems"
 msgstr "Элементы, определяемые пользователем"
 
-<<<<<<< HEAD
 #: components/PickLists/definitions.ts:36
-=======
->>>>>>> 8bbc6c8b
 #. Used in: Components > Pick Lists > Definitions
-#: components/PickLists/definitions.ts:35
 #, fuzzy
 msgid "entireTable"
 msgstr "Вся таблица"
 
-<<<<<<< HEAD
 #: components/PickLists/definitions.ts:37
-=======
->>>>>>> 8bbc6c8b
 #. Used in: Components > Pick Lists > Definitions
-#: components/PickLists/definitions.ts:36
 #, fuzzy
 msgid "fieldFromTable"
 msgstr "Поле из таблицы"
 
-<<<<<<< HEAD
 #: components/FormCells/index.tsx:319
-=======
->>>>>>> 8bbc6c8b
 #. Used in: Components > Form Cells > Index
-#: components/FormCells/index.tsx:315
 #, fuzzy
 msgid "unsupportedCellType"
 msgstr "Неподдерживаемый тип ячейки"
 
-<<<<<<< HEAD
 #: components/SearchDialog/index.tsx:325
-=======
->>>>>>> 8bbc6c8b
 #. 🟥Represents truncated search dialog output (when lots of results returned). Used in: Components > Search Dialog > Index
-#: components/SearchDialog/index.tsx:253
 #, fuzzy
 msgid "additionalResultsOmitted"
 msgstr "Дополнительные результаты пропущены"
 
-<<<<<<< HEAD
 #: components/FormSliders/RecordSelectorFromIds.tsx:286
-=======
->>>>>>> 8bbc6c8b
 #. Used in: Components > Form Sliders > Record Selector From Ids
-#: components/FormSliders/RecordSelectorFromIds.tsx:278
 #, fuzzy
 msgid "recordSelectorUnloadProtect"
 msgstr "Продолжить без сохранения?"
 
-<<<<<<< HEAD
 #: components/FormSliders/RecordSelectorFromIds.tsx:289
-=======
->>>>>>> 8bbc6c8b
 #. 🟥When in record set and current record is unsaved and try to navigate to another record. Used in: Components > Form Sliders > Record Selector From Ids
-#: components/FormSliders/RecordSelectorFromIds.tsx:281
 #, fuzzy
 msgid "recordSelectorUnloadProtectDescription"
 msgstr "Возможно, вам захочется сохранить эту запись, прежде чем уйти."
 
-<<<<<<< HEAD
 #: components/FormSliders/RecordSelectorFromIds.tsx:227
-=======
->>>>>>> 8bbc6c8b
 #. Used in: Components > Form Sliders > Record Selector From Ids
-#: components/FormSliders/RecordSelectorFromIds.tsx:226
 #, fuzzy
 msgid "creatingNewRecord"
 msgstr "Создание новой записи"
@@ -634,22 +487,14 @@
 msgid "createNewRecordSet"
 msgstr "Создать новый набор записей"
 
-<<<<<<< HEAD
 #: components/PickLists/definitions.ts:152
-=======
->>>>>>> 8bbc6c8b
 #. Used in: Components > Pick Lists > Definitions
-#: components/PickLists/definitions.ts:145
 #, fuzzy
 msgid "forward"
 msgstr "Вперед"
 
-<<<<<<< HEAD
 #: components/PickLists/definitions.ts:151
-=======
->>>>>>> 8bbc6c8b
 #. Used in: Components > Pick Lists > Definitions
-#: components/PickLists/definitions.ts:144
 #, fuzzy
 msgid "reverse"
 msgstr "Обеспечить регресс"
@@ -672,150 +517,92 @@
 msgid "duplicateRecordSetItemDescription"
 msgstr "Эта запись уже присутствует в текущем {recordSetTable:string}"
 
-<<<<<<< HEAD
 #: components/FormSliders/RecordSelectorFromIds.tsx:176
-=======
->>>>>>> 8bbc6c8b
 #. Used in: Components > Form Sliders > Record Selector From Ids
-#: components/FormSliders/RecordSelectorFromIds.tsx:175
 #, fuzzy
 msgid "addToRecordSet"
 msgstr "Добавить в {recordSetTable:string}"
 
-<<<<<<< HEAD
 #: components/FormSliders/RecordSelectorFromIds.tsx:181
-=======
->>>>>>> 8bbc6c8b
 #. Used in: Components > Form Sliders > Record Selector From Ids
-#: components/FormSliders/RecordSelectorFromIds.tsx:180
 #, fuzzy
 msgid "removeFromRecordSet"
 msgstr "Удалить из {recordSetTable:string}"
 
-#. Used in: Components > Attachments Bulk Import > Utils ⬤ Components > Molecules > Auto Complete
 #: components/AttachmentsBulkImport/utils.ts:484
-<<<<<<< HEAD
 #: components/Molecules/AutoComplete.tsx:532
 #. Used in: Components > Attachments Bulk Import > Utils ⬤ Components > Molecules > Auto Complete
-=======
-#: components/Molecules/AutoComplete.tsx:533
->>>>>>> 8bbc6c8b
 #, fuzzy
 msgid "nothingFound"
 msgstr "Ничего не найдено"
 
-<<<<<<< HEAD
 #: components/Forms/Save.tsx:270
-=======
->>>>>>> 8bbc6c8b
 #. 🟥Verb. Button label. Used in: Components > Forms > Save
-#: components/Forms/Save.tsx:256
 #, fuzzy
 msgid "carryForward"
 msgstr "Перенести вперед"
 
-<<<<<<< HEAD
 #: components/FormMeta/CarryForward.tsx:119
-=======
->>>>>>> 8bbc6c8b
 #. Used in: Components > Form Meta > Carry Forward
-#: components/FormMeta/CarryForward.tsx:117
 #, fuzzy
 msgid "carryForwardEnabled"
 msgstr "Показать кнопку «Перенести вперед»"
 
-<<<<<<< HEAD
 #: components/FormMeta/CarryForward.tsx:183
-=======
->>>>>>> 8bbc6c8b
 #. Used in: Components > Form Meta > Carry Forward
-#: components/FormMeta/CarryForward.tsx:181
 #, fuzzy
 msgid "bulkCarryForwardEnabled"
 msgstr "Показать количество переносов на следующую страницу"
 
-<<<<<<< HEAD
 #: components/Forms/Save.tsx:257
-=======
->>>>>>> 8bbc6c8b
 #. Used in: Components > Forms > Save
-#: components/Forms/Save.tsx:242
 #, fuzzy
 msgid "bulkCarryForwardCount"
 msgstr "Массовый перенос данных на следующую страницу"
 
-<<<<<<< HEAD
 #: components/Forms/Save.tsx:271
-=======
->>>>>>> 8bbc6c8b
 #. Used in: Components > Forms > Save
-#: components/Forms/Save.tsx:257
 #, fuzzy
 msgid "carryForwardDescription"
 msgstr "Создать новую запись с перенесенными определенными полями"
 
-<<<<<<< HEAD
 #: components/FormMeta/CarryForward.tsx:122
 #: components/FormMeta/CarryForward.tsx:131
 #. Used in: Components > Form Meta > Carry Forward
-=======
-#. Used in: Components > Form Meta > Carry Forward
-#: components/FormMeta/CarryForward.tsx:120
-#: components/FormMeta/CarryForward.tsx:129
->>>>>>> 8bbc6c8b
 #, fuzzy
 msgid "carryForwardSettingsDescription"
 msgstr "Настройте поля для переноса"
 
-<<<<<<< HEAD
 #: components/FormMeta/CarryForward.tsx:186
-=======
->>>>>>> 8bbc6c8b
 #. Used in: Components > Form Meta > Carry Forward
-#: components/FormMeta/CarryForward.tsx:184
 #, fuzzy
 msgid "bulkCarryForwardSettingsDescription"
 msgstr "Настройте поля для массового переноса данных"
 
-<<<<<<< HEAD
 #: components/FormMeta/CarryForward.tsx:344
-=======
->>>>>>> 8bbc6c8b
 #. Used in: Components > Form Meta > Carry Forward
-#: components/FormMeta/CarryForward.tsx:338
 #, fuzzy
 msgid "carryForwardTableSettingsDescription"
 msgstr "Настройте поля для переноса ({tableName:string})"
 
-<<<<<<< HEAD
 #: components/FormMeta/CarryForward.tsx:341
-=======
->>>>>>> 8bbc6c8b
 #. Used in: Components > Form Meta > Carry Forward
-#: components/FormMeta/CarryForward.tsx:335
 #, fuzzy
 msgid "bulkCarryForwardTableSettingsDescription"
 msgstr "Настройте поля для массового переноса ({tableName:string})"
 
-<<<<<<< HEAD
 #: components/FormMeta/CarryForward.tsx:414
-=======
->>>>>>> 8bbc6c8b
 #. Used in: Components > Form Meta > Carry Forward
-#: components/FormMeta/CarryForward.tsx:408
 #, fuzzy
 msgid "carryForwardUniqueField"
 msgstr "Это поле должно быть уникальным. Оно не может быть перенесено."
 
-<<<<<<< HEAD
 #: components/FormMeta/CarryForward.tsx:416
 #. Used in: Components > Form Meta > Carry Forward
 msgid "carryForwardRequiredField"
 msgstr "Это поле обязательно. Его необходимо перенести"
 
 #: components/FormMeta/Clone.tsx:31
-=======
->>>>>>> 8bbc6c8b
 #. Used in: Components > Form Meta > Clone
 #: components/FormMeta/Clone.tsx:31
 #, fuzzy
@@ -828,12 +615,8 @@
 msgid "addButtonEnabled"
 msgstr "Показать кнопку «Добавить»"
 
-<<<<<<< HEAD
 #: components/Forms/Save.tsx:331
-=======
->>>>>>> 8bbc6c8b
 #. Used in: Components > Forms > Save
-#: components/Forms/Save.tsx:316
 #, fuzzy
 msgid "addButtonDescription"
 msgstr "Создать новую пустую запись"
@@ -845,32 +628,20 @@
 msgid "autoNumbering"
 msgstr "Автоматическая нумерация"
 
-<<<<<<< HEAD
 #: components/FormMeta/Definition.tsx:153
-=======
->>>>>>> 8bbc6c8b
 #. Used in: Components > Form Meta > Definition
-#: components/FormMeta/Definition.tsx:138
 #, fuzzy
 msgid "editFormDefinition"
 msgstr "Редактировать определение формы"
 
-<<<<<<< HEAD
 #: components/FormMeta/Definition.tsx:117
-=======
->>>>>>> 8bbc6c8b
 #. Used in: Components > Form Meta > Definition
-#: components/FormMeta/Definition.tsx:87
 #, fuzzy
 msgid "useAutoGeneratedForm"
 msgstr "Использовать автоматически сгенерированную форму"
 
-<<<<<<< HEAD
 #: components/FormMeta/Definition.tsx:134
-=======
->>>>>>> 8bbc6c8b
 #. Used in: Components > Form Meta > Definition
-#: components/FormMeta/Definition.tsx:119
 #, fuzzy
 msgid "useFieldLabels"
 msgstr "Используйте локализованные метки полей"
@@ -900,32 +671,20 @@
 msgid "editHistoryQueryName"
 msgstr "История изменений для \"{formattedRecord:string}\""
 
-<<<<<<< HEAD
 #: components/FormMeta/index.tsx:149
-=======
->>>>>>> 8bbc6c8b
 #. Used in: Components > Form Meta > Index
-#: components/FormMeta/index.tsx:147
 #, fuzzy
 msgid "formConfiguration"
 msgstr "Конфигурация формы"
 
-<<<<<<< HEAD
 #: components/FormMeta/index.tsx:181
-=======
->>>>>>> 8bbc6c8b
 #. Used in: Components > Form Meta > Index
-#: components/FormMeta/index.tsx:179
 #, fuzzy
 msgid "formState"
 msgstr "Форма государства"
 
-<<<<<<< HEAD
 #: components/FormMeta/index.tsx:230
-=======
->>>>>>> 8bbc6c8b
 #. Used in: Components > Form Meta > Index
-#: components/FormMeta/index.tsx:227
 #, fuzzy
 msgid "recordInformation"
 msgstr "Запись информации"
@@ -955,24 +714,15 @@
 msgid "subForm"
 msgstr "Подформа"
 
-#. Used in: Components > Form Meta > Sub View Meta ⬤ Components > Preferences > User Definitions
 #: components/FormMeta/SubViewMeta.tsx:37
-<<<<<<< HEAD
 #: components/Preferences/UserDefinitions.tsx:1131
 #. Used in: Components > Form Meta > Sub View Meta ⬤ Components > Preferences > User Definitions
-=======
-#: components/Preferences/UserDefinitions.tsx:1128
->>>>>>> 8bbc6c8b
 #, fuzzy
 msgid "formTable"
 msgstr "Сетка"
 
-<<<<<<< HEAD
 #: components/FormMeta/index.tsx:199
-=======
->>>>>>> 8bbc6c8b
 #. Used in: Components > Form Meta > Index
-#: components/FormMeta/index.tsx:197
 #, fuzzy
 msgid "subviewConfiguration"
 msgstr "Подвид"
@@ -1020,15 +770,9 @@
 msgid "configureInteractionTables"
 msgstr "Настройте таблицы взаимодействия"
 
-<<<<<<< HEAD
 #: components/FormMeta/index.tsx:68
 #: components/FormMeta/index.tsx:70
 #. Used in: Components > Form Meta > Index
-=======
-#. Used in: Components > Form Meta > Index
-#: components/FormMeta/index.tsx:67
-#: components/FormMeta/index.tsx:69
->>>>>>> 8bbc6c8b
 #, fuzzy
 msgid "formMeta"
 msgstr "Форма Мета"
@@ -1050,22 +794,14 @@
 msgid "resourceFormatter"
 msgstr "{tableName:string} #{id:number}"
 
-<<<<<<< HEAD
 #: components/Forms/ResourceView.tsx:214
-=======
->>>>>>> 8bbc6c8b
 #. Used in: Components > Forms > Resource View
-#: components/Forms/ResourceView.tsx:213
 #, fuzzy
 msgid "resourceDeleted"
 msgstr "Ресурс удален"
 
-<<<<<<< HEAD
 #: components/Forms/ResourceView.tsx:217
-=======
->>>>>>> 8bbc6c8b
 #. Used in: Components > Forms > Resource View
-#: components/Forms/ResourceView.tsx:216
 #, fuzzy
 msgid "resourceDeletedDescription"
 msgstr "Элемент был успешно удален."
@@ -1076,21 +812,13 @@
 msgid "dateRange"
 msgstr "(Диапазон: {from:string} - {to:string})"
 
-<<<<<<< HEAD
 #: components/FieldFormatters/index.ts:287
-=======
->>>>>>> 8bbc6c8b
 #. 🟥Meaning "Catalog Number Numeric formatter". Used in: Components > Field Formatters > Index
-#: components/FieldFormatters/index.ts:282
 #, fuzzy
 msgid "catalogNumberNumericFormatter"
-<<<<<<< HEAD
 msgstr "Номер по каталогу Числовой"
 
 #: components/FormCells/COJODialog.tsx:94
 #. Used in: Components > Form Cells > COJODialog
 msgid "addCOGChildren"
-msgstr ""
-=======
-msgstr "Номер по каталогу Цифровой"
->>>>>>> 8bbc6c8b
+msgstr ""