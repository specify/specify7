--- conflicted
+++ resolved
@@ -12,14 +12,8 @@
 "n%10<=4 && (n%100<10 || n%100>=20) ? 1 : 2);\n"
 "X-Generator: Weblate 5.12-dev\n"
 
-<<<<<<< HEAD
 #: components/Attachments/RecordSetAttachment.tsx:145
 #: components/Attachments/RecordSetAttachment.tsx:147
-=======
-#. Used in: Components > Attachments > Record Set Attachment ⬤ Components > Attachments > Index ⬤ Components > Form Sliders > Attachments Collection ⬤ Components > Header > Menu Item Definitions ⬤ Components > Molecules > Sync Attachment Picker ⬤ Components > Preferences > User Definitions ⬤ Components > Router > Routes
-#: components/Attachments/RecordSetAttachment.tsx:121
-#: components/Attachments/RecordSetAttachment.tsx:123
->>>>>>> 8bbc6c8b
 #: components/Attachments/index.tsx:161
 #: components/FormSliders/AttachmentsCollection.tsx:68
 #: components/FormSliders/AttachmentsCollection.tsx:91
@@ -28,6 +22,7 @@
 #: components/Molecules/SyncAttachmentPicker.tsx:110
 #: components/Preferences/UserDefinitions.tsx:1301
 #: components/Router/Routes.tsx:182
+#. Used in: Components > Attachments > Record Set Attachment ⬤ Components > Attachments > Index ⬤ Components > Form Sliders > Attachments Collection ⬤ Components > Header > Menu Item Definitions ⬤ Components > Molecules > Sync Attachment Picker ⬤ Components > Preferences > User Definitions ⬤ Components > Router > Routes
 msgid "attachments"
 msgstr "Вложения"
 
@@ -54,12 +49,8 @@
 #. Used in: Components > Attachments > Index ⬤ Components > Form Meta > Sub View Meta ⬤ Components > Preferences > User Definitions
 #: components/Attachments/index.tsx:210
 #: components/FormMeta/SubViewMeta.tsx:42
-<<<<<<< HEAD
 #: components/Preferences/UserDefinitions.tsx:1288
 #. Used in: Components > Attachments > Index ⬤ Components > Form Meta > Sub View Meta ⬤ Components > Preferences > User Definitions
-=======
-#: components/Preferences/UserDefinitions.tsx:1285
->>>>>>> 8bbc6c8b
 msgid "orderBy"
 msgstr "Сортировать по"
 
@@ -68,34 +59,21 @@
 msgid "uploadingInline"
 msgstr "Закачивание…"
 
-<<<<<<< HEAD
 #: components/Attachments/Gallery.tsx:137
 #: components/Attachments/RecordSetAttachment.tsx:155
-=======
+#: components/AttachmentsBulkImport/utils.ts:474
 #. Used in: Components > Attachments > Gallery ⬤ Components > Attachments > Record Set Attachment ⬤ Components > Attachments Bulk Import > Utils
-#: components/Attachments/Gallery.tsx:107
-#: components/Attachments/RecordSetAttachment.tsx:131
->>>>>>> 8bbc6c8b
-#: components/AttachmentsBulkImport/utils.ts:474
 msgid "noAttachments"
 msgstr "В вашей коллекции нет вложений"
 
-<<<<<<< HEAD
 #: components/Attachments/Cell.tsx:147
-=======
->>>>>>> 8bbc6c8b
 #. Used in: Components > Attachments > Cell
-#: components/Attachments/Cell.tsx:127
 #, fuzzy
 msgid "unableToFindRelatedRecord"
 msgstr "Не удалось найти связанную запись"
 
-<<<<<<< HEAD
 #: components/Attachments/Cell.tsx:150
-=======
->>>>>>> 8bbc6c8b
 #. Used in: Components > Attachments > Cell
-#: components/Attachments/Cell.tsx:130
 #, fuzzy
 msgid "unableToFindRelatedRecordDescription"
 msgstr "Не удалось найти запись, к которой относится это вложение."
@@ -131,12 +109,8 @@
 msgid "noFile"
 msgstr "Нет файла"
 
-<<<<<<< HEAD
 #: components/AttachmentsBulkImport/ViewAttachmentFiles.tsx:170
-=======
->>>>>>> 8bbc6c8b
 #. Used in: Components > Attachments Bulk Import > View Attachment Files
-#: components/AttachmentsBulkImport/ViewAttachmentFiles.tsx:169
 #, fuzzy
 msgid "pleaseReselectAllFiles"
 msgstr "Пожалуйста, повторно выберите все файлы перед загрузкой."
@@ -294,22 +268,14 @@
 msgid "noMatch"
 msgstr "Нет совпадений"
 
-<<<<<<< HEAD
 #: components/Attachments/RecordSetAttachment.tsx:158
-=======
->>>>>>> 8bbc6c8b
 #. Used in: Components > Attachments > Record Set Attachment
-#: components/Attachments/RecordSetAttachment.tsx:134
 #, fuzzy
 msgid "attachmentHaltLimit"
 msgstr "В первых записях {halt:number} вложений не обнаружено."
 
-<<<<<<< HEAD
 #: components/Attachments/RecordSetAttachment.tsx:166
-=======
->>>>>>> 8bbc6c8b
 #. Used in: Components > Attachments > Record Set Attachment
-#: components/Attachments/RecordSetAttachment.tsx:142
 #, fuzzy
 msgid "fetchNextAttachments"
 msgstr "Ищите больше вложений"
@@ -326,22 +292,14 @@
 msgid "multipleMatches"
 msgstr "Несколько совпадений"
 
-<<<<<<< HEAD
 #: components/AttachmentsBulkImport/ViewAttachmentFiles.tsx:82
-=======
->>>>>>> 8bbc6c8b
 #. Used in: Components > Attachments Bulk Import > View Attachment Files
-#: components/AttachmentsBulkImport/ViewAttachmentFiles.tsx:81
 #, fuzzy
 msgid "multipleMatchesClick"
 msgstr "Несколько совпадений. Нажмите, чтобы устранить неоднозначность"
 
-<<<<<<< HEAD
 #: components/AttachmentsBulkImport/ViewAttachmentFiles.tsx:160
-=======
->>>>>>> 8bbc6c8b
 #. Used in: Components > Attachments Bulk Import > View Attachment Files
-#: components/AttachmentsBulkImport/ViewAttachmentFiles.tsx:159
 #, fuzzy
 msgid "totalFiles"
 msgstr "Всего файлов"
@@ -358,12 +316,8 @@
 msgid "stoppedByUser"
 msgstr "Остановлено пользователем"
 
-<<<<<<< HEAD
 #: components/Router/OverlayRoutes.tsx:229
-=======
->>>>>>> 8bbc6c8b
 #. Used in: Components > Router > Overlay Routes
-#: components/Router/OverlayRoutes.tsx:228
 #, fuzzy
 msgid "importAttachments"
 msgstr "Импорт вложений"
@@ -406,22 +360,14 @@
 msgid "interruptionStopped"
 msgstr "Остановлено из-за ошибки загрузки предыдущего файла"
 
-<<<<<<< HEAD
 #: components/AttachmentsBulkImport/ViewAttachmentFiles.tsx:231
-=======
->>>>>>> 8bbc6c8b
 #. Used in: Components > Attachments Bulk Import > View Attachment Files
-#: components/AttachmentsBulkImport/ViewAttachmentFiles.tsx:230
 #, fuzzy
 msgid "chooseFilesToGetStarted"
 msgstr "Выберите файлы или перетащите их сюда, чтобы начать."
 
-<<<<<<< HEAD
 #: components/AttachmentsBulkImport/ViewAttachmentFiles.tsx:232
-=======
->>>>>>> 8bbc6c8b
 #. Used in: Components > Attachments Bulk Import > View Attachment Files
-#: components/AttachmentsBulkImport/ViewAttachmentFiles.tsx:231
 #, fuzzy
 msgid "selectIdentifier"
 msgstr "Выберите идентификатор, с которым будет сопоставляться имя файла."
@@ -460,7 +406,6 @@
 #, fuzzy
 msgid "attachmentUploadError"
 msgstr ""
-<<<<<<< HEAD
 "Ошибка при загрузке вложения. Возможно, сервер вложений недоступен или "
 "произошла ошибка при чтении файла."
 
@@ -484,8 +429,4 @@
 #: components/FormSliders/AttachmentWarningDeletion.tsx:57
 #. Used in: Components > Form Sliders > Attachment Warning Deletion
 msgid "attachmentDelition"
-msgstr ""
-=======
-"Ошибка загрузки вложения. Сервер вложения может быть недоступен или "
-"произошла ошибка чтения файла."
->>>>>>> 8bbc6c8b
+msgstr ""