--- conflicted
+++ resolved
@@ -12,14 +12,8 @@
 "n%10<=4 && (n%100<10 || n%100>=20) ? 1 : 2);\n"
 "X-Generator: Weblate 5.10-dev\n"
 
-<<<<<<< HEAD
 #: components/Attachments/RecordSetAttachment.tsx:145
 #: components/Attachments/RecordSetAttachment.tsx:147
-=======
-#. Used in: Components > Attachments > Record Set Attachment ⬤ Components > Attachments > Index ⬤ Components > Form Sliders > Attachments Collection ⬤ Components > Header > Menu Item Definitions ⬤ Components > Molecules > Sync Attachment Picker ⬤ Components > Preferences > User Definitions ⬤ Components > Router > Routes
-#: components/Attachments/RecordSetAttachment.tsx:121
-#: components/Attachments/RecordSetAttachment.tsx:123
->>>>>>> 8bbc6c8b
 #: components/Attachments/index.tsx:161
 #: components/FormSliders/AttachmentsCollection.tsx:68
 #: components/FormSliders/AttachmentsCollection.tsx:91
@@ -28,6 +22,7 @@
 #: components/Molecules/SyncAttachmentPicker.tsx:110
 #: components/Preferences/UserDefinitions.tsx:1301
 #: components/Router/Routes.tsx:182
+#. Used in: Components > Attachments > Record Set Attachment ⬤ Components > Attachments > Index ⬤ Components > Form Sliders > Attachments Collection ⬤ Components > Header > Menu Item Definitions ⬤ Components > Molecules > Sync Attachment Picker ⬤ Components > Preferences > User Definitions ⬤ Components > Router > Routes
 msgid "attachments"
 msgstr "Прикріплення"
 
@@ -50,15 +45,10 @@
 msgid "attachmentServerUnavailableDescription"
 msgstr "Налаштуйте сервер прикріплень"
 
-#. Used in: Components > Attachments > Index ⬤ Components > Form Meta > Sub View Meta ⬤ Components > Preferences > User Definitions
 #: components/Attachments/index.tsx:210
 #: components/FormMeta/SubViewMeta.tsx:42
-<<<<<<< HEAD
 #: components/Preferences/UserDefinitions.tsx:1288
 #. Used in: Components > Attachments > Index ⬤ Components > Form Meta > Sub View Meta ⬤ Components > Preferences > User Definitions
-=======
-#: components/Preferences/UserDefinitions.tsx:1285
->>>>>>> 8bbc6c8b
 msgid "orderBy"
 msgstr "Сортувати по"
 
@@ -67,33 +57,20 @@
 msgid "uploadingInline"
 msgstr "Завантаження…"
 
-<<<<<<< HEAD
 #: components/Attachments/Gallery.tsx:137
 #: components/Attachments/RecordSetAttachment.tsx:155
-=======
+#: components/AttachmentsBulkImport/utils.ts:474
 #. Used in: Components > Attachments > Gallery ⬤ Components > Attachments > Record Set Attachment ⬤ Components > Attachments Bulk Import > Utils
-#: components/Attachments/Gallery.tsx:107
-#: components/Attachments/RecordSetAttachment.tsx:131
->>>>>>> 8bbc6c8b
-#: components/AttachmentsBulkImport/utils.ts:474
 msgid "noAttachments"
 msgstr "Прикріплень нема"
 
-<<<<<<< HEAD
 #: components/Attachments/Cell.tsx:147
-=======
->>>>>>> 8bbc6c8b
 #. Used in: Components > Attachments > Cell
-#: components/Attachments/Cell.tsx:127
 msgid "unableToFindRelatedRecord"
 msgstr "Неможливо знайти відповідний запис"
 
-<<<<<<< HEAD
 #: components/Attachments/Cell.tsx:150
-=======
->>>>>>> 8bbc6c8b
 #. Used in: Components > Attachments > Cell
-#: components/Attachments/Cell.tsx:130
 msgid "unableToFindRelatedRecordDescription"
 msgstr "Не вдалося знайти запис, до якого відноситься це вкладення."
 
@@ -127,12 +104,8 @@
 msgid "noFile"
 msgstr "Немає файлу"
 
-<<<<<<< HEAD
 #: components/AttachmentsBulkImport/ViewAttachmentFiles.tsx:170
-=======
->>>>>>> 8bbc6c8b
 #. Used in: Components > Attachments Bulk Import > View Attachment Files
-#: components/AttachmentsBulkImport/ViewAttachmentFiles.tsx:169
 #, fuzzy
 msgid "pleaseReselectAllFiles"
 msgstr "Перед завантаженням повторно виберіть усі файли."
@@ -285,22 +258,14 @@
 msgid "noMatch"
 msgstr "Немає відповідності"
 
-<<<<<<< HEAD
 #: components/Attachments/RecordSetAttachment.tsx:158
-=======
->>>>>>> 8bbc6c8b
 #. Used in: Components > Attachments > Record Set Attachment
-#: components/Attachments/RecordSetAttachment.tsx:134
 #, fuzzy
 msgid "attachmentHaltLimit"
 msgstr "У перших записах {halt:number} вкладень не знайдено."
 
-<<<<<<< HEAD
 #: components/Attachments/RecordSetAttachment.tsx:166
-=======
->>>>>>> 8bbc6c8b
 #. Used in: Components > Attachments > Record Set Attachment
-#: components/Attachments/RecordSetAttachment.tsx:142
 #, fuzzy
 msgid "fetchNextAttachments"
 msgstr "Шукайте більше вкладень"
@@ -317,22 +282,14 @@
 msgid "multipleMatches"
 msgstr "Кілька збігів"
 
-<<<<<<< HEAD
 #: components/AttachmentsBulkImport/ViewAttachmentFiles.tsx:82
-=======
->>>>>>> 8bbc6c8b
 #. Used in: Components > Attachments Bulk Import > View Attachment Files
-#: components/AttachmentsBulkImport/ViewAttachmentFiles.tsx:81
 #, fuzzy
 msgid "multipleMatchesClick"
 msgstr "Кілька збігів. Натисніть, щоб усунути неоднозначність"
 
-<<<<<<< HEAD
 #: components/AttachmentsBulkImport/ViewAttachmentFiles.tsx:160
-=======
->>>>>>> 8bbc6c8b
 #. Used in: Components > Attachments Bulk Import > View Attachment Files
-#: components/AttachmentsBulkImport/ViewAttachmentFiles.tsx:159
 #, fuzzy
 msgid "totalFiles"
 msgstr "Всього файлів"
@@ -349,12 +306,8 @@
 msgid "stoppedByUser"
 msgstr "Зупинено користувачем"
 
-<<<<<<< HEAD
 #: components/Router/OverlayRoutes.tsx:229
-=======
->>>>>>> 8bbc6c8b
 #. Used in: Components > Router > Overlay Routes
-#: components/Router/OverlayRoutes.tsx:228
 #, fuzzy
 msgid "importAttachments"
 msgstr "Імпорт вкладень"
@@ -396,22 +349,14 @@
 msgid "interruptionStopped"
 msgstr "Зупинено через помилку завантаження попереднього файлу"
 
-<<<<<<< HEAD
 #: components/AttachmentsBulkImport/ViewAttachmentFiles.tsx:231
-=======
->>>>>>> 8bbc6c8b
 #. Used in: Components > Attachments Bulk Import > View Attachment Files
-#: components/AttachmentsBulkImport/ViewAttachmentFiles.tsx:230
 #, fuzzy
 msgid "chooseFilesToGetStarted"
 msgstr "Щоб почати, виберіть файли або перетягніть їх сюди."
 
-<<<<<<< HEAD
 #: components/AttachmentsBulkImport/ViewAttachmentFiles.tsx:232
-=======
->>>>>>> 8bbc6c8b
 #. Used in: Components > Attachments Bulk Import > View Attachment Files
-#: components/AttachmentsBulkImport/ViewAttachmentFiles.tsx:231
 #, fuzzy
 msgid "selectIdentifier"
 msgstr "Виберіть ідентифікатор, який буде відповідати назві файлів."
