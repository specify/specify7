--- conflicted
+++ resolved
@@ -29,15 +29,9 @@
 msgid "tables"
 msgstr "Tabellen"
 
-<<<<<<< HEAD
 #: components/Preferences/UserDefinitions.tsx:781
 #: components/WbPlanView/MapperComponents.tsx:452
 #. Used in: Components > Preferences > User Definitions ⬤ Components > Wb Plan View > Mapper Components
-=======
-#. Used in: Components > Preferences > User Definitions ⬤ Components > Wb Plan View > Mapper Components
-#: components/Preferences/UserDefinitions.tsx:778
-#: components/WbPlanView/MapperComponents.tsx:446
->>>>>>> 67cbd175
 msgid "tableName"
 msgstr "Tabellennamen"
 
@@ -46,18 +40,13 @@
 msgid "withoutTable"
 msgstr "Ohne Tisch"
 
-<<<<<<< HEAD
 #: components/Header/userToolDefinitions.ts:61
 #: components/Preferences/UserDefinitions.tsx:724
-=======
-#. Used in: Components > Header > User Tool Definitions ⬤ Components > Preferences > User Definitions ⬤ Components > Router > Routes ⬤ Components > Schema Config > Components ⬤ Components > Schema Config > Languages ⬤ Components > Security > Registry
-#: components/Header/userToolDefinitions.ts:52
-#: components/Preferences/UserDefinitions.tsx:721
->>>>>>> 67cbd175
 #: components/Router/Routes.tsx:373
 #: components/SchemaConfig/Components.tsx:30
 #: components/SchemaConfig/Languages.tsx:36
 #: components/Security/registry.ts:206
+#. Used in: Components > Header > User Tool Definitions ⬤ Components > Preferences > User Definitions ⬤ Components > Router > Routes ⬤ Components > Schema Config > Components ⬤ Components > Schema Config > Languages ⬤ Components > Security > Registry
 msgid "schemaConfig"
 msgstr "Schema konfigurieren"
 
@@ -66,14 +55,9 @@
 msgid "unsavedSchemaUnloadProtect"
 msgstr "Schema Änderungen wurden nicht gespeichert"
 
-#. Used in: Components > Schema Config > Components ⬤ Components > Wb Plan View > Mapper Components
 #: components/SchemaConfig/Components.tsx:38
-<<<<<<< HEAD
 #: components/WbPlanView/MapperComponents.tsx:335
 #. Used in: Components > Schema Config > Components ⬤ Components > Wb Plan View > Mapper Components
-=======
-#: components/WbPlanView/MapperComponents.tsx:329
->>>>>>> 67cbd175
 msgid "changeBaseTable"
 msgstr "Basis-Tabelle ändern"
 
@@ -86,30 +70,22 @@
 msgid "field"
 msgstr "Feld"
 
-<<<<<<< HEAD
 #: components/FormMeta/CarryForward.tsx:355
-=======
-#. Used in: Components > Form Meta > Carry Forward ⬤ Components > Forms > Generate Form Definition ⬤ Components > Schema Config > Fields ⬤ Components > Schema Config > Uniqueness Rule Row ⬤ Components > Schema Viewer > Fields
-#: components/FormMeta/CarryForward.tsx:350
->>>>>>> 67cbd175
 #: components/Forms/generateFormDefinition.ts:130
 #: components/SchemaConfig/Fields.tsx:49
 #: components/SchemaConfig/Fields.tsx:60
 #: components/SchemaConfig/UniquenessRuleRow.tsx:253
 #: components/SchemaViewer/Fields.tsx:43
+#. Used in: Components > Form Meta > Carry Forward ⬤ Components > Forms > Generate Form Definition ⬤ Components > Schema Config > Fields ⬤ Components > Schema Config > Uniqueness Rule Row ⬤ Components > Schema Viewer > Fields
 msgid "fields"
 msgstr "Felder"
 
-<<<<<<< HEAD
 #: components/FormMeta/CarryForward.tsx:364
-=======
-#. Used in: Components > Form Meta > Carry Forward ⬤ Components > Forms > Generate Form Definition ⬤ Components > Schema Config > Fields ⬤ Components > Schema Config > Uniqueness Rule Row ⬤ Components > Schema Viewer > Relationships
-#: components/FormMeta/CarryForward.tsx:359
->>>>>>> 67cbd175
 #: components/Forms/generateFormDefinition.ts:168
 #: components/SchemaConfig/Fields.tsx:68
 #: components/SchemaConfig/UniquenessRuleRow.tsx:254
 #: components/SchemaViewer/Relationships.tsx:45
+#. Used in: Components > Form Meta > Carry Forward ⬤ Components > Forms > Generate Form Definition ⬤ Components > Schema Config > Fields ⬤ Components > Schema Config > Uniqueness Rule Row ⬤ Components > Schema Viewer > Relationships
 msgid "relationships"
 msgstr "Beziehungen"
 
@@ -196,57 +172,37 @@
 msgid "fieldLength"
 msgstr "Länge"
 
-<<<<<<< HEAD
 #: components/FormMeta/index.tsx:75
-=======
-#. Used in: Components > Form Meta > Index ⬤ Components > Schema Viewer > Fields ⬤ Components > Schema Viewer > Relationships ⬤ Components > Schema Viewer > Schema To Tsv
-#: components/FormMeta/index.tsx:74
->>>>>>> 67cbd175
 #: components/SchemaViewer/Fields.tsx:61
 #: components/SchemaViewer/Relationships.tsx:98
 #: components/SchemaViewer/schemaToTsv.tsx:24
+#. Used in: Components > Form Meta > Index ⬤ Components > Schema Viewer > Fields ⬤ Components > Schema Viewer > Relationships ⬤ Components > Schema Viewer > Schema To Tsv
 msgid "readOnly"
 msgstr "Nur-Lesen"
 
-<<<<<<< HEAD
 #: components/SchemaConfig/Format.tsx:66
-=======
->>>>>>> 67cbd175
 #. Used in: Components > Schema Config > Format
-#: components/SchemaConfig/Format.tsx:55
 msgid "fieldFormat"
 msgstr "Feldformat"
 
-<<<<<<< HEAD
 #: components/SchemaConfig/Format.tsx:83
 #. Used in: Components > Schema Config > Format
 msgid "uiFormattersForField"
 msgstr ""
 
 #: components/SchemaConfig/Format.tsx:76
-=======
->>>>>>> 67cbd175
 #. Used in: Components > Schema Config > Format
-#: components/SchemaConfig/Format.tsx:65
 msgid "formatted"
 msgstr "Formatiert"
 
-<<<<<<< HEAD
 #: components/SchemaConfig/Format.tsx:123
-=======
+#: components/WebLinks/Element.tsx:26
 #. Used in: Components > Schema Config > Format ⬤ Components > Web Links > Element
-#: components/SchemaConfig/Format.tsx:92
->>>>>>> 67cbd175
-#: components/WebLinks/Element.tsx:26
 msgid "webLink"
 msgstr "Web-Link"
 
-<<<<<<< HEAD
 #: components/SchemaConfig/Format.tsx:151
-=======
->>>>>>> 67cbd175
 #. Used in: Components > Schema Config > Format
-#: components/SchemaConfig/Format.tsx:120
 msgid "userDefined"
 msgstr "Benutzerdefiniert"
 
@@ -319,14 +275,10 @@
 msgid "relationshipCount"
 msgstr "Anzahl Beziehungen"
 
-<<<<<<< HEAD
 #: components/Header/userToolDefinitions.ts:138
-=======
-#. Used in: Components > Header > User Tool Definitions ⬤ Components > Router > Routes
-#: components/Header/userToolDefinitions.ts:129
->>>>>>> 67cbd175
 #: components/Router/Routes.tsx:45
 #: components/Router/Routes.tsx:49
+#. Used in: Components > Header > User Tool Definitions ⬤ Components > Router > Routes
 msgid "databaseSchema"
 msgstr "Datenbankschema"
 
@@ -356,13 +308,9 @@
 msgid "tableUniquenessRules"
 msgstr "{tableName:string} Eindeutigkeitsregeln"
 
-<<<<<<< HEAD
 #: components/Router/OverlayRoutes.tsx:237
-=======
+#: components/SchemaConfig/Table.tsx:93
 #. Used in: Components > Router > Overlay Routes ⬤ Components > Schema Config > Table
-#: components/Router/OverlayRoutes.tsx:236
->>>>>>> 67cbd175
-#: components/SchemaConfig/Table.tsx:93
 #, fuzzy
 msgid "uniquenessRules"
 msgstr "Eindeutigkeitsregeln"
