msgid ""
msgstr ""
"Report-Msgid-Bugs-To: support@specifysoftware.org\n"
"PO-Revision-Date: 2025-04-25 21:01+0000\n"
"Last-Translator: Google Translate <noreply-mt-google-translate@weblate.org>\n"
"Language-Team: Spanish <https://hosted.weblate.org/projects/specify-7/query/"
"es/>\n"
"Language: es\n"
"Content-Type: text/plain\n"
"Content-Transfer-Encoding: 8bit\n"
"Plural-Forms: nplurals=2; plural=n != 1;\n"
"X-Generator: Weblate 5.12-dev\n"

<<<<<<< HEAD
#: components/Preferences/UserDefinitions.tsx:2039
#: components/QueryBuilder/Header.tsx:91
#: components/QueryBuilder/Toolbar.tsx:75
#: components/Reports/RecordSets.tsx:95
#: components/Toolbar/RecordSetEdit.tsx:52
#: components/TreeView/Actions.tsx:93
#: components/TreeView/Actions.tsx:104
#: components/TreeView/Actions.tsx:110
#. Used in: Components > Preferences > User Definitions ⬤ Components > Query Builder > Header ⬤ Components > Query Builder > Toolbar ⬤ Components > Reports > Record Sets ⬤ Components > Toolbar > Record Set Edit ⬤ Components > Tree View > Actions
=======
#. Used in: Components > Query Builder > Header ⬤ Components > Query Builder > Toolbar ⬤ Components > Reports > Record Sets ⬤ Components > Toolbar > Record Set Edit ⬤ Components > Tree View > Actions
#: components/QueryBuilder/Header.tsx:97
#: components/QueryBuilder/Toolbar.tsx:58
#: components/Reports/RecordSets.tsx:95
#: components/Toolbar/RecordSetEdit.tsx:52
#: components/TreeView/Actions.tsx:91
#: components/TreeView/Actions.tsx:102
#: components/TreeView/Actions.tsx:108
>>>>>>> 67cbd175
#, fuzzy
msgid "query"
msgstr "Consulta"

<<<<<<< HEAD
#: components/Header/menuItemDefinitions.ts:73
#: components/Router/OverlayRoutes.tsx:114
=======
#. Used in: Components > Header > Menu Item Definitions ⬤ Components > Router > Overlay Routes ⬤ Components > Toolbar > Query
#: components/Header/menuItemDefinitions.ts:72
#: components/Router/OverlayRoutes.tsx:113
>>>>>>> 67cbd175
#: components/Toolbar/Query.tsx:78
#: components/Toolbar/Query.tsx:219
#: components/Toolbar/Query.tsx:221
#, fuzzy
msgid "queries"
msgstr "Consultas"

#. Used in: Components > Preferences > Collection Definitions ⬤ Components > Preferences > User Definitions ⬤ Components > Search Dialog > Index ⬤ Components > Security > Registry
#: components/Preferences/CollectionDefinitions.tsx:72
#: components/Preferences/UserDefinitions.tsx:1548
#: components/SearchDialog/index.tsx:242
#: components/SearchDialog/index.tsx:386
#: components/Security/registry.ts:210
#, fuzzy
msgid "queryBuilder"
msgstr "Generador de consultas"

#. Used in: Components > Query Builder > Export ⬤ Components > Query Builder > Index ⬤ Components > Router > Overlay Routes ⬤ Components > Statistics > Add Stat Dialog ⬤ Components > Toolbar > Query Tables Wrapper
#: components/QueryBuilder/Export.tsx:103
#: components/QueryBuilder/index.tsx:129
#: components/Router/OverlayRoutes.tsx:129
#: components/Statistics/AddStatDialog.tsx:64
#: components/Statistics/AddStatDialog.tsx:140
#: components/Statistics/AddStatDialog.tsx:149
#: components/Toolbar/QueryTablesWrapper.tsx:163
#, fuzzy
msgid "newQueryName"
msgstr "Nueva consulta"

#. 🟥Used in a Query Combo Box's hover-over message to show which fields are being searched on. Used in: Components > Query Combo Box > Spec
#: components/QueryComboBox/spec.ts:73
#, fuzzy
msgid "searchFields"
msgstr "Campos buscados"

<<<<<<< HEAD
#: components/QueryBuilder/FieldFilter.tsx:423
=======
>>>>>>> 67cbd175
#. Used in: Components > Query Builder > Field Filter
#: components/QueryBuilder/FieldFilter.tsx:419
#, fuzzy
msgid "any"
msgstr "Cualquier"

<<<<<<< HEAD
#: components/QueryBuilder/FieldFilter.tsx:338
#: components/QueryBuilder/FieldFilter.tsx:388
#. Used in: Components > Query Builder > Field Filter
=======
#. Used in: Components > Query Builder > Field Filter
#: components/QueryBuilder/FieldFilter.tsx:343
#: components/QueryBuilder/FieldFilter.tsx:393
>>>>>>> 67cbd175
#, fuzzy
msgid "startValue"
msgstr "Valor inicial"

<<<<<<< HEAD
#: components/QueryBuilder/FieldFilter.tsx:349
=======
>>>>>>> 67cbd175
#. Used in: Components > Query Builder > Field Filter
#: components/QueryBuilder/FieldFilter.tsx:354
#, fuzzy
msgid "endValue"
msgstr "Valor final"

#. Used in: Components > Query Builder > Components ⬤ Components > Query Builder > Save
#: components/QueryBuilder/Components.tsx:111
#: components/QueryBuilder/Save.tsx:73
#, fuzzy
msgid "saveQuery"
msgstr "Guardar consulta"

#. Used in: Components > Query Builder > Save
#: components/QueryBuilder/Save.tsx:73
#, fuzzy
msgid "saveClonedQuery"
msgstr "Guardar consulta como..."

#. Used in: Components > Query Builder > Save
#: components/QueryBuilder/Save.tsx:76
#, fuzzy
msgid "saveClonedQueryDescription"
msgstr ""
"La consulta se guardará con un nuevo nombre dejando la consulta actual sin "
"cambios."

#. Used in: Components > Query Builder > Components
#: components/QueryBuilder/Components.tsx:172
#, fuzzy
msgid "queryDeleteIncomplete"
msgstr "La definición de consulta contiene campos incompletos"

#. Used in: Components > Query Builder > Components
#: components/QueryBuilder/Components.tsx:173
#, fuzzy
msgid "queryDeleteIncompleteDescription"
msgstr ""
"Hay campos sin completar en la definición de la consulta. ¿Desea eliminarlos?"

<<<<<<< HEAD
#: components/QueryBuilder/Wrapped.tsx:186
=======
>>>>>>> 67cbd175
#. Used in: Components > Query Builder > Wrapped
#: components/QueryBuilder/Wrapped.tsx:181
#, fuzzy
msgid "queryUnloadProtect"
msgstr "La definición de consulta nueva o modificada no se ha guardado"

#. 🟥Example: Creating a Record Set from Query. Used in: Components > Query Builder > Components
#: components/QueryBuilder/Components.tsx:267
#, fuzzy
msgid "recordSetToQuery"
msgstr "Creando un {recordSetTable:string} a partir de una consulta"

#. Used in: Components > Query Builder > Components ⬤ Components > Query Builder > Create Record Set
#: components/QueryBuilder/Components.tsx:272
#: components/QueryBuilder/CreateRecordSet.tsx:134
#, fuzzy
msgid "recordSetToQueryDescription"
msgstr "Generando {recordSetTable:string}..."

#. Used in: Components > Query Builder > Components
#: components/QueryBuilder/Components.tsx:289
#, fuzzy
msgid "recordSetCreated"
msgstr "{recordSetTable:string} Creado"

#. Used in: Components > Query Builder > Export
#: components/QueryBuilder/Export.tsx:153
#, fuzzy
msgid "missingCoordinatesForKml"
msgstr "No se puede exportar a KML"

#. Used in: Components > Query Builder > Export
#: components/QueryBuilder/Export.tsx:156
#, fuzzy
msgid "missingCoordinatesForKmlDescription"
msgstr "Agregue campos de latitud y longitud a la consulta."

#. Used in: Components > Query Builder > Export
#: components/QueryBuilder/Export.tsx:145
#, fuzzy
msgid "queryExportStarted"
msgstr "Archivo de exportación en creación"

#. Used in: Components > Query Builder > Export
#: components/QueryBuilder/Export.tsx:148
#, fuzzy
msgid "queryExportStartedDescription"
msgstr ""
"Aparecerá una notificación cuando el archivo de exportación esté completo y "
"listo para descargar."

#. 🟥Used when selected pick list value is not one of allowed values. Used in: Components > Pick Lists > Index ⬤ Components > Schema Config > Components
#: components/PickLists/index.tsx:188
#: components/QueryBuilder/Formatter.tsx:220
#: components/SchemaConfig/Components.tsx:90
<<<<<<< HEAD
#. 🟥Used when selected pick list value is not one of allowed values. Used in: Components > Pick Lists > Index ⬤ Components > Query Builder > Formatter ⬤ Components > Schema Config > Components
=======
>>>>>>> 67cbd175
#, fuzzy
msgid "invalidPicklistValue"
msgstr "{value:string} (valor actual, no válido)"

<<<<<<< HEAD
#: components/QueryBuilder/Header.tsx:85
=======
>>>>>>> 67cbd175
#. 🟥Used in query builder header when querying on record set. Used in: Components > Query Builder > Header
#: components/QueryBuilder/Header.tsx:91
#, fuzzy
msgid "queryRecordSetTitle"
msgstr ""
"Consulta: \"{queryName:string}\" en {recordSetTable:string}: "
"\"{recordSetName:string}\""

#. 🟥Used in query builder header when querying on tree node usages. Used in: Components > Query Builder > From Tree
#: components/QueryBuilder/fromTree.ts:213
#, fuzzy
msgid "treeQueryName"
msgstr "{tableName:string} usando \"{nodeFullName:string}\""

<<<<<<< HEAD
#: components/QueryBuilder/Wrapped.tsx:487
=======
>>>>>>> 67cbd175
#. Used in: Components > Query Builder > Wrapped
#: components/QueryBuilder/Wrapped.tsx:466
#, fuzzy
msgid "newButtonDescription"
msgstr "Agregar nuevo campo"

<<<<<<< HEAD
#: components/QueryBuilder/Toolbar.tsx:72
=======
>>>>>>> 67cbd175
#. 🟥Verb. Used in: Components > Query Builder > Toolbar
#: components/QueryBuilder/Toolbar.tsx:55
#, fuzzy
msgid "countOnly"
msgstr "Contar"

<<<<<<< HEAD
#: components/QueryBuilder/Toolbar.tsx:68
=======
>>>>>>> 67cbd175
#. Used in: Components > Query Builder > Toolbar
#: components/QueryBuilder/Toolbar.tsx:51
#, fuzzy
msgid "distinct"
msgstr "Distinto"

<<<<<<< HEAD
#: components/QueryBuilder/Toolbar.tsx:54
#. Used in: Components > Query Builder > Toolbar
msgid "series"
msgstr ""

#: components/QueryBuilder/Export.tsx:175
=======
>>>>>>> 67cbd175
#. Used in: Components > Query Builder > Export
#: components/QueryBuilder/Export.tsx:174
#, fuzzy
msgid "createCsv"
msgstr "Crear CSV"

<<<<<<< HEAD
#: components/QueryBuilder/Export.tsx:193
=======
>>>>>>> 67cbd175
#. Used in: Components > Query Builder > Export
#: components/QueryBuilder/Export.tsx:192
#, fuzzy
msgid "createKml"
msgstr "Crear KML"

#. Used in: Components > Query Builder > Components ⬤ Components > Query Builder > Create Record Set ⬤ Components > Work Bench > Record Set
#: components/QueryBuilder/Components.tsx:231
#: components/QueryBuilder/CreateRecordSet.tsx:68
<<<<<<< HEAD
#: components/WorkBench/RecordSet.tsx:43
#. Used in: Components > Query Builder > Components ⬤ Components > Query Builder > Create Record Set ⬤ Components > Work Bench > Record Set
=======
#: components/WorkBench/RecordSet.tsx:35
>>>>>>> 67cbd175
#, fuzzy
msgid "createRecordSet"
msgstr "Crear {recordSetTable:string}"

#. Used in: Components > Query Builder > Components
#: components/QueryBuilder/Components.tsx:122
msgid "saveAs"
msgstr "Guardar como"

<<<<<<< HEAD
#: components/WbPlanView/navigator.ts:429
=======
>>>>>>> 67cbd175
#. Used in: Components > Wb Plan View > Navigator
#: components/WbPlanView/navigator.ts:431
msgid "anyRank"
msgstr "(cualquier rango)"

<<<<<<< HEAD
#: components/WbPlanView/navigator.ts:381
=======
>>>>>>> 67cbd175
#. Used in: Components > Wb Plan View > Navigator
#: components/WbPlanView/navigator.ts:383
#, fuzzy
msgid "anyTree"
msgstr "(cualquier árbol)"

#. 🟥As in move it up. Used in: Components > Formatters > Fields ⬤ Components > Query Builder > Query Line Tools ⬤ Components > Toolbar > List Edit
#: components/Formatters/Fields.tsx:205
#: components/Formatters/Fields.tsx:206
#: components/QueryBuilder/QueryLineTools.tsx:108
#: components/QueryBuilder/QueryLineTools.tsx:110
#: components/Toolbar/ListEdit.tsx:111
msgid "moveUp"
msgstr "Mover hacia arriba"

#. 🟥As in move it down. Used in: Components > Formatters > Fields ⬤ Components > Query Builder > Query Line Tools ⬤ Components > Toolbar > List Edit
#: components/Formatters/Fields.tsx:212
#: components/Formatters/Fields.tsx:213
#: components/QueryBuilder/QueryLineTools.tsx:116
#: components/QueryBuilder/QueryLineTools.tsx:118
#: components/Toolbar/ListEdit.tsx:117
msgid "moveDown"
msgstr "Mover hacia abajo"

#. Used in: Components > Query Builder > Query Line Tools
#: components/QueryBuilder/QueryLineTools.tsx:81
#: components/QueryBuilder/QueryLineTools.tsx:91
msgid "sort"
msgstr "Ordenar"

#. Used in: Components > Query Builder > Query Line Tools
#: components/QueryBuilder/QueryLineTools.tsx:78
#: components/QueryBuilder/QueryLineTools.tsx:88
msgid "ascendingSort"
msgstr "Orden ascendente"

#. Used in: Components > Query Builder > Query Line Tools
#: components/QueryBuilder/QueryLineTools.tsx:80
#: components/QueryBuilder/QueryLineTools.tsx:90
msgid "descendingSort"
msgstr "Orden descendente"

#. 🟥as in negate query condition. Used in: Components > Query Builder > Field Filter Tool
#: components/QueryBuilder/FieldFilterTool.tsx:113
#: components/QueryBuilder/FieldFilterTool.tsx:117
msgid "negate"
msgstr "Negar"

#. Used in: Components > Query Builder > Query Line Tools
#: components/QueryBuilder/QueryLineTools.tsx:55
#: components/QueryBuilder/QueryLineTools.tsx:62
msgid "showButtonDescription"
msgstr "Mostrar en resultados"

<<<<<<< HEAD
#: components/WbPlanView/navigator.ts:486
=======
>>>>>>> 67cbd175
#. Used in: Components > Wb Plan View > Navigator
#: components/WbPlanView/navigator.ts:489
msgid "aggregatedInline"
msgstr "(agregado)"

<<<<<<< HEAD
#: components/WbPlanView/navigator.ts:487
=======
>>>>>>> 67cbd175
#. Used in: Components > Wb Plan View > Navigator
#: components/WbPlanView/navigator.ts:490
msgid "formattedInline"
msgstr "(formateado)"

<<<<<<< HEAD
#: components/QueryBuilder/FieldFilter.tsx:430
=======
>>>>>>> 67cbd175
#. Used in: Components > Query Builder > Field Filter
#: components/QueryBuilder/FieldFilter.tsx:436
msgid "like"
msgstr "Como"

<<<<<<< HEAD
#: components/QueryBuilder/FieldFilter.tsx:431
=======
>>>>>>> 67cbd175
#. 🟥Explains the use of special symbols for the "like" query filter. Used in: Components > Query Builder > Field Filter
#: components/QueryBuilder/FieldFilter.tsx:437
msgid "likeDescription"
msgstr ""
"Usar \"%\" para hacer coincidir cualquier número de caracteres.\n"
"Usar \"_\" para hacer coincidir un solo carácter"

<<<<<<< HEAD
#: components/QueryBuilder/FieldFilter.tsx:438
=======
>>>>>>> 67cbd175
#. Used in: Components > Query Builder > Field Filter
#: components/QueryBuilder/FieldFilter.tsx:445
msgid "equal"
msgstr "Igual"

<<<<<<< HEAD
#: components/QueryBuilder/FieldFilter.tsx:446
=======
>>>>>>> 67cbd175
#. Used in: Components > Query Builder > Field Filter
#: components/QueryBuilder/FieldFilter.tsx:454
msgid "greaterThan"
msgstr "Mayor que"

<<<<<<< HEAD
#: components/QueryBuilder/FieldFilter.tsx:454
=======
>>>>>>> 67cbd175
#. Used in: Components > Query Builder > Field Filter
#: components/QueryBuilder/FieldFilter.tsx:463
msgid "lessThan"
msgstr "Menor que"

<<<<<<< HEAD
#: components/QueryBuilder/FieldFilter.tsx:462
=======
>>>>>>> 67cbd175
#. Used in: Components > Query Builder > Field Filter
#: components/QueryBuilder/FieldFilter.tsx:472
msgid "greaterOrEqualTo"
msgstr "Mayor o igual a"

<<<<<<< HEAD
#: components/QueryBuilder/FieldFilter.tsx:470
=======
>>>>>>> 67cbd175
#. Used in: Components > Query Builder > Field Filter
#: components/QueryBuilder/FieldFilter.tsx:481
msgid "lessOrEqualTo"
msgstr "Menor o igual a"

<<<<<<< HEAD
#: components/QueryBuilder/FieldFilter.tsx:478
=======
>>>>>>> 67cbd175
#. Used in: Components > Query Builder > Field Filter
#: components/QueryBuilder/FieldFilter.tsx:490
msgid "true"
msgstr "Verdadero"

<<<<<<< HEAD
#: components/QueryBuilder/FieldFilter.tsx:485
=======
>>>>>>> 67cbd175
#. Used in: Components > Query Builder > Field Filter
#: components/QueryBuilder/FieldFilter.tsx:498
msgid "false"
msgstr "Falso"

<<<<<<< HEAD
#: components/QueryBuilder/FieldFilter.tsx:531
=======
>>>>>>> 67cbd175
#. Used in: Components > Query Builder > Field Filter
#: components/QueryBuilder/FieldFilter.tsx:554
msgid "trueOrNull"
msgstr "Verdadero o vacío"

<<<<<<< HEAD
#: components/QueryBuilder/FieldFilter.tsx:538
=======
>>>>>>> 67cbd175
#. Used in: Components > Query Builder > Field Filter
#: components/QueryBuilder/FieldFilter.tsx:562
msgid "falseOrNull"
msgstr "Falso o vacío"

<<<<<<< HEAD
#: components/QueryBuilder/FieldFilter.tsx:492
=======
>>>>>>> 67cbd175
#. Used in: Components > Query Builder > Field Filter
#: components/QueryBuilder/FieldFilter.tsx:506
msgid "between"
msgstr "Entre"

<<<<<<< HEAD
#: components/QueryBuilder/FieldFilter.tsx:500
=======
>>>>>>> 67cbd175
#. Used in: Components > Query Builder > Field Filter
#: components/QueryBuilder/FieldFilter.tsx:515
msgid "in"
msgstr "En"

<<<<<<< HEAD
#: components/QueryBuilder/FieldFilter.tsx:501
=======
>>>>>>> 67cbd175
#. Used in: Components > Query Builder > Field Filter
#: components/QueryBuilder/FieldFilter.tsx:516
msgid "inDescription"
msgstr "Una lista de valores separados por comas"

<<<<<<< HEAD
#: components/Preferences/UserDefinitions.tsx:1409
#: components/QueryBuilder/FieldFilter.tsx:508
#. Used in: Components > Preferences > User Definitions ⬤ Components > Query Builder > Field Filter
msgid "contains"
msgstr "Contiene"

#: components/QueryBuilder/FieldFilter.tsx:524
=======
#. Used in: Components > Preferences > User Definitions ⬤ Components > Query Builder > Field Filter
#: components/Preferences/UserDefinitions.tsx:1380
#: components/QueryBuilder/FieldFilter.tsx:528
msgid "contains"
msgstr "Contiene"

>>>>>>> 67cbd175
#. Used in: Components > Query Builder > Field Filter
#: components/QueryBuilder/FieldFilter.tsx:546
msgid "empty"
msgstr "Vacío"

<<<<<<< HEAD
#: components/QueryBuilder/FieldFilter.tsx:344
=======
>>>>>>> 67cbd175
#. Used in: Components > Query Builder > Field Filter
#: components/QueryBuilder/FieldFilter.tsx:349
msgid "and"
msgstr "y"

<<<<<<< HEAD
#: components/Preferences/UserDefinitions.tsx:1405
#: components/QueryBuilder/FieldFilter.tsx:516
#. Used in: Components > Preferences > User Definitions ⬤ Components > Query Builder > Field Filter
=======
#. Used in: Components > Preferences > User Definitions ⬤ Components > Query Builder > Field Filter
#: components/Preferences/UserDefinitions.tsx:1376
#: components/QueryBuilder/FieldFilter.tsx:537
>>>>>>> 67cbd175
msgid "startsWith"
msgstr "Comienza con"

#. Used in: Components > Query Builder > Field Filter Tool
#: components/QueryBuilder/FieldFilterTool.tsx:60
#: components/QueryBuilder/FieldFilterTool.tsx:68
#: components/QueryBuilder/FieldFilterTool.tsx:96
msgid "or"
msgstr "o"

#. Used in: Utils > __tests__ > Field Format ⬤ Utils > Parser > Definitions
#: utils/__tests__/fieldFormat.test.ts:92
<<<<<<< HEAD
#: utils/parser/definitions.ts:119
#. Used in: Utils > __tests__ > Field Format ⬤ Utils > Parser > Definitions
msgid "yes"
msgstr "Sí"

=======
#: utils/parser/definitions.ts:117
msgid "yes"
msgstr "Sí"

#. Used in: Components > Query Builder > Loan Return
#: components/QueryBuilder/LoanReturn.tsx:173
msgid "noPreparationsToReturn"
msgstr "No hay items sin resolver para devolver"

#. Used in: Components > Query Builder > Loan Return
#: components/QueryBuilder/LoanReturn.tsx:226
msgid "itemsReturned"
msgstr "Los items han sido devueltos"

#. Used in: Components > Query Builder > Results Table ⬤ Components > Query Builder > To Forms
>>>>>>> 67cbd175
#: components/QueryBuilder/ResultsTable.tsx:202
#: components/QueryBuilder/ToForms.tsx:56
msgid "queryResults"
msgstr "Resultados de la consulta"

#. Used in: Components > Locality Update > Status ⬤ Components > Query Builder > To Forms
#: components/LocalityUpdate/Status.tsx:318
#: components/QueryBuilder/ToForms.tsx:43
msgid "browseInForms"
msgstr "Navegar en formularios"

#. Used in: Components > Toolbar > Query Tables Edit
#: components/Toolbar/QueryTablesEdit.tsx:32
msgid "configureQueryTables"
msgstr "Configurar tablas de consulta visibles"

<<<<<<< HEAD
#: components/QueryBuilder/Edit.tsx:95
#: components/QueryBuilder/Edit.tsx:148
#. Used in: Components > Query Builder > Edit
=======
#. Used in: Components > Query Builder > Edit
#: components/QueryBuilder/Edit.tsx:96
#: components/QueryBuilder/Edit.tsx:149
>>>>>>> 67cbd175
#, fuzzy
msgid "exportQueryForDwca"
msgstr "Consulta de exportación para la definición de DwCA"

<<<<<<< HEAD
#: components/QueryBuilder/Edit.tsx:100
=======
>>>>>>> 67cbd175
#. Used in: Components > Query Builder > Edit
#: components/QueryBuilder/Edit.tsx:101
#, fuzzy
msgid "exportQueryAsReport"
msgstr "Definir informe basado en consulta"

<<<<<<< HEAD
#: components/QueryBuilder/Edit.tsx:103
=======
>>>>>>> 67cbd175
#. Used in: Components > Query Builder > Edit
#: components/QueryBuilder/Edit.tsx:104
#, fuzzy
msgid "exportQueryAsLabel"
msgstr "Definir etiqueta según consulta"

<<<<<<< HEAD
#: components/PickLists/definitions.ts:44
=======
>>>>>>> 67cbd175
#. 🟥Audit Log Action Type. Used in: Components > Pick Lists > Definitions
#: components/PickLists/definitions.ts:43
#, fuzzy
msgid "treeMerge"
msgstr "Fusión de árboles"

<<<<<<< HEAD
#: components/PickLists/definitions.ts:45
=======
>>>>>>> 67cbd175
#. 🟥Audit Log Action Type. Used in: Components > Pick Lists > Definitions
#: components/PickLists/definitions.ts:44
#, fuzzy
msgid "treeMove"
msgstr "Movimiento de árbol"

<<<<<<< HEAD
#: components/PickLists/definitions.ts:46
=======
>>>>>>> 67cbd175
#. 🟥Audit Log Action Type. Used in: Components > Pick Lists > Definitions
#: components/PickLists/definitions.ts:45
#, fuzzy
msgid "treeSynonymize"
msgstr "Árbol Sinónimos"

<<<<<<< HEAD
#: components/PickLists/definitions.ts:47
=======
>>>>>>> 67cbd175
#. 🟥Audit Log Action Type. Used in: Components > Pick Lists > Definitions
#: components/PickLists/definitions.ts:46
#, fuzzy
msgid "treeDesynonymize"
msgstr "Desinonimizar árboles"

<<<<<<< HEAD
#: components/PickLists/definitions.ts:48
=======
>>>>>>> 67cbd175
#. 🟥Audit Log Action Type. Used in: Components > Pick Lists > Definitions
#: components/PickLists/definitions.ts:47
#, fuzzy
msgid "treeBulkMove"
msgstr "Movimiento masivo de árboles"

<<<<<<< HEAD
#: components/QueryBuilder/FieldFilter.tsx:117
=======
>>>>>>> 67cbd175
#. Used in: Components > Query Builder > Field Filter
#: components/QueryBuilder/FieldFilter.tsx:122
#, fuzzy
msgid "tooLongErrorMessage"
msgstr ""
"El valor del campo es demasiado largo. La longitud máxima permitida es "
"{maxLength:number|formatted}."

#. Used in: Components > Query Builder > Relative Date
#: components/QueryBuilder/RelativeDate.tsx:186
#, fuzzy
msgid "future"
msgstr "en el futuro"

#. Used in: Components > Query Builder > Relative Date
#: components/QueryBuilder/RelativeDate.tsx:185
#, fuzzy
msgid "past"
msgstr "en el pasado"

#. Used in: Components > Query Builder > Relative Date
#: components/QueryBuilder/RelativeDate.tsx:169
#, fuzzy
msgid "day"
msgstr "Días"

#. Used in: Components > Query Builder > Relative Date
#: components/QueryBuilder/RelativeDate.tsx:170
#, fuzzy
msgid "week"
msgstr "Semanas"

#. Used in: Components > Query Builder > Relative Date
#: components/QueryBuilder/RelativeDate.tsx:171
#, fuzzy
msgid "month"
msgstr "Meses"

#. Used in: Components > Query Builder > Relative Date
#: components/QueryBuilder/RelativeDate.tsx:172
#, fuzzy
msgid "year"
msgstr "Años"

#. 🟥Used in query builder lines, will be shown as a number followed by a period of time (ie: day, month or week) then a direction (past or future). Used in: Components > Query Builder > Relative Date
#: components/QueryBuilder/RelativeDate.tsx:190
#, fuzzy
msgid "relativeDate"
msgstr ""
"<count>{size:number}</count> <length>{type:string}</length> "
"<direction>{direction:string}</direction>"

#. Used in: Components > Query Builder > Import
#: components/QueryBuilder/Import.tsx:159
#, fuzzy
msgid "importHiddenFields"
msgstr "Los siguientes campos están ocultos en la consulta que importó:"

#. Used in: Components > Query Builder > Check Read Access
#: components/QueryBuilder/CheckReadAccess.tsx:46
#, fuzzy
msgid "importNoReadPermission"
msgstr ""
"La consulta que importó contiene tablas a las que no tiene acceso de "
"lectura:"

#. Used in: Components > Query Builder > Check Read Access
#: components/QueryBuilder/CheckReadAccess.tsx:43
#, fuzzy
msgid "noReadPermission"
msgstr "Sin permiso de lectura"

#. Used in: Components > Query Builder > Relative Date
#: components/QueryBuilder/RelativeDate.tsx:60
#, fuzzy
msgid "switchToRelative"
msgstr "Cambiar a relativo"

#. Used in: Components > Query Builder > Relative Date
#: components/QueryBuilder/RelativeDate.tsx:61
#, fuzzy
msgid "switchToAbsolute"
msgstr "Cambiar a absoluto"

<<<<<<< HEAD
#: components/QueryBuilder/Header.tsx:99
=======
>>>>>>> 67cbd175
#. Used in: Components > Query Builder > Header
#: components/QueryBuilder/Header.tsx:105
#, fuzzy
msgid "scrollToEditor"
msgstr "Desplazarse al editor"

#. Used in: Components > Locality Update > Status ⬤ Components > Query Builder > Results Table
#: components/LocalityUpdate/Status.tsx:305
#: components/QueryBuilder/ResultsTable.tsx:187
#, fuzzy
msgid "viewRecords"
msgstr "Ver registros"

<<<<<<< HEAD
#: components/QueryBuilder/Formatter.tsx:184
#: components/QueryBuilder/Formatter.tsx:194
#: components/QueryBuilder/Formatter.tsx:202
#. Used in: Components > Query Builder > Formatter
=======
#. Used in: Components > Query Builder > Formatter
#: components/QueryBuilder/Formatter.tsx:65
#: components/QueryBuilder/Formatter.tsx:74
#: components/QueryBuilder/Formatter.tsx:82
>>>>>>> 67cbd175
#, fuzzy
msgid "chooseFormatter"
msgstr "Elija el formateador"

<<<<<<< HEAD
#: components/QueryBuilder/FieldFilter.tsx:553
=======
>>>>>>> 67cbd175
#. Used in: Components > Query Builder > Field Filter
#: components/QueryBuilder/FieldFilter.tsx:579
#, fuzzy
msgid "range"
msgstr "Rango"

#. Used in: Components > Query Builder > Field Filter Tool
#: components/QueryBuilder/FieldFilterTool.tsx:137
#: components/QueryBuilder/FieldFilterTool.tsx:145
#, fuzzy
msgid "strict"
msgstr "Estricto"

#. Used in: Components > Query Builder > Field Filter Tool
#: components/QueryBuilder/FieldFilterTool.tsx:138
#: components/QueryBuilder/FieldFilterTool.tsx:146
#, fuzzy
msgid "nonStrict"
<<<<<<< HEAD
msgstr ""

#: components/Preferences/CollectionDefinitions.tsx:93
#. Used in: Components > Preferences > Collection Definitions
msgid "catalogNumberInheritance"
msgstr ""

#: components/Preferences/CollectionDefinitions.tsx:112
#. Used in: Components > Preferences > Collection Definitions
msgid "catalogNumberParentCOInheritance"
msgstr ""

#: components/QueryBuilder/Formatter.tsx:127
#. 🟥Used to indicate a text field will be formatted with a specific format. If a format can be identified/named in more than one way, names can be displayed in a comma-separated format Example: Format As: Ichthyology Example: Format As: Rock, Mineral. Used in: Components > Query Builder > Formatter
msgid "formatInputAs"
msgstr ""

#: components/BatchEdit/index.tsx:207
#. Used in: Components > Batch Edit > Index
msgid "unsavedChangesInQuery"
msgstr ""

#: components/BatchEdit/index.tsx:210
#. Used in: Components > Batch Edit > Index
msgid "unsavedChangesInQueryDescription"
msgstr ""
=======
msgstr "No estricto"
>>>>>>> 67cbd175
<|MERGE_RESOLUTION|>--- conflicted
+++ resolved
@@ -11,7 +11,6 @@
 "Plural-Forms: nplurals=2; plural=n != 1;\n"
 "X-Generator: Weblate 5.12-dev\n"
 
-<<<<<<< HEAD
 #: components/Preferences/UserDefinitions.tsx:2039
 #: components/QueryBuilder/Header.tsx:91
 #: components/QueryBuilder/Toolbar.tsx:75
@@ -21,31 +20,16 @@
 #: components/TreeView/Actions.tsx:104
 #: components/TreeView/Actions.tsx:110
 #. Used in: Components > Preferences > User Definitions ⬤ Components > Query Builder > Header ⬤ Components > Query Builder > Toolbar ⬤ Components > Reports > Record Sets ⬤ Components > Toolbar > Record Set Edit ⬤ Components > Tree View > Actions
-=======
-#. Used in: Components > Query Builder > Header ⬤ Components > Query Builder > Toolbar ⬤ Components > Reports > Record Sets ⬤ Components > Toolbar > Record Set Edit ⬤ Components > Tree View > Actions
-#: components/QueryBuilder/Header.tsx:97
-#: components/QueryBuilder/Toolbar.tsx:58
-#: components/Reports/RecordSets.tsx:95
-#: components/Toolbar/RecordSetEdit.tsx:52
-#: components/TreeView/Actions.tsx:91
-#: components/TreeView/Actions.tsx:102
-#: components/TreeView/Actions.tsx:108
->>>>>>> 67cbd175
 #, fuzzy
 msgid "query"
 msgstr "Consulta"
 
-<<<<<<< HEAD
 #: components/Header/menuItemDefinitions.ts:73
 #: components/Router/OverlayRoutes.tsx:114
-=======
-#. Used in: Components > Header > Menu Item Definitions ⬤ Components > Router > Overlay Routes ⬤ Components > Toolbar > Query
-#: components/Header/menuItemDefinitions.ts:72
-#: components/Router/OverlayRoutes.tsx:113
->>>>>>> 67cbd175
 #: components/Toolbar/Query.tsx:78
 #: components/Toolbar/Query.tsx:219
 #: components/Toolbar/Query.tsx:221
+#. Used in: Components > Header > Menu Item Definitions ⬤ Components > Router > Overlay Routes ⬤ Components > Toolbar > Query
 #, fuzzy
 msgid "queries"
 msgstr "Consultas"
@@ -78,35 +62,21 @@
 msgid "searchFields"
 msgstr "Campos buscados"
 
-<<<<<<< HEAD
 #: components/QueryBuilder/FieldFilter.tsx:423
-=======
->>>>>>> 67cbd175
-#. Used in: Components > Query Builder > Field Filter
-#: components/QueryBuilder/FieldFilter.tsx:419
+#. Used in: Components > Query Builder > Field Filter
 #, fuzzy
 msgid "any"
 msgstr "Cualquier"
 
-<<<<<<< HEAD
 #: components/QueryBuilder/FieldFilter.tsx:338
 #: components/QueryBuilder/FieldFilter.tsx:388
 #. Used in: Components > Query Builder > Field Filter
-=======
-#. Used in: Components > Query Builder > Field Filter
-#: components/QueryBuilder/FieldFilter.tsx:343
-#: components/QueryBuilder/FieldFilter.tsx:393
->>>>>>> 67cbd175
 #, fuzzy
 msgid "startValue"
 msgstr "Valor inicial"
 
-<<<<<<< HEAD
 #: components/QueryBuilder/FieldFilter.tsx:349
-=======
->>>>>>> 67cbd175
-#. Used in: Components > Query Builder > Field Filter
-#: components/QueryBuilder/FieldFilter.tsx:354
+#. Used in: Components > Query Builder > Field Filter
 #, fuzzy
 msgid "endValue"
 msgstr "Valor final"
@@ -145,12 +115,8 @@
 msgstr ""
 "Hay campos sin completar en la definición de la consulta. ¿Desea eliminarlos?"
 
-<<<<<<< HEAD
 #: components/QueryBuilder/Wrapped.tsx:186
-=======
->>>>>>> 67cbd175
 #. Used in: Components > Query Builder > Wrapped
-#: components/QueryBuilder/Wrapped.tsx:181
 #, fuzzy
 msgid "queryUnloadProtect"
 msgstr "La definición de consulta nueva o modificada no se ha guardado"
@@ -200,24 +166,16 @@
 "Aparecerá una notificación cuando el archivo de exportación esté completo y "
 "listo para descargar."
 
-#. 🟥Used when selected pick list value is not one of allowed values. Used in: Components > Pick Lists > Index ⬤ Components > Schema Config > Components
 #: components/PickLists/index.tsx:188
 #: components/QueryBuilder/Formatter.tsx:220
 #: components/SchemaConfig/Components.tsx:90
-<<<<<<< HEAD
 #. 🟥Used when selected pick list value is not one of allowed values. Used in: Components > Pick Lists > Index ⬤ Components > Query Builder > Formatter ⬤ Components > Schema Config > Components
-=======
->>>>>>> 67cbd175
 #, fuzzy
 msgid "invalidPicklistValue"
 msgstr "{value:string} (valor actual, no válido)"
 
-<<<<<<< HEAD
 #: components/QueryBuilder/Header.tsx:85
-=======
->>>>>>> 67cbd175
 #. 🟥Used in query builder header when querying on record set. Used in: Components > Query Builder > Header
-#: components/QueryBuilder/Header.tsx:91
 #, fuzzy
 msgid "queryRecordSetTitle"
 msgstr ""
@@ -230,70 +188,45 @@
 msgid "treeQueryName"
 msgstr "{tableName:string} usando \"{nodeFullName:string}\""
 
-<<<<<<< HEAD
 #: components/QueryBuilder/Wrapped.tsx:487
-=======
->>>>>>> 67cbd175
 #. Used in: Components > Query Builder > Wrapped
-#: components/QueryBuilder/Wrapped.tsx:466
 #, fuzzy
 msgid "newButtonDescription"
 msgstr "Agregar nuevo campo"
 
-<<<<<<< HEAD
 #: components/QueryBuilder/Toolbar.tsx:72
-=======
->>>>>>> 67cbd175
 #. 🟥Verb. Used in: Components > Query Builder > Toolbar
-#: components/QueryBuilder/Toolbar.tsx:55
 #, fuzzy
 msgid "countOnly"
 msgstr "Contar"
 
-<<<<<<< HEAD
 #: components/QueryBuilder/Toolbar.tsx:68
-=======
->>>>>>> 67cbd175
 #. Used in: Components > Query Builder > Toolbar
-#: components/QueryBuilder/Toolbar.tsx:51
 #, fuzzy
 msgid "distinct"
 msgstr "Distinto"
 
-<<<<<<< HEAD
 #: components/QueryBuilder/Toolbar.tsx:54
 #. Used in: Components > Query Builder > Toolbar
 msgid "series"
 msgstr ""
 
 #: components/QueryBuilder/Export.tsx:175
-=======
->>>>>>> 67cbd175
 #. Used in: Components > Query Builder > Export
-#: components/QueryBuilder/Export.tsx:174
 #, fuzzy
 msgid "createCsv"
 msgstr "Crear CSV"
 
-<<<<<<< HEAD
 #: components/QueryBuilder/Export.tsx:193
-=======
->>>>>>> 67cbd175
 #. Used in: Components > Query Builder > Export
-#: components/QueryBuilder/Export.tsx:192
 #, fuzzy
 msgid "createKml"
 msgstr "Crear KML"
 
-#. Used in: Components > Query Builder > Components ⬤ Components > Query Builder > Create Record Set ⬤ Components > Work Bench > Record Set
 #: components/QueryBuilder/Components.tsx:231
 #: components/QueryBuilder/CreateRecordSet.tsx:68
-<<<<<<< HEAD
 #: components/WorkBench/RecordSet.tsx:43
 #. Used in: Components > Query Builder > Components ⬤ Components > Query Builder > Create Record Set ⬤ Components > Work Bench > Record Set
-=======
-#: components/WorkBench/RecordSet.tsx:35
->>>>>>> 67cbd175
 #, fuzzy
 msgid "createRecordSet"
 msgstr "Crear {recordSetTable:string}"
@@ -303,21 +236,13 @@
 msgid "saveAs"
 msgstr "Guardar como"
 
-<<<<<<< HEAD
 #: components/WbPlanView/navigator.ts:429
-=======
->>>>>>> 67cbd175
 #. Used in: Components > Wb Plan View > Navigator
-#: components/WbPlanView/navigator.ts:431
 msgid "anyRank"
 msgstr "(cualquier rango)"
 
-<<<<<<< HEAD
 #: components/WbPlanView/navigator.ts:381
-=======
->>>>>>> 67cbd175
 #. Used in: Components > Wb Plan View > Navigator
-#: components/WbPlanView/navigator.ts:383
 #, fuzzy
 msgid "anyTree"
 msgstr "(cualquier árbol)"
@@ -370,153 +295,88 @@
 msgid "showButtonDescription"
 msgstr "Mostrar en resultados"
 
-<<<<<<< HEAD
 #: components/WbPlanView/navigator.ts:486
-=======
->>>>>>> 67cbd175
 #. Used in: Components > Wb Plan View > Navigator
-#: components/WbPlanView/navigator.ts:489
 msgid "aggregatedInline"
 msgstr "(agregado)"
 
-<<<<<<< HEAD
 #: components/WbPlanView/navigator.ts:487
-=======
->>>>>>> 67cbd175
 #. Used in: Components > Wb Plan View > Navigator
-#: components/WbPlanView/navigator.ts:490
 msgid "formattedInline"
 msgstr "(formateado)"
 
-<<<<<<< HEAD
 #: components/QueryBuilder/FieldFilter.tsx:430
-=======
->>>>>>> 67cbd175
-#. Used in: Components > Query Builder > Field Filter
-#: components/QueryBuilder/FieldFilter.tsx:436
+#. Used in: Components > Query Builder > Field Filter
 msgid "like"
 msgstr "Como"
 
-<<<<<<< HEAD
 #: components/QueryBuilder/FieldFilter.tsx:431
-=======
->>>>>>> 67cbd175
 #. 🟥Explains the use of special symbols for the "like" query filter. Used in: Components > Query Builder > Field Filter
-#: components/QueryBuilder/FieldFilter.tsx:437
 msgid "likeDescription"
 msgstr ""
 "Usar \"%\" para hacer coincidir cualquier número de caracteres.\n"
 "Usar \"_\" para hacer coincidir un solo carácter"
 
-<<<<<<< HEAD
 #: components/QueryBuilder/FieldFilter.tsx:438
-=======
->>>>>>> 67cbd175
-#. Used in: Components > Query Builder > Field Filter
-#: components/QueryBuilder/FieldFilter.tsx:445
+#. Used in: Components > Query Builder > Field Filter
 msgid "equal"
 msgstr "Igual"
 
-<<<<<<< HEAD
 #: components/QueryBuilder/FieldFilter.tsx:446
-=======
->>>>>>> 67cbd175
-#. Used in: Components > Query Builder > Field Filter
-#: components/QueryBuilder/FieldFilter.tsx:454
+#. Used in: Components > Query Builder > Field Filter
 msgid "greaterThan"
 msgstr "Mayor que"
 
-<<<<<<< HEAD
 #: components/QueryBuilder/FieldFilter.tsx:454
-=======
->>>>>>> 67cbd175
-#. Used in: Components > Query Builder > Field Filter
-#: components/QueryBuilder/FieldFilter.tsx:463
+#. Used in: Components > Query Builder > Field Filter
 msgid "lessThan"
 msgstr "Menor que"
 
-<<<<<<< HEAD
 #: components/QueryBuilder/FieldFilter.tsx:462
-=======
->>>>>>> 67cbd175
-#. Used in: Components > Query Builder > Field Filter
-#: components/QueryBuilder/FieldFilter.tsx:472
+#. Used in: Components > Query Builder > Field Filter
 msgid "greaterOrEqualTo"
 msgstr "Mayor o igual a"
 
-<<<<<<< HEAD
 #: components/QueryBuilder/FieldFilter.tsx:470
-=======
->>>>>>> 67cbd175
-#. Used in: Components > Query Builder > Field Filter
-#: components/QueryBuilder/FieldFilter.tsx:481
+#. Used in: Components > Query Builder > Field Filter
 msgid "lessOrEqualTo"
 msgstr "Menor o igual a"
 
-<<<<<<< HEAD
 #: components/QueryBuilder/FieldFilter.tsx:478
-=======
->>>>>>> 67cbd175
-#. Used in: Components > Query Builder > Field Filter
-#: components/QueryBuilder/FieldFilter.tsx:490
+#. Used in: Components > Query Builder > Field Filter
 msgid "true"
 msgstr "Verdadero"
 
-<<<<<<< HEAD
 #: components/QueryBuilder/FieldFilter.tsx:485
-=======
->>>>>>> 67cbd175
-#. Used in: Components > Query Builder > Field Filter
-#: components/QueryBuilder/FieldFilter.tsx:498
+#. Used in: Components > Query Builder > Field Filter
 msgid "false"
 msgstr "Falso"
 
-<<<<<<< HEAD
 #: components/QueryBuilder/FieldFilter.tsx:531
-=======
->>>>>>> 67cbd175
-#. Used in: Components > Query Builder > Field Filter
-#: components/QueryBuilder/FieldFilter.tsx:554
+#. Used in: Components > Query Builder > Field Filter
 msgid "trueOrNull"
 msgstr "Verdadero o vacío"
 
-<<<<<<< HEAD
 #: components/QueryBuilder/FieldFilter.tsx:538
-=======
->>>>>>> 67cbd175
-#. Used in: Components > Query Builder > Field Filter
-#: components/QueryBuilder/FieldFilter.tsx:562
+#. Used in: Components > Query Builder > Field Filter
 msgid "falseOrNull"
 msgstr "Falso o vacío"
 
-<<<<<<< HEAD
 #: components/QueryBuilder/FieldFilter.tsx:492
-=======
->>>>>>> 67cbd175
-#. Used in: Components > Query Builder > Field Filter
-#: components/QueryBuilder/FieldFilter.tsx:506
+#. Used in: Components > Query Builder > Field Filter
 msgid "between"
 msgstr "Entre"
 
-<<<<<<< HEAD
 #: components/QueryBuilder/FieldFilter.tsx:500
-=======
->>>>>>> 67cbd175
-#. Used in: Components > Query Builder > Field Filter
-#: components/QueryBuilder/FieldFilter.tsx:515
+#. Used in: Components > Query Builder > Field Filter
 msgid "in"
 msgstr "En"
 
-<<<<<<< HEAD
 #: components/QueryBuilder/FieldFilter.tsx:501
-=======
->>>>>>> 67cbd175
-#. Used in: Components > Query Builder > Field Filter
-#: components/QueryBuilder/FieldFilter.tsx:516
+#. Used in: Components > Query Builder > Field Filter
 msgid "inDescription"
 msgstr "Una lista de valores separados por comas"
 
-<<<<<<< HEAD
 #: components/Preferences/UserDefinitions.tsx:1409
 #: components/QueryBuilder/FieldFilter.tsx:508
 #. Used in: Components > Preferences > User Definitions ⬤ Components > Query Builder > Field Filter
@@ -524,37 +384,18 @@
 msgstr "Contiene"
 
 #: components/QueryBuilder/FieldFilter.tsx:524
-=======
-#. Used in: Components > Preferences > User Definitions ⬤ Components > Query Builder > Field Filter
-#: components/Preferences/UserDefinitions.tsx:1380
-#: components/QueryBuilder/FieldFilter.tsx:528
-msgid "contains"
-msgstr "Contiene"
-
->>>>>>> 67cbd175
-#. Used in: Components > Query Builder > Field Filter
-#: components/QueryBuilder/FieldFilter.tsx:546
+#. Used in: Components > Query Builder > Field Filter
 msgid "empty"
 msgstr "Vacío"
 
-<<<<<<< HEAD
 #: components/QueryBuilder/FieldFilter.tsx:344
-=======
->>>>>>> 67cbd175
-#. Used in: Components > Query Builder > Field Filter
-#: components/QueryBuilder/FieldFilter.tsx:349
+#. Used in: Components > Query Builder > Field Filter
 msgid "and"
 msgstr "y"
 
-<<<<<<< HEAD
 #: components/Preferences/UserDefinitions.tsx:1405
 #: components/QueryBuilder/FieldFilter.tsx:516
 #. Used in: Components > Preferences > User Definitions ⬤ Components > Query Builder > Field Filter
-=======
-#. Used in: Components > Preferences > User Definitions ⬤ Components > Query Builder > Field Filter
-#: components/Preferences/UserDefinitions.tsx:1376
-#: components/QueryBuilder/FieldFilter.tsx:537
->>>>>>> 67cbd175
 msgid "startsWith"
 msgstr "Comienza con"
 
@@ -565,31 +406,12 @@
 msgid "or"
 msgstr "o"
 
-#. Used in: Utils > __tests__ > Field Format ⬤ Utils > Parser > Definitions
 #: utils/__tests__/fieldFormat.test.ts:92
-<<<<<<< HEAD
 #: utils/parser/definitions.ts:119
 #. Used in: Utils > __tests__ > Field Format ⬤ Utils > Parser > Definitions
 msgid "yes"
 msgstr "Sí"
 
-=======
-#: utils/parser/definitions.ts:117
-msgid "yes"
-msgstr "Sí"
-
-#. Used in: Components > Query Builder > Loan Return
-#: components/QueryBuilder/LoanReturn.tsx:173
-msgid "noPreparationsToReturn"
-msgstr "No hay items sin resolver para devolver"
-
-#. Used in: Components > Query Builder > Loan Return
-#: components/QueryBuilder/LoanReturn.tsx:226
-msgid "itemsReturned"
-msgstr "Los items han sido devueltos"
-
-#. Used in: Components > Query Builder > Results Table ⬤ Components > Query Builder > To Forms
->>>>>>> 67cbd175
 #: components/QueryBuilder/ResultsTable.tsx:202
 #: components/QueryBuilder/ToForms.tsx:56
 msgid "queryResults"
@@ -606,95 +428,57 @@
 msgid "configureQueryTables"
 msgstr "Configurar tablas de consulta visibles"
 
-<<<<<<< HEAD
 #: components/QueryBuilder/Edit.tsx:95
 #: components/QueryBuilder/Edit.tsx:148
 #. Used in: Components > Query Builder > Edit
-=======
-#. Used in: Components > Query Builder > Edit
-#: components/QueryBuilder/Edit.tsx:96
-#: components/QueryBuilder/Edit.tsx:149
->>>>>>> 67cbd175
 #, fuzzy
 msgid "exportQueryForDwca"
 msgstr "Consulta de exportación para la definición de DwCA"
 
-<<<<<<< HEAD
 #: components/QueryBuilder/Edit.tsx:100
-=======
->>>>>>> 67cbd175
 #. Used in: Components > Query Builder > Edit
-#: components/QueryBuilder/Edit.tsx:101
 #, fuzzy
 msgid "exportQueryAsReport"
 msgstr "Definir informe basado en consulta"
 
-<<<<<<< HEAD
 #: components/QueryBuilder/Edit.tsx:103
-=======
->>>>>>> 67cbd175
 #. Used in: Components > Query Builder > Edit
-#: components/QueryBuilder/Edit.tsx:104
 #, fuzzy
 msgid "exportQueryAsLabel"
 msgstr "Definir etiqueta según consulta"
 
-<<<<<<< HEAD
 #: components/PickLists/definitions.ts:44
-=======
->>>>>>> 67cbd175
 #. 🟥Audit Log Action Type. Used in: Components > Pick Lists > Definitions
-#: components/PickLists/definitions.ts:43
 #, fuzzy
 msgid "treeMerge"
 msgstr "Fusión de árboles"
 
-<<<<<<< HEAD
 #: components/PickLists/definitions.ts:45
-=======
->>>>>>> 67cbd175
 #. 🟥Audit Log Action Type. Used in: Components > Pick Lists > Definitions
-#: components/PickLists/definitions.ts:44
 #, fuzzy
 msgid "treeMove"
 msgstr "Movimiento de árbol"
 
-<<<<<<< HEAD
 #: components/PickLists/definitions.ts:46
-=======
->>>>>>> 67cbd175
 #. 🟥Audit Log Action Type. Used in: Components > Pick Lists > Definitions
-#: components/PickLists/definitions.ts:45
 #, fuzzy
 msgid "treeSynonymize"
 msgstr "Árbol Sinónimos"
 
-<<<<<<< HEAD
 #: components/PickLists/definitions.ts:47
-=======
->>>>>>> 67cbd175
 #. 🟥Audit Log Action Type. Used in: Components > Pick Lists > Definitions
-#: components/PickLists/definitions.ts:46
 #, fuzzy
 msgid "treeDesynonymize"
 msgstr "Desinonimizar árboles"
 
-<<<<<<< HEAD
 #: components/PickLists/definitions.ts:48
-=======
->>>>>>> 67cbd175
 #. 🟥Audit Log Action Type. Used in: Components > Pick Lists > Definitions
-#: components/PickLists/definitions.ts:47
 #, fuzzy
 msgid "treeBulkMove"
 msgstr "Movimiento masivo de árboles"
 
-<<<<<<< HEAD
 #: components/QueryBuilder/FieldFilter.tsx:117
-=======
->>>>>>> 67cbd175
-#. Used in: Components > Query Builder > Field Filter
-#: components/QueryBuilder/FieldFilter.tsx:122
+#. Used in: Components > Query Builder > Field Filter
 #, fuzzy
 msgid "tooLongErrorMessage"
 msgstr ""
@@ -777,12 +561,8 @@
 msgid "switchToAbsolute"
 msgstr "Cambiar a absoluto"
 
-<<<<<<< HEAD
 #: components/QueryBuilder/Header.tsx:99
-=======
->>>>>>> 67cbd175
 #. Used in: Components > Query Builder > Header
-#: components/QueryBuilder/Header.tsx:105
 #, fuzzy
 msgid "scrollToEditor"
 msgstr "Desplazarse al editor"
@@ -794,27 +574,16 @@
 msgid "viewRecords"
 msgstr "Ver registros"
 
-<<<<<<< HEAD
 #: components/QueryBuilder/Formatter.tsx:184
 #: components/QueryBuilder/Formatter.tsx:194
 #: components/QueryBuilder/Formatter.tsx:202
 #. Used in: Components > Query Builder > Formatter
-=======
-#. Used in: Components > Query Builder > Formatter
-#: components/QueryBuilder/Formatter.tsx:65
-#: components/QueryBuilder/Formatter.tsx:74
-#: components/QueryBuilder/Formatter.tsx:82
->>>>>>> 67cbd175
 #, fuzzy
 msgid "chooseFormatter"
 msgstr "Elija el formateador"
 
-<<<<<<< HEAD
 #: components/QueryBuilder/FieldFilter.tsx:553
-=======
->>>>>>> 67cbd175
-#. Used in: Components > Query Builder > Field Filter
-#: components/QueryBuilder/FieldFilter.tsx:579
+#. Used in: Components > Query Builder > Field Filter
 #, fuzzy
 msgid "range"
 msgstr "Rango"
@@ -831,7 +600,6 @@
 #: components/QueryBuilder/FieldFilterTool.tsx:146
 #, fuzzy
 msgid "nonStrict"
-<<<<<<< HEAD
 msgstr ""
 
 #: components/Preferences/CollectionDefinitions.tsx:93
@@ -857,7 +625,4 @@
 #: components/BatchEdit/index.tsx:210
 #. Used in: Components > Batch Edit > Index
 msgid "unsavedChangesInQueryDescription"
-msgstr ""
-=======
-msgstr "No estricto"
->>>>>>> 67cbd175
+msgstr ""