msgid ""
msgstr ""
"Report-Msgid-Bugs-To: support@specifysoftware.org\n"
"PO-Revision-Date: 2025-04-25 21:01+0000\n"
"Last-Translator: Google Translate <noreply-mt-google-translate@weblate.org>\n"
"Language-Team: French <https://hosted.weblate.org/projects/specify-7/query/"
"fr/>\n"
"Language: fr\n"
"Content-Type: text/plain\n"
"Content-Transfer-Encoding: 8bit\n"
"Plural-Forms: nplurals=2; plural=n > 1;\n"
"X-Generator: Weblate 5.12-dev\n"

<<<<<<< HEAD
#: components/Preferences/UserDefinitions.tsx:2039
#: components/QueryBuilder/Header.tsx:91
#: components/QueryBuilder/Toolbar.tsx:75
#: components/Reports/RecordSets.tsx:95
#: components/Toolbar/RecordSetEdit.tsx:52
#: components/TreeView/Actions.tsx:93
#: components/TreeView/Actions.tsx:104
#: components/TreeView/Actions.tsx:110
#. Used in: Components > Preferences > User Definitions ⬤ Components > Query Builder > Header ⬤ Components > Query Builder > Toolbar ⬤ Components > Reports > Record Sets ⬤ Components > Toolbar > Record Set Edit ⬤ Components > Tree View > Actions
=======
#. Used in: Components > Query Builder > Header ⬤ Components > Query Builder > Toolbar ⬤ Components > Reports > Record Sets ⬤ Components > Toolbar > Record Set Edit ⬤ Components > Tree View > Actions
#: components/QueryBuilder/Header.tsx:97
#: components/QueryBuilder/Toolbar.tsx:58
#: components/Reports/RecordSets.tsx:95
#: components/Toolbar/RecordSetEdit.tsx:52
#: components/TreeView/Actions.tsx:91
#: components/TreeView/Actions.tsx:102
#: components/TreeView/Actions.tsx:108
>>>>>>> 67cbd175
#, fuzzy
msgid "query"
msgstr "Requête"

<<<<<<< HEAD
#: components/Header/menuItemDefinitions.ts:73
#: components/Router/OverlayRoutes.tsx:114
=======
#. Used in: Components > Header > Menu Item Definitions ⬤ Components > Router > Overlay Routes ⬤ Components > Toolbar > Query
#: components/Header/menuItemDefinitions.ts:72
#: components/Router/OverlayRoutes.tsx:113
>>>>>>> 67cbd175
#: components/Toolbar/Query.tsx:78
#: components/Toolbar/Query.tsx:219
#: components/Toolbar/Query.tsx:221
#, fuzzy
msgid "queries"
msgstr "Requêtes"

#. Used in: Components > Preferences > Collection Definitions ⬤ Components > Preferences > User Definitions ⬤ Components > Search Dialog > Index ⬤ Components > Security > Registry
#: components/Preferences/CollectionDefinitions.tsx:72
#: components/Preferences/UserDefinitions.tsx:1548
#: components/SearchDialog/index.tsx:242
#: components/SearchDialog/index.tsx:386
#: components/Security/registry.ts:210
#, fuzzy
msgid "queryBuilder"
msgstr "Générateur de requêtes"

#. Used in: Components > Query Builder > Export ⬤ Components > Query Builder > Index ⬤ Components > Router > Overlay Routes ⬤ Components > Statistics > Add Stat Dialog ⬤ Components > Toolbar > Query Tables Wrapper
#: components/QueryBuilder/Export.tsx:103
#: components/QueryBuilder/index.tsx:129
#: components/Router/OverlayRoutes.tsx:129
#: components/Statistics/AddStatDialog.tsx:64
#: components/Statistics/AddStatDialog.tsx:140
#: components/Statistics/AddStatDialog.tsx:149
#: components/Toolbar/QueryTablesWrapper.tsx:163
#, fuzzy
msgid "newQueryName"
msgstr "Nouvelle requête"

#. 🟥Used in a Query Combo Box's hover-over message to show which fields are being searched on. Used in: Components > Query Combo Box > Spec
#: components/QueryComboBox/spec.ts:73
#, fuzzy
msgid "searchFields"
msgstr "Champs recherchés"

<<<<<<< HEAD
#: components/QueryBuilder/FieldFilter.tsx:423
=======
>>>>>>> 67cbd175
#. Used in: Components > Query Builder > Field Filter
#: components/QueryBuilder/FieldFilter.tsx:419
#, fuzzy
msgid "any"
msgstr "N'importe lequel"

<<<<<<< HEAD
#: components/QueryBuilder/FieldFilter.tsx:338
#: components/QueryBuilder/FieldFilter.tsx:388
#. Used in: Components > Query Builder > Field Filter
=======
#. Used in: Components > Query Builder > Field Filter
#: components/QueryBuilder/FieldFilter.tsx:343
#: components/QueryBuilder/FieldFilter.tsx:393
>>>>>>> 67cbd175
#, fuzzy
msgid "startValue"
msgstr "Valeur de départ"

<<<<<<< HEAD
#: components/QueryBuilder/FieldFilter.tsx:349
=======
>>>>>>> 67cbd175
#. Used in: Components > Query Builder > Field Filter
#: components/QueryBuilder/FieldFilter.tsx:354
#, fuzzy
msgid "endValue"
msgstr "Valeur finale"

#. Used in: Components > Query Builder > Components ⬤ Components > Query Builder > Save
#: components/QueryBuilder/Components.tsx:111
#: components/QueryBuilder/Save.tsx:73
#, fuzzy
msgid "saveQuery"
msgstr "Enregistrer la requête"

#. Used in: Components > Query Builder > Save
#: components/QueryBuilder/Save.tsx:73
#, fuzzy
msgid "saveClonedQuery"
msgstr "Enregistrer la requête sous..."

#. Used in: Components > Query Builder > Save
#: components/QueryBuilder/Save.tsx:76
#, fuzzy
msgid "saveClonedQueryDescription"
msgstr ""
"La requête sera enregistrée avec un nouveau nom, laissant la requête "
"actuelle inchangée."

#. Used in: Components > Query Builder > Components
#: components/QueryBuilder/Components.tsx:172
#, fuzzy
msgid "queryDeleteIncomplete"
msgstr "La définition de la requête contient des champs incomplets"

#. Used in: Components > Query Builder > Components
#: components/QueryBuilder/Components.tsx:173
#, fuzzy
msgid "queryDeleteIncompleteDescription"
msgstr ""
"La définition de la requête contient des champs non renseignés. Voulez-vous "
"les supprimer ?"

<<<<<<< HEAD
#: components/QueryBuilder/Wrapped.tsx:186
=======
>>>>>>> 67cbd175
#. Used in: Components > Query Builder > Wrapped
#: components/QueryBuilder/Wrapped.tsx:181
#, fuzzy
msgid "queryUnloadProtect"
msgstr "La définition de requête nouvelle ou modifiée n'a pas été enregistrée"

#. 🟥Example: Creating a Record Set from Query. Used in: Components > Query Builder > Components
#: components/QueryBuilder/Components.tsx:267
#, fuzzy
msgid "recordSetToQuery"
msgstr "Création d'un {recordSetTable:string} à partir d'une requête"

#. Used in: Components > Query Builder > Components ⬤ Components > Query Builder > Create Record Set
#: components/QueryBuilder/Components.tsx:272
#: components/QueryBuilder/CreateRecordSet.tsx:134
#, fuzzy
msgid "recordSetToQueryDescription"
msgstr "Génération de {recordSetTable:string}..."

#. Used in: Components > Query Builder > Components
#: components/QueryBuilder/Components.tsx:289
#, fuzzy
msgid "recordSetCreated"
msgstr "{recordSetTable:string} Créé"

#. Used in: Components > Query Builder > Export
#: components/QueryBuilder/Export.tsx:153
#, fuzzy
msgid "missingCoordinatesForKml"
msgstr "Impossible d'exporter vers KML"

#. Used in: Components > Query Builder > Export
#: components/QueryBuilder/Export.tsx:156
#, fuzzy
msgid "missingCoordinatesForKmlDescription"
msgstr "Veuillez ajouter les champs de latitude et de longitude à la requête."

#. Used in: Components > Query Builder > Export
#: components/QueryBuilder/Export.tsx:145
#, fuzzy
msgid "queryExportStarted"
msgstr "Fichier d'exportation en cours de création"

#. Used in: Components > Query Builder > Export
#: components/QueryBuilder/Export.tsx:148
#, fuzzy
msgid "queryExportStartedDescription"
msgstr ""
"Une notification apparaîtra lorsque le fichier d'exportation sera terminé "
"et prêt à être téléchargé."

#. 🟥Used when selected pick list value is not one of allowed values. Used in: Components > Pick Lists > Index ⬤ Components > Schema Config > Components
#: components/PickLists/index.tsx:188
#: components/QueryBuilder/Formatter.tsx:220
#: components/SchemaConfig/Components.tsx:90
<<<<<<< HEAD
#. 🟥Used when selected pick list value is not one of allowed values. Used in: Components > Pick Lists > Index ⬤ Components > Query Builder > Formatter ⬤ Components > Schema Config > Components
=======
>>>>>>> 67cbd175
#, fuzzy
msgid "invalidPicklistValue"
msgstr "{value:string} (valeur actuelle, non valide)"

<<<<<<< HEAD
#: components/QueryBuilder/Header.tsx:85
=======
>>>>>>> 67cbd175
#. 🟥Used in query builder header when querying on record set. Used in: Components > Query Builder > Header
#: components/QueryBuilder/Header.tsx:91
#, fuzzy
msgid "queryRecordSetTitle"
msgstr ""
"Requête : « {queryName:string} » sur {recordSetTable:string} : « "
"{recordSetName:string} »"

#. 🟥Used in query builder header when querying on tree node usages. Used in: Components > Query Builder > From Tree
#: components/QueryBuilder/fromTree.ts:213
#, fuzzy
msgid "treeQueryName"
msgstr "{tableName:string} en utilisant « {nodeFullName:string} »"

<<<<<<< HEAD
#: components/QueryBuilder/Wrapped.tsx:487
=======
>>>>>>> 67cbd175
#. Used in: Components > Query Builder > Wrapped
#: components/QueryBuilder/Wrapped.tsx:466
#, fuzzy
msgid "newButtonDescription"
msgstr "Ajouter un nouveau champ"

<<<<<<< HEAD
#: components/QueryBuilder/Toolbar.tsx:72
=======
>>>>>>> 67cbd175
#. 🟥Verb. Used in: Components > Query Builder > Toolbar
#: components/QueryBuilder/Toolbar.tsx:55
#, fuzzy
msgid "countOnly"
msgstr "Compter"

<<<<<<< HEAD
#: components/QueryBuilder/Toolbar.tsx:68
=======
>>>>>>> 67cbd175
#. Used in: Components > Query Builder > Toolbar
#: components/QueryBuilder/Toolbar.tsx:51
#, fuzzy
msgid "distinct"
msgstr "Distinct"

<<<<<<< HEAD
#: components/QueryBuilder/Toolbar.tsx:54
#. Used in: Components > Query Builder > Toolbar
msgid "series"
msgstr ""

#: components/QueryBuilder/Export.tsx:175
=======
>>>>>>> 67cbd175
#. Used in: Components > Query Builder > Export
#: components/QueryBuilder/Export.tsx:174
#, fuzzy
msgid "createCsv"
msgstr "Créer un fichier CSV"

<<<<<<< HEAD
#: components/QueryBuilder/Export.tsx:193
=======
>>>>>>> 67cbd175
#. Used in: Components > Query Builder > Export
#: components/QueryBuilder/Export.tsx:192
#, fuzzy
msgid "createKml"
msgstr "Créer un fichier KML"

#. Used in: Components > Query Builder > Components ⬤ Components > Query Builder > Create Record Set ⬤ Components > Work Bench > Record Set
#: components/QueryBuilder/Components.tsx:231
#: components/QueryBuilder/CreateRecordSet.tsx:68
<<<<<<< HEAD
#: components/WorkBench/RecordSet.tsx:43
#. Used in: Components > Query Builder > Components ⬤ Components > Query Builder > Create Record Set ⬤ Components > Work Bench > Record Set
=======
#: components/WorkBench/RecordSet.tsx:35
>>>>>>> 67cbd175
#, fuzzy
msgid "createRecordSet"
msgstr "Créer {recordSetTable:string}"

#. Used in: Components > Query Builder > Components
#: components/QueryBuilder/Components.tsx:122
#, fuzzy
msgid "saveAs"
msgstr "Enregistrer sous"

<<<<<<< HEAD
#: components/WbPlanView/navigator.ts:429
=======
>>>>>>> 67cbd175
#. Used in: Components > Wb Plan View > Navigator
#: components/WbPlanView/navigator.ts:431
#, fuzzy
msgid "anyRank"
msgstr "(n'importe quel rang)"

<<<<<<< HEAD
#: components/WbPlanView/navigator.ts:381
=======
>>>>>>> 67cbd175
#. Used in: Components > Wb Plan View > Navigator
#: components/WbPlanView/navigator.ts:383
#, fuzzy
msgid "anyTree"
msgstr "(n'importe quel arbre)"

#. 🟥As in move it up. Used in: Components > Formatters > Fields ⬤ Components > Query Builder > Query Line Tools ⬤ Components > Toolbar > List Edit
#: components/Formatters/Fields.tsx:205
#: components/Formatters/Fields.tsx:206
#: components/QueryBuilder/QueryLineTools.tsx:108
#: components/QueryBuilder/QueryLineTools.tsx:110
#: components/Toolbar/ListEdit.tsx:111
#, fuzzy
msgid "moveUp"
msgstr "Monter"

#. 🟥As in move it down. Used in: Components > Formatters > Fields ⬤ Components > Query Builder > Query Line Tools ⬤ Components > Toolbar > List Edit
#: components/Formatters/Fields.tsx:212
#: components/Formatters/Fields.tsx:213
#: components/QueryBuilder/QueryLineTools.tsx:116
#: components/QueryBuilder/QueryLineTools.tsx:118
#: components/Toolbar/ListEdit.tsx:117
#, fuzzy
msgid "moveDown"
msgstr "Descendre"

#. Used in: Components > Query Builder > Query Line Tools
#: components/QueryBuilder/QueryLineTools.tsx:81
#: components/QueryBuilder/QueryLineTools.tsx:91
#, fuzzy
msgid "sort"
msgstr "Trier"

#. Used in: Components > Query Builder > Query Line Tools
#: components/QueryBuilder/QueryLineTools.tsx:78
#: components/QueryBuilder/QueryLineTools.tsx:88
#, fuzzy
msgid "ascendingSort"
msgstr "Tri croissant"

#. Used in: Components > Query Builder > Query Line Tools
#: components/QueryBuilder/QueryLineTools.tsx:80
#: components/QueryBuilder/QueryLineTools.tsx:90
#, fuzzy
msgid "descendingSort"
msgstr "Tri décroissant"

#. 🟥as in negate query condition. Used in: Components > Query Builder > Field Filter Tool
#: components/QueryBuilder/FieldFilterTool.tsx:113
#: components/QueryBuilder/FieldFilterTool.tsx:117
#, fuzzy
msgid "negate"
msgstr "Nier"

#. Used in: Components > Query Builder > Query Line Tools
#: components/QueryBuilder/QueryLineTools.tsx:55
#: components/QueryBuilder/QueryLineTools.tsx:62
#, fuzzy
msgid "showButtonDescription"
msgstr "Afficher dans les résultats"

<<<<<<< HEAD
#: components/WbPlanView/navigator.ts:486
=======
>>>>>>> 67cbd175
#. Used in: Components > Wb Plan View > Navigator
#: components/WbPlanView/navigator.ts:489
#, fuzzy
msgid "aggregatedInline"
msgstr "(agrégés)"

<<<<<<< HEAD
#: components/WbPlanView/navigator.ts:487
=======
>>>>>>> 67cbd175
#. Used in: Components > Wb Plan View > Navigator
#: components/WbPlanView/navigator.ts:490
#, fuzzy
msgid "formattedInline"
msgstr "(formaté)"

<<<<<<< HEAD
#: components/QueryBuilder/FieldFilter.tsx:430
=======
>>>>>>> 67cbd175
#. Used in: Components > Query Builder > Field Filter
#: components/QueryBuilder/FieldFilter.tsx:436
#, fuzzy
msgid "like"
msgstr "Comme"

<<<<<<< HEAD
#: components/QueryBuilder/FieldFilter.tsx:431
=======
>>>>>>> 67cbd175
#. 🟥Explains the use of special symbols for the "like" query filter. Used in: Components > Query Builder > Field Filter
#: components/QueryBuilder/FieldFilter.tsx:437
#, fuzzy
msgid "likeDescription"
msgstr ""
"Utilisez « % » pour correspondre à n'importe quel nombre de caractères.\n"
"Utilisez « _ » pour correspondre à un seul caractère."

<<<<<<< HEAD
#: components/QueryBuilder/FieldFilter.tsx:438
=======
>>>>>>> 67cbd175
#. Used in: Components > Query Builder > Field Filter
#: components/QueryBuilder/FieldFilter.tsx:445
#, fuzzy
msgid "equal"
msgstr "Égal"

<<<<<<< HEAD
#: components/QueryBuilder/FieldFilter.tsx:446
=======
>>>>>>> 67cbd175
#. Used in: Components > Query Builder > Field Filter
#: components/QueryBuilder/FieldFilter.tsx:454
#, fuzzy
msgid "greaterThan"
msgstr "Plus grand que"

<<<<<<< HEAD
#: components/QueryBuilder/FieldFilter.tsx:454
=======
>>>>>>> 67cbd175
#. Used in: Components > Query Builder > Field Filter
#: components/QueryBuilder/FieldFilter.tsx:463
#, fuzzy
msgid "lessThan"
msgstr "Moins que"

<<<<<<< HEAD
#: components/QueryBuilder/FieldFilter.tsx:462
=======
>>>>>>> 67cbd175
#. Used in: Components > Query Builder > Field Filter
#: components/QueryBuilder/FieldFilter.tsx:472
#, fuzzy
msgid "greaterOrEqualTo"
msgstr "Supérieur ou égal à"

<<<<<<< HEAD
#: components/QueryBuilder/FieldFilter.tsx:470
=======
>>>>>>> 67cbd175
#. Used in: Components > Query Builder > Field Filter
#: components/QueryBuilder/FieldFilter.tsx:481
#, fuzzy
msgid "lessOrEqualTo"
msgstr "Inférieur ou égal à"

<<<<<<< HEAD
#: components/QueryBuilder/FieldFilter.tsx:478
=======
>>>>>>> 67cbd175
#. Used in: Components > Query Builder > Field Filter
#: components/QueryBuilder/FieldFilter.tsx:490
#, fuzzy
msgid "true"
msgstr "Vrai"

<<<<<<< HEAD
#: components/QueryBuilder/FieldFilter.tsx:485
=======
>>>>>>> 67cbd175
#. Used in: Components > Query Builder > Field Filter
#: components/QueryBuilder/FieldFilter.tsx:498
#, fuzzy
msgid "false"
msgstr "FAUX"

<<<<<<< HEAD
#: components/QueryBuilder/FieldFilter.tsx:531
=======
>>>>>>> 67cbd175
#. Used in: Components > Query Builder > Field Filter
#: components/QueryBuilder/FieldFilter.tsx:554
#, fuzzy
msgid "trueOrNull"
msgstr "Vrai ou vide"

<<<<<<< HEAD
#: components/QueryBuilder/FieldFilter.tsx:538
=======
>>>>>>> 67cbd175
#. Used in: Components > Query Builder > Field Filter
#: components/QueryBuilder/FieldFilter.tsx:562
#, fuzzy
msgid "falseOrNull"
msgstr "Faux ou vide"

<<<<<<< HEAD
#: components/QueryBuilder/FieldFilter.tsx:492
=======
>>>>>>> 67cbd175
#. Used in: Components > Query Builder > Field Filter
#: components/QueryBuilder/FieldFilter.tsx:506
#, fuzzy
msgid "between"
msgstr "Entre"

<<<<<<< HEAD
#: components/QueryBuilder/FieldFilter.tsx:500
=======
>>>>>>> 67cbd175
#. Used in: Components > Query Builder > Field Filter
#: components/QueryBuilder/FieldFilter.tsx:515
#, fuzzy
msgid "in"
msgstr "Dans"

<<<<<<< HEAD
#: components/QueryBuilder/FieldFilter.tsx:501
=======
>>>>>>> 67cbd175
#. Used in: Components > Query Builder > Field Filter
#: components/QueryBuilder/FieldFilter.tsx:516
#, fuzzy
msgid "inDescription"
msgstr "Une liste de valeurs séparées par des virgules"

<<<<<<< HEAD
#: components/Preferences/UserDefinitions.tsx:1409
#: components/QueryBuilder/FieldFilter.tsx:508
#. Used in: Components > Preferences > User Definitions ⬤ Components > Query Builder > Field Filter
=======
#. Used in: Components > Preferences > User Definitions ⬤ Components > Query Builder > Field Filter
#: components/Preferences/UserDefinitions.tsx:1380
#: components/QueryBuilder/FieldFilter.tsx:528
>>>>>>> 67cbd175
#, fuzzy
msgid "contains"
msgstr "Contient"

<<<<<<< HEAD
#: components/QueryBuilder/FieldFilter.tsx:524
=======
>>>>>>> 67cbd175
#. Used in: Components > Query Builder > Field Filter
#: components/QueryBuilder/FieldFilter.tsx:546
#, fuzzy
msgid "empty"
msgstr "Vide"

<<<<<<< HEAD
#: components/QueryBuilder/FieldFilter.tsx:344
=======
>>>>>>> 67cbd175
#. Used in: Components > Query Builder > Field Filter
#: components/QueryBuilder/FieldFilter.tsx:349
#, fuzzy
msgid "and"
msgstr "et"

<<<<<<< HEAD
#: components/Preferences/UserDefinitions.tsx:1405
#: components/QueryBuilder/FieldFilter.tsx:516
#. Used in: Components > Preferences > User Definitions ⬤ Components > Query Builder > Field Filter
=======
#. Used in: Components > Preferences > User Definitions ⬤ Components > Query Builder > Field Filter
#: components/Preferences/UserDefinitions.tsx:1376
#: components/QueryBuilder/FieldFilter.tsx:537
>>>>>>> 67cbd175
#, fuzzy
msgid "startsWith"
msgstr "Commence par"

#. Used in: Components > Query Builder > Field Filter Tool
#: components/QueryBuilder/FieldFilterTool.tsx:60
#: components/QueryBuilder/FieldFilterTool.tsx:68
#: components/QueryBuilder/FieldFilterTool.tsx:96
#, fuzzy
msgid "or"
msgstr "ou"

#. Used in: Utils > __tests__ > Field Format ⬤ Utils > Parser > Definitions
#: utils/__tests__/fieldFormat.test.ts:92
<<<<<<< HEAD
#: utils/parser/definitions.ts:119
#. Used in: Utils > __tests__ > Field Format ⬤ Utils > Parser > Definitions
=======
#: utils/parser/definitions.ts:117
>>>>>>> 67cbd175
#, fuzzy
msgid "yes"
msgstr "Oui"

<<<<<<< HEAD
=======
#. Used in: Components > Query Builder > Loan Return
#: components/QueryBuilder/LoanReturn.tsx:173
#, fuzzy
msgid "noPreparationsToReturn"
msgstr "Il n'y a aucun élément non résolu à retourner"

#. Used in: Components > Query Builder > Loan Return
#: components/QueryBuilder/LoanReturn.tsx:226
#, fuzzy
msgid "itemsReturned"
msgstr "Les articles ont été retournés"

#. Used in: Components > Query Builder > Results Table ⬤ Components > Query Builder > To Forms
>>>>>>> 67cbd175
#: components/QueryBuilder/ResultsTable.tsx:202
#: components/QueryBuilder/ToForms.tsx:56
#, fuzzy
msgid "queryResults"
msgstr "Résultats de la requête"

#. Used in: Components > Locality Update > Status ⬤ Components > Query Builder > To Forms
#: components/LocalityUpdate/Status.tsx:318
#: components/QueryBuilder/ToForms.tsx:43
#, fuzzy
msgid "browseInForms"
msgstr "Parcourir les formulaires"

#. Used in: Components > Toolbar > Query Tables Edit
#: components/Toolbar/QueryTablesEdit.tsx:32
#, fuzzy
msgid "configureQueryTables"
msgstr "Configurer les tables de requête visibles"

<<<<<<< HEAD
#: components/QueryBuilder/Edit.tsx:95
#: components/QueryBuilder/Edit.tsx:148
#. Used in: Components > Query Builder > Edit
=======
#. Used in: Components > Query Builder > Edit
#: components/QueryBuilder/Edit.tsx:96
#: components/QueryBuilder/Edit.tsx:149
>>>>>>> 67cbd175
#, fuzzy
msgid "exportQueryForDwca"
msgstr "Requête d'exportation pour la définition DwCA"

<<<<<<< HEAD
#: components/QueryBuilder/Edit.tsx:100
=======
>>>>>>> 67cbd175
#. Used in: Components > Query Builder > Edit
#: components/QueryBuilder/Edit.tsx:101
#, fuzzy
msgid "exportQueryAsReport"
msgstr "Définir un rapport basé sur une requête"

<<<<<<< HEAD
#: components/QueryBuilder/Edit.tsx:103
=======
>>>>>>> 67cbd175
#. Used in: Components > Query Builder > Edit
#: components/QueryBuilder/Edit.tsx:104
#, fuzzy
msgid "exportQueryAsLabel"
msgstr "Définir l'étiquette en fonction de la requête"

<<<<<<< HEAD
#: components/PickLists/definitions.ts:44
=======
>>>>>>> 67cbd175
#. 🟥Audit Log Action Type. Used in: Components > Pick Lists > Definitions
#: components/PickLists/definitions.ts:43
#, fuzzy
msgid "treeMerge"
msgstr "Fusion d'arbres"

<<<<<<< HEAD
#: components/PickLists/definitions.ts:45
=======
>>>>>>> 67cbd175
#. 🟥Audit Log Action Type. Used in: Components > Pick Lists > Definitions
#: components/PickLists/definitions.ts:44
#, fuzzy
msgid "treeMove"
msgstr "Déplacement d'arbre"

<<<<<<< HEAD
#: components/PickLists/definitions.ts:46
=======
>>>>>>> 67cbd175
#. 🟥Audit Log Action Type. Used in: Components > Pick Lists > Definitions
#: components/PickLists/definitions.ts:45
#, fuzzy
msgid "treeSynonymize"
msgstr "Synonyme d'arbre"

<<<<<<< HEAD
#: components/PickLists/definitions.ts:47
=======
>>>>>>> 67cbd175
#. 🟥Audit Log Action Type. Used in: Components > Pick Lists > Definitions
#: components/PickLists/definitions.ts:46
#, fuzzy
msgid "treeDesynonymize"
msgstr "Arbre désynonymisé"

<<<<<<< HEAD
#: components/PickLists/definitions.ts:48
=======
>>>>>>> 67cbd175
#. 🟥Audit Log Action Type. Used in: Components > Pick Lists > Definitions
#: components/PickLists/definitions.ts:47
#, fuzzy
msgid "treeBulkMove"
msgstr "Déplacement d'arbres en vrac"

<<<<<<< HEAD
#: components/QueryBuilder/FieldFilter.tsx:117
=======
>>>>>>> 67cbd175
#. Used in: Components > Query Builder > Field Filter
#: components/QueryBuilder/FieldFilter.tsx:122
#, fuzzy
msgid "tooLongErrorMessage"
msgstr ""
"La valeur du champ est trop longue. La longueur maximale autorisée est "
"{maxLength:number|formatted}."

#. Used in: Components > Query Builder > Relative Date
#: components/QueryBuilder/RelativeDate.tsx:186
#, fuzzy
msgid "future"
msgstr "à l'avenir"

#. Used in: Components > Query Builder > Relative Date
#: components/QueryBuilder/RelativeDate.tsx:185
#, fuzzy
msgid "past"
msgstr "dans le passé"

#. Used in: Components > Query Builder > Relative Date
#: components/QueryBuilder/RelativeDate.tsx:169
#, fuzzy
msgid "day"
msgstr "Jours"

#. Used in: Components > Query Builder > Relative Date
#: components/QueryBuilder/RelativeDate.tsx:170
#, fuzzy
msgid "week"
msgstr "Semaines"

#. Used in: Components > Query Builder > Relative Date
#: components/QueryBuilder/RelativeDate.tsx:171
#, fuzzy
msgid "month"
msgstr "Mois"

#. Used in: Components > Query Builder > Relative Date
#: components/QueryBuilder/RelativeDate.tsx:172
#, fuzzy
msgid "year"
msgstr "Années"

#. 🟥Used in query builder lines, will be shown as a number followed by a period of time (ie: day, month or week) then a direction (past or future). Used in: Components > Query Builder > Relative Date
#: components/QueryBuilder/RelativeDate.tsx:190
#, fuzzy
msgid "relativeDate"
msgstr ""
"<count>{size:number}</count> <length>{type:string}</length> "
"<direction>{direction:string}</direction>"

#. Used in: Components > Query Builder > Import
#: components/QueryBuilder/Import.tsx:159
#, fuzzy
msgid "importHiddenFields"
msgstr ""
"Les champs suivants sont masqués dans la requête que vous avez importée :"

#. Used in: Components > Query Builder > Check Read Access
#: components/QueryBuilder/CheckReadAccess.tsx:46
#, fuzzy
msgid "importNoReadPermission"
msgstr ""
"La requête que vous avez importée contient des tables auxquelles vous n’avez "
"pas accès en lecture :"

#. Used in: Components > Query Builder > Check Read Access
#: components/QueryBuilder/CheckReadAccess.tsx:43
#, fuzzy
msgid "noReadPermission"
msgstr "Aucune autorisation de lecture"

#. Used in: Components > Query Builder > Relative Date
#: components/QueryBuilder/RelativeDate.tsx:60
#, fuzzy
msgid "switchToRelative"
msgstr "Passer au relatif"

#. Used in: Components > Query Builder > Relative Date
#: components/QueryBuilder/RelativeDate.tsx:61
#, fuzzy
msgid "switchToAbsolute"
msgstr "Passer à l'absolu"

<<<<<<< HEAD
#: components/QueryBuilder/Header.tsx:99
=======
>>>>>>> 67cbd175
#. Used in: Components > Query Builder > Header
#: components/QueryBuilder/Header.tsx:105
#, fuzzy
msgid "scrollToEditor"
msgstr "Faites défiler jusqu'à l'éditeur"

#. Used in: Components > Locality Update > Status ⬤ Components > Query Builder > Results Table
#: components/LocalityUpdate/Status.tsx:305
#: components/QueryBuilder/ResultsTable.tsx:187
#, fuzzy
msgid "viewRecords"
msgstr "Afficher les enregistrements"

<<<<<<< HEAD
#: components/QueryBuilder/Formatter.tsx:184
#: components/QueryBuilder/Formatter.tsx:194
#: components/QueryBuilder/Formatter.tsx:202
#. Used in: Components > Query Builder > Formatter
=======
#. Used in: Components > Query Builder > Formatter
#: components/QueryBuilder/Formatter.tsx:65
#: components/QueryBuilder/Formatter.tsx:74
#: components/QueryBuilder/Formatter.tsx:82
>>>>>>> 67cbd175
#, fuzzy
msgid "chooseFormatter"
msgstr "Choisir le formateur"

<<<<<<< HEAD
#: components/QueryBuilder/FieldFilter.tsx:553
=======
>>>>>>> 67cbd175
#. Used in: Components > Query Builder > Field Filter
#: components/QueryBuilder/FieldFilter.tsx:579
#, fuzzy
msgid "range"
msgstr "Gamme"

#. Used in: Components > Query Builder > Field Filter Tool
#: components/QueryBuilder/FieldFilterTool.tsx:137
#: components/QueryBuilder/FieldFilterTool.tsx:145
#, fuzzy
msgid "strict"
msgstr "Strict"

#. Used in: Components > Query Builder > Field Filter Tool
#: components/QueryBuilder/FieldFilterTool.tsx:138
#: components/QueryBuilder/FieldFilterTool.tsx:146
#, fuzzy
msgid "nonStrict"
<<<<<<< HEAD
msgstr ""

#: components/Preferences/CollectionDefinitions.tsx:93
#. Used in: Components > Preferences > Collection Definitions
msgid "catalogNumberInheritance"
msgstr ""

#: components/Preferences/CollectionDefinitions.tsx:112
#. Used in: Components > Preferences > Collection Definitions
msgid "catalogNumberParentCOInheritance"
msgstr ""

#: components/QueryBuilder/Formatter.tsx:127
#. 🟥Used to indicate a text field will be formatted with a specific format. If a format can be identified/named in more than one way, names can be displayed in a comma-separated format Example: Format As: Ichthyology Example: Format As: Rock, Mineral. Used in: Components > Query Builder > Formatter
msgid "formatInputAs"
msgstr ""

#: components/BatchEdit/index.tsx:207
#. Used in: Components > Batch Edit > Index
msgid "unsavedChangesInQuery"
msgstr ""

#: components/BatchEdit/index.tsx:210
#. Used in: Components > Batch Edit > Index
msgid "unsavedChangesInQueryDescription"
msgstr ""
=======
msgstr "Non strict"
>>>>>>> 67cbd175
<|MERGE_RESOLUTION|>--- conflicted
+++ resolved
@@ -11,7 +11,6 @@
 "Plural-Forms: nplurals=2; plural=n > 1;\n"
 "X-Generator: Weblate 5.12-dev\n"
 
-<<<<<<< HEAD
 #: components/Preferences/UserDefinitions.tsx:2039
 #: components/QueryBuilder/Header.tsx:91
 #: components/QueryBuilder/Toolbar.tsx:75
@@ -21,31 +20,16 @@
 #: components/TreeView/Actions.tsx:104
 #: components/TreeView/Actions.tsx:110
 #. Used in: Components > Preferences > User Definitions ⬤ Components > Query Builder > Header ⬤ Components > Query Builder > Toolbar ⬤ Components > Reports > Record Sets ⬤ Components > Toolbar > Record Set Edit ⬤ Components > Tree View > Actions
-=======
-#. Used in: Components > Query Builder > Header ⬤ Components > Query Builder > Toolbar ⬤ Components > Reports > Record Sets ⬤ Components > Toolbar > Record Set Edit ⬤ Components > Tree View > Actions
-#: components/QueryBuilder/Header.tsx:97
-#: components/QueryBuilder/Toolbar.tsx:58
-#: components/Reports/RecordSets.tsx:95
-#: components/Toolbar/RecordSetEdit.tsx:52
-#: components/TreeView/Actions.tsx:91
-#: components/TreeView/Actions.tsx:102
-#: components/TreeView/Actions.tsx:108
->>>>>>> 67cbd175
 #, fuzzy
 msgid "query"
 msgstr "Requête"
 
-<<<<<<< HEAD
 #: components/Header/menuItemDefinitions.ts:73
 #: components/Router/OverlayRoutes.tsx:114
-=======
-#. Used in: Components > Header > Menu Item Definitions ⬤ Components > Router > Overlay Routes ⬤ Components > Toolbar > Query
-#: components/Header/menuItemDefinitions.ts:72
-#: components/Router/OverlayRoutes.tsx:113
->>>>>>> 67cbd175
 #: components/Toolbar/Query.tsx:78
 #: components/Toolbar/Query.tsx:219
 #: components/Toolbar/Query.tsx:221
+#. Used in: Components > Header > Menu Item Definitions ⬤ Components > Router > Overlay Routes ⬤ Components > Toolbar > Query
 #, fuzzy
 msgid "queries"
 msgstr "Requêtes"
@@ -78,35 +62,21 @@
 msgid "searchFields"
 msgstr "Champs recherchés"
 
-<<<<<<< HEAD
 #: components/QueryBuilder/FieldFilter.tsx:423
-=======
->>>>>>> 67cbd175
-#. Used in: Components > Query Builder > Field Filter
-#: components/QueryBuilder/FieldFilter.tsx:419
+#. Used in: Components > Query Builder > Field Filter
 #, fuzzy
 msgid "any"
 msgstr "N'importe lequel"
 
-<<<<<<< HEAD
 #: components/QueryBuilder/FieldFilter.tsx:338
 #: components/QueryBuilder/FieldFilter.tsx:388
 #. Used in: Components > Query Builder > Field Filter
-=======
-#. Used in: Components > Query Builder > Field Filter
-#: components/QueryBuilder/FieldFilter.tsx:343
-#: components/QueryBuilder/FieldFilter.tsx:393
->>>>>>> 67cbd175
 #, fuzzy
 msgid "startValue"
 msgstr "Valeur de départ"
 
-<<<<<<< HEAD
 #: components/QueryBuilder/FieldFilter.tsx:349
-=======
->>>>>>> 67cbd175
-#. Used in: Components > Query Builder > Field Filter
-#: components/QueryBuilder/FieldFilter.tsx:354
+#. Used in: Components > Query Builder > Field Filter
 #, fuzzy
 msgid "endValue"
 msgstr "Valeur finale"
@@ -146,12 +116,8 @@
 "La définition de la requête contient des champs non renseignés. Voulez-vous "
 "les supprimer ?"
 
-<<<<<<< HEAD
 #: components/QueryBuilder/Wrapped.tsx:186
-=======
->>>>>>> 67cbd175
 #. Used in: Components > Query Builder > Wrapped
-#: components/QueryBuilder/Wrapped.tsx:181
 #, fuzzy
 msgid "queryUnloadProtect"
 msgstr "La définition de requête nouvelle ou modifiée n'a pas été enregistrée"
@@ -201,24 +167,16 @@
 "Une notification apparaîtra lorsque le fichier d'exportation sera terminé "
 "et prêt à être téléchargé."
 
-#. 🟥Used when selected pick list value is not one of allowed values. Used in: Components > Pick Lists > Index ⬤ Components > Schema Config > Components
 #: components/PickLists/index.tsx:188
 #: components/QueryBuilder/Formatter.tsx:220
 #: components/SchemaConfig/Components.tsx:90
-<<<<<<< HEAD
 #. 🟥Used when selected pick list value is not one of allowed values. Used in: Components > Pick Lists > Index ⬤ Components > Query Builder > Formatter ⬤ Components > Schema Config > Components
-=======
->>>>>>> 67cbd175
 #, fuzzy
 msgid "invalidPicklistValue"
 msgstr "{value:string} (valeur actuelle, non valide)"
 
-<<<<<<< HEAD
 #: components/QueryBuilder/Header.tsx:85
-=======
->>>>>>> 67cbd175
 #. 🟥Used in query builder header when querying on record set. Used in: Components > Query Builder > Header
-#: components/QueryBuilder/Header.tsx:91
 #, fuzzy
 msgid "queryRecordSetTitle"
 msgstr ""
@@ -231,70 +189,45 @@
 msgid "treeQueryName"
 msgstr "{tableName:string} en utilisant « {nodeFullName:string} »"
 
-<<<<<<< HEAD
 #: components/QueryBuilder/Wrapped.tsx:487
-=======
->>>>>>> 67cbd175
 #. Used in: Components > Query Builder > Wrapped
-#: components/QueryBuilder/Wrapped.tsx:466
 #, fuzzy
 msgid "newButtonDescription"
 msgstr "Ajouter un nouveau champ"
 
-<<<<<<< HEAD
 #: components/QueryBuilder/Toolbar.tsx:72
-=======
->>>>>>> 67cbd175
 #. 🟥Verb. Used in: Components > Query Builder > Toolbar
-#: components/QueryBuilder/Toolbar.tsx:55
 #, fuzzy
 msgid "countOnly"
 msgstr "Compter"
 
-<<<<<<< HEAD
 #: components/QueryBuilder/Toolbar.tsx:68
-=======
->>>>>>> 67cbd175
 #. Used in: Components > Query Builder > Toolbar
-#: components/QueryBuilder/Toolbar.tsx:51
 #, fuzzy
 msgid "distinct"
 msgstr "Distinct"
 
-<<<<<<< HEAD
 #: components/QueryBuilder/Toolbar.tsx:54
 #. Used in: Components > Query Builder > Toolbar
 msgid "series"
 msgstr ""
 
 #: components/QueryBuilder/Export.tsx:175
-=======
->>>>>>> 67cbd175
 #. Used in: Components > Query Builder > Export
-#: components/QueryBuilder/Export.tsx:174
 #, fuzzy
 msgid "createCsv"
 msgstr "Créer un fichier CSV"
 
-<<<<<<< HEAD
 #: components/QueryBuilder/Export.tsx:193
-=======
->>>>>>> 67cbd175
 #. Used in: Components > Query Builder > Export
-#: components/QueryBuilder/Export.tsx:192
 #, fuzzy
 msgid "createKml"
 msgstr "Créer un fichier KML"
 
-#. Used in: Components > Query Builder > Components ⬤ Components > Query Builder > Create Record Set ⬤ Components > Work Bench > Record Set
 #: components/QueryBuilder/Components.tsx:231
 #: components/QueryBuilder/CreateRecordSet.tsx:68
-<<<<<<< HEAD
 #: components/WorkBench/RecordSet.tsx:43
 #. Used in: Components > Query Builder > Components ⬤ Components > Query Builder > Create Record Set ⬤ Components > Work Bench > Record Set
-=======
-#: components/WorkBench/RecordSet.tsx:35
->>>>>>> 67cbd175
 #, fuzzy
 msgid "createRecordSet"
 msgstr "Créer {recordSetTable:string}"
@@ -305,22 +238,14 @@
 msgid "saveAs"
 msgstr "Enregistrer sous"
 
-<<<<<<< HEAD
 #: components/WbPlanView/navigator.ts:429
-=======
->>>>>>> 67cbd175
 #. Used in: Components > Wb Plan View > Navigator
-#: components/WbPlanView/navigator.ts:431
 #, fuzzy
 msgid "anyRank"
 msgstr "(n'importe quel rang)"
 
-<<<<<<< HEAD
 #: components/WbPlanView/navigator.ts:381
-=======
->>>>>>> 67cbd175
 #. Used in: Components > Wb Plan View > Navigator
-#: components/WbPlanView/navigator.ts:383
 #, fuzzy
 msgid "anyTree"
 msgstr "(n'importe quel arbre)"
@@ -380,210 +305,126 @@
 msgid "showButtonDescription"
 msgstr "Afficher dans les résultats"
 
-<<<<<<< HEAD
 #: components/WbPlanView/navigator.ts:486
-=======
->>>>>>> 67cbd175
 #. Used in: Components > Wb Plan View > Navigator
-#: components/WbPlanView/navigator.ts:489
 #, fuzzy
 msgid "aggregatedInline"
 msgstr "(agrégés)"
 
-<<<<<<< HEAD
 #: components/WbPlanView/navigator.ts:487
-=======
->>>>>>> 67cbd175
 #. Used in: Components > Wb Plan View > Navigator
-#: components/WbPlanView/navigator.ts:490
 #, fuzzy
 msgid "formattedInline"
 msgstr "(formaté)"
 
-<<<<<<< HEAD
 #: components/QueryBuilder/FieldFilter.tsx:430
-=======
->>>>>>> 67cbd175
-#. Used in: Components > Query Builder > Field Filter
-#: components/QueryBuilder/FieldFilter.tsx:436
+#. Used in: Components > Query Builder > Field Filter
 #, fuzzy
 msgid "like"
 msgstr "Comme"
 
-<<<<<<< HEAD
 #: components/QueryBuilder/FieldFilter.tsx:431
-=======
->>>>>>> 67cbd175
 #. 🟥Explains the use of special symbols for the "like" query filter. Used in: Components > Query Builder > Field Filter
-#: components/QueryBuilder/FieldFilter.tsx:437
 #, fuzzy
 msgid "likeDescription"
 msgstr ""
 "Utilisez « % » pour correspondre à n'importe quel nombre de caractères.\n"
 "Utilisez « _ » pour correspondre à un seul caractère."
 
-<<<<<<< HEAD
 #: components/QueryBuilder/FieldFilter.tsx:438
-=======
->>>>>>> 67cbd175
-#. Used in: Components > Query Builder > Field Filter
-#: components/QueryBuilder/FieldFilter.tsx:445
+#. Used in: Components > Query Builder > Field Filter
 #, fuzzy
 msgid "equal"
 msgstr "Égal"
 
-<<<<<<< HEAD
 #: components/QueryBuilder/FieldFilter.tsx:446
-=======
->>>>>>> 67cbd175
-#. Used in: Components > Query Builder > Field Filter
-#: components/QueryBuilder/FieldFilter.tsx:454
+#. Used in: Components > Query Builder > Field Filter
 #, fuzzy
 msgid "greaterThan"
 msgstr "Plus grand que"
 
-<<<<<<< HEAD
 #: components/QueryBuilder/FieldFilter.tsx:454
-=======
->>>>>>> 67cbd175
-#. Used in: Components > Query Builder > Field Filter
-#: components/QueryBuilder/FieldFilter.tsx:463
+#. Used in: Components > Query Builder > Field Filter
 #, fuzzy
 msgid "lessThan"
 msgstr "Moins que"
 
-<<<<<<< HEAD
 #: components/QueryBuilder/FieldFilter.tsx:462
-=======
->>>>>>> 67cbd175
-#. Used in: Components > Query Builder > Field Filter
-#: components/QueryBuilder/FieldFilter.tsx:472
+#. Used in: Components > Query Builder > Field Filter
 #, fuzzy
 msgid "greaterOrEqualTo"
 msgstr "Supérieur ou égal à"
 
-<<<<<<< HEAD
 #: components/QueryBuilder/FieldFilter.tsx:470
-=======
->>>>>>> 67cbd175
-#. Used in: Components > Query Builder > Field Filter
-#: components/QueryBuilder/FieldFilter.tsx:481
+#. Used in: Components > Query Builder > Field Filter
 #, fuzzy
 msgid "lessOrEqualTo"
 msgstr "Inférieur ou égal à"
 
-<<<<<<< HEAD
 #: components/QueryBuilder/FieldFilter.tsx:478
-=======
->>>>>>> 67cbd175
-#. Used in: Components > Query Builder > Field Filter
-#: components/QueryBuilder/FieldFilter.tsx:490
+#. Used in: Components > Query Builder > Field Filter
 #, fuzzy
 msgid "true"
 msgstr "Vrai"
 
-<<<<<<< HEAD
 #: components/QueryBuilder/FieldFilter.tsx:485
-=======
->>>>>>> 67cbd175
-#. Used in: Components > Query Builder > Field Filter
-#: components/QueryBuilder/FieldFilter.tsx:498
+#. Used in: Components > Query Builder > Field Filter
 #, fuzzy
 msgid "false"
 msgstr "FAUX"
 
-<<<<<<< HEAD
 #: components/QueryBuilder/FieldFilter.tsx:531
-=======
->>>>>>> 67cbd175
-#. Used in: Components > Query Builder > Field Filter
-#: components/QueryBuilder/FieldFilter.tsx:554
+#. Used in: Components > Query Builder > Field Filter
 #, fuzzy
 msgid "trueOrNull"
 msgstr "Vrai ou vide"
 
-<<<<<<< HEAD
 #: components/QueryBuilder/FieldFilter.tsx:538
-=======
->>>>>>> 67cbd175
-#. Used in: Components > Query Builder > Field Filter
-#: components/QueryBuilder/FieldFilter.tsx:562
+#. Used in: Components > Query Builder > Field Filter
 #, fuzzy
 msgid "falseOrNull"
 msgstr "Faux ou vide"
 
-<<<<<<< HEAD
 #: components/QueryBuilder/FieldFilter.tsx:492
-=======
->>>>>>> 67cbd175
-#. Used in: Components > Query Builder > Field Filter
-#: components/QueryBuilder/FieldFilter.tsx:506
+#. Used in: Components > Query Builder > Field Filter
 #, fuzzy
 msgid "between"
 msgstr "Entre"
 
-<<<<<<< HEAD
 #: components/QueryBuilder/FieldFilter.tsx:500
-=======
->>>>>>> 67cbd175
-#. Used in: Components > Query Builder > Field Filter
-#: components/QueryBuilder/FieldFilter.tsx:515
+#. Used in: Components > Query Builder > Field Filter
 #, fuzzy
 msgid "in"
 msgstr "Dans"
 
-<<<<<<< HEAD
 #: components/QueryBuilder/FieldFilter.tsx:501
-=======
->>>>>>> 67cbd175
-#. Used in: Components > Query Builder > Field Filter
-#: components/QueryBuilder/FieldFilter.tsx:516
+#. Used in: Components > Query Builder > Field Filter
 #, fuzzy
 msgid "inDescription"
 msgstr "Une liste de valeurs séparées par des virgules"
 
-<<<<<<< HEAD
 #: components/Preferences/UserDefinitions.tsx:1409
 #: components/QueryBuilder/FieldFilter.tsx:508
 #. Used in: Components > Preferences > User Definitions ⬤ Components > Query Builder > Field Filter
-=======
-#. Used in: Components > Preferences > User Definitions ⬤ Components > Query Builder > Field Filter
-#: components/Preferences/UserDefinitions.tsx:1380
-#: components/QueryBuilder/FieldFilter.tsx:528
->>>>>>> 67cbd175
 #, fuzzy
 msgid "contains"
 msgstr "Contient"
 
-<<<<<<< HEAD
 #: components/QueryBuilder/FieldFilter.tsx:524
-=======
->>>>>>> 67cbd175
-#. Used in: Components > Query Builder > Field Filter
-#: components/QueryBuilder/FieldFilter.tsx:546
+#. Used in: Components > Query Builder > Field Filter
 #, fuzzy
 msgid "empty"
 msgstr "Vide"
 
-<<<<<<< HEAD
 #: components/QueryBuilder/FieldFilter.tsx:344
-=======
->>>>>>> 67cbd175
-#. Used in: Components > Query Builder > Field Filter
-#: components/QueryBuilder/FieldFilter.tsx:349
+#. Used in: Components > Query Builder > Field Filter
 #, fuzzy
 msgid "and"
 msgstr "et"
 
-<<<<<<< HEAD
 #: components/Preferences/UserDefinitions.tsx:1405
 #: components/QueryBuilder/FieldFilter.tsx:516
 #. Used in: Components > Preferences > User Definitions ⬤ Components > Query Builder > Field Filter
-=======
-#. Used in: Components > Preferences > User Definitions ⬤ Components > Query Builder > Field Filter
-#: components/Preferences/UserDefinitions.tsx:1376
-#: components/QueryBuilder/FieldFilter.tsx:537
->>>>>>> 67cbd175
 #, fuzzy
 msgid "startsWith"
 msgstr "Commence par"
@@ -596,36 +437,16 @@
 msgid "or"
 msgstr "ou"
 
-#. Used in: Utils > __tests__ > Field Format ⬤ Utils > Parser > Definitions
 #: utils/__tests__/fieldFormat.test.ts:92
-<<<<<<< HEAD
 #: utils/parser/definitions.ts:119
 #. Used in: Utils > __tests__ > Field Format ⬤ Utils > Parser > Definitions
-=======
-#: utils/parser/definitions.ts:117
->>>>>>> 67cbd175
 #, fuzzy
 msgid "yes"
 msgstr "Oui"
 
-<<<<<<< HEAD
-=======
-#. Used in: Components > Query Builder > Loan Return
-#: components/QueryBuilder/LoanReturn.tsx:173
-#, fuzzy
-msgid "noPreparationsToReturn"
-msgstr "Il n'y a aucun élément non résolu à retourner"
-
-#. Used in: Components > Query Builder > Loan Return
-#: components/QueryBuilder/LoanReturn.tsx:226
-#, fuzzy
-msgid "itemsReturned"
-msgstr "Les articles ont été retournés"
-
-#. Used in: Components > Query Builder > Results Table ⬤ Components > Query Builder > To Forms
->>>>>>> 67cbd175
 #: components/QueryBuilder/ResultsTable.tsx:202
 #: components/QueryBuilder/ToForms.tsx:56
+#. Used in: Components > Query Builder > Results Table ⬤ Components > Query Builder > To Forms
 #, fuzzy
 msgid "queryResults"
 msgstr "Résultats de la requête"
@@ -643,95 +464,57 @@
 msgid "configureQueryTables"
 msgstr "Configurer les tables de requête visibles"
 
-<<<<<<< HEAD
 #: components/QueryBuilder/Edit.tsx:95
 #: components/QueryBuilder/Edit.tsx:148
 #. Used in: Components > Query Builder > Edit
-=======
-#. Used in: Components > Query Builder > Edit
-#: components/QueryBuilder/Edit.tsx:96
-#: components/QueryBuilder/Edit.tsx:149
->>>>>>> 67cbd175
 #, fuzzy
 msgid "exportQueryForDwca"
 msgstr "Requête d'exportation pour la définition DwCA"
 
-<<<<<<< HEAD
 #: components/QueryBuilder/Edit.tsx:100
-=======
->>>>>>> 67cbd175
 #. Used in: Components > Query Builder > Edit
-#: components/QueryBuilder/Edit.tsx:101
 #, fuzzy
 msgid "exportQueryAsReport"
 msgstr "Définir un rapport basé sur une requête"
 
-<<<<<<< HEAD
 #: components/QueryBuilder/Edit.tsx:103
-=======
->>>>>>> 67cbd175
 #. Used in: Components > Query Builder > Edit
-#: components/QueryBuilder/Edit.tsx:104
 #, fuzzy
 msgid "exportQueryAsLabel"
 msgstr "Définir l'étiquette en fonction de la requête"
 
-<<<<<<< HEAD
 #: components/PickLists/definitions.ts:44
-=======
->>>>>>> 67cbd175
 #. 🟥Audit Log Action Type. Used in: Components > Pick Lists > Definitions
-#: components/PickLists/definitions.ts:43
 #, fuzzy
 msgid "treeMerge"
 msgstr "Fusion d'arbres"
 
-<<<<<<< HEAD
 #: components/PickLists/definitions.ts:45
-=======
->>>>>>> 67cbd175
 #. 🟥Audit Log Action Type. Used in: Components > Pick Lists > Definitions
-#: components/PickLists/definitions.ts:44
 #, fuzzy
 msgid "treeMove"
 msgstr "Déplacement d'arbre"
 
-<<<<<<< HEAD
 #: components/PickLists/definitions.ts:46
-=======
->>>>>>> 67cbd175
 #. 🟥Audit Log Action Type. Used in: Components > Pick Lists > Definitions
-#: components/PickLists/definitions.ts:45
 #, fuzzy
 msgid "treeSynonymize"
 msgstr "Synonyme d'arbre"
 
-<<<<<<< HEAD
 #: components/PickLists/definitions.ts:47
-=======
->>>>>>> 67cbd175
 #. 🟥Audit Log Action Type. Used in: Components > Pick Lists > Definitions
-#: components/PickLists/definitions.ts:46
 #, fuzzy
 msgid "treeDesynonymize"
 msgstr "Arbre désynonymisé"
 
-<<<<<<< HEAD
 #: components/PickLists/definitions.ts:48
-=======
->>>>>>> 67cbd175
 #. 🟥Audit Log Action Type. Used in: Components > Pick Lists > Definitions
-#: components/PickLists/definitions.ts:47
 #, fuzzy
 msgid "treeBulkMove"
 msgstr "Déplacement d'arbres en vrac"
 
-<<<<<<< HEAD
 #: components/QueryBuilder/FieldFilter.tsx:117
-=======
->>>>>>> 67cbd175
-#. Used in: Components > Query Builder > Field Filter
-#: components/QueryBuilder/FieldFilter.tsx:122
+#. Used in: Components > Query Builder > Field Filter
 #, fuzzy
 msgid "tooLongErrorMessage"
 msgstr ""
@@ -815,12 +598,8 @@
 msgid "switchToAbsolute"
 msgstr "Passer à l'absolu"
 
-<<<<<<< HEAD
 #: components/QueryBuilder/Header.tsx:99
-=======
->>>>>>> 67cbd175
 #. Used in: Components > Query Builder > Header
-#: components/QueryBuilder/Header.tsx:105
 #, fuzzy
 msgid "scrollToEditor"
 msgstr "Faites défiler jusqu'à l'éditeur"
@@ -832,27 +611,16 @@
 msgid "viewRecords"
 msgstr "Afficher les enregistrements"
 
-<<<<<<< HEAD
 #: components/QueryBuilder/Formatter.tsx:184
 #: components/QueryBuilder/Formatter.tsx:194
 #: components/QueryBuilder/Formatter.tsx:202
 #. Used in: Components > Query Builder > Formatter
-=======
-#. Used in: Components > Query Builder > Formatter
-#: components/QueryBuilder/Formatter.tsx:65
-#: components/QueryBuilder/Formatter.tsx:74
-#: components/QueryBuilder/Formatter.tsx:82
->>>>>>> 67cbd175
 #, fuzzy
 msgid "chooseFormatter"
 msgstr "Choisir le formateur"
 
-<<<<<<< HEAD
 #: components/QueryBuilder/FieldFilter.tsx:553
-=======
->>>>>>> 67cbd175
-#. Used in: Components > Query Builder > Field Filter
-#: components/QueryBuilder/FieldFilter.tsx:579
+#. Used in: Components > Query Builder > Field Filter
 #, fuzzy
 msgid "range"
 msgstr "Gamme"
@@ -869,7 +637,6 @@
 #: components/QueryBuilder/FieldFilterTool.tsx:146
 #, fuzzy
 msgid "nonStrict"
-<<<<<<< HEAD
 msgstr ""
 
 #: components/Preferences/CollectionDefinitions.tsx:93
@@ -895,7 +662,4 @@
 #: components/BatchEdit/index.tsx:210
 #. Used in: Components > Batch Edit > Index
 msgid "unsavedChangesInQueryDescription"
-msgstr ""
-=======
-msgstr "Non strict"
->>>>>>> 67cbd175
+msgstr ""