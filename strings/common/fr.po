msgid ""
msgstr ""
"Report-Msgid-Bugs-To: support@specifysoftware.org\n"
"PO-Revision-Date: 2025-09-01 14:49+0000\n"
"Last-Translator: Tom Bernard <tombrnd.pro@gmail.com>\n"
"Language-Team: French "
"<https://hosted.weblate.org/projects/specify-7/common/fr/>\n"
"Language: fr\n"
"Content-Type: text/plain\n"
"Content-Transfer-Encoding: 8bit\n"
"Plural-Forms: nplurals=2; plural=n > 1;\n"
"X-Generator: Weblate 5.13.1-dev\n"

#: components/Core/SplashScreen.tsx:26
#. 🟥This is an example of how to provide comments. Comments are visible to translators. Used in: Components > Core > Splash Screen
msgid "specifySeven"
msgstr "Specify 7"

#: components/Preferences/UserDefinitions.tsx:1860
#: components/WorkBench/DataSetMeta.tsx:286
#: utils/parser/definitions.ts:120
#. Used in: Components > Preferences > User Definitions ⬤ Components > Work Bench > Data Set Meta ⬤ Utils > Parser > Definitions
msgid "no"
msgstr "Non"

#: components/AppResources/Create.tsx:67
#: components/AppResources/Create.tsx:89
#: components/AppResources/EditorComponents.tsx:118
#: components/Attachments/Dialog.tsx:59
#: components/AttachmentsBulkImport/ValidationDialog.tsx:38
#: components/DataEntryTables/index.tsx:41
#: components/ExportFeed/ForceUpdate.tsx:33
#: components/FormCells/COJODialog.tsx:92
#: components/FormEditor/Create.tsx:67
#: components/FormEditor/Create.tsx:261
#: components/FormSliders/RecordSelectorFromIds.tsx:273
#: components/Forms/DeleteButton.tsx:108
#: components/Forms/DeleteButton.tsx:120
#: components/Forms/DeleteButton.tsx:145
#: components/Forms/ResourceView.tsx:388
#: components/Header/ChooseCollection.tsx:26
#: components/Header/ExpressSearchTask.tsx:49
#: components/Interactions/InteractionDialog.tsx:307
#: components/Interactions/InteractionsDialog.tsx:54
#: components/Interactions/LoanReturn.tsx:167
#: components/Interactions/PrepDialog.tsx:125
#: components/LocalityUpdate/Status.tsx:145
#: components/LocalityUpdate/Status.tsx:191
#: components/Merging/Status.tsx:119
#: components/Merging/index.tsx:272
#: components/Merging/index.tsx:378
#: components/Molecules/LinkedRecords.tsx:88
#: components/Molecules/LinkedRecords.tsx:100
#: components/Molecules/SyncAttachmentPicker.tsx:109
#: components/PickLists/index.tsx:282
#: components/QueryBuilder/Components.tsx:169
#: components/QueryBuilder/Edit.tsx:174
#: components/QueryBuilder/FromMap.tsx:72
#: components/QueryBuilder/Import.tsx:69
#: components/QueryBuilder/LoanReturn.tsx:159
#: components/Reports/Parameters.tsx:86
#: components/Reports/Report.tsx:200
#: components/Reports/Report.tsx:227
#: components/Reports/Report.tsx:312
#: components/Reports/index.tsx:142
#: components/Router/UnloadProtect.tsx:26
#: components/SearchDialog/SelectRecordSet.tsx:133
#: components/SearchDialog/index.tsx:239
#: components/Security/ImportExport.tsx:81
#: components/Security/MissingAgentsDialog.tsx:91
#: components/Security/Role.tsx:195
#: components/Security/Role.tsx:221
#: components/Security/RoleTemplate.tsx:93
#: components/Security/User.tsx:452
#: components/Statistics/DeleteCategory.tsx:41
#: components/Statistics/index.tsx:592
#: components/Toolbar/Language.tsx:101
#: components/Toolbar/MasterKey.tsx:39
#: components/Toolbar/Query.tsx:77
#: components/Toolbar/Query.tsx:210
#: components/Toolbar/RecordSets.tsx:218
#: components/Toolbar/RecordSets.tsx:257
#: components/Toolbar/TreeRepair.tsx:97
#: components/Toolbar/WbsDialog.tsx:193
#: components/TreeView/Actions.tsx:401
#: components/TreeView/Actions.tsx:417
#: components/TreeView/AddRank.tsx:54
#: components/TreeView/CreateTree.tsx:74
#: components/WbActions/WbRevert.tsx:39
#: components/WbActions/WbRollback.tsx:62
#: components/WbActions/WbUpload.tsx:101
#: components/WbActions/WbUpload.tsx:136
#: components/WbPlanView/Mapper.tsx:470
#: components/WbPlanView/MapperComponents.tsx:333
#: components/WbPlanView/MapperComponents.tsx:359
#: components/WbPlanView/State.tsx:94
#: components/WbToolkit/ChangeOwner.tsx:86
#: components/WbToolkit/CoordinateConverter.tsx:227
#: components/WorkBench/DataSetMeta.tsx:155
#: components/WorkBench/Disambiguation.tsx:40
#. Used in: Components > App Resources > Create ⬤ Components > App Resources > Editor Components ⬤ Components > Attachments > Dialog ⬤ Components > Attachments Bulk Import > Validation Dialog ⬤ Components > Data Entry Tables > Index ⬤ Components > Export Feed > Force Update ⬤ Components > Form Cells > COJODialog ⬤ Components > Form Editor > Create ⬤ Components > Form Sliders > Record Selector From Ids ⬤ Components > Forms > Delete Button ⬤ Components > Forms > Resource View ⬤ Components > Header > Choose Collection ⬤ Components > Header > Express Search Task ⬤ Components > Interactions > Interaction Dialog ⬤ Components > Interactions > Interactions Dialog ⬤ Components > Interactions > Loan Return ⬤ Components > Interactions > Prep Dialog ⬤ Components > Locality Update > Status ⬤ Components > Merging > Status ⬤ Components > Merging > Index ⬤ Components > Molecules > Linked Records ⬤ Components > Molecules > Sync Attachment Picker ⬤ Components > Pick Lists > Index ⬤ Components > Query Builder > Components ⬤ Components > Query Builder > Edit ⬤ Components > Query Builder > From Map ⬤ Components > Query Builder > Import ⬤ Components > Query Builder > Loan Return ⬤ Components > Reports > Parameters ⬤ Components > Reports > Report ⬤ Components > Reports > Index ⬤ Components > Router > Unload Protect ⬤ Components > Search Dialog > Select Record Set ⬤ Components > Search Dialog > Index ⬤ Components > Security > Import Export ⬤ Components > Security > Missing Agents Dialog ⬤ Components > Security > Role ⬤ Components > Security > Role Template ⬤ Components > Security > User ⬤ Components > Statistics > Delete Category ⬤ Components > Statistics > Index ⬤ Components > Toolbar > Language ⬤ Components > Toolbar > Master Key ⬤ Components > Toolbar > Query ⬤ Components > Toolbar > Record Sets ⬤ Components > Toolbar > Tree Repair ⬤ Components > Toolbar > Wbs Dialog ⬤ Components > Tree View > Actions ⬤ Components > Tree View > Add Rank ⬤ Components > Tree View > Create Tree ⬤ Components > Wb Actions > Wb Revert ⬤ Components > Wb Actions > Wb Rollback ⬤ Components > Wb Actions > Wb Upload ⬤ Components > Wb Plan View > Mapper ⬤ Components > Wb Plan View > Mapper Components ⬤ Components > Wb Plan View > State ⬤ Components > Wb Toolkit > Change Owner ⬤ Components > Wb Toolkit > Coordinate Converter ⬤ Components > Work Bench > Data Set Meta ⬤ Components > Work Bench > Disambiguation
msgid "cancel"
msgstr "Annuler"

#: components/SchemaConfig/Languages.tsx:73
#: components/SchemaConfig/Tables.tsx:45
#. Used in: Components > Schema Config > Languages ⬤ Components > Schema Config > Tables
#, fuzzy
msgid "back"
msgstr "Retour"

#: components/ExportFeed/Dwca.tsx:96
#. Used in: Components > Export Feed > Dwca
#, fuzzy
msgid "skip"
msgstr "Passer"

#: components/FormEditor/Create.tsx:60
#: components/FormEditor/Create.tsx:262
#: components/PickLists/definitions.ts:43
#: components/QueryBuilder/Edit.tsx:175
#: components/Security/Institution.tsx:104
#: components/Security/Institution.tsx:185
#: components/Security/PreviewTables.tsx:66
#: components/WbActions/WbNoUploadPlan.tsx:45
#. Used in: Components > Form Editor > Create ⬤ Components > Pick Lists > Definitions ⬤ Components > Query Builder > Edit ⬤ Components > Security > Institution ⬤ Components > Security > Preview Tables ⬤ Components > Wb Actions > Wb No Upload Plan
msgid "create"
msgstr "Créer"

#: components/AppResources/DialogEditor.tsx:54
#: components/AppResources/EditorComponents.tsx:90
#: components/AppResources/Filters.tsx:82
#: components/Atoms/__tests__/Link.test.ts:6
#: components/Atoms/__tests__/Link.test.ts:7
#: components/Atoms/__tests__/Link.test.ts:21
#: components/Atoms/__tests__/Link.test.ts:22
#: components/Atoms/__tests__/Link.test.ts:23
#: components/Atoms/__tests__/Link.test.ts:24
#: components/Atoms/__tests__/Link.test.ts:25
#: components/Atoms/__tests__/Link.test.ts:26
#: components/Atoms/__tests__/Link.test.ts:27
#: components/Atoms/__tests__/Link.test.ts:28
#: components/Atoms/__tests__/Submit.test.ts:5
#: components/Atoms/__tests__/Submit.test.ts:6
#: components/Atoms/__tests__/Submit.test.ts:7
#: components/Atoms/__tests__/Submit.test.ts:8
#: components/Atoms/__tests__/Submit.test.ts:9
#: components/Atoms/__tests__/Submit.test.ts:10
#: components/Atoms/__tests__/Submit.test.ts:11
#: components/Attachments/Cell.tsx:146
#: components/Attachments/ChronoChart.tsx:24
#: components/Attachments/Dialog.tsx:63
#: components/Attachments/RecordSetAttachment.tsx:136
#: components/Attachments/index.tsx:53
#: components/AttachmentsBulkImport/ActionState.tsx:43
#: components/AttachmentsBulkImport/Datasets.tsx:137
#: components/AttachmentsBulkImport/Datasets.tsx:265
#: components/AttachmentsBulkImport/Import.tsx:392
#: components/AttachmentsBulkImport/Import.tsx:403
#: components/AttachmentsBulkImport/Import.tsx:415
#: components/AttachmentsBulkImport/Rollback.tsx:115
#: components/AttachmentsBulkImport/Rollback.tsx:142
#: components/AttachmentsBulkImport/Upload.tsx:234
#: components/AttachmentsBulkImport/Upload.tsx:248
#: components/AttachmentsBulkImport/Upload.tsx:263
#: components/BatchEdit/MissingRanks.tsx:42
#: components/BatchEdit/QueryError.tsx:23
#: components/BatchEdit/index.tsx:206
#: components/Core/VersionMismatch.tsx:18
#: components/ExportFeed/Dwca.tsx:94
#: components/ExportFeed/Dwca.tsx:100
#: components/ExportFeed/Dwca.tsx:128
#: components/ExportFeed/ForceUpdate.tsx:23
#: components/FormCells/FormTable.tsx:579
#: components/FormCommands/ShowTransactions.tsx:118
#: components/FormCommands/index.tsx:96
#: components/FormCommands/index.tsx:118
#: components/FormCommands/index.tsx:145
#: components/FormEditor/Create.tsx:208
#: components/FormEditor/Table.tsx:82
#: components/FormMeta/AutoNumbering.tsx:91
#: components/FormMeta/CarryForward.tsx:384
#: components/FormMeta/Definition.tsx:73
#: components/FormMeta/EditHistory.tsx:53
#: components/FormMeta/PickListUsages.tsx:44
#: components/FormMeta/index.tsx:113
#: components/FormMeta/index.tsx:137
#: components/FormPlugins/CollectionRelOneToMany.tsx:180
#: components/FormPlugins/GeoLocate.tsx:112
#: components/FormPlugins/GeoLocate.tsx:126
#: components/FormPlugins/Leaflet.tsx:40
#: components/FormPlugins/PaleoLocation.tsx:57
#: components/FormPlugins/PaleoLocation.tsx:75
#: components/FormPlugins/PaleoLocation.tsx:88
#: components/FormPlugins/index.tsx:198
#: components/FormPlugins/index.tsx:267
#: components/FormSliders/AttachmentWarningDeletion.tsx:39
#: components/FormSliders/AttachmentsCollection.tsx:87
#: components/FormSliders/RecordSet.tsx:522
#: components/Formatters/Element.tsx:66
#: components/Formatters/Element.tsx:88
#: components/Forms/BulkCarryForward.tsx:284
#: components/Forms/DataTask.tsx:134
#: components/Forms/DeleteButton.tsx:176
#: components/Forms/ResourceView.tsx:224
#: components/Forms/ResourceView.tsx:391
#: components/Forms/Save.tsx:302
#: components/Forms/Save.tsx:338
#: components/Header/UserTools.tsx:75
#: components/HomePage/AboutSpecify.tsx:60
#: components/Interactions/InteractionDialog.tsx:283
#: components/Interactions/InteractionDialog.tsx:373
#: components/Interactions/LoanReturn.tsx:71
#: components/Interactions/PrepDialog.tsx:122
#: components/Leaflet/Map.tsx:103
#: components/LocalityUpdate/Status.tsx:156
#: components/LocalityUpdate/Status.tsx:225
#: components/LocalityUpdate/Status.tsx:285
#: components/LocalityUpdate/Status.tsx:368
#: components/LocalityUpdate/Status.tsx:467
#: components/LocalityUpdate/Status.tsx:508
#: components/LocalityUpdate/index.tsx:124
#: components/Merging/CompareSubView.tsx:201
#: components/Merging/InvalidMergeRecords.tsx:79
#: components/Merging/Status.tsx:104
#: components/Merging/Status.tsx:122
#: components/Molecules/LinkedRecords.tsx:116
#: components/Molecules/LinkedRecords.tsx:125
#: components/Molecules/SyncAttachmentPicker.tsx:84
#: components/Notifications/Notifications.tsx:89
#: components/PickLists/index.tsx:251
#: components/Preferences/index.tsx:103
#: components/QueryBuilder/CheckReadAccess.tsx:42
#: components/QueryBuilder/Components.tsx:288
#: components/QueryBuilder/Edit.tsx:144
#: components/QueryBuilder/Export.tsx:144
#: components/QueryBuilder/Export.tsx:152
#: components/QueryBuilder/Import.tsx:154
#: components/QueryBuilder/LoanReturn.tsx:156
#: components/QueryBuilder/LoanReturn.tsx:222
#: components/QueryBuilder/Save.tsx:66
#: components/QueryComboBox/index.tsx:578
#: components/Reports/Report.tsx:51
#: components/Reports/Report.tsx:60
#: components/Router/RouterUtils.tsx:193
#: components/SchemaConfig/Languages.tsx:33
#: components/SchemaConfig/TableUniquenessRules.tsx:139
#: components/SchemaConfig/UniquenessRuleRow.tsx:236
#: components/SearchDialog/index.tsx:369
#: components/Security/Role.tsx:198
#: components/Security/SetPassword.tsx:36
#: components/Security/User.tsx:456
#: components/Security/User.tsx:667
#: components/Security/UserCollections.tsx:70
#: components/Security/UserInviteLink.tsx:55
#: components/SpecifyNetwork/Overlay.tsx:118
#: components/SpecifyNetwork/Table.tsx:27
#: components/SpecifyNetwork/Table.tsx:113
#: components/SpecifyNetwork/index.tsx:80
#: components/Statistics/AddStatDialog.tsx:75
#: components/Statistics/ResultsDialog.tsx:74
#: components/Statistics/StatsPageEditing.tsx:42
#: components/Toolbar/BackupDatabase.tsx:81
#: components/Toolbar/BackupStatus.tsx:76
#: components/Toolbar/BackupStatus.tsx:79
#: components/Toolbar/Language.tsx:76
#: components/Toolbar/MasterKey.tsx:97
#: components/Toolbar/QueryTablesEdit.tsx:73
#: components/Toolbar/QueryTablesWrapper.tsx:156
#: components/Toolbar/TreeRepair.tsx:97
#: components/TreeView/Actions.tsx:405
#: components/WbActions/WbNoUploadPlan.tsx:43
#: components/WbActions/index.tsx:212
#: components/WbActions/index.tsx:223
#: components/WbAttachmentViewer/index.tsx:143
#: components/WbPlanView/MapperComponents.tsx:212
#: components/WbPlanView/MapperComponents.tsx:428
#: components/WbPlanView/MapperComponents.tsx:556
#: components/WbPlanView/State.tsx:34
#: components/WbToolkit/ChangeOwner.tsx:76
#: components/WbToolkit/DevShowPlan.tsx:86
#: components/WbToolkit/GeoLocate.tsx:143
#: components/WorkBench/AdvancedSearch.tsx:107
#: components/WorkBench/DataSetMeta.tsx:127
#: components/WorkBench/DataSetMeta.tsx:181
#: components/WorkBench/Results.tsx:85
#: components/WorkBench/Status.tsx:92
#: components/WorkBench/WbAttachmentsPreview.tsx:142
#: components/WorkBench/WbAttachmentsPreview.tsx:341
#: components/WorkBench/useDisambiguationDialog.tsx:104
#. Used in: Components > App Resources > Dialog Editor ⬤ Components > App Resources > Editor Components ⬤ Components > App Resources > Filters ⬤ Atoms > __tests__ > Link ⬤ Atoms > __tests__ > Submit ⬤ Components > Attachments > Cell ⬤ Components > Attachments > Chrono Chart ⬤ Components > Attachments > Dialog ⬤ Components > Attachments > Record Set Attachment ⬤ Components > Attachments > Index ⬤ Components > Attachments Bulk Import > Action State ⬤ Components > Attachments Bulk Import > Datasets ⬤ Components > Attachments Bulk Import > Import ⬤ Components > Attachments Bulk Import > Rollback ⬤ Components > Attachments Bulk Import > Upload ⬤ Components > Batch Edit > Missing Ranks ⬤ Components > Batch Edit > Query Error ⬤ Components > Batch Edit > Index ⬤ Components > Core > Version Mismatch ⬤ Components > Export Feed > Dwca ⬤ Components > Export Feed > Force Update ⬤ Components > Form Cells > Form Table ⬤ Components > Form Commands > Show Transactions ⬤ Components > Form Commands > Index ⬤ Components > Form Editor > Create ⬤ Components > Form Editor > Table ⬤ Components > Form Meta > Auto Numbering ⬤ Components > Form Meta > Carry Forward ⬤ Components > Form Meta > Definition ⬤ Components > Form Meta > Edit History ⬤ Components > Form Meta > Pick List Usages ⬤ Components > Form Meta > Index ⬤ Components > Form Plugins > Collection Rel One To Many ⬤ Components > Form Plugins > Geo Locate ⬤ Components > Form Plugins > Leaflet ⬤ Components > Form Plugins > Paleo Location ⬤ Components > Form Plugins > Index ⬤ Components > Form Sliders > Attachment Warning Deletion ⬤ Components > Form Sliders > Attachments Collection ⬤ Components > Form Sliders > Record Set ⬤ Components > Formatters > Element ⬤ Components > Forms > Bulk Carry Forward ⬤ Components > Forms > Data Task ⬤ Components > Forms > Delete Button ⬤ Components > Forms > Resource View ⬤ Components > Forms > Save ⬤ Components > Header > User Tools ⬤ Components > Home Page > About Specify ⬤ Components > Interactions > Interaction Dialog ⬤ Components > Interactions > Loan Return ⬤ Components > Interactions > Prep Dialog ⬤ Components > Leaflet > Map ⬤ Components > Locality Update > Status ⬤ Components > Locality Update > Index ⬤ Components > Merging > Compare Sub View ⬤ Components > Merging > Invalid Merge Records ⬤ Components > Merging > Status ⬤ Components > Molecules > Linked Records ⬤ Components > Molecules > Sync Attachment Picker ⬤ Components > Notifications > Notifications ⬤ Components > Pick Lists > Index ⬤ Components > Preferences > Index ⬤ Components > Query Builder > Check Read Access ⬤ Components > Query Builder > Components ⬤ Components > Query Builder > Edit ⬤ Components > Query Builder > Export ⬤ Components > Query Builder > Import ⬤ Components > Query Builder > Loan Return ⬤ Components > Query Builder > Save ⬤ Components > Query Combo Box > Index ⬤ Components > Reports > Report ⬤ Components > Router > Router Utils ⬤ Components > Schema Config > Languages ⬤ Components > Schema Config > Table Uniqueness Rules ⬤ Components > Schema Config > Uniqueness Rule Row ⬤ Components > Search Dialog > Index ⬤ Components > Security > Role ⬤ Components > Security > Set Password ⬤ Components > Security > User ⬤ Components > Security > User Collections ⬤ Components > Security > User Invite Link ⬤ Components > Specify Network > Overlay ⬤ Components > Specify Network > Table ⬤ Components > Specify Network > Index ⬤ Components > Statistics > Add Stat Dialog ⬤ Components > Statistics > Results Dialog ⬤ Components > Statistics > Stats Page Editing ⬤ Components > Toolbar > Backup Database ⬤ Components > Toolbar > Backup Status ⬤ Components > Toolbar > Language ⬤ Components > Toolbar > Master Key ⬤ Components > Toolbar > Query Tables Edit ⬤ Components > Toolbar > Query Tables Wrapper ⬤ Components > Toolbar > Tree Repair ⬤ Components > Tree View > Actions ⬤ Components > Wb Actions > Wb No Upload Plan ⬤ Components > Wb Actions > Index ⬤ Components > Wb Attachment Viewer > Index ⬤ Components > Wb Plan View > Mapper Components ⬤ Components > Wb Plan View > State ⬤ Components > Wb Toolkit > Change Owner ⬤ Components > Wb Toolkit > Dev Show Plan ⬤ Components > Wb Toolkit > Geo Locate ⬤ Components > Work Bench > Advanced Search ⬤ Components > Work Bench > Data Set Meta ⬤ Components > Work Bench > Results ⬤ Components > Work Bench > Status ⬤ Components > Work Bench > Wb Attachments Preview ⬤ Components > Work Bench > Use Disambiguation Dialog
msgid "close"
msgstr "Fermer"

#: components/Interactions/LoanReturn.tsx:203
#: components/Interactions/PrepDialog.tsx:152
#: components/Security/SetPassword.tsx:37
#: components/WbPlanView/MapperComponents.tsx:429
#: components/WbPlanView/MapperComponents.tsx:556
#: components/WbToolkit/CoordinateConverter.tsx:228
#: components/WorkBench/Disambiguation.tsx:48
#. Used in: Components > Interactions > Loan Return ⬤ Components > Interactions > Prep Dialog ⬤ Components > Security > Set Password ⬤ Components > Wb Plan View > Mapper Components ⬤ Components > Wb Toolkit > Coordinate Converter ⬤ Components > Work Bench > Disambiguation
msgid "apply"
msgstr "Appliquer"

#: components/WbToolkit/CoordinateConverter.tsx:276
#: components/WorkBench/Disambiguation.tsx:64
#. Used in: Components > Wb Toolkit > Coordinate Converter ⬤ Components > Work Bench > Disambiguation
#, fuzzy
msgid "applyAll"
msgstr "Appliquer à tous"

#: components/Interactions/LoanReturn.tsx:186
#: components/Interactions/PrepDialog.tsx:137
#: components/Notifications/Notifications.tsx:85
#. Used in: Components > Interactions > Loan Return ⬤ Components > Interactions > Prep Dialog ⬤ Components > Notifications > Notifications
msgid "clearAll"
msgstr "Tout effacer"

#: components/WbPlanView/MapperComponents.tsx:68
#. Used in: Components > Wb Plan View > Mapper Components
msgid "deleteUnmapped"
msgstr "Supprimer les colonnes non mappées"

#: components/AttachmentsBulkImport/Datasets.tsx:266
#: components/AttachmentsBulkImport/Import.tsx:298
#: components/Forms/Save.tsx:55
#: components/Preferences/index.tsx:100
#: components/QueryBuilder/FromMap.tsx:74
#: components/QueryBuilder/Save.tsx:67
#: components/Reports/Report.tsx:313
#: components/SchemaConfig/Components.tsx:42
#: components/SchemaConfig/TableUniquenessRules.tsx:141
#: components/Security/MissingAgentsDialog.tsx:94
#: components/Security/Role.tsx:213
#: components/Security/UserCollections.tsx:72
#: components/Statistics/ResultsDialog.tsx:84
#: components/Statistics/StatsPageEditing.tsx:46
#: components/Statistics/index.tsx:594
#: components/WbActions/WbSave.tsx:66
#: components/WbPlanView/Mapper.tsx:479
#: components/WbToolkit/DevShowPlan.tsx:115
#: components/WorkBench/DataSetMeta.tsx:183
#. Used in: Components > Attachments Bulk Import > Datasets ⬤ Components > Attachments Bulk Import > Import ⬤ Components > Forms > Save ⬤ Components > Preferences > Index ⬤ Components > Query Builder > From Map ⬤ Components > Query Builder > Save ⬤ Components > Reports > Report ⬤ Components > Schema Config > Components ⬤ Components > Schema Config > Table Uniqueness Rules ⬤ Components > Security > Missing Agents Dialog ⬤ Components > Security > Role ⬤ Components > Security > User Collections ⬤ Components > Statistics > Results Dialog ⬤ Components > Statistics > Stats Page Editing ⬤ Components > Statistics > Index ⬤ Components > Wb Actions > Wb Save ⬤ Components > Wb Plan View > Mapper ⬤ Components > Wb Toolkit > Dev Show Plan ⬤ Components > Work Bench > Data Set Meta
msgid "save"
msgstr "Sauvegarder"

#: components/Atoms/DataEntry.tsx:148
#: components/ExportFeed/Editor.tsx:137
#: components/FormSliders/RecordSelectorFromIds.tsx:179
#: components/Formatters/List.tsx:138
#: components/Forms/Save.tsx:279
#: components/Merging/CompareSubView.tsx:184
#: components/Molecules/AutoComplete.tsx:524
#: components/PickLists/index.tsx:280
#: components/QueryBuilder/Wrapped.tsx:484
#: components/SchemaConfig/Format.tsx:291
#: components/SchemaConfig/Format.tsx:339
#: components/SchemaConfig/Languages.tsx:75
#: components/SchemaConfig/Table.tsx:178
#: components/SchemaConfig/UniquenessRuleRow.tsx:298
#: components/SearchDialog/SelectRecordSet.tsx:135
#: components/SearchDialog/SelectRecordSet.tsx:139
#: components/Security/CollectionRole.tsx:207
#: components/Security/Policies.tsx:184
#: components/Statistics/Categories.tsx:285
#: components/Statistics/StatsPageEditing.tsx:47
#: components/Statistics/index.tsx:636
#: components/Toolbar/ListEdit.tsx:144
#: components/WbPlanView/navigator.ts:350
#: components/WebLinks/Definition.tsx:117
#: components/WebLinks/List.tsx:53
#. Used in: Components > Atoms > Data Entry ⬤ Components > Export Feed > Editor ⬤ Components > Form Sliders > Record Selector From Ids ⬤ Components > Formatters > List ⬤ Components > Forms > Save ⬤ Components > Merging > Compare Sub View ⬤ Components > Molecules > Auto Complete ⬤ Components > Pick Lists > Index ⬤ Components > Query Builder > Wrapped ⬤ Components > Schema Config > Format ⬤ Components > Schema Config > Languages ⬤ Components > Schema Config > Table ⬤ Components > Schema Config > Uniqueness Rule Row ⬤ Components > Search Dialog > Select Record Set ⬤ Components > Security > Collection Role ⬤ Components > Security > Policies ⬤ Components > Statistics > Categories ⬤ Components > Statistics > Stats Page Editing ⬤ Components > Statistics > Index ⬤ Components > Toolbar > List Edit ⬤ Components > Wb Plan View > Navigator ⬤ Components > Web Links > Definition ⬤ Components > Web Links > List
msgid "add"
msgstr "Ajouter"

#: components/ChooseCollection/index.tsx:164
#. Used in: Components > Choose Collection > Index
msgid "open"
msgstr "Ouvrir"

#: components/FormSliders/RecordSelectorFromIds.tsx:184
#: components/Formatters/Element.tsx:83
#: components/Forms/DeleteButton.tsx:82
#: components/Forms/DeleteButton.tsx:97
#: components/Forms/DeleteButton.tsx:142
#: components/Molecules/SyncAttachmentPicker.tsx:70
#: components/Notifications/Notifications.tsx:166
#: components/PickLists/definitions.ts:45
#: components/SchemaConfig/UniquenessRuleRow.tsx:188
#: components/Security/PreviewTables.tsx:68
#: components/Security/Role.tsx:223
#: components/Statistics/DeleteCategory.tsx:38
#: components/TreeView/Actions.tsx:506
#: components/WorkBench/DataSetMeta.tsx:151
#: components/WorkBench/DataSetMeta.tsx:177
#. Used in: Components > Form Sliders > Record Selector From Ids ⬤ Components > Formatters > Element ⬤ Components > Forms > Delete Button ⬤ Components > Molecules > Sync Attachment Picker ⬤ Components > Notifications > Notifications ⬤ Components > Pick Lists > Definitions ⬤ Components > Schema Config > Uniqueness Rule Row ⬤ Components > Security > Preview Tables ⬤ Components > Security > Role ⬤ Components > Statistics > Delete Category ⬤ Components > Tree View > Actions ⬤ Components > Work Bench > Data Set Meta
msgid "delete"
msgstr "Supprimer"

#: components/Attachments/Dialog.tsx:113
#: components/Interactions/InteractionDialog.tsx:413
#: components/WbToolkit/GeoLocate.tsx:154
#. Used in: Components > Attachments > Dialog ⬤ Components > Interactions > Interaction Dialog ⬤ Components > Wb Toolkit > Geo Locate
msgid "next"
msgstr "Suivant"

#: components/Attachments/Dialog.tsx:99
#: components/WbToolkit/GeoLocate.tsx:148
#. Used in: Components > Attachments > Dialog ⬤ Components > Wb Toolkit > Geo Locate
msgid "previous"
msgstr "Précédent"

#: components/Security/registry.ts:86
#. Used in: Components > Security > Registry
#, fuzzy
msgid "tool"
msgstr "Outil"

#: components/WbToolkit/index.tsx:76
#: components/WorkBench/WbView.tsx:215
#. Used in: Components > Wb Toolkit > Index ⬤ Components > Work Bench > Wb View
#, fuzzy
msgid "tools"
msgstr "Outils"

#: components/Core/ContextLoader.tsx:40
#: components/Core/Contexts.tsx:125
#: components/Core/__tests__/Contexts.test.tsx:76
#: components/Core/__tests__/Contexts.test.tsx:87
#: components/FormCells/FormTable.tsx:272
#: components/FormCommands/ShowTransactions.tsx:65
#: components/FormFields/ComboBox.tsx:131
#: components/FormFields/Field.tsx:84
#: components/FormPlugins/CollectionRelOneToMany.tsx:158
#: components/FormPlugins/CollectionRelOneToOne.tsx:43
#: components/Formatters/Preview.tsx:105
#: components/Formatters/Preview.tsx:146
#: components/Forms/BaseResourceView.tsx:61
#: components/Forms/DeleteButton.tsx:122
#: components/Forms/SubView.tsx:196
#: components/Forms/SubView.tsx:263
#: components/HomePage/AboutSpecify.tsx:165
#: components/HomePage/AboutSpecify.tsx:197
#: components/HomePage/AboutSpecify.tsx:220
#: components/Interactions/PrepReturnRow.tsx:93
#: components/Interactions/PrepReturnRow.tsx:94
#: components/Interactions/PrepReturnRow.tsx:96
#: components/Leaflet/index.ts:194
#: components/Merging/Usages.tsx:49
#: components/Molecules/AutoComplete.tsx:440
#: components/Molecules/FormattedResource.tsx:16
#: components/Molecules/FormattedResource.tsx:31
#: components/Molecules/LinkedRecords.tsx:49
#: components/Molecules/LinkedRecords.tsx:64
#: components/Molecules/LinkedRecords.tsx:102
#: components/Molecules/index.tsx:24
#: components/Permissions/FormatError.tsx:147
#: components/Permissions/FormatError.tsx:174
#: components/Preferences/Renderers.tsx:114
#: components/QueryBuilder/Formatter.tsx:178
#: components/QueryBuilder/QueryLineFilter.tsx:75
#: components/QueryBuilder/Results.tsx:199
#: components/QueryBuilder/Results.tsx:200
#: components/QueryComboBox/index.tsx:416
#: components/SchemaConfig/Fields.tsx:62
#: components/SchemaConfig/index.tsx:165
#: components/SchemaConfig/index.tsx:166
#: components/SearchDialog/index.tsx:303
#: components/Security/Collection.tsx:225
#: components/Security/CollectionComponents.tsx:141
#: components/Security/CollectionRole.tsx:233
#: components/Security/Institution.tsx:99
#: components/Security/Institution.tsx:191
#: components/Security/Policies.tsx:190
#: components/Security/Preview.tsx:104
#: components/Security/RoleTemplate.tsx:169
#: components/Security/RoleTemplate.tsx:208
#: components/Security/UserCollections.tsx:126
#: components/Security/UserCollections.tsx:278
#: components/Security/UserComponents.tsx:89
#: components/Security/UserComponents.tsx:165
#: components/SkeletonLoaders/Skeleton.tsx:8
#: components/Statistics/Categories.tsx:77
#: components/Statistics/StatsResult.tsx:57
#: components/Statistics/StatsResult.tsx:67
#: components/Statistics/StatsResult.tsx:78
#: components/Toolbar/BackupDatabase.tsx:89
#: components/Toolbar/Language.tsx:224
#: components/Toolbar/Language.tsx:258
#: components/TreeView/Row.tsx:229
#: components/WorkBench/Disambiguation.tsx:124
#. Used in: Components > Core > Context Loader ⬤ Components > Core > Contexts ⬤ Core > __tests__ > Contexts ⬤ Components > Form Cells > Form Table ⬤ Components > Form Commands > Show Transactions ⬤ Components > Form Fields > Combo Box ⬤ Components > Form Fields > Field ⬤ Components > Form Plugins > Collection Rel One To Many ⬤ Components > Form Plugins > Collection Rel One To One ⬤ Components > Formatters > Preview ⬤ Components > Forms > Base Resource View ⬤ Components > Forms > Delete Button ⬤ Components > Forms > Sub View ⬤ Components > Home Page > About Specify ⬤ Components > Interactions > Prep Return Row ⬤ Components > Leaflet > Index ⬤ Components > Merging > Usages ⬤ Components > Molecules > Auto Complete ⬤ Components > Molecules > Formatted Resource ⬤ Components > Molecules > Linked Records ⬤ Components > Molecules > Index ⬤ Components > Permissions > Format Error ⬤ Components > Preferences > Renderers ⬤ Components > Query Builder > Formatter ⬤ Components > Query Builder > Query Line Filter ⬤ Components > Query Builder > Results ⬤ Components > Query Combo Box > Index ⬤ Components > Schema Config > Fields ⬤ Components > Schema Config > Index ⬤ Components > Search Dialog > Index ⬤ Components > Security > Collection ⬤ Components > Security > Collection Components ⬤ Components > Security > Collection Role ⬤ Components > Security > Institution ⬤ Components > Security > Policies ⬤ Components > Security > Preview ⬤ Components > Security > Role Template ⬤ Components > Security > User Collections ⬤ Components > Security > User Components ⬤ Components > Skeleton Loaders > Skeleton ⬤ Components > Statistics > Categories ⬤ Components > Statistics > Stats Result ⬤ Components > Toolbar > Backup Database ⬤ Components > Toolbar > Language ⬤ Components > Tree View > Row ⬤ Components > Work Bench > Disambiguation
msgid "loading"
msgstr "Chargement…"

#: components/AttachmentsBulkImport/Upload.tsx:270
#: components/AttachmentsBulkImport/utils.ts:468
#: components/WorkBench/DataSetMeta.tsx:293
#. Used in: Components > Attachments Bulk Import > Upload ⬤ Components > Attachments Bulk Import > Utils ⬤ Components > Work Bench > Data Set Meta
msgid "uploaded"
msgstr "Téléchargé"

#: components/Atoms/DataEntry.tsx:163
#: components/ExportFeed/Editor.tsx:155
#: components/ExportFeed/Editor.tsx:157
#: components/FormCells/FormTable.tsx:497
#: components/FormCells/FormTable.tsx:509
#: components/FormPlugins/CollectionRelOneToMany.tsx:136
#: components/Formatters/Fields.tsx:215
#: components/Formatters/Fields.tsx:216
#: components/QueryBuilder/Components.tsx:167
#: components/QueryBuilder/FieldFilterTool.tsx:100
#: components/QueryBuilder/FieldFilterTool.tsx:103
#: components/QueryBuilder/Line.tsx:309
#: components/QueryBuilder/Line.tsx:313
#: components/SchemaConfig/UniquenessRuleRow.tsx:273
#: components/Security/Policy.tsx:94
#: components/Security/Policy.tsx:96
#: components/Security/Role.tsx:182
#: components/Statistics/StatsPageEditing.tsx:37
#: components/Statistics/StatsResult.tsx:62
#: components/Toolbar/ListEdit.tsx:150
#. Used in: Components > Atoms > Data Entry ⬤ Components > Export Feed > Editor ⬤ Components > Form Cells > Form Table ⬤ Components > Form Plugins > Collection Rel One To Many ⬤ Components > Formatters > Fields ⬤ Components > Query Builder > Components ⬤ Components > Query Builder > Field Filter Tool ⬤ Components > Query Builder > Line ⬤ Components > Schema Config > Uniqueness Rule Row ⬤ Components > Security > Policy ⬤ Components > Security > Role ⬤ Components > Statistics > Stats Page Editing ⬤ Components > Statistics > Stats Result ⬤ Components > Toolbar > List Edit
msgid "remove"
msgstr "Retirer"

#: components/Atoms/DataEntry.tsx:158
#: components/Formatters/Preview.tsx:75
#: components/Header/ExpressSearchTask.tsx:50
#: components/Header/ExpressSearchTask.tsx:90
#: components/Header/ExpressSearchTask.tsx:95
#: components/Header/ExpressSearchTask.tsx:127
#: components/Header/index.tsx:138
#: components/HomePage/index.tsx:33
#: components/SearchDialog/index.tsx:253
#: components/SearchDialog/index.tsx:258
#: components/SearchDialog/index.tsx:357
#: components/WbUtils/index.tsx:60
#. Used in: Components > Atoms > Data Entry ⬤ Components > Formatters > Preview ⬤ Components > Header > Express Search Task ⬤ Components > Header > Index ⬤ Components > Home Page > Index ⬤ Components > Search Dialog > Index ⬤ Components > Wb Utils > Index
msgid "search"
msgstr "Recherche"

#: components/FormCommands/ShowTransactions.tsx:48
#: components/Reports/index.tsx:201
#: components/SearchDialog/index.tsx:305
#: components/WorkBench/WbAttachmentsPreview.tsx:118
#. Used in: Components > Form Commands > Show Transactions ⬤ Components > Reports > Index ⬤ Components > Search Dialog > Index ⬤ Components > Work Bench > Wb Attachments Preview
msgid "noResults"
msgstr "Aucun résultat"

#: components/FormPlugins/LatLongUi.tsx:100
#: components/FormPlugins/LatLongUi.tsx:170
#: components/FormPlugins/LatLongUi.tsx:173
#: components/HomePage/AboutSpecify.tsx:136
#: components/Merging/Header.tsx:112
#: components/Merging/Header.tsx:122
#: components/Merging/Usages.tsx:20
#: components/WorkBench/DataSetMeta.tsx:324
#. Used in: Components > Form Plugins > Lat Long Ui ⬤ Components > Home Page > About Specify ⬤ Components > Merging > Header ⬤ Components > Merging > Usages ⬤ Components > Work Bench > Data Set Meta
msgid "notApplicable"
msgstr "N/A"

#: components/AppResources/Create.tsx:229
#: components/AttachmentsBulkImport/Datasets.tsx:259
#: components/FormEditor/Create.tsx:69
#: components/Security/RoleTemplate.tsx:89
#: components/Statistics/AddStatDialog.tsx:73
#: components/Toolbar/BackupDatabase.tsx:80
#: components/Toolbar/Query.tsx:213
#: components/Toolbar/RecordSets.tsx:223
#. Used in: Components > App Resources > Create ⬤ Components > Attachments Bulk Import > Datasets ⬤ Components > Form Editor > Create ⬤ Components > Security > Role Template ⬤ Components > Statistics > Add Stat Dialog ⬤ Components > Toolbar > Backup Database ⬤ Components > Toolbar > Query ⬤ Components > Toolbar > Record Sets
msgid "new"
msgstr "Nouveau"

#: components/Atoms/DataEntry.tsx:150
#: components/AttachmentsBulkImport/Datasets.tsx:222
#: components/AttachmentsBulkImport/Datasets.tsx:225
#: components/AttachmentsBulkImport/Import.tsx:253
#: components/FormEditor/Create.tsx:160
#: components/FormMeta/index.tsx:100
#: components/FormMeta/index.tsx:102
#: components/Forms/ResourceView.tsx:234
#: components/Molecules/ResourceLink.tsx:140
#: components/Reports/index.tsx:258
#: components/Reports/index.tsx:262
#: components/SchemaConfig/Format.tsx:270
#: components/SchemaConfig/Format.tsx:326
#: components/SchemaConfig/Table.tsx:165
#: components/Security/UserComponents.tsx:154
#: components/Security/UserComponents.tsx:158
#: components/Statistics/Buttons.tsx:33
#: components/Statistics/index.tsx:609
#: components/Toolbar/RecordSets.tsx:323
#: components/Toolbar/WbsDialog.tsx:274
#: components/Toolbar/WbsDialog.tsx:278
#: components/TreeView/Actions.tsx:121
#. Used in: Components > Atoms > Data Entry ⬤ Components > Attachments Bulk Import > Datasets ⬤ Components > Attachments Bulk Import > Import ⬤ Components > Form Editor > Create ⬤ Components > Form Meta > Index ⬤ Components > Forms > Resource View ⬤ Components > Molecules > Resource Link ⬤ Components > Reports > Index ⬤ Components > Schema Config > Format ⬤ Components > Schema Config > Table ⬤ Components > Security > User Components ⬤ Components > Statistics > Buttons ⬤ Components > Statistics > Index ⬤ Components > Toolbar > Record Sets ⬤ Components > Toolbar > Wbs Dialog ⬤ Components > Tree View > Actions
msgid "edit"
msgstr "Modifier"

#: components/Reports/Report.tsx:202
#: components/Security/UserComponents.tsx:188
#. Used in: Components > Reports > Report ⬤ Components > Security > User Components
msgid "ignore"
msgstr "Ignorer"

#: components/FormSliders/RecordSelectorFromIds.tsx:282
#: components/Merging/index.tsx:394
#: components/Toolbar/Language.tsx:108
#: components/WbActions/WbUpload.tsx:117
#. Used in: Components > Form Sliders > Record Selector From Ids ⬤ Components > Merging > Index ⬤ Components > Toolbar > Language ⬤ Components > Wb Actions > Wb Upload
#, fuzzy
msgid "proceed"
msgstr "Procéder"

#: components/FormPlugins/LatLongUi.tsx:280
#. 🟥Noun. Used in: Components > Form Plugins > Lat Long Ui
#, fuzzy
msgid "start"
msgstr "Commencer"

#: components/FormPlugins/LatLongUi.tsx:291
#. 🟥Noun. Used in: Components > Form Plugins > Lat Long Ui
#, fuzzy
msgid "end"
msgstr "Fin"

#: components/ExportFeed/ForceUpdate.tsx:46
#: components/Interactions/InteractionDialog.tsx:412
#: components/PickLists/definitions.ts:44
#: components/Security/PreviewTables.tsx:67
#. 🟥Verb. Used in: Components > Export Feed > Force Update ⬤ Components > Interactions > Interaction Dialog ⬤ Components > Pick Lists > Definitions ⬤ Components > Security > Preview Tables
#, fuzzy
msgid "update"
msgstr "Mettre à jour"

#: components/FormPlugins/DatePrecisionPicker.tsx:46
#: components/WbPlanView/navigator.ts:662
#. Used in: Components > Form Plugins > Date Precision Picker ⬤ Components > Wb Plan View > Navigator
msgid "fullDate"
msgstr "Date complète"

#: components/Atoms/DataEntry.tsx:149
#: components/Atoms/__tests__/Button.test.tsx:13
#: components/Atoms/__tests__/index.test.tsx:7
#: components/Atoms/__tests__/index.test.tsx:8
#: components/Atoms/__tests__/index.test.tsx:9
#: components/Atoms/__tests__/index.test.tsx:10
#: components/Atoms/__tests__/index.test.tsx:11
#: components/Atoms/__tests__/index.test.tsx:12
#: components/Atoms/__tests__/index.test.tsx:13
#: components/Atoms/__tests__/index.test.tsx:14
#: components/Atoms/__tests__/index.test.tsx:15
#: components/Molecules/ResourceLink.tsx:70
#: components/TreeView/Actions.tsx:121
#. 🟥Verb. Used in: Components > Atoms > Data Entry ⬤ Atoms > __tests__ > Button ⬤ Atoms > __tests__ > Index ⬤ Components > Molecules > Resource Link ⬤ Components > Tree View > Actions
msgid "view"
msgstr "Voir"

#: components/Atoms/Link.tsx:45
#: components/Atoms/Link.tsx:46
#: components/Leaflet/index.ts:184
#: components/Leaflet/index.ts:188
#: components/Leaflet/index.ts:189
#: components/WorkBench/WbSpreadsheet.tsx:125
#: components/WorkBench/WbSpreadsheet.tsx:126
#. 🟥Used in a hover-over message for links that open in new tab. Used in: Components > Atoms > Link ⬤ Components > Leaflet > Index ⬤ Components > Work Bench > Wb Spreadsheet
msgid "opensInNewTab"
msgstr "(s'ouvre dans un nouvel onglet)"

#: components/Atoms/DataEntry.tsx:175
#: components/Atoms/DataEntry.tsx:178
#: components/Attachments/Viewer.tsx:214
#: components/FormCells/FormTable.tsx:482
#: components/FormCells/FormTable.tsx:485
#. 🟥Used in a button that opens a link in a new tab. Used in: Components > Atoms > Data Entry ⬤ Components > Attachments > Viewer ⬤ Components > Form Cells > Form Table
#, fuzzy
msgid "openInNewTab"
msgstr "Ouvrir dans un nouvel onglet"

#: components/Errors/ErrorDialog.tsx:164
#: components/Header/Logo.tsx:77
#: components/Permissions/PermissionDenied.tsx:214
#: components/RouterCommands/CacheBuster.tsx:34
#. Used in: Components > Errors > Error Dialog ⬤ Components > Header > Logo ⬤ Components > Permissions > Permission Denied ⬤ Components > Router Commands > Cache Buster
msgid "goToHomepage"
msgstr "Accéder à la page d'accueil"

#: components/FormCells/FormTable.tsx:355
#: components/QueryBuilder/Edit.tsx:93
#. Used in: Components > Form Cells > Form Table ⬤ Components > Query Builder > Edit
#, fuzzy
msgid "actions"
msgstr "Actions"

#: components/ChooseCollection/index.tsx:138
#: components/Header/ChooseCollection.tsx:27
#: components/Header/index.tsx:94
#: components/Preferences/UserDefinitions.tsx:1296
#: components/Router/EntrypointRouter.tsx:32
#: components/Router/OverlayRoutes.tsx:63
#. Used in: Components > Choose Collection > Index ⬤ Components > Header > Choose Collection ⬤ Components > Header > Index ⬤ Components > Preferences > User Definitions ⬤ Components > Router > Entrypoint Router ⬤ Components > Router > Overlay Routes
msgid "chooseCollection"
msgstr "Choisir une collection"

#: components/Molecules/Sorting.tsx:30
#: components/Preferences/Renderers.tsx:159
#. 🟥As in "Ascending sort". Used in: Components > Molecules > Sorting ⬤ Components > Preferences > Renderers
msgid "ascending"
msgstr "Ascendant"

#: components/Molecules/Sorting.tsx:31
#: components/Preferences/Renderers.tsx:174
#. 🟥As in "Descending sort". Used in: Components > Molecules > Sorting ⬤ Components > Preferences > Renderers
msgid "descending"
msgstr "Descendant"

#: components/Header/menuItemDefinitions.ts:81
#: components/Router/OverlayRoutes.tsx:137
#: components/SearchDialog/SelectRecordSet.tsx:98
#: components/Security/registry.ts:214
#: components/Toolbar/RecordSets.tsx:231
#: components/Toolbar/RecordSets.tsx:258
#. Used in: Components > Header > Menu Item Definitions ⬤ Components > Router > Overlay Routes ⬤ Components > Search Dialog > Select Record Set ⬤ Components > Security > Registry ⬤ Components > Toolbar > Record Sets
#, fuzzy
msgid "recordSets"
msgstr "Ensembles de records"

#: components/Toolbar/RecordSets.tsx:313
<<<<<<< HEAD
#. Used in: Components > Toolbar > Record Sets
#, fuzzy
=======
>>>>>>> a0a06576
msgid "recordCount"
msgstr "Nombre d'enregistrements"

#: components/Toolbar/RecordSets.tsx:172
<<<<<<< HEAD
#. Used in: Components > Toolbar > Record Sets
#, fuzzy
=======
>>>>>>> a0a06576
msgid "size"
msgstr "Taille"

#: components/Header/ExpressSearchTask.tsx:166
<<<<<<< HEAD
#. Used in: Components > Header > Express Search Task
#, fuzzy
=======
>>>>>>> a0a06576
msgid "running"
msgstr "En cours d'exécution…"

#: components/Header/ExpressSearchTask.tsx:168
<<<<<<< HEAD
#. Used in: Components > Header > Express Search Task
#, fuzzy
=======
>>>>>>> a0a06576
msgid "noMatches"
msgstr "Aucune correspondance"

#: components/QueryBuilder/FieldFilter.tsx:74
#: components/QueryBuilder/FieldFilter.tsx:239
#: components/WbUtils/index.tsx:57
#: components/WbUtils/index.tsx:62
#. Used in: Components > Query Builder > Field Filter ⬤ Components > Wb Utils > Index
#, fuzzy
msgid "searchQuery"
msgstr "Requête de recherche"

#: components/Attachments/attachments.ts:122
#: components/HomePage/AboutSpecify.tsx:188
#: components/HomePage/AboutSpecify.tsx:214
<<<<<<< HEAD
#. Used in: Components > Attachments > Attachments ⬤ Components > Home Page > About Specify
#, fuzzy
=======
>>>>>>> a0a06576
msgid "unknown"
msgstr "Inconnu"

#: components/ExportFeed/Editor.tsx:74
#: components/Login/index.tsx:144
#: components/Preferences/UserDefinitions.tsx:88
#: components/Preferences/UserDefinitions.tsx:727
#: components/SchemaConfig/Languages.tsx:39
#: components/SchemaConfig/Languages.tsx:93
#. Used in: Components > Export Feed > Editor ⬤ Components > Login > Index ⬤ Components > Preferences > User Definitions ⬤ Components > Schema Config > Languages
#, fuzzy
msgid "language"
msgstr "Langue"

#: components/SchemaConfig/Languages.tsx:104
<<<<<<< HEAD
#. Used in: Components > Schema Config > Languages
#, fuzzy
=======
>>>>>>> a0a06576
msgid "country"
msgstr "Pays"

#: components/Leaflet/index.ts:186
#. Used in: Components > Leaflet > Index
#, fuzzy
msgid "viewRecord"
msgstr "Afficher l'enregistrement"

#: components/AppResources/Aside.tsx:400
#: components/FormCells/index.tsx:315
#: components/FormCommands/index.tsx:110
#: components/FormPlugins/index.tsx:190
<<<<<<< HEAD
#. Used in: Components > App Resources > Aside ⬤ Components > Form Cells > Index ⬤ Components > Form Commands > Index ⬤ Components > Form Plugins > Index
#, fuzzy
=======
>>>>>>> a0a06576
msgid "nullInline"
msgstr "(nul)"

#: components/Molecules/FilePicker.tsx:107
<<<<<<< HEAD
#. 🟥Generic. Could refer to any file. Used in: Components > Molecules > File Picker
#, fuzzy
=======
>>>>>>> a0a06576
msgid "filePickerMessage"
msgstr "Choisissez un fichier ou faites-le glisser ici"

#: components/AttachmentsBulkImport/Import.tsx:204
#: components/Molecules/FilePicker.tsx:114
<<<<<<< HEAD
#. Used in: Components > Attachments Bulk Import > Import ⬤ Components > Molecules > File Picker
#, fuzzy
=======
>>>>>>> a0a06576
msgid "selectedFileName"
msgstr "Fichier sélectionné"

#: components/Attachments/index.tsx:180
#: components/Attachments/index.tsx:183
#: components/Security/registry.ts:117
#: components/Security/registry.ts:145
<<<<<<< HEAD
#. Used in: Components > Attachments > Index ⬤ Components > Security > Registry
#, fuzzy
=======
>>>>>>> a0a06576
msgid "all"
msgstr "Tous"

#: components/Attachments/index.tsx:189
#: components/Attachments/index.tsx:192
#. Used in: Components > Attachments > Index
#, fuzzy
msgid "unused"
msgstr "Inutilisé"

#: components/PickLists/definitions.ts:56
#. Used in: Components > Pick Lists > Definitions
#, fuzzy
msgid "ordinal"
msgstr "Ordinal"

#: components/Header/userToolDefinitions.ts:103
#: components/QueryBuilder/Edit.tsx:79
#: components/SchemaConfig/Tables.tsx:39
#: components/Security/ImportExport.tsx:252
#: components/WbToolkit/DevShowPlan.tsx:90
#: components/WbToolkit/index.tsx:100
<<<<<<< HEAD
#. Used in: Components > Header > User Tool Definitions ⬤ Components > Query Builder > Edit ⬤ Components > Schema Config > Tables ⬤ Components > Security > Import Export ⬤ Components > Wb Toolkit > Dev Show Plan ⬤ Components > Wb Toolkit > Index
#, fuzzy
=======
>>>>>>> a0a06576
msgid "export"
msgstr "Exporter"

#: components/Attachments/index.tsx:238
#: components/Header/userToolDefinitions.ts:117
#: components/LocalityUpdate/Status.tsx:232
#: components/LocalityUpdate/index.tsx:135
#: components/QueryBuilder/Import.tsx:70
#: components/QueryBuilder/Import.tsx:149
#: components/Security/ImportExport.tsx:73
#: components/Security/ImportExport.tsx:86
#: components/Security/ImportExport.tsx:90
#: components/Toolbar/QueryTablesWrapper.tsx:151
<<<<<<< HEAD
#. Used in: Components > Attachments > Index ⬤ Components > Header > User Tool Definitions ⬤ Components > Locality Update > Status ⬤ Components > Locality Update > Index ⬤ Components > Query Builder > Import ⬤ Components > Security > Import Export ⬤ Components > Toolbar > Query Tables Wrapper
#, fuzzy
=======
>>>>>>> a0a06576
msgid "import"
msgstr "Importer"

#: components/Errors/ErrorDialog.tsx:177
#: components/Errors/Toasts.tsx:103
#: components/Permissions/PermissionDenied.tsx:218
<<<<<<< HEAD
#. Used in: Components > Errors > Error Dialog ⬤ Components > Errors > Toasts ⬤ Components > Permissions > Permission Denied
#, fuzzy
=======
>>>>>>> a0a06576
msgid "dismiss"
msgstr "Rejeter"

#: components/DataModel/specifyTable.ts:281
#: components/ExportFeed/Editor.tsx:194
#: components/WbPlanView/navigator.ts:540
#. Used in: Components > Data Model > Specify Table ⬤ Components > Export Feed > Editor ⬤ Components > Wb Plan View > Navigator
#, fuzzy
msgid "id"
msgstr "IDENTIFIANT"

#: components/Attachments/index.tsx:163
#: components/QueryBuilder/Line.tsx:472
#: components/QueryBuilder/Line.tsx:480
#. Used in: Components > Attachments > Index ⬤ Components > Query Builder > Line
#, fuzzy
msgid "filter"
msgstr "Filtre"

#: components/QueryBuilder/Results.tsx:79
#: components/WbActions/index.tsx:123
<<<<<<< HEAD
#. Used in: Components > Query Builder > Results ⬤ Components > Wb Actions > Index
#, fuzzy
=======
>>>>>>> a0a06576
msgid "results"
msgstr "Résultats"

#: components/Errors/ErrorDialog.tsx:144
#: components/LocalityUpdate/Status.tsx:464
#: components/LocalityUpdate/Status.tsx:505
#: components/Merging/Status.tsx:100
<<<<<<< HEAD
#. Used in: Components > Errors > Error Dialog ⬤ Components > Locality Update > Status ⬤ Components > Merging > Status
#, fuzzy
=======
>>>>>>> a0a06576
msgid "downloadErrorMessage"
msgstr "Télécharger le message d'erreur"

#: components/Molecules/Copy.tsx:29
<<<<<<< HEAD
#. Used in: Components > Molecules > Copy
#, fuzzy
=======
>>>>>>> a0a06576
msgid "copied"
msgstr "Copié!"

#: components/Molecules/Copy.tsx:13
<<<<<<< HEAD
#. Used in: Components > Molecules > Copy
#, fuzzy
=======
>>>>>>> a0a06576
msgid "copyToClipboard"
msgstr "Copier dans le presse-papier"

#: components/Interactions/PrepDialog.tsx:268
#: components/WbPlanView/CustomSelectElement.tsx:296
<<<<<<< HEAD
#. Used in: Components > Interactions > Prep Dialog ⬤ Components > Wb Plan View > Custom Select Element
#, fuzzy
=======
>>>>>>> a0a06576
msgid "selected"
msgstr "Sélectionné"

#: components/FormCells/FormTable.tsx:310
#: components/FormCells/FormTable.tsx:406
#: components/FormCells/FormTable.tsx:408
#: components/FormSliders/IntegratedRecordSelector.tsx:110
#: components/Formatters/Definitions.tsx:243
#: components/Header/index.tsx:158
#: components/Molecules/AutoComplete.tsx:543
#. Used in: Components > Form Cells > Form Table ⬤ Components > Form Sliders > Integrated Record Selector ⬤ Components > Formatters > Definitions ⬤ Components > Header > Index ⬤ Components > Molecules > Auto Complete
#, fuzzy
msgid "expand"
msgstr "Développer"

#: components/AppResources/Aside.tsx:186
#. Used in: Components > App Resources > Aside
#, fuzzy
msgid "expandAll"
msgstr "Tout développer"

#: components/FormCells/FormTable.tsx:366
#: components/FormCells/FormTable.tsx:368
#: components/FormSliders/IntegratedRecordSelector.tsx:110
#: components/Header/index.tsx:158
<<<<<<< HEAD
#. Used in: Components > Form Cells > Form Table ⬤ Components > Form Sliders > Integrated Record Selector ⬤ Components > Header > Index
#, fuzzy
=======
>>>>>>> a0a06576
msgid "collapse"
msgstr "Réduire"

#: components/AppResources/Aside.tsx:189
#: components/TreeView/index.tsx:306
<<<<<<< HEAD
#. Used in: Components > App Resources > Aside ⬤ Components > Tree View > Index
#, fuzzy
=======
>>>>>>> a0a06576
msgid "collapseAll"
msgstr "Tout réduire"

#: components/Attachments/ImageViewer.tsx:59
#: components/Attachments/LeafletImageViewer.tsx:80
#: components/Preferences/index.tsx:221
#: components/Statistics/index.tsx:564
#: components/Toolbar/QueryTablesEdit.tsx:70
<<<<<<< HEAD
#. Used in: Components > Attachments > Image Viewer ⬤ Components > Attachments > Leaflet Image Viewer ⬤ Components > Preferences > Index ⬤ Components > Statistics > Index ⬤ Components > Toolbar > Query Tables Edit
#, fuzzy
=======
>>>>>>> a0a06576
msgid "reset"
msgstr "Réinitialiser"

#: components/FormEditor/Create.tsx:210
#: components/SearchDialog/index.tsx:378
<<<<<<< HEAD
#. Used in: Components > Form Editor > Create ⬤ Components > Search Dialog > Index
#, fuzzy
=======
>>>>>>> a0a06576
msgid "select"
msgstr "Sélectionner"

#: components/PickLists/definitions.ts:54
#: components/Preferences/Renderers.tsx:158
#: components/SchemaConfig/Components.tsx:77
#: components/SchemaConfig/Format.tsx:69
#: components/Security/Collection.tsx:157
#: components/Security/ImportExport.tsx:120
#: components/Security/PreviewComponents.tsx:133
#: components/Security/PreviewComponents.tsx:190
#: components/Security/RoleTemplate.tsx:111
<<<<<<< HEAD
#. Used in: Components > Pick Lists > Definitions ⬤ Components > Preferences > Renderers ⬤ Components > Schema Config > Components ⬤ Components > Schema Config > Format ⬤ Components > Security > Collection ⬤ Components > Security > Import Export ⬤ Components > Security > Preview Components ⬤ Components > Security > Role Template
#, fuzzy
=======
>>>>>>> a0a06576
msgid "none"
msgstr "Aucun"

#: components/SchemaConfig/Components.tsx:73
<<<<<<< HEAD
#. Used in: Components > Schema Config > Components
#, fuzzy
=======
>>>>>>> a0a06576
msgid "noneAvailable"
msgstr "Aucun disponible"

#: components/AppResources/Filters.tsx:100
#: components/AppResources/Filters.tsx:116
#: components/AppResources/Filters.tsx:142
#: components/Attachments/RecordSetAttachment.tsx:146
#: components/Attachments/index.tsx:179
#: components/Attachments/index.tsx:188
#: components/FormCells/FormTable.tsx:164
#: components/Formatters/Types.tsx:55
#: components/Formatters/Types.tsx:59
#: components/Forms/DeleteBlocked.tsx:90
#: components/Forms/DeleteBlocked.tsx:193
#: components/Header/ExpressSearchTask.tsx:236
#: components/Toolbar/Query.tsx:220
#: components/Toolbar/RecordSets.tsx:230
#: components/WbActions/WbValidate.tsx:53
#: components/WbUtils/datasetVariants.tsx:29
#: components/WbUtils/datasetVariants.tsx:88
#: components/WbUtils/datasetVariants.tsx:104
<<<<<<< HEAD
#. 🟥Example usage: Record Sets (1,234). Used in: Components > App Resources > Filters ⬤ Components > Attachments > Record Set Attachment ⬤ Components > Attachments > Index ⬤ Components > Form Cells > Form Table ⬤ Components > Formatters > Types ⬤ Components > Forms > Delete Blocked ⬤ Components > Header > Express Search Task ⬤ Components > Toolbar > Query ⬤ Components > Toolbar > Record Sets ⬤ Components > Wb Actions > Wb Validate ⬤ Components > Wb Utils > Dataset Variants
#, fuzzy
=======
>>>>>>> a0a06576
msgid "countLine"
msgstr "{resource:string} ({count:number|formatted})"

#: components/AppResources/Aside.tsx:250
<<<<<<< HEAD
#. 🟥Example usage: Record Sets (1,234). Used in: Components > App Resources > Aside
#, fuzzy
=======
>>>>>>> a0a06576
msgid "jsxCountLine"
msgstr "{resource:string} <wrap>({count:number|formatted})</wrap>"

#: components/ChooseCollection/index.tsx:138
#: components/Formatters/List.tsx:108
#: components/HomePage/AboutSpecify.tsx:123
#: components/HomePage/AboutSpecify.tsx:127
#: components/HomePage/AboutSpecify.tsx:131
#: components/Security/RoleTemplate.tsx:182
#: components/WebLinks/Definition.tsx:44
#: components/WorkBench/DataSetMeta.tsx:222
<<<<<<< HEAD
#. 🟥Example usage: "Choose collection:". Used only if there is nothing else on this line after the colon heading. Used in: Components > Choose Collection > Index ⬤ Components > Formatters > List ⬤ Components > Home Page > About Specify ⬤ Components > Security > Role Template ⬤ Components > Web Links > Definition ⬤ Components > Work Bench > Data Set Meta
#, fuzzy
=======
>>>>>>> a0a06576
msgid "colonHeader"
msgstr "{header:string}:"

#: components/AttachmentsBulkImport/ActionState.tsx:29
#: components/AttachmentsBulkImport/ViewAttachmentFiles.tsx:159
#: components/AttachmentsBulkImport/utils.ts:500
#: components/FormCells/index.tsx:318
#: components/FormCommands/index.tsx:128
#: components/FormPlugins/index.tsx:207
#: components/FormSliders/RecordSet.tsx:393
#: components/Formatters/Element.tsx:92
#: components/Formatters/Formatter.tsx:126
#: components/Forms/BaseResourceView.tsx:132
#: components/Forms/Save.tsx:344
#: components/Leaflet/index.ts:171
#: components/LocalityUpdate/Status.tsx:522
#: components/LocalityUpdate/utils.ts:64
#: components/Merging/Header.tsx:213
#: components/Molecules/FilePicker.tsx:113
#: components/QueryBuilder/Header.tsx:96
#: components/QueryBuilder/Results.tsx:195
#: components/QueryBuilder/ResultsTable.tsx:201
#: components/QueryBuilder/ToForms.tsx:55
#: components/QueryComboBox/spec.ts:72
#: components/SchemaConfig/Field.tsx:42
#: components/SchemaConfig/Table.tsx:50
#: components/SchemaViewer/Fields.tsx:30
#: components/SchemaViewer/Fields.tsx:37
#: components/SchemaViewer/index.tsx:46
#: components/Security/Collection.tsx:131
#: components/Security/Institution.tsx:73
#: components/Security/Role.tsx:116
#: components/TreeView/helpers.ts:195
#: components/TreeView/helpers.ts:203
#: components/WorkBench/DataSetMeta.tsx:233
#: components/WorkBench/DataSetMeta.tsx:240
#: components/WorkBench/DataSetMeta.tsx:373
#: components/WorkBench/RemainingLoadingTime.tsx:44
#: components/WorkBench/Results.tsx:161
<<<<<<< HEAD
#. 🟥Example usage: "Created by: Full Name" OR "Record Set: Record Set Name". Used in: Components > Attachments Bulk Import > Action State ⬤ Components > Attachments Bulk Import > View Attachment Files ⬤ Components > Attachments Bulk Import > Utils ⬤ Components > Form Cells > Index ⬤ Components > Form Commands > Index ⬤ Components > Form Plugins > Index ⬤ Components > Form Sliders > Record Set ⬤ Components > Formatters > Element ⬤ Components > Formatters > Formatter ⬤ Components > Forms > Base Resource View ⬤ Components > Forms > Save ⬤ Components > Leaflet > Index ⬤ Components > Locality Update > Status ⬤ Components > Locality Update > Utils ⬤ Components > Merging > Header ⬤ Components > Molecules > File Picker ⬤ Components > Query Builder > Header ⬤ Components > Query Builder > Results ⬤ Components > Query Builder > Results Table ⬤ Components > Query Builder > To Forms ⬤ Components > Query Combo Box > Spec ⬤ Components > Schema Config > Field ⬤ Components > Schema Config > Table ⬤ Components > Schema Viewer > Fields ⬤ Components > Schema Viewer > Index ⬤ Components > Security > Collection ⬤ Components > Security > Institution ⬤ Components > Security > Role ⬤ Components > Tree View > Helpers ⬤ Components > Work Bench > Data Set Meta ⬤ Components > Work Bench > Remaining Loading Time ⬤ Components > Work Bench > Results
#, fuzzy
=======
>>>>>>> a0a06576
msgid "colonLine"
msgstr "{label:string}: {value:string}"

#: components/Forms/DeleteButton.tsx:167
#: components/Statistics/DeleteCategory.tsx:54
#: components/WorkBench/DataSetMeta.tsx:255
#: components/WorkBench/DataSetMeta.tsx:269
#: components/WorkBench/DataSetMeta.tsx:292
#: components/WorkBench/DataSetMeta.tsx:309
#: components/WorkBench/DataSetMeta.tsx:329
#: components/WorkBench/DataSetMeta.tsx:339
<<<<<<< HEAD
#. 🟥Example usage: "Created by: Full Name" OR "Record Set: Record Set Name". Used in: Components > Forms > Delete Button ⬤ Components > Statistics > Delete Category ⬤ Components > Work Bench > Data Set Meta
#, fuzzy
=======
>>>>>>> a0a06576
msgid "jsxColonLine"
msgstr "{label:string}: <wrap />"

#: components/Interactions/PrepDialog.tsx:161
<<<<<<< HEAD
#. Used in: Components > Interactions > Prep Dialog
#, fuzzy
=======
>>>>>>> a0a06576
msgid "bulkSelect"
msgstr "Sélection groupée"

#: components/Interactions/LoanReturn.tsx:273
<<<<<<< HEAD
#. Used in: Components > Interactions > Loan Return
#, fuzzy
=======
>>>>>>> a0a06576
msgid "bulkReturn"
msgstr "Retour groupé"

#: components/Interactions/LoanReturn.tsx:287
<<<<<<< HEAD
#. Used in: Components > Interactions > Loan Return
#, fuzzy
=======
>>>>>>> a0a06576
msgid "bulkResolve"
msgstr "Résolution groupée"

#: components/WorkBench/RemainingLoadingTime.tsx:45
<<<<<<< HEAD
#. Used in: Components > Work Bench > Remaining Loading Time
#, fuzzy
=======
>>>>>>> a0a06576
msgid "timeRemaining"
msgstr "Temps restant"

#: components/Molecules/Paginator.tsx:63
<<<<<<< HEAD
#. Used in: Components > Molecules > Paginator
#, fuzzy
=======
>>>>>>> a0a06576
msgid "unlimited"
msgstr "Illimité"

#: components/Molecules/SyncAttachmentPicker.tsx:59
#: components/SpecifyNetworkCollection/index.tsx:71
<<<<<<< HEAD
#. 🟥Verb. Used in: Components > Molecules > Sync Attachment Picker ⬤ Components > Specify Network Collection > Index
#, fuzzy
=======
>>>>>>> a0a06576
msgid "change"
msgstr "Modifier"

#: components/Merging/index.tsx:386
#: components/WbActions/WbUpload.tsx:109
#. Used in: Components > Merging > Index ⬤ Components > Wb Actions > Wb Upload
#, fuzzy
msgid "dontShowAgain"
msgstr "Ne plus afficher ceci"

#: components/Molecules/FilePicker.tsx:106
#: components/WbImportAttachments/index.tsx:53
<<<<<<< HEAD
#. Used in: Components > Molecules > File Picker ⬤ Components > Wb Import Attachments > Index
#, fuzzy
=======
>>>>>>> a0a06576
msgid "multipleFilePickerMessage"
msgstr "Choisissez des fichiers ou faites-les glisser ici"

#: components/Attachments/ImageViewer.tsx:49
<<<<<<< HEAD
#. Used in: Components > Attachments > Image Viewer
#, fuzzy
=======
>>>>>>> a0a06576
msgid "zoom"
msgstr "Zoom"

#: components/Attachments/ImageViewer.tsx:54
#. Used in: Components > Attachments > Image Viewer
#, fuzzy
msgid "unzoom"
msgstr "Dézoom"<|MERGE_RESOLUTION|>--- conflicted
+++ resolved
@@ -728,38 +728,26 @@
 msgstr "Ensembles de records"
 
 #: components/Toolbar/RecordSets.tsx:313
-<<<<<<< HEAD
 #. Used in: Components > Toolbar > Record Sets
 #, fuzzy
-=======
->>>>>>> a0a06576
 msgid "recordCount"
 msgstr "Nombre d'enregistrements"
 
 #: components/Toolbar/RecordSets.tsx:172
-<<<<<<< HEAD
 #. Used in: Components > Toolbar > Record Sets
 #, fuzzy
-=======
->>>>>>> a0a06576
 msgid "size"
 msgstr "Taille"
 
 #: components/Header/ExpressSearchTask.tsx:166
-<<<<<<< HEAD
 #. Used in: Components > Header > Express Search Task
 #, fuzzy
-=======
->>>>>>> a0a06576
 msgid "running"
 msgstr "En cours d'exécution…"
 
 #: components/Header/ExpressSearchTask.tsx:168
-<<<<<<< HEAD
 #. Used in: Components > Header > Express Search Task
 #, fuzzy
-=======
->>>>>>> a0a06576
 msgid "noMatches"
 msgstr "Aucune correspondance"
 
@@ -775,11 +763,8 @@
 #: components/Attachments/attachments.ts:122
 #: components/HomePage/AboutSpecify.tsx:188
 #: components/HomePage/AboutSpecify.tsx:214
-<<<<<<< HEAD
 #. Used in: Components > Attachments > Attachments ⬤ Components > Home Page > About Specify
 #, fuzzy
-=======
->>>>>>> a0a06576
 msgid "unknown"
 msgstr "Inconnu"
 
@@ -795,11 +780,8 @@
 msgstr "Langue"
 
 #: components/SchemaConfig/Languages.tsx:104
-<<<<<<< HEAD
 #. Used in: Components > Schema Config > Languages
 #, fuzzy
-=======
->>>>>>> a0a06576
 msgid "country"
 msgstr "Pays"
 
@@ -813,30 +795,21 @@
 #: components/FormCells/index.tsx:315
 #: components/FormCommands/index.tsx:110
 #: components/FormPlugins/index.tsx:190
-<<<<<<< HEAD
 #. Used in: Components > App Resources > Aside ⬤ Components > Form Cells > Index ⬤ Components > Form Commands > Index ⬤ Components > Form Plugins > Index
 #, fuzzy
-=======
->>>>>>> a0a06576
 msgid "nullInline"
 msgstr "(nul)"
 
 #: components/Molecules/FilePicker.tsx:107
-<<<<<<< HEAD
 #. 🟥Generic. Could refer to any file. Used in: Components > Molecules > File Picker
 #, fuzzy
-=======
->>>>>>> a0a06576
 msgid "filePickerMessage"
 msgstr "Choisissez un fichier ou faites-le glisser ici"
 
 #: components/AttachmentsBulkImport/Import.tsx:204
 #: components/Molecules/FilePicker.tsx:114
-<<<<<<< HEAD
 #. Used in: Components > Attachments Bulk Import > Import ⬤ Components > Molecules > File Picker
 #, fuzzy
-=======
->>>>>>> a0a06576
 msgid "selectedFileName"
 msgstr "Fichier sélectionné"
 
@@ -844,11 +817,8 @@
 #: components/Attachments/index.tsx:183
 #: components/Security/registry.ts:117
 #: components/Security/registry.ts:145
-<<<<<<< HEAD
 #. Used in: Components > Attachments > Index ⬤ Components > Security > Registry
 #, fuzzy
-=======
->>>>>>> a0a06576
 msgid "all"
 msgstr "Tous"
 
@@ -871,11 +841,8 @@
 #: components/Security/ImportExport.tsx:252
 #: components/WbToolkit/DevShowPlan.tsx:90
 #: components/WbToolkit/index.tsx:100
-<<<<<<< HEAD
 #. Used in: Components > Header > User Tool Definitions ⬤ Components > Query Builder > Edit ⬤ Components > Schema Config > Tables ⬤ Components > Security > Import Export ⬤ Components > Wb Toolkit > Dev Show Plan ⬤ Components > Wb Toolkit > Index
 #, fuzzy
-=======
->>>>>>> a0a06576
 msgid "export"
 msgstr "Exporter"
 
@@ -889,22 +856,16 @@
 #: components/Security/ImportExport.tsx:86
 #: components/Security/ImportExport.tsx:90
 #: components/Toolbar/QueryTablesWrapper.tsx:151
-<<<<<<< HEAD
 #. Used in: Components > Attachments > Index ⬤ Components > Header > User Tool Definitions ⬤ Components > Locality Update > Status ⬤ Components > Locality Update > Index ⬤ Components > Query Builder > Import ⬤ Components > Security > Import Export ⬤ Components > Toolbar > Query Tables Wrapper
 #, fuzzy
-=======
->>>>>>> a0a06576
 msgid "import"
 msgstr "Importer"
 
 #: components/Errors/ErrorDialog.tsx:177
 #: components/Errors/Toasts.tsx:103
 #: components/Permissions/PermissionDenied.tsx:218
-<<<<<<< HEAD
 #. Used in: Components > Errors > Error Dialog ⬤ Components > Errors > Toasts ⬤ Components > Permissions > Permission Denied
 #, fuzzy
-=======
->>>>>>> a0a06576
 msgid "dismiss"
 msgstr "Rejeter"
 
@@ -926,11 +887,8 @@
 
 #: components/QueryBuilder/Results.tsx:79
 #: components/WbActions/index.tsx:123
-<<<<<<< HEAD
 #. Used in: Components > Query Builder > Results ⬤ Components > Wb Actions > Index
 #, fuzzy
-=======
->>>>>>> a0a06576
 msgid "results"
 msgstr "Résultats"
 
@@ -938,39 +896,27 @@
 #: components/LocalityUpdate/Status.tsx:464
 #: components/LocalityUpdate/Status.tsx:505
 #: components/Merging/Status.tsx:100
-<<<<<<< HEAD
 #. Used in: Components > Errors > Error Dialog ⬤ Components > Locality Update > Status ⬤ Components > Merging > Status
 #, fuzzy
-=======
->>>>>>> a0a06576
 msgid "downloadErrorMessage"
 msgstr "Télécharger le message d'erreur"
 
 #: components/Molecules/Copy.tsx:29
-<<<<<<< HEAD
 #. Used in: Components > Molecules > Copy
 #, fuzzy
-=======
->>>>>>> a0a06576
 msgid "copied"
 msgstr "Copié!"
 
 #: components/Molecules/Copy.tsx:13
-<<<<<<< HEAD
 #. Used in: Components > Molecules > Copy
 #, fuzzy
-=======
->>>>>>> a0a06576
 msgid "copyToClipboard"
 msgstr "Copier dans le presse-papier"
 
 #: components/Interactions/PrepDialog.tsx:268
 #: components/WbPlanView/CustomSelectElement.tsx:296
-<<<<<<< HEAD
 #. Used in: Components > Interactions > Prep Dialog ⬤ Components > Wb Plan View > Custom Select Element
 #, fuzzy
-=======
->>>>>>> a0a06576
 msgid "selected"
 msgstr "Sélectionné"
 
@@ -996,21 +942,15 @@
 #: components/FormCells/FormTable.tsx:368
 #: components/FormSliders/IntegratedRecordSelector.tsx:110
 #: components/Header/index.tsx:158
-<<<<<<< HEAD
 #. Used in: Components > Form Cells > Form Table ⬤ Components > Form Sliders > Integrated Record Selector ⬤ Components > Header > Index
 #, fuzzy
-=======
->>>>>>> a0a06576
 msgid "collapse"
 msgstr "Réduire"
 
 #: components/AppResources/Aside.tsx:189
 #: components/TreeView/index.tsx:306
-<<<<<<< HEAD
 #. Used in: Components > App Resources > Aside ⬤ Components > Tree View > Index
 #, fuzzy
-=======
->>>>>>> a0a06576
 msgid "collapseAll"
 msgstr "Tout réduire"
 
@@ -1019,21 +959,15 @@
 #: components/Preferences/index.tsx:221
 #: components/Statistics/index.tsx:564
 #: components/Toolbar/QueryTablesEdit.tsx:70
-<<<<<<< HEAD
 #. Used in: Components > Attachments > Image Viewer ⬤ Components > Attachments > Leaflet Image Viewer ⬤ Components > Preferences > Index ⬤ Components > Statistics > Index ⬤ Components > Toolbar > Query Tables Edit
 #, fuzzy
-=======
->>>>>>> a0a06576
 msgid "reset"
 msgstr "Réinitialiser"
 
 #: components/FormEditor/Create.tsx:210
 #: components/SearchDialog/index.tsx:378
-<<<<<<< HEAD
 #. Used in: Components > Form Editor > Create ⬤ Components > Search Dialog > Index
 #, fuzzy
-=======
->>>>>>> a0a06576
 msgid "select"
 msgstr "Sélectionner"
 
@@ -1046,20 +980,14 @@
 #: components/Security/PreviewComponents.tsx:133
 #: components/Security/PreviewComponents.tsx:190
 #: components/Security/RoleTemplate.tsx:111
-<<<<<<< HEAD
 #. Used in: Components > Pick Lists > Definitions ⬤ Components > Preferences > Renderers ⬤ Components > Schema Config > Components ⬤ Components > Schema Config > Format ⬤ Components > Security > Collection ⬤ Components > Security > Import Export ⬤ Components > Security > Preview Components ⬤ Components > Security > Role Template
 #, fuzzy
-=======
->>>>>>> a0a06576
 msgid "none"
 msgstr "Aucun"
 
 #: components/SchemaConfig/Components.tsx:73
-<<<<<<< HEAD
 #. Used in: Components > Schema Config > Components
 #, fuzzy
-=======
->>>>>>> a0a06576
 msgid "noneAvailable"
 msgstr "Aucun disponible"
 
@@ -1081,20 +1009,14 @@
 #: components/WbUtils/datasetVariants.tsx:29
 #: components/WbUtils/datasetVariants.tsx:88
 #: components/WbUtils/datasetVariants.tsx:104
-<<<<<<< HEAD
 #. 🟥Example usage: Record Sets (1,234). Used in: Components > App Resources > Filters ⬤ Components > Attachments > Record Set Attachment ⬤ Components > Attachments > Index ⬤ Components > Form Cells > Form Table ⬤ Components > Formatters > Types ⬤ Components > Forms > Delete Blocked ⬤ Components > Header > Express Search Task ⬤ Components > Toolbar > Query ⬤ Components > Toolbar > Record Sets ⬤ Components > Wb Actions > Wb Validate ⬤ Components > Wb Utils > Dataset Variants
 #, fuzzy
-=======
->>>>>>> a0a06576
 msgid "countLine"
 msgstr "{resource:string} ({count:number|formatted})"
 
 #: components/AppResources/Aside.tsx:250
-<<<<<<< HEAD
 #. 🟥Example usage: Record Sets (1,234). Used in: Components > App Resources > Aside
 #, fuzzy
-=======
->>>>>>> a0a06576
 msgid "jsxCountLine"
 msgstr "{resource:string} <wrap>({count:number|formatted})</wrap>"
 
@@ -1106,11 +1028,8 @@
 #: components/Security/RoleTemplate.tsx:182
 #: components/WebLinks/Definition.tsx:44
 #: components/WorkBench/DataSetMeta.tsx:222
-<<<<<<< HEAD
 #. 🟥Example usage: "Choose collection:". Used only if there is nothing else on this line after the colon heading. Used in: Components > Choose Collection > Index ⬤ Components > Formatters > List ⬤ Components > Home Page > About Specify ⬤ Components > Security > Role Template ⬤ Components > Web Links > Definition ⬤ Components > Work Bench > Data Set Meta
 #, fuzzy
-=======
->>>>>>> a0a06576
 msgid "colonHeader"
 msgstr "{header:string}:"
 
@@ -1150,11 +1069,8 @@
 #: components/WorkBench/DataSetMeta.tsx:373
 #: components/WorkBench/RemainingLoadingTime.tsx:44
 #: components/WorkBench/Results.tsx:161
-<<<<<<< HEAD
 #. 🟥Example usage: "Created by: Full Name" OR "Record Set: Record Set Name". Used in: Components > Attachments Bulk Import > Action State ⬤ Components > Attachments Bulk Import > View Attachment Files ⬤ Components > Attachments Bulk Import > Utils ⬤ Components > Form Cells > Index ⬤ Components > Form Commands > Index ⬤ Components > Form Plugins > Index ⬤ Components > Form Sliders > Record Set ⬤ Components > Formatters > Element ⬤ Components > Formatters > Formatter ⬤ Components > Forms > Base Resource View ⬤ Components > Forms > Save ⬤ Components > Leaflet > Index ⬤ Components > Locality Update > Status ⬤ Components > Locality Update > Utils ⬤ Components > Merging > Header ⬤ Components > Molecules > File Picker ⬤ Components > Query Builder > Header ⬤ Components > Query Builder > Results ⬤ Components > Query Builder > Results Table ⬤ Components > Query Builder > To Forms ⬤ Components > Query Combo Box > Spec ⬤ Components > Schema Config > Field ⬤ Components > Schema Config > Table ⬤ Components > Schema Viewer > Fields ⬤ Components > Schema Viewer > Index ⬤ Components > Security > Collection ⬤ Components > Security > Institution ⬤ Components > Security > Role ⬤ Components > Tree View > Helpers ⬤ Components > Work Bench > Data Set Meta ⬤ Components > Work Bench > Remaining Loading Time ⬤ Components > Work Bench > Results
 #, fuzzy
-=======
->>>>>>> a0a06576
 msgid "colonLine"
 msgstr "{label:string}: {value:string}"
 
@@ -1166,66 +1082,45 @@
 #: components/WorkBench/DataSetMeta.tsx:309
 #: components/WorkBench/DataSetMeta.tsx:329
 #: components/WorkBench/DataSetMeta.tsx:339
-<<<<<<< HEAD
 #. 🟥Example usage: "Created by: Full Name" OR "Record Set: Record Set Name". Used in: Components > Forms > Delete Button ⬤ Components > Statistics > Delete Category ⬤ Components > Work Bench > Data Set Meta
 #, fuzzy
-=======
->>>>>>> a0a06576
 msgid "jsxColonLine"
 msgstr "{label:string}: <wrap />"
 
 #: components/Interactions/PrepDialog.tsx:161
-<<<<<<< HEAD
 #. Used in: Components > Interactions > Prep Dialog
 #, fuzzy
-=======
->>>>>>> a0a06576
 msgid "bulkSelect"
 msgstr "Sélection groupée"
 
 #: components/Interactions/LoanReturn.tsx:273
-<<<<<<< HEAD
 #. Used in: Components > Interactions > Loan Return
 #, fuzzy
-=======
->>>>>>> a0a06576
 msgid "bulkReturn"
 msgstr "Retour groupé"
 
 #: components/Interactions/LoanReturn.tsx:287
-<<<<<<< HEAD
 #. Used in: Components > Interactions > Loan Return
 #, fuzzy
-=======
->>>>>>> a0a06576
 msgid "bulkResolve"
 msgstr "Résolution groupée"
 
 #: components/WorkBench/RemainingLoadingTime.tsx:45
-<<<<<<< HEAD
 #. Used in: Components > Work Bench > Remaining Loading Time
 #, fuzzy
-=======
->>>>>>> a0a06576
 msgid "timeRemaining"
 msgstr "Temps restant"
 
 #: components/Molecules/Paginator.tsx:63
-<<<<<<< HEAD
 #. Used in: Components > Molecules > Paginator
 #, fuzzy
-=======
->>>>>>> a0a06576
 msgid "unlimited"
 msgstr "Illimité"
 
 #: components/Molecules/SyncAttachmentPicker.tsx:59
 #: components/SpecifyNetworkCollection/index.tsx:71
-<<<<<<< HEAD
 #. 🟥Verb. Used in: Components > Molecules > Sync Attachment Picker ⬤ Components > Specify Network Collection > Index
 #, fuzzy
-=======
->>>>>>> a0a06576
 msgid "change"
 msgstr "Modifier"
 
@@ -1238,20 +1133,14 @@
 
 #: components/Molecules/FilePicker.tsx:106
 #: components/WbImportAttachments/index.tsx:53
-<<<<<<< HEAD
 #. Used in: Components > Molecules > File Picker ⬤ Components > Wb Import Attachments > Index
 #, fuzzy
-=======
->>>>>>> a0a06576
 msgid "multipleFilePickerMessage"
 msgstr "Choisissez des fichiers ou faites-les glisser ici"
 
 #: components/Attachments/ImageViewer.tsx:49
-<<<<<<< HEAD
 #. Used in: Components > Attachments > Image Viewer
 #, fuzzy
-=======
->>>>>>> a0a06576
 msgid "zoom"
 msgstr "Zoom"
 
