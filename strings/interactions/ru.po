msgid ""
msgstr ""
"Report-Msgid-Bugs-To: support@specifysoftware.org\n"
"PO-Revision-Date: 2025-04-29 20:01+0000\n"
"Last-Translator: Google Translate <noreply-mt-google-translate@weblate.org>\n"
"Language-Team: Russian <https://hosted.weblate.org/projects/specify-7/"
"interactions/ru/>\n"
"Language: ru\n"
"Content-Type: text/plain\n"
"Content-Transfer-Encoding: 8bit\n"
"Plural-Forms: nplurals=3; plural=(n%10==1 && n%100!=11 ? 0 : n%10>=2 && "
"n%10<=4 && (n%100<10 || n%100>=20) ? 1 : 2);\n"
"X-Generator: Weblate 5.12-dev\n"

#. Used in: Components > Form Commands > Show Transactions ⬤ Components > Header > Menu Item Definitions ⬤ Components > Interactions > Interactions Dialog ⬤ Components > Preferences > User Definitions ⬤ Components > Router > Overlay Routes
#: components/FormCommands/ShowTransactions.tsx:119
#: components/Header/menuItemDefinitions.ts:61
#: components/Interactions/InteractionsDialog.tsx:60
<<<<<<< HEAD
#: components/Preferences/UserDefinitions.tsx:614
#: components/Router/OverlayRoutes.tsx:87
#. Used in: Components > Form Commands > Show Transactions ⬤ Components > Header > Menu Item Definitions ⬤ Components > Interactions > Interactions Dialog ⬤ Components > Preferences > User Definitions ⬤ Components > Router > Overlay Routes
=======
#: components/Preferences/UserDefinitions.tsx:611
#: components/Router/OverlayRoutes.tsx:86
>>>>>>> 8bbc6c8b
#, fuzzy
msgid "interactions"
msgstr "Взаимодействия"

<<<<<<< HEAD
#: components/Interactions/InteractionDialog.tsx:370
#: components/Interactions/PrepDialog.tsx:133
#. Used in: Components > Interactions > Interaction Dialog ⬤ Components > Interactions > Prep Dialog
=======
#. Used in: Components > Interactions > Interaction Dialog ⬤ Components > Interactions > Prep Dialog
#: components/Interactions/InteractionDialog.tsx:329
#: components/Interactions/PrepDialog.tsx:114
>>>>>>> 8bbc6c8b
#, fuzzy
msgid "addItems"
msgstr "Добавить элементы"

<<<<<<< HEAD
#: components/Interactions/InteractionDialog.tsx:372
=======
>>>>>>> 8bbc6c8b
#. Used in: Components > Interactions > Interaction Dialog
#: components/Interactions/InteractionDialog.tsx:331
#, fuzzy
msgid "recordReturn"
msgstr "{table:string} Возврат"

<<<<<<< HEAD
#: components/Interactions/InteractionDialog.tsx:420
=======
>>>>>>> 8bbc6c8b
#. Used in: Components > Interactions > Interaction Dialog
#: components/Interactions/InteractionDialog.tsx:379
#, fuzzy
msgid "preparationsNotFoundFor"
msgstr "Не обнаружено никаких препаратов для следующих записей:"

<<<<<<< HEAD
#: components/Interactions/InteractionDialog.tsx:429
=======
>>>>>>> 8bbc6c8b
#. Used in: Components > Interactions > Interaction Dialog
#: components/Interactions/InteractionDialog.tsx:388
#, fuzzy
msgid "preparationsNotAvailableFor"
msgstr "В следующих записях отсутствуют препараты хотя бы одного типа:"

<<<<<<< HEAD
#: components/Interactions/InteractionDialog.tsx:410
=======
>>>>>>> 8bbc6c8b
#. Used in: Components > Interactions > Interaction Dialog
#: components/Interactions/InteractionDialog.tsx:369
#, fuzzy
msgid "problemsFound"
msgstr "Возникли проблемы с записью:"

<<<<<<< HEAD
#: components/Interactions/InteractionDialog.tsx:379
=======
>>>>>>> 8bbc6c8b
#. 🟥See documentation for syntax for plural rules. Used in: Components > Interactions > Interaction Dialog
#: components/Interactions/InteractionDialog.tsx:338
#, fuzzy
msgid "byChoosingRecordSet"
msgstr "Выбрав набор записей (доступно {{count:none | one | ??}})"

<<<<<<< HEAD
#: components/Interactions/InteractionDialog.tsx:385
=======
>>>>>>> 8bbc6c8b
#. 🟥Field name is localized. Coming from Schema Configuration. I.e, By entering Catalog Numbers. Used in: Components > Interactions > Interaction Dialog
#: components/Interactions/InteractionDialog.tsx:344
#, fuzzy
msgid "byEnteringNumbers"
msgstr "Введя {fieldName:string}s"

<<<<<<< HEAD
#: components/Interactions/InteractionDialog.tsx:350
=======
>>>>>>> 8bbc6c8b
#. Used in: Components > Interactions > Interaction Dialog
#: components/Interactions/InteractionDialog.tsx:309
#, fuzzy
msgid "withoutPreparations"
msgstr "Без подготовки"

<<<<<<< HEAD
#: components/Interactions/InteractionDialog.tsx:307
#: components/Interactions/InteractionDialog.tsx:311
#. Used in: Components > Interactions > Interaction Dialog
=======
#. Used in: Components > Interactions > Interaction Dialog
#: components/Interactions/InteractionDialog.tsx:269
#: components/Interactions/InteractionDialog.tsx:273
>>>>>>> 8bbc6c8b
#, fuzzy
msgid "continueWithoutPreparations"
msgstr "Продолжить без подготовки"

<<<<<<< HEAD
#: components/Interactions/InteractionDialog.tsx:346
=======
>>>>>>> 8bbc6c8b
#. Used in: Components > Interactions > Interaction Dialog
#: components/Interactions/InteractionDialog.tsx:305
#, fuzzy
msgid "addUnassociated"
msgstr "Добавить несвязанный элемент"

<<<<<<< HEAD
#: components/Interactions/PrepDialog.tsx:144
=======
>>>>>>> 8bbc6c8b
#. Used in: Components > Interactions > Prep Dialog
#: components/Interactions/PrepDialog.tsx:125
#, fuzzy
msgid "preparations"
msgstr "Препараты"

#. Used in: Components > Form Commands > Index
#: components/FormCommands/index.tsx:101
#, fuzzy
msgid "preparationsCanNotBeReturned"
msgstr "В этом контексте препараты не подлежат возврату."

#. Used in: Components > Interactions > Loan Return
#: components/Interactions/LoanReturn.tsx:75
#, fuzzy
msgid "noUnresolvedPreparations"
msgstr "По данному кредиту нет нерешенных вопросов подготовки."

#. Used in: Components > Interactions > Loan Return
#: components/Interactions/LoanReturn.tsx:300
#, fuzzy
msgid "unresolved"
msgstr "Нерешенный"

#. 🟥Verb. Used in: Components > Interactions > Loan Return ⬤ Components > Query Builder > Loan Return
#: components/Interactions/LoanReturn.tsx:303
<<<<<<< HEAD
#. 🟥Verb. Used in: Components > Interactions > Loan Return
=======
#: components/QueryBuilder/LoanReturn.tsx:164
>>>>>>> 8bbc6c8b
#, fuzzy
msgid "return"
msgstr "Возвращаться"

#. 🟥As in "Resolve preparations". Used in: Components > Interactions > Loan Return
#: components/Interactions/LoanReturn.tsx:306
#, fuzzy
msgid "resolve"
msgstr "Решать"

#. Used in: Components > Interactions > Loan Return
#: components/Interactions/LoanReturn.tsx:164
#, fuzzy
msgid "returnAllPreparations"
msgstr "Вернуть все препараты"

#. Used in: Components > Interactions > Loan Return ⬤ Components > Query Builder > Loan Return
#: components/Interactions/LoanReturn.tsx:195
<<<<<<< HEAD
#. Used in: Components > Interactions > Loan Return
=======
#: components/QueryBuilder/LoanReturn.tsx:162
>>>>>>> 8bbc6c8b
#, fuzzy
msgid "returnSelectedPreparations"
msgstr "Возврат выбранных препаратов"

<<<<<<< HEAD
#: components/Interactions/PrepDialog.tsx:115
=======
>>>>>>> 8bbc6c8b
#. Used in: Components > Interactions > Prep Dialog
#: components/Interactions/PrepDialog.tsx:96
#, fuzzy
msgid "selectAllAvailablePreparations"
msgstr "Выбрать все доступные препараты"

<<<<<<< HEAD
#: components/FormMeta/CarryForward.tsx:311
=======
#. Used in: Components > Form Meta > Carry Forward ⬤ Components > Interactions > Loan Return ⬤ Components > Interactions > Prep Dialog ⬤ Components > Interactions > Prep Dialog Row ⬤ Components > Interactions > Prep Return Row
#: components/FormMeta/CarryForward.tsx:305
>>>>>>> 8bbc6c8b
#: components/Interactions/LoanReturn.tsx:176
#: components/Interactions/PrepDialog.tsx:120
#: components/Interactions/PrepDialog.tsx:241
#: components/Interactions/PrepDialogRow.tsx:64
#: components/Interactions/PrepDialogRow.tsx:66
#: components/Interactions/PrepReturnRow.tsx:80
#: components/Interactions/PrepReturnRow.tsx:82
#, fuzzy
msgid "selectAll"
msgstr "Выбрать все"

#. Used in: Components > Interactions > Loan Return ⬤ Components > Interactions > Prep Dialog ⬤ Components > Interactions > Prep Dialog Row
#: components/Interactions/LoanReturn.tsx:260
#: components/Interactions/LoanReturn.tsx:264
#: components/Interactions/LoanReturn.tsx:274
#: components/Interactions/LoanReturn.tsx:278
<<<<<<< HEAD
#: components/Interactions/PrepDialog.tsx:150
#: components/Interactions/PrepDialog.tsx:154
#: components/Interactions/PrepDialogRow.tsx:97
#: components/Interactions/PrepDialogRow.tsx:100
#. Used in: Components > Interactions > Loan Return ⬤ Components > Interactions > Prep Dialog ⬤ Components > Interactions > Prep Dialog Row
=======
#: components/Interactions/PrepDialog.tsx:131
#: components/Interactions/PrepDialog.tsx:135
#: components/Interactions/PrepDialogRow.tsx:91
#: components/Interactions/PrepDialogRow.tsx:94
>>>>>>> 8bbc6c8b
#, fuzzy
msgid "selectedAmount"
msgstr "Выбранная сумма"

#. Used in: Components > Interactions > Prep Return Row
#: components/Interactions/PrepReturnRow.tsx:101
#: components/Interactions/PrepReturnRow.tsx:105
#, fuzzy
msgid "returnedAmount"
msgstr "Возвращенная сумма"

#. Used in: Components > Interactions > Prep Return Row
#: components/Interactions/PrepReturnRow.tsx:121
#: components/Interactions/PrepReturnRow.tsx:125
#, fuzzy
msgid "resolvedAmount"
msgstr "Решенная сумма"

<<<<<<< HEAD
#: components/Interactions/PrepDialogRow.tsx:179
=======
>>>>>>> 8bbc6c8b
#. 🟥Used to format preparations in the prep return dialog. Used in: Components > Interactions > Prep Dialog Row
#: components/Interactions/PrepDialogRow.tsx:173
#, fuzzy
msgid "prepReturnFormatter"
msgstr "{tableName:string}: {resource:string}"

#. 🟥Example: Resolved Loan records. Used in: Components > Form Commands > Show Transactions
#: components/FormCommands/ShowTransactions.tsx:136
#, fuzzy
msgid "resolvedLoans"
msgstr "Решено {loanTable:string} записей"

#. 🟥Example: Open Loan records. Used in: Components > Form Commands > Show Transactions
#: components/FormCommands/ShowTransactions.tsx:125
#, fuzzy
msgid "openLoans"
msgstr "Открыть {loanTable:string} записи"

#. 🟥Example: Gift records. Used in: Components > Form Commands > Show Transactions
#: components/FormCommands/ShowTransactions.tsx:147
#, fuzzy
msgid "gifts"
msgstr "{giftTable:string} записей"

#. 🟥Example: Exchange In / Exchnage Out records. Used in: Components > Form Commands > Show Transactions
#: components/FormCommands/ShowTransactions.tsx:159
#, fuzzy
msgid "exchanges"
msgstr "{exhangeInTable:string} / {exhangeOutTable:string} записи"

#. Used in: Components > Interactions > Prep Return Row
#: components/Interactions/PrepReturnRow.tsx:41
#, fuzzy
msgid "unCataloged"
msgstr "некаталогизированный"

<<<<<<< HEAD
#: components/Interactions/InteractionDialog.tsx:276
#: components/Interactions/InteractionDialog.tsx:317
#. 🟥Example: Preparation records. Used in: Components > Interactions > Interaction Dialog
=======
#. 🟥Example: Preparation records. Used in: Components > Interactions > Interaction Dialog
#: components/Interactions/InteractionDialog.tsx:238
#: components/Interactions/InteractionDialog.tsx:279
>>>>>>> 8bbc6c8b
#, fuzzy
msgid "returnedPreparations"
msgstr "Возвращено {tablePreparation:string} записей"

<<<<<<< HEAD
#: components/Interactions/InteractionDialog.tsx:281
=======
>>>>>>> 8bbc6c8b
#. 🟥Example: 2 Preparation records have been returned and saved. Used in: Components > Interactions > Interaction Dialog
#: components/Interactions/InteractionDialog.tsx:243
#, fuzzy
msgid "returnedAndSaved"
msgstr ""
"{count:number|formatted} {tablePreparation:string} записей были возвращены и "
"сохранены"

<<<<<<< HEAD
#: components/FormMeta/CarryForward.tsx:332
#: components/Interactions/LoanReturn.tsx:191
#: components/Interactions/PrepDialog.tsx:127
#: components/QueryBuilder/Results.tsx:211
#. Used in: Components > Form Meta > Carry Forward ⬤ Components > Interactions > Loan Return ⬤ Components > Interactions > Prep Dialog ⬤ Components > Query Builder > Results
=======
#. Used in: Components > Form Meta > Carry Forward ⬤ Components > Interactions > Loan Return ⬤ Components > Interactions > Prep Dialog ⬤ Components > Query Builder > Results
#: components/FormMeta/CarryForward.tsx:326
#: components/Interactions/LoanReturn.tsx:191
#: components/Interactions/PrepDialog.tsx:108
#: components/QueryBuilder/Results.tsx:206
>>>>>>> 8bbc6c8b
#, fuzzy
msgid "deselectAll"
msgstr "Отменить выбор всех"

<<<<<<< HEAD
#: components/Interactions/PrepDialog.tsx:253
=======
>>>>>>> 8bbc6c8b
#. Used in: Components > Interactions > Prep Dialog
#: components/Interactions/PrepDialog.tsx:208
#, fuzzy
msgid "available"
msgstr "Доступный"

<<<<<<< HEAD
#: components/Interactions/PrepDialog.tsx:254
=======
>>>>>>> 8bbc6c8b
#. Used in: Components > Interactions > Prep Dialog
#: components/Interactions/PrepDialog.tsx:209
#, fuzzy
msgid "unavailable"
msgstr "Недоступно"

#. 🟥Example: Return Loan records. Used in: Components > Interactions > Interactions Dialog ⬤ Components > Query Builder > Loan Return
#: components/Interactions/InteractionsDialog.tsx:83
<<<<<<< HEAD
#. 🟥Example: Return Loan records. Used in: Components > Interactions > Interactions Dialog
=======
#: components/QueryBuilder/LoanReturn.tsx:148
>>>>>>> 8bbc6c8b
#, fuzzy
msgid "returnLoan"
msgstr "Возврат {tableLoan:string} записей"

<<<<<<< HEAD
#: components/Interactions/InteractionDialog.tsx:373
#: components/Interactions/PrepDialog.tsx:134
#. 🟥Example: Create a Loan. Used in: Components > Interactions > Interaction Dialog ⬤ Components > Interactions > Prep Dialog
=======
#. 🟥Example: Create a Loan. Used in: Components > Interactions > Interaction Dialog ⬤ Components > Interactions > Prep Dialog
#: components/Interactions/InteractionDialog.tsx:332
#: components/Interactions/PrepDialog.tsx:115
>>>>>>> 8bbc6c8b
#, fuzzy
msgid "createRecord"
msgstr "Создать {table:string}"

<<<<<<< HEAD
#: components/Interactions/InteractionDialog.tsx:322
=======
>>>>>>> 8bbc6c8b
#. Used in: Components > Interactions > Interaction Dialog
#: components/Interactions/InteractionDialog.tsx:284
#, fuzzy
msgid "noPreparationsWarning"
msgstr "Ни один из этих объектов не имеет подготовки. Хотите продолжить?"

<<<<<<< HEAD
#: components/BatchEdit/MissingRanks.tsx:44
#: components/FormSliders/AttachmentWarningDeletion.tsx:53
#: components/Interactions/InteractionDialog.tsx:362
#: components/TreeView/AddRank.tsx:62
#. Used in: Components > Batch Edit > Missing Ranks ⬤ Components > Form Sliders > Attachment Warning Deletion ⬤ Components > Interactions > Interaction Dialog ⬤ Components > Tree View > Add Rank
#, fuzzy
msgid "continue"
msgstr "Продолжить без подготовки"

#: components/Interactions/PrepDialogRow.tsx:91
#. Used in: Components > Interactions > Prep Dialog Row
msgid "notAvailable"
msgstr ""
=======
#. Used in: Components > Interactions > Interaction Dialog ⬤ Components > Tree View > Add Rank
#: components/Interactions/InteractionDialog.tsx:321
#: components/TreeView/AddRank.tsx:62
#, fuzzy
msgid "continue"
msgstr "Продолжать"
>>>>>>> 8bbc6c8b
<|MERGE_RESOLUTION|>--- conflicted
+++ resolved
@@ -12,134 +12,80 @@
 "n%10<=4 && (n%100<10 || n%100>=20) ? 1 : 2);\n"
 "X-Generator: Weblate 5.12-dev\n"
 
-#. Used in: Components > Form Commands > Show Transactions ⬤ Components > Header > Menu Item Definitions ⬤ Components > Interactions > Interactions Dialog ⬤ Components > Preferences > User Definitions ⬤ Components > Router > Overlay Routes
 #: components/FormCommands/ShowTransactions.tsx:119
 #: components/Header/menuItemDefinitions.ts:61
 #: components/Interactions/InteractionsDialog.tsx:60
-<<<<<<< HEAD
 #: components/Preferences/UserDefinitions.tsx:614
 #: components/Router/OverlayRoutes.tsx:87
 #. Used in: Components > Form Commands > Show Transactions ⬤ Components > Header > Menu Item Definitions ⬤ Components > Interactions > Interactions Dialog ⬤ Components > Preferences > User Definitions ⬤ Components > Router > Overlay Routes
-=======
-#: components/Preferences/UserDefinitions.tsx:611
-#: components/Router/OverlayRoutes.tsx:86
->>>>>>> 8bbc6c8b
 #, fuzzy
 msgid "interactions"
 msgstr "Взаимодействия"
 
-<<<<<<< HEAD
 #: components/Interactions/InteractionDialog.tsx:370
 #: components/Interactions/PrepDialog.tsx:133
 #. Used in: Components > Interactions > Interaction Dialog ⬤ Components > Interactions > Prep Dialog
-=======
-#. Used in: Components > Interactions > Interaction Dialog ⬤ Components > Interactions > Prep Dialog
-#: components/Interactions/InteractionDialog.tsx:329
-#: components/Interactions/PrepDialog.tsx:114
->>>>>>> 8bbc6c8b
 #, fuzzy
 msgid "addItems"
 msgstr "Добавить элементы"
 
-<<<<<<< HEAD
 #: components/Interactions/InteractionDialog.tsx:372
-=======
->>>>>>> 8bbc6c8b
-#. Used in: Components > Interactions > Interaction Dialog
-#: components/Interactions/InteractionDialog.tsx:331
+#. Used in: Components > Interactions > Interaction Dialog
 #, fuzzy
 msgid "recordReturn"
 msgstr "{table:string} Возврат"
 
-<<<<<<< HEAD
 #: components/Interactions/InteractionDialog.tsx:420
-=======
->>>>>>> 8bbc6c8b
-#. Used in: Components > Interactions > Interaction Dialog
-#: components/Interactions/InteractionDialog.tsx:379
+#. Used in: Components > Interactions > Interaction Dialog
 #, fuzzy
 msgid "preparationsNotFoundFor"
 msgstr "Не обнаружено никаких препаратов для следующих записей:"
 
-<<<<<<< HEAD
 #: components/Interactions/InteractionDialog.tsx:429
-=======
->>>>>>> 8bbc6c8b
-#. Used in: Components > Interactions > Interaction Dialog
-#: components/Interactions/InteractionDialog.tsx:388
+#. Used in: Components > Interactions > Interaction Dialog
 #, fuzzy
 msgid "preparationsNotAvailableFor"
 msgstr "В следующих записях отсутствуют препараты хотя бы одного типа:"
 
-<<<<<<< HEAD
 #: components/Interactions/InteractionDialog.tsx:410
-=======
->>>>>>> 8bbc6c8b
-#. Used in: Components > Interactions > Interaction Dialog
-#: components/Interactions/InteractionDialog.tsx:369
+#. Used in: Components > Interactions > Interaction Dialog
 #, fuzzy
 msgid "problemsFound"
 msgstr "Возникли проблемы с записью:"
 
-<<<<<<< HEAD
 #: components/Interactions/InteractionDialog.tsx:379
-=======
->>>>>>> 8bbc6c8b
 #. 🟥See documentation for syntax for plural rules. Used in: Components > Interactions > Interaction Dialog
-#: components/Interactions/InteractionDialog.tsx:338
 #, fuzzy
 msgid "byChoosingRecordSet"
 msgstr "Выбрав набор записей (доступно {{count:none | one | ??}})"
 
-<<<<<<< HEAD
 #: components/Interactions/InteractionDialog.tsx:385
-=======
->>>>>>> 8bbc6c8b
 #. 🟥Field name is localized. Coming from Schema Configuration. I.e, By entering Catalog Numbers. Used in: Components > Interactions > Interaction Dialog
-#: components/Interactions/InteractionDialog.tsx:344
 #, fuzzy
 msgid "byEnteringNumbers"
 msgstr "Введя {fieldName:string}s"
 
-<<<<<<< HEAD
 #: components/Interactions/InteractionDialog.tsx:350
-=======
->>>>>>> 8bbc6c8b
-#. Used in: Components > Interactions > Interaction Dialog
-#: components/Interactions/InteractionDialog.tsx:309
+#. Used in: Components > Interactions > Interaction Dialog
 #, fuzzy
 msgid "withoutPreparations"
 msgstr "Без подготовки"
 
-<<<<<<< HEAD
 #: components/Interactions/InteractionDialog.tsx:307
 #: components/Interactions/InteractionDialog.tsx:311
 #. Used in: Components > Interactions > Interaction Dialog
-=======
-#. Used in: Components > Interactions > Interaction Dialog
-#: components/Interactions/InteractionDialog.tsx:269
-#: components/Interactions/InteractionDialog.tsx:273
->>>>>>> 8bbc6c8b
 #, fuzzy
 msgid "continueWithoutPreparations"
 msgstr "Продолжить без подготовки"
 
-<<<<<<< HEAD
 #: components/Interactions/InteractionDialog.tsx:346
-=======
->>>>>>> 8bbc6c8b
-#. Used in: Components > Interactions > Interaction Dialog
-#: components/Interactions/InteractionDialog.tsx:305
+#. Used in: Components > Interactions > Interaction Dialog
 #, fuzzy
 msgid "addUnassociated"
 msgstr "Добавить несвязанный элемент"
 
-<<<<<<< HEAD
 #: components/Interactions/PrepDialog.tsx:144
-=======
->>>>>>> 8bbc6c8b
-#. Used in: Components > Interactions > Prep Dialog
-#: components/Interactions/PrepDialog.tsx:125
+#. Used in: Components > Interactions > Prep Dialog
 #, fuzzy
 msgid "preparations"
 msgstr "Препараты"
@@ -162,13 +108,8 @@
 msgid "unresolved"
 msgstr "Нерешенный"
 
-#. 🟥Verb. Used in: Components > Interactions > Loan Return ⬤ Components > Query Builder > Loan Return
 #: components/Interactions/LoanReturn.tsx:303
-<<<<<<< HEAD
 #. 🟥Verb. Used in: Components > Interactions > Loan Return
-=======
-#: components/QueryBuilder/LoanReturn.tsx:164
->>>>>>> 8bbc6c8b
 #, fuzzy
 msgid "return"
 msgstr "Возвращаться"
@@ -185,33 +126,19 @@
 msgid "returnAllPreparations"
 msgstr "Вернуть все препараты"
 
-#. Used in: Components > Interactions > Loan Return ⬤ Components > Query Builder > Loan Return
 #: components/Interactions/LoanReturn.tsx:195
-<<<<<<< HEAD
-#. Used in: Components > Interactions > Loan Return
-=======
-#: components/QueryBuilder/LoanReturn.tsx:162
->>>>>>> 8bbc6c8b
+#. Used in: Components > Interactions > Loan Return
 #, fuzzy
 msgid "returnSelectedPreparations"
 msgstr "Возврат выбранных препаратов"
 
-<<<<<<< HEAD
 #: components/Interactions/PrepDialog.tsx:115
-=======
->>>>>>> 8bbc6c8b
-#. Used in: Components > Interactions > Prep Dialog
-#: components/Interactions/PrepDialog.tsx:96
+#. Used in: Components > Interactions > Prep Dialog
 #, fuzzy
 msgid "selectAllAvailablePreparations"
 msgstr "Выбрать все доступные препараты"
 
-<<<<<<< HEAD
 #: components/FormMeta/CarryForward.tsx:311
-=======
-#. Used in: Components > Form Meta > Carry Forward ⬤ Components > Interactions > Loan Return ⬤ Components > Interactions > Prep Dialog ⬤ Components > Interactions > Prep Dialog Row ⬤ Components > Interactions > Prep Return Row
-#: components/FormMeta/CarryForward.tsx:305
->>>>>>> 8bbc6c8b
 #: components/Interactions/LoanReturn.tsx:176
 #: components/Interactions/PrepDialog.tsx:120
 #: components/Interactions/PrepDialog.tsx:241
@@ -220,26 +147,19 @@
 #: components/Interactions/PrepReturnRow.tsx:80
 #: components/Interactions/PrepReturnRow.tsx:82
 #, fuzzy
+#. Used in: Components > Form Meta > Carry Forward ⬤ Components > Interactions > Loan Return ⬤ Components > Interactions > Prep Dialog ⬤ Components > Interactions > Prep Dialog Row ⬤ Components > Interactions > Prep Return Row
 msgid "selectAll"
 msgstr "Выбрать все"
 
-#. Used in: Components > Interactions > Loan Return ⬤ Components > Interactions > Prep Dialog ⬤ Components > Interactions > Prep Dialog Row
 #: components/Interactions/LoanReturn.tsx:260
 #: components/Interactions/LoanReturn.tsx:264
 #: components/Interactions/LoanReturn.tsx:274
 #: components/Interactions/LoanReturn.tsx:278
-<<<<<<< HEAD
 #: components/Interactions/PrepDialog.tsx:150
 #: components/Interactions/PrepDialog.tsx:154
 #: components/Interactions/PrepDialogRow.tsx:97
 #: components/Interactions/PrepDialogRow.tsx:100
 #. Used in: Components > Interactions > Loan Return ⬤ Components > Interactions > Prep Dialog ⬤ Components > Interactions > Prep Dialog Row
-=======
-#: components/Interactions/PrepDialog.tsx:131
-#: components/Interactions/PrepDialog.tsx:135
-#: components/Interactions/PrepDialogRow.tsx:91
-#: components/Interactions/PrepDialogRow.tsx:94
->>>>>>> 8bbc6c8b
 #, fuzzy
 msgid "selectedAmount"
 msgstr "Выбранная сумма"
@@ -258,12 +178,8 @@
 msgid "resolvedAmount"
 msgstr "Решенная сумма"
 
-<<<<<<< HEAD
 #: components/Interactions/PrepDialogRow.tsx:179
-=======
->>>>>>> 8bbc6c8b
 #. 🟥Used to format preparations in the prep return dialog. Used in: Components > Interactions > Prep Dialog Row
-#: components/Interactions/PrepDialogRow.tsx:173
 #, fuzzy
 msgid "prepReturnFormatter"
 msgstr "{tableName:string}: {resource:string}"
@@ -298,103 +214,61 @@
 msgid "unCataloged"
 msgstr "некаталогизированный"
 
-<<<<<<< HEAD
 #: components/Interactions/InteractionDialog.tsx:276
 #: components/Interactions/InteractionDialog.tsx:317
 #. 🟥Example: Preparation records. Used in: Components > Interactions > Interaction Dialog
-=======
-#. 🟥Example: Preparation records. Used in: Components > Interactions > Interaction Dialog
-#: components/Interactions/InteractionDialog.tsx:238
-#: components/Interactions/InteractionDialog.tsx:279
->>>>>>> 8bbc6c8b
 #, fuzzy
 msgid "returnedPreparations"
 msgstr "Возвращено {tablePreparation:string} записей"
 
-<<<<<<< HEAD
 #: components/Interactions/InteractionDialog.tsx:281
-=======
->>>>>>> 8bbc6c8b
 #. 🟥Example: 2 Preparation records have been returned and saved. Used in: Components > Interactions > Interaction Dialog
-#: components/Interactions/InteractionDialog.tsx:243
 #, fuzzy
 msgid "returnedAndSaved"
 msgstr ""
 "{count:number|formatted} {tablePreparation:string} записей были возвращены и "
 "сохранены"
 
-<<<<<<< HEAD
 #: components/FormMeta/CarryForward.tsx:332
 #: components/Interactions/LoanReturn.tsx:191
 #: components/Interactions/PrepDialog.tsx:127
 #: components/QueryBuilder/Results.tsx:211
 #. Used in: Components > Form Meta > Carry Forward ⬤ Components > Interactions > Loan Return ⬤ Components > Interactions > Prep Dialog ⬤ Components > Query Builder > Results
-=======
-#. Used in: Components > Form Meta > Carry Forward ⬤ Components > Interactions > Loan Return ⬤ Components > Interactions > Prep Dialog ⬤ Components > Query Builder > Results
-#: components/FormMeta/CarryForward.tsx:326
-#: components/Interactions/LoanReturn.tsx:191
-#: components/Interactions/PrepDialog.tsx:108
-#: components/QueryBuilder/Results.tsx:206
->>>>>>> 8bbc6c8b
 #, fuzzy
 msgid "deselectAll"
 msgstr "Отменить выбор всех"
 
-<<<<<<< HEAD
 #: components/Interactions/PrepDialog.tsx:253
-=======
->>>>>>> 8bbc6c8b
-#. Used in: Components > Interactions > Prep Dialog
-#: components/Interactions/PrepDialog.tsx:208
+#. Used in: Components > Interactions > Prep Dialog
 #, fuzzy
 msgid "available"
 msgstr "Доступный"
 
-<<<<<<< HEAD
 #: components/Interactions/PrepDialog.tsx:254
-=======
->>>>>>> 8bbc6c8b
-#. Used in: Components > Interactions > Prep Dialog
-#: components/Interactions/PrepDialog.tsx:209
+#. Used in: Components > Interactions > Prep Dialog
 #, fuzzy
 msgid "unavailable"
 msgstr "Недоступно"
 
-#. 🟥Example: Return Loan records. Used in: Components > Interactions > Interactions Dialog ⬤ Components > Query Builder > Loan Return
 #: components/Interactions/InteractionsDialog.tsx:83
-<<<<<<< HEAD
 #. 🟥Example: Return Loan records. Used in: Components > Interactions > Interactions Dialog
-=======
-#: components/QueryBuilder/LoanReturn.tsx:148
->>>>>>> 8bbc6c8b
 #, fuzzy
 msgid "returnLoan"
 msgstr "Возврат {tableLoan:string} записей"
 
-<<<<<<< HEAD
 #: components/Interactions/InteractionDialog.tsx:373
 #: components/Interactions/PrepDialog.tsx:134
 #. 🟥Example: Create a Loan. Used in: Components > Interactions > Interaction Dialog ⬤ Components > Interactions > Prep Dialog
-=======
-#. 🟥Example: Create a Loan. Used in: Components > Interactions > Interaction Dialog ⬤ Components > Interactions > Prep Dialog
-#: components/Interactions/InteractionDialog.tsx:332
-#: components/Interactions/PrepDialog.tsx:115
->>>>>>> 8bbc6c8b
 #, fuzzy
 msgid "createRecord"
 msgstr "Создать {table:string}"
 
-<<<<<<< HEAD
 #: components/Interactions/InteractionDialog.tsx:322
-=======
->>>>>>> 8bbc6c8b
-#. Used in: Components > Interactions > Interaction Dialog
-#: components/Interactions/InteractionDialog.tsx:284
+#. Used in: Components > Interactions > Interaction Dialog
 #, fuzzy
 msgid "noPreparationsWarning"
 msgstr "Ни один из этих объектов не имеет подготовки. Хотите продолжить?"
 
-<<<<<<< HEAD
 #: components/BatchEdit/MissingRanks.tsx:44
 #: components/FormSliders/AttachmentWarningDeletion.tsx:53
 #: components/Interactions/InteractionDialog.tsx:362
@@ -407,12 +281,4 @@
 #: components/Interactions/PrepDialogRow.tsx:91
 #. Used in: Components > Interactions > Prep Dialog Row
 msgid "notAvailable"
-msgstr ""
-=======
-#. Used in: Components > Interactions > Interaction Dialog ⬤ Components > Tree View > Add Rank
-#: components/Interactions/InteractionDialog.tsx:321
-#: components/TreeView/AddRank.tsx:62
-#, fuzzy
-msgid "continue"
-msgstr "Продолжать"
->>>>>>> 8bbc6c8b
+msgstr ""