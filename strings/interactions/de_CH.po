msgid ""
msgstr ""
"Report-Msgid-Bugs-To: support@specifysoftware.org\n"
"PO-Revision-Date: 2025-06-03 15:41+0000\n"
"Last-Translator: Google Translate <noreply-mt-google-translate@weblate.org>\n"
"Language-Team: German (Switzerland) <https://hosted.weblate.org/projects/"
"specify-7/interactions/de_CH/>\n"
"Language: de_CH\n"
"MIME-Version: 1.0\n"
"Content-Type: text/plain; charset=utf-8\n"
"Content-Transfer-Encoding: 8bit\n"
"Plural-Forms: nplurals=2; plural=n != 1;\n"
"X-Generator: Weblate 5.12-dev\n"

#. Used in: Components > Form Commands > Show Transactions ⬤ Components > Header > Menu Item Definitions ⬤ Components > Interactions > Interactions Dialog ⬤ Components > Preferences > User Definitions ⬤ Components > Router > Overlay Routes
#: components/FormCommands/ShowTransactions.tsx:119
#: components/Header/menuItemDefinitions.ts:61
#: components/Interactions/InteractionsDialog.tsx:58
#: components/Preferences/UserDefinitions.tsx:614
#: components/Router/OverlayRoutes.tsx:87
#, fuzzy
msgid "interactions"
msgstr "Interaktionen"

<<<<<<< HEAD
#: components/Interactions/InteractionDialog.tsx:378
#: components/Interactions/PrepDialog.tsx:146
#. Used in: Components > Interactions > Interaction Dialog ⬤ Components > Interactions > Prep Dialog
msgid "addItems"
msgstr "Elemente hinzufügen"

#: components/Interactions/InteractionDialog.tsx:380
=======
#. Used in: Components > Interactions > Interaction Dialog ⬤ Components > Interactions > Prep Dialog
#: components/Interactions/InteractionDialog.tsx:374
#: components/Interactions/PrepDialog.tsx:133
msgid "addItems"
msgstr "Elemente hinzufügen"

>>>>>>> 7b96b031
#. Used in: Components > Interactions > Interaction Dialog
#: components/Interactions/InteractionDialog.tsx:376
#, fuzzy
msgid "recordReturn"
msgstr "{table:string} Rückkehr"

<<<<<<< HEAD
#: components/Interactions/InteractionDialog.tsx:428
=======
>>>>>>> 7b96b031
#. Used in: Components > Interactions > Interaction Dialog
#: components/Interactions/InteractionDialog.tsx:424
#, fuzzy
msgid "preparationsNotFoundFor"
msgstr "Für die folgenden Datensätze wurden keine Präparate gefunden:"

<<<<<<< HEAD
#: components/Interactions/InteractionDialog.tsx:437
=======
>>>>>>> 7b96b031
#. Used in: Components > Interactions > Interaction Dialog
#: components/Interactions/InteractionDialog.tsx:433
#, fuzzy
msgid "preparationsNotAvailableFor"
msgstr ""
"Für mindestens eine Präparateart sind in folgenden Datensätzen keine "
"Präparate vorhanden:"

<<<<<<< HEAD
#: components/Interactions/InteractionDialog.tsx:418
=======
>>>>>>> 7b96b031
#. Used in: Components > Interactions > Interaction Dialog
#: components/Interactions/InteractionDialog.tsx:414
msgid "problemsFound"
msgstr "Es gibt Probleme mit dem Eintrag:"

<<<<<<< HEAD
#: components/Interactions/InteractionDialog.tsx:387
=======
>>>>>>> 7b96b031
#. 🟥See documentation for syntax for plural rules. Used in: Components > Interactions > Interaction Dialog
#: components/Interactions/InteractionDialog.tsx:383
msgid "byChoosingRecordSet"
msgstr "Durch wählen eines Datensatzes ({{count:none | one | ??}} available)"

<<<<<<< HEAD
#: components/Interactions/InteractionDialog.tsx:393
=======
>>>>>>> 7b96b031
#. 🟥Field name is localized. Coming from Schema Configuration. I.e, By entering Catalog Numbers. Used in: Components > Interactions > Interaction Dialog
#: components/Interactions/InteractionDialog.tsx:389
msgid "byEnteringNumbers"
msgstr "Durch Eingabe von {fieldName:string}s"

<<<<<<< HEAD
#: components/Interactions/InteractionDialog.tsx:358
=======
>>>>>>> 7b96b031
#. Used in: Components > Interactions > Interaction Dialog
#: components/Interactions/InteractionDialog.tsx:354
msgid "withoutPreparations"
msgstr "Ohne Präparate"

<<<<<<< HEAD
#: components/Interactions/InteractionDialog.tsx:315
#: components/Interactions/InteractionDialog.tsx:319
#. Used in: Components > Interactions > Interaction Dialog
=======
#. Used in: Components > Interactions > Interaction Dialog
#: components/Interactions/InteractionDialog.tsx:311
#: components/Interactions/InteractionDialog.tsx:315
>>>>>>> 7b96b031
#, fuzzy
msgid "continueWithoutPreparations"
msgstr "Ohne Vorbereitungen fortfahren"

<<<<<<< HEAD
#: components/Interactions/InteractionDialog.tsx:354
=======
>>>>>>> 7b96b031
#. Used in: Components > Interactions > Interaction Dialog
#: components/Interactions/InteractionDialog.tsx:350
msgid "addUnassociated"
msgstr "Nicht assoziierter Gegenstand hinzufügen"

<<<<<<< HEAD
#: components/Interactions/PrepDialog.tsx:157
=======
>>>>>>> 7b96b031
#. Used in: Components > Interactions > Prep Dialog
#: components/Interactions/PrepDialog.tsx:144
msgid "preparations"
msgstr "Präparate"

#. Used in: Components > Form Commands > Index
#: components/FormCommands/index.tsx:101
msgid "preparationsCanNotBeReturned"
msgstr "Präparate können in diesem Kontext nicht zurückgegeben werden."

#. Used in: Components > Interactions > Loan Return
#: components/Interactions/LoanReturn.tsx:75
msgid "noUnresolvedPreparations"
msgstr "Für dieses Ausleihe bestehen keine ungelösten Vorbereitungen."

<<<<<<< HEAD
#: components/Interactions/LoanReturn.tsx:315
=======
>>>>>>> 7b96b031
#. Used in: Components > Interactions > Loan Return
#: components/Interactions/LoanReturn.tsx:300
msgid "unresolved"
msgstr "Ungelöst"

<<<<<<< HEAD
#: components/Interactions/LoanReturn.tsx:318
=======
>>>>>>> 7b96b031
#. 🟥Verb. Used in: Components > Interactions > Loan Return
#: components/Interactions/LoanReturn.tsx:303
msgid "return"
msgstr "Rückgabe"

<<<<<<< HEAD
#: components/Interactions/LoanReturn.tsx:321
=======
>>>>>>> 7b96b031
#. 🟥As in "Resolve preparations". Used in: Components > Interactions > Loan Return
#: components/Interactions/LoanReturn.tsx:306
msgid "resolve"
msgstr "Lösen"

<<<<<<< HEAD
#: components/Interactions/LoanReturn.tsx:170
=======
>>>>>>> 7b96b031
#. Used in: Components > Interactions > Loan Return
#: components/Interactions/LoanReturn.tsx:164
msgid "returnAllPreparations"
msgstr "Alle Präparate zurückgeben"

<<<<<<< HEAD
#: components/Interactions/LoanReturn.tsx:201
=======
>>>>>>> 7b96b031
#. Used in: Components > Interactions > Loan Return
#: components/Interactions/LoanReturn.tsx:195
msgid "returnSelectedPreparations"
msgstr "Ausgewählte Präparate zurückgeben"

<<<<<<< HEAD
#: components/Interactions/PrepDialog.tsx:128
=======
>>>>>>> 7b96b031
#. Used in: Components > Interactions > Prep Dialog
#: components/Interactions/PrepDialog.tsx:115
msgid "selectAllAvailablePreparations"
msgstr "Alle verfügbaren Präparate auswählen"

<<<<<<< HEAD
#: components/FormMeta/CarryForward.tsx:359
#: components/Interactions/LoanReturn.tsx:182
#: components/Interactions/PrepDialog.tsx:133
#: components/Interactions/PrepDialog.tsx:257
=======
#. Used in: Components > Form Meta > Carry Forward ⬤ Components > Interactions > Loan Return ⬤ Components > Interactions > Prep Dialog ⬤ Components > Interactions > Prep Dialog Row ⬤ Components > Interactions > Prep Return Row
#: components/FormMeta/CarryForward.tsx:311
#: components/Interactions/LoanReturn.tsx:176
#: components/Interactions/PrepDialog.tsx:120
#: components/Interactions/PrepDialog.tsx:241
>>>>>>> 7b96b031
#: components/Interactions/PrepDialogRow.tsx:64
#: components/Interactions/PrepDialogRow.tsx:66
#: components/Interactions/PrepReturnRow.tsx:80
#: components/Interactions/PrepReturnRow.tsx:82
msgid "selectAll"
msgstr "Alle auswählen"

<<<<<<< HEAD
#: components/Interactions/LoanReturn.tsx:275
#: components/Interactions/LoanReturn.tsx:279
#: components/Interactions/LoanReturn.tsx:289
#: components/Interactions/LoanReturn.tsx:293
#: components/Interactions/PrepDialog.tsx:163
#: components/Interactions/PrepDialog.tsx:167
=======
#. Used in: Components > Interactions > Loan Return ⬤ Components > Interactions > Prep Dialog ⬤ Components > Interactions > Prep Dialog Row
#: components/Interactions/LoanReturn.tsx:260
#: components/Interactions/LoanReturn.tsx:264
#: components/Interactions/LoanReturn.tsx:274
#: components/Interactions/LoanReturn.tsx:278
#: components/Interactions/PrepDialog.tsx:150
#: components/Interactions/PrepDialog.tsx:154
>>>>>>> 7b96b031
#: components/Interactions/PrepDialogRow.tsx:97
#: components/Interactions/PrepDialogRow.tsx:100
msgid "selectedAmount"
msgstr "Ausgewählte Anzahl"

#. Used in: Components > Interactions > Prep Return Row
#: components/Interactions/PrepReturnRow.tsx:101
#: components/Interactions/PrepReturnRow.tsx:105
msgid "returnedAmount"
msgstr "Zurückgegebene Anzahl"

#. Used in: Components > Interactions > Prep Return Row
#: components/Interactions/PrepReturnRow.tsx:121
#: components/Interactions/PrepReturnRow.tsx:125
msgid "resolvedAmount"
msgstr "Gelöste Anzahl"

#. 🟥Used to format preparations in the prep return dialog. Used in: Components > Interactions > Prep Dialog Row
#: components/Interactions/PrepDialogRow.tsx:179
msgid "prepReturnFormatter"
msgstr "{tableName:string}: {resource:string}"

#. 🟥Example: Resolved Loan records. Used in: Components > Form Commands > Show Transactions
#: components/FormCommands/ShowTransactions.tsx:136
#, fuzzy
msgid "resolvedLoans"
msgstr "Aufgelöste {loanTable:string}-Datensätze"

#. 🟥Example: Open Loan records. Used in: Components > Form Commands > Show Transactions
#: components/FormCommands/ShowTransactions.tsx:125
#, fuzzy
msgid "openLoans"
msgstr "Öffnen Sie {loanTable:string}-Datensätze"

#. 🟥Example: Gift records. Used in: Components > Form Commands > Show Transactions
#: components/FormCommands/ShowTransactions.tsx:147
#, fuzzy
msgid "gifts"
msgstr "{giftTable:string} Datensätze"

#. 🟥Example: Exchange In / Exchnage Out records. Used in: Components > Form Commands > Show Transactions
#: components/FormCommands/ShowTransactions.tsx:159
#, fuzzy
msgid "exchanges"
msgstr "{exhangeInTable:string} / {exhangeOutTable:string} Datensätze"

#. Used in: Components > Interactions > Prep Return Row
#: components/Interactions/PrepReturnRow.tsx:41
#, fuzzy
msgid "unCataloged"
msgstr "nicht katalogisiert"

<<<<<<< HEAD
#: components/Interactions/InteractionDialog.tsx:284
#: components/Interactions/InteractionDialog.tsx:325
#. 🟥Example: Preparation records. Used in: Components > Interactions > Interaction Dialog
=======
#. 🟥Example: Preparation records. Used in: Components > Interactions > Interaction Dialog
#: components/Interactions/InteractionDialog.tsx:280
#: components/Interactions/InteractionDialog.tsx:321
>>>>>>> 7b96b031
#, fuzzy
msgid "returnedPreparations"
msgstr "Zurückgegebene {tablePreparation:string} Datensätze"

<<<<<<< HEAD
#: components/Interactions/InteractionDialog.tsx:289
=======
>>>>>>> 7b96b031
#. 🟥Example: 2 Preparation records have been returned and saved. Used in: Components > Interactions > Interaction Dialog
#: components/Interactions/InteractionDialog.tsx:285
#, fuzzy
msgid "returnedAndSaved"
msgstr ""
"{count:number|formatted} {tablePreparation:string} Datensätze wurden "
"zurückgegeben und gespeichert"

<<<<<<< HEAD
#: components/FormMeta/CarryForward.tsx:380
#: components/Interactions/LoanReturn.tsx:197
#: components/Interactions/PrepDialog.tsx:140
=======
#. Used in: Components > Form Meta > Carry Forward ⬤ Components > Interactions > Loan Return ⬤ Components > Interactions > Prep Dialog ⬤ Components > Query Builder > Results
#: components/FormMeta/CarryForward.tsx:332
#: components/Interactions/LoanReturn.tsx:191
#: components/Interactions/PrepDialog.tsx:127
>>>>>>> 7b96b031
#: components/QueryBuilder/Results.tsx:211
#, fuzzy
msgid "deselectAll"
msgstr "Alle abwählen"

<<<<<<< HEAD
#: components/Interactions/PrepDialog.tsx:269
=======
>>>>>>> 7b96b031
#. Used in: Components > Interactions > Prep Dialog
#: components/Interactions/PrepDialog.tsx:253
#, fuzzy
msgid "available"
msgstr "Verfügbar"

<<<<<<< HEAD
#: components/Interactions/PrepDialog.tsx:270
=======
>>>>>>> 7b96b031
#. Used in: Components > Interactions > Prep Dialog
#: components/Interactions/PrepDialog.tsx:254
#, fuzzy
msgid "unavailable"
msgstr "Nicht verfügbar"

<<<<<<< HEAD
#: components/Interactions/InteractionsDialog.tsx:81
=======
>>>>>>> 7b96b031
#. 🟥Example: Return Loan records. Used in: Components > Interactions > Interactions Dialog
#: components/Interactions/InteractionsDialog.tsx:83
#, fuzzy
msgid "returnLoan"
msgstr "{tableLoan:string} Datensätze zurückgeben"

<<<<<<< HEAD
#: components/Interactions/InteractionDialog.tsx:381
#: components/Interactions/PrepDialog.tsx:147
#. 🟥Example: Create a Loan. Used in: Components > Interactions > Interaction Dialog ⬤ Components > Interactions > Prep Dialog
msgid "createRecord"
msgstr "Erstelle {table:string}"

#: components/Interactions/InteractionDialog.tsx:330
=======
#. 🟥Example: Create a Loan. Used in: Components > Interactions > Interaction Dialog ⬤ Components > Interactions > Prep Dialog
#: components/Interactions/InteractionDialog.tsx:377
#: components/Interactions/PrepDialog.tsx:134
msgid "createRecord"
msgstr "Erstelle {table:string}"

>>>>>>> 7b96b031
#. Used in: Components > Interactions > Interaction Dialog
#: components/Interactions/InteractionDialog.tsx:326
#, fuzzy
msgid "noPreparationsWarning"
msgstr "Für keines dieser Objekte liegen Vorbereitungen vor. Möchten Sie fortfahren?"

#. Used in: Components > Batch Edit > Missing Ranks ⬤ Components > Form Sliders > Attachment Warning Deletion ⬤ Components > Interactions > Interaction Dialog ⬤ Components > Tree View > Add Rank
#: components/BatchEdit/MissingRanks.tsx:44
#: components/FormSliders/AttachmentWarningDeletion.tsx:53
#: components/Interactions/InteractionDialog.tsx:370
#: components/TreeView/AddRank.tsx:62
#, fuzzy
msgid "continue"
msgstr "Weitermachen"

#. Used in: Components > Interactions > Prep Dialog Row
#: components/Interactions/PrepDialogRow.tsx:91
#, fuzzy
msgid "notAvailable"
msgstr "Nicht verfügbar"<|MERGE_RESOLUTION|>--- conflicted
+++ resolved
@@ -1,7 +1,7 @@
 msgid ""
 msgstr ""
 "Report-Msgid-Bugs-To: support@specifysoftware.org\n"
-"PO-Revision-Date: 2025-06-03 15:41+0000\n"
+"PO-Revision-Date: 2025-05-23 02:03+0000\n"
 "Last-Translator: Google Translate <noreply-mt-google-translate@weblate.org>\n"
 "Language-Team: German (Switzerland) <https://hosted.weblate.org/projects/"
 "specify-7/interactions/de_CH/>\n"
@@ -18,47 +18,35 @@
 #: components/Interactions/InteractionsDialog.tsx:58
 #: components/Preferences/UserDefinitions.tsx:614
 #: components/Router/OverlayRoutes.tsx:87
+#: components/Interactions/InteractionsDialog.tsx:60
 #, fuzzy
 msgid "interactions"
 msgstr "Interaktionen"
 
-<<<<<<< HEAD
+#. Used in: Components > Interactions > Interaction Dialog ⬤ Components > Interactions > Prep Dialog
 #: components/Interactions/InteractionDialog.tsx:378
 #: components/Interactions/PrepDialog.tsx:146
-#. Used in: Components > Interactions > Interaction Dialog ⬤ Components > Interactions > Prep Dialog
-msgid "addItems"
-msgstr "Elemente hinzufügen"
-
-#: components/Interactions/InteractionDialog.tsx:380
-=======
-#. Used in: Components > Interactions > Interaction Dialog ⬤ Components > Interactions > Prep Dialog
 #: components/Interactions/InteractionDialog.tsx:374
 #: components/Interactions/PrepDialog.tsx:133
 msgid "addItems"
 msgstr "Elemente hinzufügen"
 
->>>>>>> 7b96b031
-#. Used in: Components > Interactions > Interaction Dialog
+#. Used in: Components > Interactions > Interaction Dialog
+#: components/Interactions/InteractionDialog.tsx:380
 #: components/Interactions/InteractionDialog.tsx:376
 #, fuzzy
 msgid "recordReturn"
 msgstr "{table:string} Rückkehr"
 
-<<<<<<< HEAD
+#. Used in: Components > Interactions > Interaction Dialog
 #: components/Interactions/InteractionDialog.tsx:428
-=======
->>>>>>> 7b96b031
-#. Used in: Components > Interactions > Interaction Dialog
 #: components/Interactions/InteractionDialog.tsx:424
 #, fuzzy
 msgid "preparationsNotFoundFor"
 msgstr "Für die folgenden Datensätze wurden keine Präparate gefunden:"
 
-<<<<<<< HEAD
+#. Used in: Components > Interactions > Interaction Dialog
 #: components/Interactions/InteractionDialog.tsx:437
-=======
->>>>>>> 7b96b031
-#. Used in: Components > Interactions > Interaction Dialog
 #: components/Interactions/InteractionDialog.tsx:433
 #, fuzzy
 msgid "preparationsNotAvailableFor"
@@ -66,69 +54,46 @@
 "Für mindestens eine Präparateart sind in folgenden Datensätzen keine "
 "Präparate vorhanden:"
 
-<<<<<<< HEAD
+#. Used in: Components > Interactions > Interaction Dialog
 #: components/Interactions/InteractionDialog.tsx:418
-=======
->>>>>>> 7b96b031
-#. Used in: Components > Interactions > Interaction Dialog
 #: components/Interactions/InteractionDialog.tsx:414
 msgid "problemsFound"
 msgstr "Es gibt Probleme mit dem Eintrag:"
 
-<<<<<<< HEAD
+#. 🟥See documentation for syntax for plural rules. Used in: Components > Interactions > Interaction Dialog
 #: components/Interactions/InteractionDialog.tsx:387
-=======
->>>>>>> 7b96b031
-#. 🟥See documentation for syntax for plural rules. Used in: Components > Interactions > Interaction Dialog
 #: components/Interactions/InteractionDialog.tsx:383
 msgid "byChoosingRecordSet"
 msgstr "Durch wählen eines Datensatzes ({{count:none | one | ??}} available)"
 
-<<<<<<< HEAD
+#. 🟥Field name is localized. Coming from Schema Configuration. I.e, By entering Catalog Numbers. Used in: Components > Interactions > Interaction Dialog
 #: components/Interactions/InteractionDialog.tsx:393
-=======
->>>>>>> 7b96b031
-#. 🟥Field name is localized. Coming from Schema Configuration. I.e, By entering Catalog Numbers. Used in: Components > Interactions > Interaction Dialog
 #: components/Interactions/InteractionDialog.tsx:389
 msgid "byEnteringNumbers"
 msgstr "Durch Eingabe von {fieldName:string}s"
 
-<<<<<<< HEAD
+#. Used in: Components > Interactions > Interaction Dialog
 #: components/Interactions/InteractionDialog.tsx:358
-=======
->>>>>>> 7b96b031
-#. Used in: Components > Interactions > Interaction Dialog
 #: components/Interactions/InteractionDialog.tsx:354
 msgid "withoutPreparations"
 msgstr "Ohne Präparate"
 
-<<<<<<< HEAD
+#. Used in: Components > Interactions > Interaction Dialog
 #: components/Interactions/InteractionDialog.tsx:315
 #: components/Interactions/InteractionDialog.tsx:319
-#. Used in: Components > Interactions > Interaction Dialog
-=======
-#. Used in: Components > Interactions > Interaction Dialog
 #: components/Interactions/InteractionDialog.tsx:311
-#: components/Interactions/InteractionDialog.tsx:315
->>>>>>> 7b96b031
 #, fuzzy
 msgid "continueWithoutPreparations"
 msgstr "Ohne Vorbereitungen fortfahren"
 
-<<<<<<< HEAD
+#. Used in: Components > Interactions > Interaction Dialog
 #: components/Interactions/InteractionDialog.tsx:354
-=======
->>>>>>> 7b96b031
-#. Used in: Components > Interactions > Interaction Dialog
 #: components/Interactions/InteractionDialog.tsx:350
 msgid "addUnassociated"
 msgstr "Nicht assoziierter Gegenstand hinzufügen"
 
-<<<<<<< HEAD
+#. Used in: Components > Interactions > Prep Dialog
 #: components/Interactions/PrepDialog.tsx:157
-=======
->>>>>>> 7b96b031
-#. Used in: Components > Interactions > Prep Dialog
 #: components/Interactions/PrepDialog.tsx:144
 msgid "preparations"
 msgstr "Präparate"
@@ -143,97 +108,73 @@
 msgid "noUnresolvedPreparations"
 msgstr "Für dieses Ausleihe bestehen keine ungelösten Vorbereitungen."
 
-<<<<<<< HEAD
+#. Used in: Components > Interactions > Loan Return
 #: components/Interactions/LoanReturn.tsx:315
-=======
->>>>>>> 7b96b031
-#. Used in: Components > Interactions > Loan Return
 #: components/Interactions/LoanReturn.tsx:300
 msgid "unresolved"
 msgstr "Ungelöst"
 
-<<<<<<< HEAD
+#. 🟥Verb. Used in: Components > Interactions > Loan Return
 #: components/Interactions/LoanReturn.tsx:318
-=======
->>>>>>> 7b96b031
-#. 🟥Verb. Used in: Components > Interactions > Loan Return
 #: components/Interactions/LoanReturn.tsx:303
 msgid "return"
 msgstr "Rückgabe"
 
-<<<<<<< HEAD
+#. 🟥As in "Resolve preparations". Used in: Components > Interactions > Loan Return
 #: components/Interactions/LoanReturn.tsx:321
-=======
->>>>>>> 7b96b031
-#. 🟥As in "Resolve preparations". Used in: Components > Interactions > Loan Return
 #: components/Interactions/LoanReturn.tsx:306
 msgid "resolve"
 msgstr "Lösen"
 
-<<<<<<< HEAD
+#. Used in: Components > Interactions > Loan Return
 #: components/Interactions/LoanReturn.tsx:170
-=======
->>>>>>> 7b96b031
-#. Used in: Components > Interactions > Loan Return
 #: components/Interactions/LoanReturn.tsx:164
 msgid "returnAllPreparations"
 msgstr "Alle Präparate zurückgeben"
 
-<<<<<<< HEAD
+#. Used in: Components > Interactions > Loan Return
 #: components/Interactions/LoanReturn.tsx:201
-=======
->>>>>>> 7b96b031
-#. Used in: Components > Interactions > Loan Return
 #: components/Interactions/LoanReturn.tsx:195
 msgid "returnSelectedPreparations"
 msgstr "Ausgewählte Präparate zurückgeben"
 
-<<<<<<< HEAD
+#. Used in: Components > Interactions > Prep Dialog
 #: components/Interactions/PrepDialog.tsx:128
-=======
->>>>>>> 7b96b031
-#. Used in: Components > Interactions > Prep Dialog
 #: components/Interactions/PrepDialog.tsx:115
 msgid "selectAllAvailablePreparations"
 msgstr "Alle verfügbaren Präparate auswählen"
 
-<<<<<<< HEAD
+#. Used in: Components > Form Meta > Carry Forward ⬤ Components > Interactions > Loan Return ⬤ Components > Interactions > Prep Dialog ⬤ Components > Interactions > Prep Dialog Row ⬤ Components > Interactions > Prep Return Row
 #: components/FormMeta/CarryForward.tsx:359
 #: components/Interactions/LoanReturn.tsx:182
 #: components/Interactions/PrepDialog.tsx:133
 #: components/Interactions/PrepDialog.tsx:257
-=======
-#. Used in: Components > Form Meta > Carry Forward ⬤ Components > Interactions > Loan Return ⬤ Components > Interactions > Prep Dialog ⬤ Components > Interactions > Prep Dialog Row ⬤ Components > Interactions > Prep Return Row
+#: components/Interactions/PrepDialogRow.tsx:64
+#: components/Interactions/PrepDialogRow.tsx:66
+#: components/Interactions/PrepReturnRow.tsx:80
+#: components/Interactions/PrepReturnRow.tsx:82
 #: components/FormMeta/CarryForward.tsx:311
 #: components/Interactions/LoanReturn.tsx:176
 #: components/Interactions/PrepDialog.tsx:120
 #: components/Interactions/PrepDialog.tsx:241
->>>>>>> 7b96b031
-#: components/Interactions/PrepDialogRow.tsx:64
-#: components/Interactions/PrepDialogRow.tsx:66
-#: components/Interactions/PrepReturnRow.tsx:80
-#: components/Interactions/PrepReturnRow.tsx:82
 msgid "selectAll"
 msgstr "Alle auswählen"
 
-<<<<<<< HEAD
+#. Used in: Components > Interactions > Loan Return ⬤ Components > Interactions > Prep Dialog ⬤ Components > Interactions > Prep Dialog Row
 #: components/Interactions/LoanReturn.tsx:275
 #: components/Interactions/LoanReturn.tsx:279
 #: components/Interactions/LoanReturn.tsx:289
 #: components/Interactions/LoanReturn.tsx:293
 #: components/Interactions/PrepDialog.tsx:163
 #: components/Interactions/PrepDialog.tsx:167
-=======
-#. Used in: Components > Interactions > Loan Return ⬤ Components > Interactions > Prep Dialog ⬤ Components > Interactions > Prep Dialog Row
+#: components/Interactions/PrepDialogRow.tsx:97
+#: components/Interactions/PrepDialogRow.tsx:100
 #: components/Interactions/LoanReturn.tsx:260
 #: components/Interactions/LoanReturn.tsx:264
 #: components/Interactions/LoanReturn.tsx:274
 #: components/Interactions/LoanReturn.tsx:278
 #: components/Interactions/PrepDialog.tsx:150
 #: components/Interactions/PrepDialog.tsx:154
->>>>>>> 7b96b031
-#: components/Interactions/PrepDialogRow.tsx:97
-#: components/Interactions/PrepDialogRow.tsx:100
 msgid "selectedAmount"
 msgstr "Ausgewählte Anzahl"
 
@@ -284,24 +225,17 @@
 msgid "unCataloged"
 msgstr "nicht katalogisiert"
 
-<<<<<<< HEAD
+#. 🟥Example: Preparation records. Used in: Components > Interactions > Interaction Dialog
 #: components/Interactions/InteractionDialog.tsx:284
 #: components/Interactions/InteractionDialog.tsx:325
-#. 🟥Example: Preparation records. Used in: Components > Interactions > Interaction Dialog
-=======
-#. 🟥Example: Preparation records. Used in: Components > Interactions > Interaction Dialog
 #: components/Interactions/InteractionDialog.tsx:280
 #: components/Interactions/InteractionDialog.tsx:321
->>>>>>> 7b96b031
 #, fuzzy
 msgid "returnedPreparations"
 msgstr "Zurückgegebene {tablePreparation:string} Datensätze"
 
-<<<<<<< HEAD
+#. 🟥Example: 2 Preparation records have been returned and saved. Used in: Components > Interactions > Interaction Dialog
 #: components/Interactions/InteractionDialog.tsx:289
-=======
->>>>>>> 7b96b031
-#. 🟥Example: 2 Preparation records have been returned and saved. Used in: Components > Interactions > Interaction Dialog
 #: components/Interactions/InteractionDialog.tsx:285
 #, fuzzy
 msgid "returnedAndSaved"
@@ -309,78 +243,61 @@
 "{count:number|formatted} {tablePreparation:string} Datensätze wurden "
 "zurückgegeben und gespeichert"
 
-<<<<<<< HEAD
+#. Used in: Components > Form Meta > Carry Forward ⬤ Components > Interactions > Loan Return ⬤ Components > Interactions > Prep Dialog ⬤ Components > Query Builder > Results
 #: components/FormMeta/CarryForward.tsx:380
 #: components/Interactions/LoanReturn.tsx:197
 #: components/Interactions/PrepDialog.tsx:140
-=======
-#. Used in: Components > Form Meta > Carry Forward ⬤ Components > Interactions > Loan Return ⬤ Components > Interactions > Prep Dialog ⬤ Components > Query Builder > Results
+#: components/QueryBuilder/Results.tsx:211
 #: components/FormMeta/CarryForward.tsx:332
 #: components/Interactions/LoanReturn.tsx:191
 #: components/Interactions/PrepDialog.tsx:127
->>>>>>> 7b96b031
-#: components/QueryBuilder/Results.tsx:211
 #, fuzzy
 msgid "deselectAll"
 msgstr "Alle abwählen"
 
-<<<<<<< HEAD
+#. Used in: Components > Interactions > Prep Dialog
 #: components/Interactions/PrepDialog.tsx:269
-=======
->>>>>>> 7b96b031
-#. Used in: Components > Interactions > Prep Dialog
 #: components/Interactions/PrepDialog.tsx:253
 #, fuzzy
 msgid "available"
 msgstr "Verfügbar"
 
-<<<<<<< HEAD
+#. Used in: Components > Interactions > Prep Dialog
 #: components/Interactions/PrepDialog.tsx:270
-=======
->>>>>>> 7b96b031
-#. Used in: Components > Interactions > Prep Dialog
 #: components/Interactions/PrepDialog.tsx:254
 #, fuzzy
 msgid "unavailable"
 msgstr "Nicht verfügbar"
 
-<<<<<<< HEAD
+#. 🟥Example: Return Loan records. Used in: Components > Interactions > Interactions Dialog
 #: components/Interactions/InteractionsDialog.tsx:81
-=======
->>>>>>> 7b96b031
-#. 🟥Example: Return Loan records. Used in: Components > Interactions > Interactions Dialog
 #: components/Interactions/InteractionsDialog.tsx:83
 #, fuzzy
 msgid "returnLoan"
 msgstr "{tableLoan:string} Datensätze zurückgeben"
 
-<<<<<<< HEAD
+#. 🟥Example: Create a Loan. Used in: Components > Interactions > Interaction Dialog ⬤ Components > Interactions > Prep Dialog
 #: components/Interactions/InteractionDialog.tsx:381
 #: components/Interactions/PrepDialog.tsx:147
-#. 🟥Example: Create a Loan. Used in: Components > Interactions > Interaction Dialog ⬤ Components > Interactions > Prep Dialog
-msgid "createRecord"
-msgstr "Erstelle {table:string}"
-
-#: components/Interactions/InteractionDialog.tsx:330
-=======
-#. 🟥Example: Create a Loan. Used in: Components > Interactions > Interaction Dialog ⬤ Components > Interactions > Prep Dialog
 #: components/Interactions/InteractionDialog.tsx:377
 #: components/Interactions/PrepDialog.tsx:134
 msgid "createRecord"
 msgstr "Erstelle {table:string}"
 
->>>>>>> 7b96b031
-#. Used in: Components > Interactions > Interaction Dialog
+#. Used in: Components > Interactions > Interaction Dialog
+#: components/Interactions/InteractionDialog.tsx:330
 #: components/Interactions/InteractionDialog.tsx:326
 #, fuzzy
 msgid "noPreparationsWarning"
-msgstr "Für keines dieser Objekte liegen Vorbereitungen vor. Möchten Sie fortfahren?"
+msgstr ""
+"Für keines dieser Objekte liegen Vorbereitungen vor. Möchten Sie fortfahren?"
 
 #. Used in: Components > Batch Edit > Missing Ranks ⬤ Components > Form Sliders > Attachment Warning Deletion ⬤ Components > Interactions > Interaction Dialog ⬤ Components > Tree View > Add Rank
 #: components/BatchEdit/MissingRanks.tsx:44
 #: components/FormSliders/AttachmentWarningDeletion.tsx:53
 #: components/Interactions/InteractionDialog.tsx:370
 #: components/TreeView/AddRank.tsx:62
+#: components/Interactions/InteractionDialog.tsx:366
 #, fuzzy
 msgid "continue"
 msgstr "Weitermachen"
