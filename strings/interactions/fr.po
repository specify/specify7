msgid ""
msgstr ""
"Report-Msgid-Bugs-To: support@specifysoftware.org\n"
"PO-Revision-Date: 2025-03-29 20:01+0000\n"
"Last-Translator: Google Translate <noreply-mt-google-translate@weblate.org>\n"
"Language-Team: French <https://hosted.weblate.org/projects/specify-7/"
"interactions/fr/>\n"
"Language: fr\n"
"Content-Type: text/plain\n"
"Content-Transfer-Encoding: 8bit\n"
"Plural-Forms: nplurals=2; plural=n > 1;\n"
"X-Generator: Weblate 5.11-dev\n"

#. Used in: Components > Form Commands > Show Transactions ⬤ Components > Header > Menu Item Definitions ⬤ Components > Interactions > Interactions Dialog ⬤ Components > Preferences > User Definitions ⬤ Components > Router > Overlay Routes
#: components/FormCommands/ShowTransactions.tsx:119
#: components/Header/menuItemDefinitions.ts:61
#: components/Interactions/InteractionsDialog.tsx:60
<<<<<<< HEAD
#: components/Preferences/UserDefinitions.tsx:614
#: components/Router/OverlayRoutes.tsx:87
#. Used in: Components > Form Commands > Show Transactions ⬤ Components > Header > Menu Item Definitions ⬤ Components > Interactions > Interactions Dialog ⬤ Components > Preferences > User Definitions ⬤ Components > Router > Overlay Routes
msgid "interactions"
msgstr "Interactions"

#: components/Interactions/InteractionDialog.tsx:370
#: components/Interactions/PrepDialog.tsx:133
#. Used in: Components > Interactions > Interaction Dialog ⬤ Components > Interactions > Prep Dialog
msgid "addItems"
msgstr "Ajouter des objets"

#: components/Interactions/InteractionDialog.tsx:372
=======
#: components/Preferences/UserDefinitions.tsx:611
#: components/Router/OverlayRoutes.tsx:86
msgid "interactions"
msgstr "Interactions"

#. Used in: Components > Interactions > Interaction Dialog ⬤ Components > Interactions > Prep Dialog
#: components/Interactions/InteractionDialog.tsx:329
#: components/Interactions/PrepDialog.tsx:114
msgid "addItems"
msgstr "Ajouter des objets"

>>>>>>> 8bbc6c8b
#. Used in: Components > Interactions > Interaction Dialog
#: components/Interactions/InteractionDialog.tsx:331
msgid "recordReturn"
msgstr "{table:string} Retour"

<<<<<<< HEAD
#: components/Interactions/InteractionDialog.tsx:420
=======
>>>>>>> 8bbc6c8b
#. Used in: Components > Interactions > Interaction Dialog
#: components/Interactions/InteractionDialog.tsx:379
msgid "preparationsNotFoundFor"
msgstr "Aucune préparation n'a été trouvée pour les enregistrements suivants :"

<<<<<<< HEAD
#: components/Interactions/InteractionDialog.tsx:429
=======
>>>>>>> 8bbc6c8b
#. Used in: Components > Interactions > Interaction Dialog
#: components/Interactions/InteractionDialog.tsx:388
msgid "preparationsNotAvailableFor"
msgstr ""
"Aucune préparation n'est disponible pour au moins un type de préparation "
"dans les enregistrements suivants :"

<<<<<<< HEAD
#: components/Interactions/InteractionDialog.tsx:410
=======
>>>>>>> 8bbc6c8b
#. Used in: Components > Interactions > Interaction Dialog
#: components/Interactions/InteractionDialog.tsx:369
msgid "problemsFound"
msgstr "Il y a des problèmes avec la saisie :"

<<<<<<< HEAD
#: components/Interactions/InteractionDialog.tsx:379
=======
>>>>>>> 8bbc6c8b
#. 🟥See documentation for syntax for plural rules. Used in: Components > Interactions > Interaction Dialog
#: components/Interactions/InteractionDialog.tsx:338
#, fuzzy
msgid "byChoosingRecordSet"
msgstr ""
"En choisissant un jeu d'enregistrements ({{count:none | one | ??}} "
"disponible)"

<<<<<<< HEAD
#: components/Interactions/InteractionDialog.tsx:385
=======
>>>>>>> 8bbc6c8b
#. 🟥Field name is localized. Coming from Schema Configuration. I.e, By entering Catalog Numbers. Used in: Components > Interactions > Interaction Dialog
#: components/Interactions/InteractionDialog.tsx:344
msgid "byEnteringNumbers"
msgstr "En saisissant les {fieldName:string}"

<<<<<<< HEAD
#: components/Interactions/InteractionDialog.tsx:350
=======
>>>>>>> 8bbc6c8b
#. Used in: Components > Interactions > Interaction Dialog
#: components/Interactions/InteractionDialog.tsx:309
msgid "withoutPreparations"
msgstr "Sans préparations"

<<<<<<< HEAD
#: components/Interactions/InteractionDialog.tsx:307
#: components/Interactions/InteractionDialog.tsx:311
#. Used in: Components > Interactions > Interaction Dialog
msgid "continueWithoutPreparations"
msgstr "Continuer sans préparation"

#: components/Interactions/InteractionDialog.tsx:346
=======
#. Used in: Components > Interactions > Interaction Dialog
#: components/Interactions/InteractionDialog.tsx:269
#: components/Interactions/InteractionDialog.tsx:273
msgid "continueWithoutPreparations"
msgstr "Continuer sans préparation"

>>>>>>> 8bbc6c8b
#. Used in: Components > Interactions > Interaction Dialog
#: components/Interactions/InteractionDialog.tsx:305
msgid "addUnassociated"
msgstr "Ajouter un objet non associé"

<<<<<<< HEAD
#: components/Interactions/PrepDialog.tsx:144
=======
>>>>>>> 8bbc6c8b
#. Used in: Components > Interactions > Prep Dialog
#: components/Interactions/PrepDialog.tsx:125
msgid "preparations"
msgstr "Preparations"

#. Used in: Components > Form Commands > Index
#: components/FormCommands/index.tsx:101
msgid "preparationsCanNotBeReturned"
msgstr "Les preparations ne peuvent être renvoyées dans ce contexte."

#. Used in: Components > Interactions > Loan Return
#: components/Interactions/LoanReturn.tsx:75
msgid "noUnresolvedPreparations"
msgstr "Il n’y a pas de preparations non retournées pour ce prêt."

#. Used in: Components > Interactions > Loan Return
#: components/Interactions/LoanReturn.tsx:300
msgid "unresolved"
msgstr "Non résolu"

#. 🟥Verb. Used in: Components > Interactions > Loan Return ⬤ Components > Query Builder > Loan Return
#: components/Interactions/LoanReturn.tsx:303
<<<<<<< HEAD
#. 🟥Verb. Used in: Components > Interactions > Loan Return
=======
#: components/QueryBuilder/LoanReturn.tsx:164
>>>>>>> 8bbc6c8b
msgid "return"
msgstr "Retour"

#. 🟥As in "Resolve preparations". Used in: Components > Interactions > Loan Return
#: components/Interactions/LoanReturn.tsx:306
msgid "resolve"
msgstr "Résoudre"

#. Used in: Components > Interactions > Loan Return
#: components/Interactions/LoanReturn.tsx:164
msgid "returnAllPreparations"
msgstr "Retourner toutes les préparations"

#. Used in: Components > Interactions > Loan Return ⬤ Components > Query Builder > Loan Return
#: components/Interactions/LoanReturn.tsx:195
<<<<<<< HEAD
#. Used in: Components > Interactions > Loan Return
msgid "returnSelectedPreparations"
msgstr "Retourner les préparations sélectionnées"

#: components/Interactions/PrepDialog.tsx:115
=======
#: components/QueryBuilder/LoanReturn.tsx:162
msgid "returnSelectedPreparations"
msgstr "Retourner les préparations sélectionnées"

>>>>>>> 8bbc6c8b
#. Used in: Components > Interactions > Prep Dialog
#: components/Interactions/PrepDialog.tsx:96
msgid "selectAllAvailablePreparations"
msgstr "Sélectionnez toutes les préparations disponibles"

<<<<<<< HEAD
#: components/FormMeta/CarryForward.tsx:311
=======
#. Used in: Components > Form Meta > Carry Forward ⬤ Components > Interactions > Loan Return ⬤ Components > Interactions > Prep Dialog ⬤ Components > Interactions > Prep Dialog Row ⬤ Components > Interactions > Prep Return Row
#: components/FormMeta/CarryForward.tsx:305
>>>>>>> 8bbc6c8b
#: components/Interactions/LoanReturn.tsx:176
#: components/Interactions/PrepDialog.tsx:120
#: components/Interactions/PrepDialog.tsx:241
#: components/Interactions/PrepDialogRow.tsx:64
#: components/Interactions/PrepDialogRow.tsx:66
#: components/Interactions/PrepReturnRow.tsx:80
#: components/Interactions/PrepReturnRow.tsx:82
msgid "selectAll"
msgstr "Tout sélectionner"

#. Used in: Components > Interactions > Loan Return ⬤ Components > Interactions > Prep Dialog ⬤ Components > Interactions > Prep Dialog Row
#: components/Interactions/LoanReturn.tsx:260
#: components/Interactions/LoanReturn.tsx:264
#: components/Interactions/LoanReturn.tsx:274
#: components/Interactions/LoanReturn.tsx:278
<<<<<<< HEAD
#: components/Interactions/PrepDialog.tsx:150
#: components/Interactions/PrepDialog.tsx:154
#: components/Interactions/PrepDialogRow.tsx:97
#: components/Interactions/PrepDialogRow.tsx:100
#. Used in: Components > Interactions > Loan Return ⬤ Components > Interactions > Prep Dialog ⬤ Components > Interactions > Prep Dialog Row
=======
#: components/Interactions/PrepDialog.tsx:131
#: components/Interactions/PrepDialog.tsx:135
#: components/Interactions/PrepDialogRow.tsx:91
#: components/Interactions/PrepDialogRow.tsx:94
>>>>>>> 8bbc6c8b
msgid "selectedAmount"
msgstr "Quantité sélectionnée"

#. Used in: Components > Interactions > Prep Return Row
#: components/Interactions/PrepReturnRow.tsx:101
#: components/Interactions/PrepReturnRow.tsx:105
msgid "returnedAmount"
msgstr "Quantité retournée"

#. Used in: Components > Interactions > Prep Return Row
#: components/Interactions/PrepReturnRow.tsx:121
#: components/Interactions/PrepReturnRow.tsx:125
#, fuzzy
msgid "resolvedAmount"
msgstr "Montant résolu"

<<<<<<< HEAD
#: components/Interactions/PrepDialogRow.tsx:179
=======
>>>>>>> 8bbc6c8b
#. 🟥Used to format preparations in the prep return dialog. Used in: Components > Interactions > Prep Dialog Row
#: components/Interactions/PrepDialogRow.tsx:173
#, fuzzy
msgid "prepReturnFormatter"
msgstr "{tableName:string}: {resource:string}"

#. 🟥Example: Resolved Loan records. Used in: Components > Form Commands > Show Transactions
#: components/FormCommands/ShowTransactions.tsx:136
#, fuzzy
msgid "resolvedLoans"
msgstr "Enregistrements résolus {loanTable:string}"

#. 🟥Example: Open Loan records. Used in: Components > Form Commands > Show Transactions
#: components/FormCommands/ShowTransactions.tsx:125
#, fuzzy
msgid "openLoans"
msgstr "Ouvrir les enregistrements {loanTable:string}"

#. 🟥Example: Gift records. Used in: Components > Form Commands > Show Transactions
#: components/FormCommands/ShowTransactions.tsx:147
#, fuzzy
msgid "gifts"
msgstr "{giftTable:string} enregistrements"

#. 🟥Example: Exchange In / Exchnage Out records. Used in: Components > Form Commands > Show Transactions
#: components/FormCommands/ShowTransactions.tsx:159
#, fuzzy
msgid "exchanges"
msgstr "{exhangeInTable:string} / {exhangeOutTable:string} enregistrements"

#. Used in: Components > Interactions > Prep Return Row
#: components/Interactions/PrepReturnRow.tsx:41
#, fuzzy
msgid "unCataloged"
msgstr "non catalogué"

<<<<<<< HEAD
#: components/Interactions/InteractionDialog.tsx:276
#: components/Interactions/InteractionDialog.tsx:317
#. 🟥Example: Preparation records. Used in: Components > Interactions > Interaction Dialog
=======
#. 🟥Example: Preparation records. Used in: Components > Interactions > Interaction Dialog
#: components/Interactions/InteractionDialog.tsx:238
#: components/Interactions/InteractionDialog.tsx:279
>>>>>>> 8bbc6c8b
#, fuzzy
msgid "returnedPreparations"
msgstr "Enregistrements {tablePreparation:string} renvoyés"

<<<<<<< HEAD
#: components/Interactions/InteractionDialog.tsx:281
=======
>>>>>>> 8bbc6c8b
#. 🟥Example: 2 Preparation records have been returned and saved. Used in: Components > Interactions > Interaction Dialog
#: components/Interactions/InteractionDialog.tsx:243
#, fuzzy
msgid "returnedAndSaved"
msgstr ""
"{count:number|formatted} {tablePreparation:string} enregistrements ont été "
"renvoyés et enregistrés"

<<<<<<< HEAD
#: components/FormMeta/CarryForward.tsx:332
#: components/Interactions/LoanReturn.tsx:191
#: components/Interactions/PrepDialog.tsx:127
#: components/QueryBuilder/Results.tsx:211
#. Used in: Components > Form Meta > Carry Forward ⬤ Components > Interactions > Loan Return ⬤ Components > Interactions > Prep Dialog ⬤ Components > Query Builder > Results
=======
#. Used in: Components > Form Meta > Carry Forward ⬤ Components > Interactions > Loan Return ⬤ Components > Interactions > Prep Dialog ⬤ Components > Query Builder > Results
#: components/FormMeta/CarryForward.tsx:326
#: components/Interactions/LoanReturn.tsx:191
#: components/Interactions/PrepDialog.tsx:108
#: components/QueryBuilder/Results.tsx:206
>>>>>>> 8bbc6c8b
#, fuzzy
msgid "deselectAll"
msgstr "Désélectionner tout"

<<<<<<< HEAD
#: components/Interactions/PrepDialog.tsx:253
=======
>>>>>>> 8bbc6c8b
#. Used in: Components > Interactions > Prep Dialog
#: components/Interactions/PrepDialog.tsx:208
#, fuzzy
msgid "available"
msgstr "Disponible"

<<<<<<< HEAD
#: components/Interactions/PrepDialog.tsx:254
=======
>>>>>>> 8bbc6c8b
#. Used in: Components > Interactions > Prep Dialog
#: components/Interactions/PrepDialog.tsx:209
#, fuzzy
msgid "unavailable"
msgstr "Indisponible"

#. 🟥Example: Return Loan records. Used in: Components > Interactions > Interactions Dialog ⬤ Components > Query Builder > Loan Return
#: components/Interactions/InteractionsDialog.tsx:83
<<<<<<< HEAD
#. 🟥Example: Return Loan records. Used in: Components > Interactions > Interactions Dialog
=======
#: components/QueryBuilder/LoanReturn.tsx:148
>>>>>>> 8bbc6c8b
#, fuzzy
msgid "returnLoan"
msgstr "Renvoyer les enregistrements {tableLoan:string}"

<<<<<<< HEAD
#: components/Interactions/InteractionDialog.tsx:373
#: components/Interactions/PrepDialog.tsx:134
#. 🟥Example: Create a Loan. Used in: Components > Interactions > Interaction Dialog ⬤ Components > Interactions > Prep Dialog
=======
#. 🟥Example: Create a Loan. Used in: Components > Interactions > Interaction Dialog ⬤ Components > Interactions > Prep Dialog
#: components/Interactions/InteractionDialog.tsx:332
#: components/Interactions/PrepDialog.tsx:115
>>>>>>> 8bbc6c8b
#, fuzzy
msgid "createRecord"
msgstr "Créer {table:string}"

<<<<<<< HEAD
#: components/Interactions/InteractionDialog.tsx:322
=======
>>>>>>> 8bbc6c8b
#. Used in: Components > Interactions > Interaction Dialog
#: components/Interactions/InteractionDialog.tsx:284
#, fuzzy
msgid "noPreparationsWarning"
msgstr "Aucun de ces objets n'a été préparé. Voulez-vous continuer ?"

<<<<<<< HEAD
#: components/BatchEdit/MissingRanks.tsx:44
#: components/FormSliders/AttachmentWarningDeletion.tsx:53
#: components/Interactions/InteractionDialog.tsx:362
#: components/TreeView/AddRank.tsx:62
#. Used in: Components > Batch Edit > Missing Ranks ⬤ Components > Form Sliders > Attachment Warning Deletion ⬤ Components > Interactions > Interaction Dialog ⬤ Components > Tree View > Add Rank
=======
#. Used in: Components > Interactions > Interaction Dialog ⬤ Components > Tree View > Add Rank
#: components/Interactions/InteractionDialog.tsx:321
#: components/TreeView/AddRank.tsx:62
>>>>>>> 8bbc6c8b
#, fuzzy
msgid "continue"
msgstr "Continuer sans préparation"

#: components/Interactions/PrepDialogRow.tsx:91
#. Used in: Components > Interactions > Prep Dialog Row
msgid "notAvailable"
msgstr ""<|MERGE_RESOLUTION|>--- conflicted
+++ resolved
@@ -11,11 +11,9 @@
 "Plural-Forms: nplurals=2; plural=n > 1;\n"
 "X-Generator: Weblate 5.11-dev\n"
 
-#. Used in: Components > Form Commands > Show Transactions ⬤ Components > Header > Menu Item Definitions ⬤ Components > Interactions > Interactions Dialog ⬤ Components > Preferences > User Definitions ⬤ Components > Router > Overlay Routes
 #: components/FormCommands/ShowTransactions.tsx:119
 #: components/Header/menuItemDefinitions.ts:61
 #: components/Interactions/InteractionsDialog.tsx:60
-<<<<<<< HEAD
 #: components/Preferences/UserDefinitions.tsx:614
 #: components/Router/OverlayRoutes.tsx:87
 #. Used in: Components > Form Commands > Show Transactions ⬤ Components > Header > Menu Item Definitions ⬤ Components > Interactions > Interactions Dialog ⬤ Components > Preferences > User Definitions ⬤ Components > Router > Overlay Routes
@@ -29,84 +27,46 @@
 msgstr "Ajouter des objets"
 
 #: components/Interactions/InteractionDialog.tsx:372
-=======
-#: components/Preferences/UserDefinitions.tsx:611
-#: components/Router/OverlayRoutes.tsx:86
-msgid "interactions"
-msgstr "Interactions"
-
-#. Used in: Components > Interactions > Interaction Dialog ⬤ Components > Interactions > Prep Dialog
-#: components/Interactions/InteractionDialog.tsx:329
-#: components/Interactions/PrepDialog.tsx:114
-msgid "addItems"
-msgstr "Ajouter des objets"
-
->>>>>>> 8bbc6c8b
 #. Used in: Components > Interactions > Interaction Dialog
 #: components/Interactions/InteractionDialog.tsx:331
 msgid "recordReturn"
 msgstr "{table:string} Retour"
 
-<<<<<<< HEAD
 #: components/Interactions/InteractionDialog.tsx:420
-=======
->>>>>>> 8bbc6c8b
-#. Used in: Components > Interactions > Interaction Dialog
-#: components/Interactions/InteractionDialog.tsx:379
+#. Used in: Components > Interactions > Interaction Dialog
 msgid "preparationsNotFoundFor"
 msgstr "Aucune préparation n'a été trouvée pour les enregistrements suivants :"
 
-<<<<<<< HEAD
 #: components/Interactions/InteractionDialog.tsx:429
-=======
->>>>>>> 8bbc6c8b
-#. Used in: Components > Interactions > Interaction Dialog
-#: components/Interactions/InteractionDialog.tsx:388
+#. Used in: Components > Interactions > Interaction Dialog
 msgid "preparationsNotAvailableFor"
 msgstr ""
 "Aucune préparation n'est disponible pour au moins un type de préparation "
 "dans les enregistrements suivants :"
 
-<<<<<<< HEAD
 #: components/Interactions/InteractionDialog.tsx:410
-=======
->>>>>>> 8bbc6c8b
-#. Used in: Components > Interactions > Interaction Dialog
-#: components/Interactions/InteractionDialog.tsx:369
+#. Used in: Components > Interactions > Interaction Dialog
 msgid "problemsFound"
 msgstr "Il y a des problèmes avec la saisie :"
 
-<<<<<<< HEAD
 #: components/Interactions/InteractionDialog.tsx:379
-=======
->>>>>>> 8bbc6c8b
 #. 🟥See documentation for syntax for plural rules. Used in: Components > Interactions > Interaction Dialog
-#: components/Interactions/InteractionDialog.tsx:338
 #, fuzzy
 msgid "byChoosingRecordSet"
 msgstr ""
 "En choisissant un jeu d'enregistrements ({{count:none | one | ??}} "
 "disponible)"
 
-<<<<<<< HEAD
 #: components/Interactions/InteractionDialog.tsx:385
-=======
->>>>>>> 8bbc6c8b
 #. 🟥Field name is localized. Coming from Schema Configuration. I.e, By entering Catalog Numbers. Used in: Components > Interactions > Interaction Dialog
-#: components/Interactions/InteractionDialog.tsx:344
 msgid "byEnteringNumbers"
 msgstr "En saisissant les {fieldName:string}"
 
-<<<<<<< HEAD
 #: components/Interactions/InteractionDialog.tsx:350
-=======
->>>>>>> 8bbc6c8b
-#. Used in: Components > Interactions > Interaction Dialog
-#: components/Interactions/InteractionDialog.tsx:309
+#. Used in: Components > Interactions > Interaction Dialog
 msgid "withoutPreparations"
 msgstr "Sans préparations"
 
-<<<<<<< HEAD
 #: components/Interactions/InteractionDialog.tsx:307
 #: components/Interactions/InteractionDialog.tsx:311
 #. Used in: Components > Interactions > Interaction Dialog
@@ -114,25 +74,12 @@
 msgstr "Continuer sans préparation"
 
 #: components/Interactions/InteractionDialog.tsx:346
-=======
-#. Used in: Components > Interactions > Interaction Dialog
-#: components/Interactions/InteractionDialog.tsx:269
-#: components/Interactions/InteractionDialog.tsx:273
-msgid "continueWithoutPreparations"
-msgstr "Continuer sans préparation"
-
->>>>>>> 8bbc6c8b
-#. Used in: Components > Interactions > Interaction Dialog
-#: components/Interactions/InteractionDialog.tsx:305
+#. Used in: Components > Interactions > Interaction Dialog
 msgid "addUnassociated"
 msgstr "Ajouter un objet non associé"
 
-<<<<<<< HEAD
 #: components/Interactions/PrepDialog.tsx:144
-=======
->>>>>>> 8bbc6c8b
-#. Used in: Components > Interactions > Prep Dialog
-#: components/Interactions/PrepDialog.tsx:125
+#. Used in: Components > Interactions > Prep Dialog
 msgid "preparations"
 msgstr "Preparations"
 
@@ -151,13 +98,8 @@
 msgid "unresolved"
 msgstr "Non résolu"
 
-#. 🟥Verb. Used in: Components > Interactions > Loan Return ⬤ Components > Query Builder > Loan Return
 #: components/Interactions/LoanReturn.tsx:303
-<<<<<<< HEAD
 #. 🟥Verb. Used in: Components > Interactions > Loan Return
-=======
-#: components/QueryBuilder/LoanReturn.tsx:164
->>>>>>> 8bbc6c8b
 msgid "return"
 msgstr "Retour"
 
@@ -171,31 +113,17 @@
 msgid "returnAllPreparations"
 msgstr "Retourner toutes les préparations"
 
-#. Used in: Components > Interactions > Loan Return ⬤ Components > Query Builder > Loan Return
 #: components/Interactions/LoanReturn.tsx:195
-<<<<<<< HEAD
 #. Used in: Components > Interactions > Loan Return
 msgid "returnSelectedPreparations"
 msgstr "Retourner les préparations sélectionnées"
 
 #: components/Interactions/PrepDialog.tsx:115
-=======
-#: components/QueryBuilder/LoanReturn.tsx:162
-msgid "returnSelectedPreparations"
-msgstr "Retourner les préparations sélectionnées"
-
->>>>>>> 8bbc6c8b
-#. Used in: Components > Interactions > Prep Dialog
-#: components/Interactions/PrepDialog.tsx:96
+#. Used in: Components > Interactions > Prep Dialog
 msgid "selectAllAvailablePreparations"
 msgstr "Sélectionnez toutes les préparations disponibles"
 
-<<<<<<< HEAD
 #: components/FormMeta/CarryForward.tsx:311
-=======
-#. Used in: Components > Form Meta > Carry Forward ⬤ Components > Interactions > Loan Return ⬤ Components > Interactions > Prep Dialog ⬤ Components > Interactions > Prep Dialog Row ⬤ Components > Interactions > Prep Return Row
-#: components/FormMeta/CarryForward.tsx:305
->>>>>>> 8bbc6c8b
 #: components/Interactions/LoanReturn.tsx:176
 #: components/Interactions/PrepDialog.tsx:120
 #: components/Interactions/PrepDialog.tsx:241
@@ -203,6 +131,7 @@
 #: components/Interactions/PrepDialogRow.tsx:66
 #: components/Interactions/PrepReturnRow.tsx:80
 #: components/Interactions/PrepReturnRow.tsx:82
+#. Used in: Components > Form Meta > Carry Forward ⬤ Components > Interactions > Loan Return ⬤ Components > Interactions > Prep Dialog ⬤ Components > Interactions > Prep Dialog Row ⬤ Components > Interactions > Prep Return Row
 msgid "selectAll"
 msgstr "Tout sélectionner"
 
@@ -211,18 +140,11 @@
 #: components/Interactions/LoanReturn.tsx:264
 #: components/Interactions/LoanReturn.tsx:274
 #: components/Interactions/LoanReturn.tsx:278
-<<<<<<< HEAD
 #: components/Interactions/PrepDialog.tsx:150
 #: components/Interactions/PrepDialog.tsx:154
 #: components/Interactions/PrepDialogRow.tsx:97
 #: components/Interactions/PrepDialogRow.tsx:100
 #. Used in: Components > Interactions > Loan Return ⬤ Components > Interactions > Prep Dialog ⬤ Components > Interactions > Prep Dialog Row
-=======
-#: components/Interactions/PrepDialog.tsx:131
-#: components/Interactions/PrepDialog.tsx:135
-#: components/Interactions/PrepDialogRow.tsx:91
-#: components/Interactions/PrepDialogRow.tsx:94
->>>>>>> 8bbc6c8b
 msgid "selectedAmount"
 msgstr "Quantité sélectionnée"
 
@@ -239,12 +161,8 @@
 msgid "resolvedAmount"
 msgstr "Montant résolu"
 
-<<<<<<< HEAD
 #: components/Interactions/PrepDialogRow.tsx:179
-=======
->>>>>>> 8bbc6c8b
 #. 🟥Used to format preparations in the prep return dialog. Used in: Components > Interactions > Prep Dialog Row
-#: components/Interactions/PrepDialogRow.tsx:173
 #, fuzzy
 msgid "prepReturnFormatter"
 msgstr "{tableName:string}: {resource:string}"
@@ -279,113 +197,66 @@
 msgid "unCataloged"
 msgstr "non catalogué"
 
-<<<<<<< HEAD
 #: components/Interactions/InteractionDialog.tsx:276
 #: components/Interactions/InteractionDialog.tsx:317
 #. 🟥Example: Preparation records. Used in: Components > Interactions > Interaction Dialog
-=======
-#. 🟥Example: Preparation records. Used in: Components > Interactions > Interaction Dialog
-#: components/Interactions/InteractionDialog.tsx:238
-#: components/Interactions/InteractionDialog.tsx:279
->>>>>>> 8bbc6c8b
 #, fuzzy
 msgid "returnedPreparations"
 msgstr "Enregistrements {tablePreparation:string} renvoyés"
 
-<<<<<<< HEAD
 #: components/Interactions/InteractionDialog.tsx:281
-=======
->>>>>>> 8bbc6c8b
 #. 🟥Example: 2 Preparation records have been returned and saved. Used in: Components > Interactions > Interaction Dialog
-#: components/Interactions/InteractionDialog.tsx:243
 #, fuzzy
 msgid "returnedAndSaved"
 msgstr ""
 "{count:number|formatted} {tablePreparation:string} enregistrements ont été "
 "renvoyés et enregistrés"
 
-<<<<<<< HEAD
 #: components/FormMeta/CarryForward.tsx:332
 #: components/Interactions/LoanReturn.tsx:191
 #: components/Interactions/PrepDialog.tsx:127
 #: components/QueryBuilder/Results.tsx:211
 #. Used in: Components > Form Meta > Carry Forward ⬤ Components > Interactions > Loan Return ⬤ Components > Interactions > Prep Dialog ⬤ Components > Query Builder > Results
-=======
-#. Used in: Components > Form Meta > Carry Forward ⬤ Components > Interactions > Loan Return ⬤ Components > Interactions > Prep Dialog ⬤ Components > Query Builder > Results
-#: components/FormMeta/CarryForward.tsx:326
-#: components/Interactions/LoanReturn.tsx:191
-#: components/Interactions/PrepDialog.tsx:108
-#: components/QueryBuilder/Results.tsx:206
->>>>>>> 8bbc6c8b
 #, fuzzy
 msgid "deselectAll"
 msgstr "Désélectionner tout"
 
-<<<<<<< HEAD
 #: components/Interactions/PrepDialog.tsx:253
-=======
->>>>>>> 8bbc6c8b
-#. Used in: Components > Interactions > Prep Dialog
-#: components/Interactions/PrepDialog.tsx:208
+#. Used in: Components > Interactions > Prep Dialog
 #, fuzzy
 msgid "available"
 msgstr "Disponible"
 
-<<<<<<< HEAD
 #: components/Interactions/PrepDialog.tsx:254
-=======
->>>>>>> 8bbc6c8b
-#. Used in: Components > Interactions > Prep Dialog
-#: components/Interactions/PrepDialog.tsx:209
+#. Used in: Components > Interactions > Prep Dialog
 #, fuzzy
 msgid "unavailable"
 msgstr "Indisponible"
 
-#. 🟥Example: Return Loan records. Used in: Components > Interactions > Interactions Dialog ⬤ Components > Query Builder > Loan Return
 #: components/Interactions/InteractionsDialog.tsx:83
-<<<<<<< HEAD
 #. 🟥Example: Return Loan records. Used in: Components > Interactions > Interactions Dialog
-=======
-#: components/QueryBuilder/LoanReturn.tsx:148
->>>>>>> 8bbc6c8b
 #, fuzzy
 msgid "returnLoan"
 msgstr "Renvoyer les enregistrements {tableLoan:string}"
 
-<<<<<<< HEAD
 #: components/Interactions/InteractionDialog.tsx:373
 #: components/Interactions/PrepDialog.tsx:134
 #. 🟥Example: Create a Loan. Used in: Components > Interactions > Interaction Dialog ⬤ Components > Interactions > Prep Dialog
-=======
-#. 🟥Example: Create a Loan. Used in: Components > Interactions > Interaction Dialog ⬤ Components > Interactions > Prep Dialog
-#: components/Interactions/InteractionDialog.tsx:332
-#: components/Interactions/PrepDialog.tsx:115
->>>>>>> 8bbc6c8b
 #, fuzzy
 msgid "createRecord"
 msgstr "Créer {table:string}"
 
-<<<<<<< HEAD
 #: components/Interactions/InteractionDialog.tsx:322
-=======
->>>>>>> 8bbc6c8b
-#. Used in: Components > Interactions > Interaction Dialog
-#: components/Interactions/InteractionDialog.tsx:284
+#. Used in: Components > Interactions > Interaction Dialog
 #, fuzzy
 msgid "noPreparationsWarning"
 msgstr "Aucun de ces objets n'a été préparé. Voulez-vous continuer ?"
 
-<<<<<<< HEAD
 #: components/BatchEdit/MissingRanks.tsx:44
 #: components/FormSliders/AttachmentWarningDeletion.tsx:53
 #: components/Interactions/InteractionDialog.tsx:362
 #: components/TreeView/AddRank.tsx:62
 #. Used in: Components > Batch Edit > Missing Ranks ⬤ Components > Form Sliders > Attachment Warning Deletion ⬤ Components > Interactions > Interaction Dialog ⬤ Components > Tree View > Add Rank
-=======
-#. Used in: Components > Interactions > Interaction Dialog ⬤ Components > Tree View > Add Rank
-#: components/Interactions/InteractionDialog.tsx:321
-#: components/TreeView/AddRank.tsx:62
->>>>>>> 8bbc6c8b
 #, fuzzy
 msgid "continue"
 msgstr "Continuer sans préparation"
