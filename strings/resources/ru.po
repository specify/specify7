--- conflicted
+++ resolved
@@ -22,19 +22,12 @@
 msgid "appResources"
 msgstr "Ресурсы приложений"
 
-#. Used in: Components > App Resources > Create ⬤ Components > Form Editor > Create ⬤ Components > Form Meta > Definition ⬤ Components > Preferences > User Definitions
 #: components/AppResources/Create.tsx:284
 #: components/FormEditor/Create.tsx:265
-<<<<<<< HEAD
 #: components/FormMeta/Definition.tsx:31
 #: components/FormMeta/Definition.tsx:74
 #: components/Preferences/UserDefinitions.tsx:806
 #. Used in: Components > App Resources > Create ⬤ Components > Form Editor > Create ⬤ Components > Form Meta > Definition ⬤ Components > Preferences > User Definitions
-=======
-#: components/FormMeta/Definition.tsx:29
-#: components/FormMeta/Definition.tsx:54
-#: components/Preferences/UserDefinitions.tsx:803
->>>>>>> 67cbd175
 msgid "formDefinition"
 msgstr "Определение формы"
 
@@ -121,14 +114,9 @@
 msgid "webLinks"
 msgstr "Веб ссылки"
 
-<<<<<<< HEAD
 #: components/AppResources/types.tsx:159
 #: components/SchemaConfig/Format.tsx:100
 #. Used in: Components > App Resources > Types ⬤ Components > Schema Config > Format
-=======
-#. Used in: Components > App Resources > Types
-#: components/AppResources/types.tsx:159
->>>>>>> 67cbd175
 msgid "uiFormatters"
 msgstr "Форматировщики полей"
 
@@ -285,14 +273,9 @@
 msgid "failedParsingXml"
 msgstr "Не удалось разобрать XML"
 
-#. Used in: Components > Formatters > Element ⬤ Components > Query Builder > Field Filter
 #: components/Formatters/Element.tsx:103
-<<<<<<< HEAD
 #: components/QueryBuilder/FieldFilter.tsx:545
 #. Used in: Components > Formatters > Element ⬤ Components > Query Builder > Field Filter
-=======
-#: components/QueryBuilder/FieldFilter.tsx:570
->>>>>>> 67cbd175
 msgid "name"
 msgstr "Имя"
 
@@ -326,15 +309,10 @@
 msgid "limit"
 msgstr "Лимит"
 
-#. Used in: Components > Formatters > Components ⬤ Components > Query Builder > Formatter
 #: components/Formatters/Components.tsx:72
 #: components/Formatters/Components.tsx:130
-<<<<<<< HEAD
 #: components/QueryBuilder/Formatter.tsx:212
 #. Used in: Components > Formatters > Components ⬤ Components > Query Builder > Formatter
-=======
-#: components/QueryBuilder/Formatter.tsx:92
->>>>>>> 67cbd175
 msgid "defaultInline"
 msgstr "(по умолчанию)"
 
@@ -480,21 +458,13 @@
 msgid "copyDefaultForms"
 msgstr "Копировать формы по умолчанию"
 
-<<<<<<< HEAD
 #: components/FormMeta/index.tsx:114
-=======
->>>>>>> 67cbd175
 #. Used in: Components > Form Meta > Index
-#: components/FormMeta/index.tsx:113
 msgid "saveFormFirst"
 msgstr "Сначала сохраните форму"
 
-<<<<<<< HEAD
 #: components/FormMeta/index.tsx:117
-=======
->>>>>>> 67cbd175
 #. Used in: Components > Form Meta > Index
-#: components/FormMeta/index.tsx:116
 msgid "saveFormFirstDescription"
 msgstr "Вам необходимо сохранить эту форму, прежде чем редактировать другую."
 
@@ -528,20 +498,13 @@
 msgid "formatPreview"
 msgstr "Предварительный просмотр формата"
 
-<<<<<<< HEAD
 #: components/DataModel/businessRuleDefs.ts:465
 #: components/DataModel/businessRuleDefs.ts:483
 #. Used in: Components > Data Model > Business Rule Defs
-=======
-#. Used in: Components > Data Model > Business Rule Defs
-#: components/DataModel/businessRuleDefs.ts:319
-#: components/DataModel/businessRuleDefs.ts:337
->>>>>>> 67cbd175
 #, fuzzy
 msgid "currentDeterminationRequired"
 msgstr "Требуется текущее определение."
 
-<<<<<<< HEAD
 #: components/DataModel/businessRuleDefs.ts:306
 #: components/DataModel/businessRuleDefs.ts:352
 #. Used in: Components > Data Model > Business Rule Defs
@@ -598,11 +561,4 @@
 #: components/DataModel/businessRuleDefs.ts:677
 #. Used in: Components > Data Model > Business Rule Defs
 msgid "preparationUsedInLoan"
-msgstr ""
-=======
-#. Used in: Components > Data Model > Business Rule Defs
-#: components/DataModel/businessRuleDefs.ts:230
-#, fuzzy
-msgid "parentCogSameAsChild"
-msgstr "Группа объектов коллекции не может быть родительской для самой себя."
->>>>>>> 67cbd175
+msgstr ""