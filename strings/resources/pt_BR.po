msgid ""
msgstr ""
"Report-Msgid-Bugs-To: support@specifysoftware.org\n"
"PO-Revision-Date: 2025-04-20 23:01+0000\n"
"Last-Translator: Google Translate <noreply-mt-google-translate@weblate.org>\n"
"Language-Team: Portuguese (Brazil) <https://hosted.weblate.org/projects/"
"specify-7/resources/pt_BR/>\n"
"Language: pt_BR\n"
"Content-Type: text/plain\n"
"Content-Transfer-Encoding: 8bit\n"
"Plural-Forms: nplurals=2; plural=n > 1;\n"
"X-Generator: Weblate 5.11.1-dev\n"

#. Used in: Components > App Resources > Filters ⬤ Components > Header > User Tool Definitions ⬤ Components > Preferences > User Definitions ⬤ Components > Router > Routes ⬤ Components > Security > Registry
#: components/AppResources/Filters.tsx:70
#: components/AppResources/Filters.tsx:117
#: components/Header/userToolDefinitions.ts:68
#: components/Preferences/UserDefinitions.tsx:1911
#: components/Router/Routes.tsx:243
#: components/Security/registry.ts:218
#, fuzzy
msgid "appResources"
msgstr "Recursos do aplicativo"

#. Used in: Components > App Resources > Create ⬤ Components > Form Editor > Create ⬤ Components > Form Meta > Definition ⬤ Components > Preferences > User Definitions
#: components/AppResources/Create.tsx:284
#: components/FormEditor/Create.tsx:265
<<<<<<< HEAD
#: components/FormMeta/Definition.tsx:31
#: components/FormMeta/Definition.tsx:74
#: components/Preferences/UserDefinitions.tsx:806
#. Used in: Components > App Resources > Create ⬤ Components > Form Editor > Create ⬤ Components > Form Meta > Definition ⬤ Components > Preferences > User Definitions
=======
#: components/FormMeta/Definition.tsx:29
#: components/FormMeta/Definition.tsx:54
#: components/Preferences/UserDefinitions.tsx:803
>>>>>>> 67cbd175
#, fuzzy
msgid "formDefinition"
msgstr "Definição de Formulário"

#. Used in: Components > App Resources > Editor Components ⬤ Components > App Resources > Filters ⬤ Components > App Resources > Types
#: components/AppResources/EditorComponents.tsx:51
#: components/AppResources/Filters.tsx:58
#: components/AppResources/Filters.tsx:101
#: components/AppResources/types.tsx:35
#, fuzzy
msgid "formDefinitions"
msgstr "Definição de Formulário"

#. Used in: Components > App Resources > Editor Components
#: components/AppResources/EditorComponents.tsx:114
#: components/AppResources/EditorComponents.tsx:119
#, fuzzy
msgid "loadFile"
msgstr "Carregar arquivo"

#. Used in: Components > App Resources > Tree
#: components/AppResources/tree.ts:41
#, fuzzy
msgid "globalResources"
msgstr "Recursos Globais"

#. Used in: Components > App Resources > Tree
#: components/AppResources/tree.ts:47
#, fuzzy
msgid "disciplineResources"
msgstr "Recursos de Disciplina"

#. Used in: Components > App Resources > Create ⬤ Components > Schema Config > Field ⬤ Components > Web Links > Definition
#: components/AppResources/Create.tsx:96
#: components/SchemaConfig/Field.tsx:73
#: components/WebLinks/Definition.tsx:49
#, fuzzy
msgid "type"
msgstr "Tipo"

#. Used in: Components > App Resources > Tree
#: components/AppResources/tree.ts:235
#, fuzzy
msgid "userTypes"
msgstr "Tipos de Usuário"

#. Used in: Components > App Resources > Aside ⬤ Components > App Resources > Index
#: components/AppResources/Aside.tsx:321
#: components/AppResources/index.tsx:54
#, fuzzy
msgid "resources"
msgstr "Recursos"

#. Used in: Components > App Resources > Aside
#: components/AppResources/Aside.tsx:264
#, fuzzy
msgid "subCategories"
msgstr "Subcategorias"

#. Used in: Components > App Resources > Aside ⬤ Components > Router > Routes
#: components/AppResources/Aside.tsx:331
#: components/Router/Routes.tsx:251
#, fuzzy
msgid "addResource"
msgstr "Adicionar recurso"

#. Used in: Components > App Resources > Types
#: components/AppResources/types.tsx:30
#, fuzzy
msgid "appResource"
msgstr "Recurso de aplicativo"

#. Used in: Components > App Resources > Types
#: components/AppResources/types.tsx:127
#, fuzzy
msgid "rssExportFeed"
msgstr "Feed de exportação RSS"

#. Used in: Components > Export Feed > Editor
#: components/ExportFeed/Editor.tsx:102
#, fuzzy
msgid "exports"
msgstr "Exportações"

#. Used in: Components > App Resources > Types
#: components/AppResources/types.tsx:135
#, fuzzy
msgid "expressSearchConfig"
msgstr "Configuração de pesquisa expressa"

#. Used in: Components > App Resources > Types
#: components/AppResources/types.tsx:143
#, fuzzy
msgid "typeSearches"
msgstr "Pesquisas de tipo"

#. Used in: Components > App Resources > Types
#: components/AppResources/types.tsx:151
#, fuzzy
msgid "webLinks"
msgstr "Links da Web"

<<<<<<< HEAD
#: components/AppResources/types.tsx:159
#: components/SchemaConfig/Format.tsx:100
#. Used in: Components > App Resources > Types ⬤ Components > Schema Config > Format
=======
#. Used in: Components > App Resources > Types
#: components/AppResources/types.tsx:159
>>>>>>> 67cbd175
#, fuzzy
msgid "uiFormatters"
msgstr "Formatadores de campo"

#. Used in: Components > App Resources > Types
#: components/AppResources/types.tsx:167
#, fuzzy
msgid "dataObjectFormatters"
msgstr "Formatadores de registros"

#. Used in: Components > Formatters > Aggregator ⬤ Components > Formatters > Element ⬤ Components > Formatters > Fields
#: components/Formatters/Aggregator.tsx:69
#: components/Formatters/Element.tsx:128
#: components/Formatters/Fields.tsx:269
#, fuzzy
msgid "formatter"
msgstr "Formato de tabela"

#. Used in: Components > Formatters > Table
#: components/Formatters/Table.tsx:31
#, fuzzy
msgid "formatterDescription"
msgstr ""
"O \"Formato da Tabela\" controla como os dados de uma tabela específica são "
"exibidos nos resultados da consulta, exportações e caixas de combinação da "
"consulta. Ele determina os campos a serem exibidos e sua ordem. A formatação "
"condicional pode ser configurada com base em um valor no registro."

#. Used in: Components > Formatters > Element
#: components/Formatters/Element.tsx:129
#, fuzzy
msgid "aggregator"
msgstr "Agregação de tabelas"

#. Used in: Components > Formatters > Table
#: components/Formatters/Table.tsx:32
#, fuzzy
msgid "aggregatorDescription"
msgstr ""
"A \"Agregação de Tabela\" controla como vários registros de tabela são "
"consolidados em uma única sequência de texto. O formato da tabela, o "
"separador, o sufixo, o campo de classificação e o limite de visualização de "
"registros são personalizáveis. A funcionalidade pode ser exibida nos "
"resultados da consulta e nos formatos de tabela."

#. Used in: Components > Web Links > Definition
#: components/WebLinks/Definition.tsx:28
#, fuzzy
msgid "formattedResource"
msgstr "Recurso formatado"

#. Used in: Components > Formatters > List
#: components/Formatters/List.tsx:66
#, fuzzy
msgid "availableFormatters"
msgstr "Formatos de tabela disponíveis"

#. Used in: Components > Formatters > List
#: components/Formatters/List.tsx:67
#, fuzzy
msgid "availableAggregators"
msgstr "Agregações de tabelas disponíveis"

#. Used in: Components > Web Links > List
#: components/WebLinks/List.tsx:24
#, fuzzy
msgid "availableWebLink"
msgstr "Links da Web disponíveis"

#. Used in: Components > Formatters > List
#: components/Formatters/List.tsx:127
#, fuzzy
msgid "selectDefaultFormatter"
msgstr "Selecione um formatador de registro padrão para esta tabela"

#. Used in: Components > Formatters > Element
#: components/Formatters/Element.tsx:52
#, fuzzy
msgid "duplicateFormatters"
msgstr "Os nomes dos formatadores de registro devem ser exclusivos"

#. Used in: Components > App Resources > Types
#: components/AppResources/types.tsx:175
#, fuzzy
msgid "dataEntryTables"
msgstr "Tabelas de entrada de dados"

#. Used in: Components > App Resources > Types
#: components/AppResources/types.tsx:183
#, fuzzy
msgid "interactionsTables"
msgstr "Tabelas de Interações"

#. Used in: Components > App Resources > Types
#: components/AppResources/types.tsx:190
#, fuzzy
msgid "otherXmlResource"
msgstr "Outro recurso XML"

#. Used in: Components > App Resources > Types
#: components/AppResources/types.tsx:197
#, fuzzy
msgid "otherJsonResource"
msgstr "Outro recurso JSON"

#. Used in: Components > App Resources > Types
#: components/AppResources/types.tsx:204
#, fuzzy
msgid "otherPropertiesResource"
msgstr "Outros recursos de propriedades"

#. Used in: Components > App Resources > Types
#: components/AppResources/types.tsx:211
#, fuzzy
msgid "otherAppResource"
msgstr "Outros recursos"

#. Used in: Components > App Resources > Filters
#: components/AppResources/Filters.tsx:48
#, fuzzy
msgid "filters"
msgstr "Filtros"

#. Used in: Components > App Resources > Filters
#: components/AppResources/Filters.tsx:73
#: components/AppResources/Filters.tsx:74
#: components/AppResources/Filters.tsx:83
#, fuzzy
msgid "custom"
msgstr "Personalizado"

#. Used in: Components > App Resources > Types
#: components/AppResources/types.tsx:119
#, fuzzy
msgid "leafletLayers"
msgstr "Camadas de folhetos"

#. Used in: Components > App Resources > Tabs
#: components/AppResources/Tabs.tsx:144
#, fuzzy
msgid "textEditor"
msgstr "Editor de texto"

#. Used in: Components > App Resources > Tabs
#: components/AppResources/Tabs.tsx:142
#, fuzzy
msgid "xmlEditor"
msgstr "Editor XML"

#. Used in: Components > App Resources > Tabs
#: components/AppResources/Tabs.tsx:143
#, fuzzy
msgid "jsonEditor"
msgstr "Editor JSON"

#. Used in: Components > App Resources > Tabs
#: components/AppResources/Tabs.tsx:141
#, fuzzy
msgid "visualEditor"
msgstr "Editor Visual"

#. Used in: Components > App Resources > Create
#: components/AppResources/Create.tsx:68
#: components/AppResources/Create.tsx:90
#, fuzzy
msgid "selectResourceType"
msgstr "Selecione o tipo de recurso"

#. Used in: Components > App Resources > Tree
#: components/AppResources/tree.ts:120
#, fuzzy
msgid "globalPreferences"
msgstr "Preferências globais"

#. Used in: Components > App Resources > Tree
#: components/AppResources/tree.ts:122
#, fuzzy
msgid "remotePreferences"
msgstr "Preferências Remotas"

#. Used in: Components > Formatters > Index
#: components/Formatters/index.tsx:99
#, fuzzy
msgid "failedParsingXml"
msgstr "Falha ao analisar XML"

#. Used in: Components > Formatters > Element ⬤ Components > Query Builder > Field Filter
#: components/Formatters/Element.tsx:103
<<<<<<< HEAD
#: components/QueryBuilder/FieldFilter.tsx:545
#. Used in: Components > Formatters > Element ⬤ Components > Query Builder > Field Filter
=======
#: components/QueryBuilder/FieldFilter.tsx:570
>>>>>>> 67cbd175
#, fuzzy
msgid "name"
msgstr "Nome"

#. Used in: Components > Export Feed > Editor ⬤ Components > Formatters > Element
#: components/ExportFeed/Editor.tsx:50
#: components/ExportFeed/Editor.tsx:164
#: components/Formatters/Element.tsx:135
#, fuzzy
msgid "title"
msgstr "Título"

#. Used in: Components > Formatters > Element ⬤ Components > Formatters > List
#: components/Formatters/Element.tsx:161
#: components/Formatters/List.tsx:117
#, fuzzy
msgid "default"
msgstr "Padrão"

#. Used in: Components > Formatters > Aggregator ⬤ Components > Formatters > Fields
#: components/Formatters/Aggregator.tsx:28
#: components/Formatters/Fields.tsx:68
#: components/Formatters/Fields.tsx:163
#, fuzzy
msgid "separator"
msgstr "Separador"

#. Used in: Components > Formatters > Aggregator
#: components/Formatters/Aggregator.tsx:41
#, fuzzy
msgid "suffix"
msgstr "Sufixo"

#. Used in: Components > Formatters > Aggregator
#: components/Formatters/Aggregator.tsx:54
#, fuzzy
msgid "limit"
msgstr "Limite"

#. Used in: Components > Formatters > Components ⬤ Components > Query Builder > Formatter
#: components/Formatters/Components.tsx:72
#: components/Formatters/Components.tsx:130
<<<<<<< HEAD
#: components/QueryBuilder/Formatter.tsx:212
#. Used in: Components > Formatters > Components ⬤ Components > Query Builder > Formatter
=======
#: components/QueryBuilder/Formatter.tsx:92
>>>>>>> 67cbd175
#, fuzzy
msgid "defaultInline"
msgstr "(padrão)"

#. Used in: Components > Formatters > Aggregator
#: components/Formatters/Aggregator.tsx:85
#, fuzzy
msgid "sortField"
msgstr "Campo de classificação"

#. Used in: Components > Form Editor > Create ⬤ Components > Formatters > Preview ⬤ Components > Merging > Header
#: components/FormEditor/Create.tsx:214
#: components/Formatters/Preview.tsx:70
#: components/Merging/Header.tsx:164
#, fuzzy
msgid "preview"
msgstr "Visualização"

#. Used in: Components > Formatters > Preview
#: components/Formatters/Preview.tsx:71
#, fuzzy
msgid "previewExplainer"
msgstr ""
"Pesquise os registros da sua coleção para visualizar o formatador de "
"registros"

#. Used in: Components > Form Editor > Table ⬤ Components > Formatters > Formatter
#: components/FormEditor/Table.tsx:86
#: components/Formatters/Formatter.tsx:33
#, fuzzy
msgid "editorNotAvailable"
msgstr "O editor visual não está disponível para este recurso"

#. Used in: Components > Form Editor > Table ⬤ Components > Web Links > Definition
#: components/FormEditor/Table.tsx:83
#: components/WebLinks/Definition.tsx:44
#, fuzzy
msgid "definition"
msgstr "Definição"

#. Used in: Components > Formatters > Definitions
#: components/Formatters/Definitions.tsx:74
#: components/Formatters/Definitions.tsx:85
#, fuzzy
msgid "addDefinition"
msgstr "Adicionar definição"

#. Used in: Components > Form Editor > Editor ⬤ Components > Formatters > Definitions
#: components/FormEditor/Editor.tsx:133
#: components/Formatters/Definitions.tsx:172
#: components/Formatters/Definitions.tsx:252
#, fuzzy
msgid "deleteDefinition"
msgstr "Excluir definição"

#. Used in: Components > Web Links > Definition
#: components/WebLinks/Definition.tsx:27
#, fuzzy
msgid "urlPart"
msgstr "Parte da URL"

#. Used in: Components > Formatters > Definitions ⬤ Components > Formatters > Fields
#: components/Formatters/Definitions.tsx:212
#: components/Formatters/Fields.tsx:118
#, fuzzy
msgid "addField"
msgstr "Adicionar campo"

#. Used in: Components > Web Links > Definition
#: components/WebLinks/Definition.tsx:26
#, fuzzy
msgid "thisField"
msgstr "Este campo"

#. Used in: Components > Web Links > Definition
#: components/WebLinks/Definition.tsx:152
#: components/WebLinks/Definition.tsx:166
#, fuzzy
msgid "selectTableFirst"
msgstr "Selecione a tabela primeiro"

#. Used in: Components > Formatters > Definitions ⬤ Components > Formatters > Formatter
#: components/Formatters/Definitions.tsx:151
#: components/Formatters/Formatter.tsx:127
#, fuzzy
msgid "conditionFieldValue"
msgstr "Valor do campo de condição"

#. Used in: Components > Formatters > Definitions
#: components/Formatters/Definitions.tsx:184
#, fuzzy
msgid "conditionDescription"
msgstr ""
"Este formato será usado somente se o valor do campo de condição for igual a "
"esta condição e não for nulo."

#. Used in: Components > App Resources > Tabs
#: components/AppResources/Tabs.tsx:164
#, fuzzy
msgid "wrongScopeWarning"
msgstr ""
"Este recurso pertence a uma coleção/disciplina diferente daquela em que você "
"está atualmente. É recomendável trocar de coleção antes de editar este "
"recurso."

#. Used in: Components > Web Links > Element
#: components/WebLinks/Element.tsx:82
#, fuzzy
msgid "thisFieldName"
msgstr "Este nome de campo (apenas para fins de visualização)"

#. Used in: Components > Export Feed > Editor
#: components/ExportFeed/Editor.tsx:295
#, fuzzy
msgid "publishEveryDays"
msgstr "Publicar a cada N dias"

#. Used in: Components > Export Feed > Editor
#: components/ExportFeed/Editor.tsx:292
#, fuzzy
msgid "publish"
msgstr "Publicar"

#. Used in: Components > Export Feed > Editor
#: components/ExportFeed/Editor.tsx:184
#, fuzzy
msgid "fileName"
msgstr "Nome do arquivo"

#. Used in: Components > Export Feed > Editor
#: components/ExportFeed/Editor.tsx:243
#, fuzzy
msgid "runAsUser"
msgstr "Executar como usuário"

#. Used in: Components > Export Feed > Editor
#: components/ExportFeed/Editor.tsx:258
#, fuzzy
msgid "notifyUser"
msgstr "Enviar notificação de conclusão ao usuário"

#. Used in: Components > Export Feed > Editor
#: components/ExportFeed/Editor.tsx:273
#, fuzzy
msgid "runInCollection"
msgstr "Executar na coleção"

#. Used in: Components > Form Editor > Create
#: components/FormEditor/Create.tsx:73
#, fuzzy
msgid "createNewForm"
msgstr "Criar uma nova definição de visualização"

#. Used in: Components > Form Editor > Create
#: components/FormEditor/Create.tsx:78
#, fuzzy
msgid "copyFromExistingForm"
msgstr "Copiar definição de visualização existente"

#. Used in: Components > Form Editor > Create
#: components/FormEditor/Create.tsx:84
#, fuzzy
msgid "copyDefaultForm"
msgstr "Copiar definição de visualização padrão"

#. Used in: Components > App Resources > Create
#: components/AppResources/Create.tsx:228
#, fuzzy
msgid "copyDefaultForms"
msgstr "Copiar formulários padrão"

<<<<<<< HEAD
#: components/FormMeta/index.tsx:114
=======
>>>>>>> 67cbd175
#. Used in: Components > Form Meta > Index
#: components/FormMeta/index.tsx:113
#, fuzzy
msgid "saveFormFirst"
msgstr "Salve o formulário primeiro"

<<<<<<< HEAD
#: components/FormMeta/index.tsx:117
=======
>>>>>>> 67cbd175
#. Used in: Components > Form Meta > Index
#: components/FormMeta/index.tsx:116
#, fuzzy
msgid "saveFormFirstDescription"
msgstr "Você precisa salvar este formulário antes de editar outro"

#. Used in: Components > Formatters > Formatter
#: components/Formatters/Formatter.tsx:77
#, fuzzy
msgid "conditionalFormatter"
msgstr "Formato Condicional"

#. Used in: Components > Formatters > Fields
#: components/Formatters/Fields.tsx:129
#, fuzzy
msgid "customizeFieldFormatters"
msgstr "Personalizar formatos de campo"

#. Used in: Components > Formatters > Definitions
#: components/Formatters/Definitions.tsx:261
#, fuzzy
msgid "expandConditionalField"
msgstr "Expandir campo condicional"

#. Used in: Components > Formatters > Definitions
#: components/Formatters/Definitions.tsx:178
#, fuzzy
msgid "collapseConditionalField"
msgstr "Recolher campo condicional"

#. Used in: Components > Formatters > Definitions
#: components/Formatters/Definitions.tsx:147
#, fuzzy
msgid "conditionalFieldValue"
msgstr "Valor do campo condicional"

#. Used in: Components > Formatters > Definitions
#: components/Formatters/Definitions.tsx:218
#, fuzzy
msgid "formatPreview"
msgstr "Visualização do formato"

<<<<<<< HEAD
#: components/DataModel/businessRuleDefs.ts:465
#: components/DataModel/businessRuleDefs.ts:483
#. Used in: Components > Data Model > Business Rule Defs
=======
#. Used in: Components > Data Model > Business Rule Defs
#: components/DataModel/businessRuleDefs.ts:319
#: components/DataModel/businessRuleDefs.ts:337
>>>>>>> 67cbd175
#, fuzzy
msgid "currentDeterminationRequired"
msgstr "É necessária uma determinação atual."

<<<<<<< HEAD
#: components/DataModel/businessRuleDefs.ts:306
#: components/DataModel/businessRuleDefs.ts:352
#. Used in: Components > Data Model > Business Rule Defs
msgid "cogAddedToItself"
msgstr ""

#: components/DataModel/businessRuleDefs.ts:338
#. Used in: Components > Data Model > Business Rule Defs
msgid "coHasParent"
msgstr ""

#: components/DataModel/businessRuleDefs.ts:255
#: components/DataModel/__tests__/businessRules.test.ts:339
#. Used in: Components > Data Model > Business Rule Defs ⬤ Data Model > __tests__ > Business Rules
msgid "primaryCogChildRequired"
msgstr ""

#: components/DataModel/businessRuleDefs.ts:370
#. Used in: Components > Data Model > Business Rule Defs
msgid "deletePrimaryRecord"
msgstr ""

#: components/DataModel/businessRuleDefs.ts:696
#. Used in: Components > Data Model > Business Rule Defs
msgid "deleteLoanedPrep"
msgstr ""

#: components/DataModel/businessRuleDefs.ts:704
#. Used in: Components > Data Model > Business Rule Defs
msgid "deleteGiftedPrep"
msgstr ""

#: components/DataModel/businessRuleDefs.ts:712
#. Used in: Components > Data Model > Business Rule Defs
msgid "deleteDisposedPrep"
msgstr ""

#: components/DataModel/businessRuleDefs.ts:720
#. Used in: Components > Data Model > Business Rule Defs
msgid "deleteExchangeOutPrep"
msgstr ""

#: components/DataModel/businessRuleDefs.ts:728
#. Used in: Components > Data Model > Business Rule Defs
msgid "deleteExchangeInPrep"
msgstr ""

#: components/DataModel/businessRuleDefs.ts:226
#: components/DataModel/__tests__/businessRules.test.ts:154
#. Used in: Components > Data Model > Business Rule Defs ⬤ Data Model > __tests__ > Business Rules
msgid "invalidDeterminationTaxon"
msgstr ""

#: components/DataModel/businessRuleDefs.ts:677
#. Used in: Components > Data Model > Business Rule Defs
msgid "preparationUsedInLoan"
msgstr ""
=======
#. Used in: Components > Data Model > Business Rule Defs
#: components/DataModel/businessRuleDefs.ts:230
#, fuzzy
msgid "parentCogSameAsChild"
msgstr "Um grupo de objetos de coleção não pode ser pai de si mesmo"
>>>>>>> 67cbd175
<|MERGE_RESOLUTION|>--- conflicted
+++ resolved
@@ -22,19 +22,12 @@
 msgid "appResources"
 msgstr "Recursos do aplicativo"
 
-#. Used in: Components > App Resources > Create ⬤ Components > Form Editor > Create ⬤ Components > Form Meta > Definition ⬤ Components > Preferences > User Definitions
 #: components/AppResources/Create.tsx:284
 #: components/FormEditor/Create.tsx:265
-<<<<<<< HEAD
 #: components/FormMeta/Definition.tsx:31
 #: components/FormMeta/Definition.tsx:74
 #: components/Preferences/UserDefinitions.tsx:806
 #. Used in: Components > App Resources > Create ⬤ Components > Form Editor > Create ⬤ Components > Form Meta > Definition ⬤ Components > Preferences > User Definitions
-=======
-#: components/FormMeta/Definition.tsx:29
-#: components/FormMeta/Definition.tsx:54
-#: components/Preferences/UserDefinitions.tsx:803
->>>>>>> 67cbd175
 #, fuzzy
 msgid "formDefinition"
 msgstr "Definição de Formulário"
@@ -137,14 +130,9 @@
 msgid "webLinks"
 msgstr "Links da Web"
 
-<<<<<<< HEAD
 #: components/AppResources/types.tsx:159
 #: components/SchemaConfig/Format.tsx:100
 #. Used in: Components > App Resources > Types ⬤ Components > Schema Config > Format
-=======
-#. Used in: Components > App Resources > Types
-#: components/AppResources/types.tsx:159
->>>>>>> 67cbd175
 #, fuzzy
 msgid "uiFormatters"
 msgstr "Formatadores de campo"
@@ -331,14 +319,9 @@
 msgid "failedParsingXml"
 msgstr "Falha ao analisar XML"
 
-#. Used in: Components > Formatters > Element ⬤ Components > Query Builder > Field Filter
 #: components/Formatters/Element.tsx:103
-<<<<<<< HEAD
 #: components/QueryBuilder/FieldFilter.tsx:545
 #. Used in: Components > Formatters > Element ⬤ Components > Query Builder > Field Filter
-=======
-#: components/QueryBuilder/FieldFilter.tsx:570
->>>>>>> 67cbd175
 #, fuzzy
 msgid "name"
 msgstr "Nome"
@@ -378,15 +361,10 @@
 msgid "limit"
 msgstr "Limite"
 
-#. Used in: Components > Formatters > Components ⬤ Components > Query Builder > Formatter
 #: components/Formatters/Components.tsx:72
 #: components/Formatters/Components.tsx:130
-<<<<<<< HEAD
 #: components/QueryBuilder/Formatter.tsx:212
 #. Used in: Components > Formatters > Components ⬤ Components > Query Builder > Formatter
-=======
-#: components/QueryBuilder/Formatter.tsx:92
->>>>>>> 67cbd175
 #, fuzzy
 msgid "defaultInline"
 msgstr "(padrão)"
@@ -558,22 +536,14 @@
 msgid "copyDefaultForms"
 msgstr "Copiar formulários padrão"
 
-<<<<<<< HEAD
 #: components/FormMeta/index.tsx:114
-=======
->>>>>>> 67cbd175
 #. Used in: Components > Form Meta > Index
-#: components/FormMeta/index.tsx:113
 #, fuzzy
 msgid "saveFormFirst"
 msgstr "Salve o formulário primeiro"
 
-<<<<<<< HEAD
 #: components/FormMeta/index.tsx:117
-=======
->>>>>>> 67cbd175
 #. Used in: Components > Form Meta > Index
-#: components/FormMeta/index.tsx:116
 #, fuzzy
 msgid "saveFormFirstDescription"
 msgstr "Você precisa salvar este formulário antes de editar outro"
@@ -614,20 +584,13 @@
 msgid "formatPreview"
 msgstr "Visualização do formato"
 
-<<<<<<< HEAD
 #: components/DataModel/businessRuleDefs.ts:465
 #: components/DataModel/businessRuleDefs.ts:483
 #. Used in: Components > Data Model > Business Rule Defs
-=======
-#. Used in: Components > Data Model > Business Rule Defs
-#: components/DataModel/businessRuleDefs.ts:319
-#: components/DataModel/businessRuleDefs.ts:337
->>>>>>> 67cbd175
 #, fuzzy
 msgid "currentDeterminationRequired"
 msgstr "É necessária uma determinação atual."
 
-<<<<<<< HEAD
 #: components/DataModel/businessRuleDefs.ts:306
 #: components/DataModel/businessRuleDefs.ts:352
 #. Used in: Components > Data Model > Business Rule Defs
@@ -684,11 +647,4 @@
 #: components/DataModel/businessRuleDefs.ts:677
 #. Used in: Components > Data Model > Business Rule Defs
 msgid "preparationUsedInLoan"
-msgstr ""
-=======
-#. Used in: Components > Data Model > Business Rule Defs
-#: components/DataModel/businessRuleDefs.ts:230
-#, fuzzy
-msgid "parentCogSameAsChild"
-msgstr "Um grupo de objetos de coleção não pode ser pai de si mesmo"
->>>>>>> 67cbd175
+msgstr ""