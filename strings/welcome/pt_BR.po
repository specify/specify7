--- conflicted
+++ resolved
@@ -18,17 +18,10 @@
 msgid "pageTitle"
 msgstr "Bem-vindo"
 
-<<<<<<< HEAD
 #: components/Header/userToolDefinitions.ts:121
 #: components/HomePage/AboutSpecify.tsx:68
 #: components/Router/OverlayRoutes.tsx:198
 #. Used in: Components > Header > User Tool Definitions ⬤ Components > Home Page > About Specify ⬤ Components > Router > Overlay Routes
-=======
-#. Used in: Components > Header > User Tool Definitions ⬤ Components > Home Page > About Specify ⬤ Components > Router > Overlay Routes
-#: components/Header/userToolDefinitions.ts:112
-#: components/HomePage/AboutSpecify.tsx:68
-#: components/Router/OverlayRoutes.tsx:197
->>>>>>> 67cbd175
 #, fuzzy
 msgid "aboutSpecify"
 msgstr "Sobre o Specify 7"
