--- conflicted
+++ resolved
@@ -17,17 +17,10 @@
 msgid "pageTitle"
 msgstr "Accueillir"
 
-<<<<<<< HEAD
 #: components/Header/userToolDefinitions.ts:121
 #: components/HomePage/AboutSpecify.tsx:68
 #: components/Router/OverlayRoutes.tsx:198
 #. Used in: Components > Header > User Tool Definitions ⬤ Components > Home Page > About Specify ⬤ Components > Router > Overlay Routes
-=======
-#. Used in: Components > Header > User Tool Definitions ⬤ Components > Home Page > About Specify ⬤ Components > Router > Overlay Routes
-#: components/Header/userToolDefinitions.ts:112
-#: components/HomePage/AboutSpecify.tsx:68
-#: components/Router/OverlayRoutes.tsx:197
->>>>>>> 67cbd175
 msgid "aboutSpecify"
 msgstr "À propos de Spécifier 7"
 
@@ -79,15 +72,9 @@
 #, fuzzy
 msgid "licence"
 msgstr ""
-<<<<<<< HEAD
 "Spécifiez 7, Copyright 2025, Centre de recherche de l'Université du Kansas. "
 "Specify est livré avec ABSOLUMENT AUCUNE GARANTIE. Il s'agit d'un logiciel "
 "gratuit et open source sous licence GNU General Public License v2."
-=======
-"Specify 7, Copyright 2023, Centre de recherche de l'Université du Kansas. "
-"Specify est fourni sans AUCUNE GARANTIE. Il s'agit d'un logiciel libre et "
-"open source, sous licence GNU General Public License v2."
->>>>>>> 67cbd175
 
 #. Used in: Components > Home Page > About Specify
 #: components/HomePage/AboutSpecify.tsx:95
