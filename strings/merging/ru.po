msgid ""
msgstr ""
"Report-Msgid-Bugs-To: support@specifysoftware.org\n"
"PO-Revision-Date: 2025-04-02 21:10+0000\n"
"Last-Translator: Google Translate <noreply-mt-google-translate@weblate.org>\n"
"Language-Team: Russian <https://hosted.weblate.org/projects/specify-7/"
"merging/ru/>\n"
"Language: ru\n"
"Content-Type: text/plain\n"
"Content-Transfer-Encoding: 8bit\n"
"Plural-Forms: nplurals=3; plural=(n%10==1 && n%100!=11 ? 0 : n%10>=2 && "
"n%10<=4 && (n%100<10 || n%100>=20) ? 1 : 2);\n"
"X-Generator: Weblate 5.11-dev\n"

<<<<<<< HEAD
#: components/Preferences/UserDefinitions.tsx:1674
=======
>>>>>>> 03737fa3
#. Used in: Components > Preferences > User Definitions
#: components/Preferences/UserDefinitions.tsx:1637
#, fuzzy
msgid "recordMerging"
msgstr "Слияние записей"

#. Used in: Components > Form Meta > Merge Record ⬤ Components > Merging > Index ⬤ Components > Router > Overlay Routes
#: components/FormMeta/MergeRecord.tsx:56
#: components/Merging/index.tsx:89
#: components/Merging/index.tsx:93
#: components/Merging/index.tsx:405
#: components/Merging/index.tsx:418
<<<<<<< HEAD
#: components/Router/OverlayRoutes.tsx:223
#. Used in: Components > Form Meta > Merge Record ⬤ Components > Merging > Index ⬤ Components > Router > Overlay Routes
=======
#: components/Router/OverlayRoutes.tsx:222
>>>>>>> 03737fa3
#, fuzzy
msgid "mergeRecords"
msgstr "Объединить записи"

#. Used in: Components > Merging > Compare Sub View
#: components/Merging/CompareSubView.tsx:225
#, fuzzy
msgid "mergedRecord"
msgstr "Объединенная запись"

#. Used in: Components > Merging > Index
#: components/Merging/index.tsx:451
#, fuzzy
msgid "showConflictingFieldsOnly"
msgstr "Показывать только конфликтующие поля"

#. Used in: Components > Merging > Header
#: components/Merging/Header.tsx:190
#, fuzzy
msgid "newMergedRecord"
msgstr "Новая объединенная запись"

#. Used in: Components > Merging > Compare Sub View ⬤ Components > Merging > Header
#: components/Merging/CompareSubView.tsx:230
#: components/Merging/Header.tsx:191
#, fuzzy
msgid "duplicateRecord"
msgstr "Предварительный просмотр {index:number|formatted}"

#. Used in: Components > Merging > Compare Sub View
#: components/Merging/CompareSubView.tsx:111
#, fuzzy
msgid "nRecords"
msgstr "{count:number|formatted} записей"

#. Used in: Components > Merging > Compare Sub View
#: components/Merging/CompareSubView.tsx:425
#, fuzzy
msgid "subViewControls"
msgstr "Элементы управления подвидом"

#. 🟥Example: "Merge Addresses". Used in: Components > Merging > Compare Sub View
#: components/Merging/CompareSubView.tsx:211
#, fuzzy
msgid "mergeFields"
msgstr "Объединить {field:string}"

#. Used in: Components > Merging > Index ⬤ Components > Preferences > User Definitions
#: components/Merging/index.tsx:267
<<<<<<< HEAD
#: components/Preferences/UserDefinitions.tsx:1680
#. Used in: Components > Merging > Index ⬤ Components > Preferences > User Definitions
=======
#: components/Preferences/UserDefinitions.tsx:1643
>>>>>>> 03737fa3
#, fuzzy
msgid "autoPopulate"
msgstr "Автоматическое заполнение"

#. Used in: Components > Merging > Header
#: components/Merging/Header.tsx:88
#, fuzzy
msgid "dismissFromMerging"
msgstr "Отклонить от слияния"

#. Used in: Components > Merging > Definitions
#: components/Merging/definitions.ts:23
#, fuzzy
msgid "agentContainsGroupDescription"
msgstr "Агенты содержат членов группы"

#. Used in: Components > Merging > Invalid Merge Records
#: components/Merging/InvalidMergeRecords.tsx:30
#, fuzzy
msgid "recordNotBeMergedReason"
msgstr "Следующие записи не могут быть объединены. Причина:"

#. Used in: Components > Merging > Invalid Merge Records
#: components/Merging/InvalidMergeRecords.tsx:93
#, fuzzy
msgid "someCannotBeMerged"
msgstr "Некоторые записи не могут быть объединены"

#. Used in: Components > Merging > Invalid Merge Records
#: components/Merging/InvalidMergeRecords.tsx:88
#, fuzzy
msgid "mergeOthers"
msgstr "Объединить другие"

#. Used in: Components > Merging > Index
#: components/Merging/index.tsx:408
#, fuzzy
msgid "warningMergeText"
msgstr ""
"Прежде чем продолжить, обратите внимание, что следующее действие может "
"помешать другим пользователям. Это действие может вызвать задержки или "
"временную недоступность определенных функций для пользователей Specify. "
"Пожалуйста, учтите влияние на их опыт. Это объединение не может быть отменено"

#. Used in: Components > Merging > Status
#: components/Merging/Status.tsx:24
#: components/Merging/Status.tsx:25
#, fuzzy
msgid "mergeFailed"
msgstr "Объединение не удалось"

#. Used in: Components > Merging > Status
#: components/Merging/Status.tsx:26
#, fuzzy
msgid "mergeSucceeded"
msgstr "Слияние прошло успешно"

#. Used in: Components > Merging > Status
#: components/Merging/Status.tsx:23
#, fuzzy
msgid "merging"
msgstr "Слияние"

<<<<<<< HEAD
#: components/Notifications/NotificationRenderers.tsx:158
=======
>>>>>>> 03737fa3
#. Used in: Components > Notifications > Notification Renderers
#: components/Notifications/NotificationRenderers.tsx:150
#, fuzzy
msgid "mergingHasStarted"
msgstr "Процесс слияния начался."

<<<<<<< HEAD
#: components/Notifications/NotificationRenderers.tsx:213
=======
>>>>>>> 03737fa3
#. Used in: Components > Notifications > Notification Renderers
#: components/Notifications/NotificationRenderers.tsx:205
#, fuzzy
msgid "mergingHasSucceeded"
msgstr "Процесс слияния прошел успешно."

<<<<<<< HEAD
#: components/Notifications/NotificationRenderers.tsx:175
=======
>>>>>>> 03737fa3
#. Used in: Components > Notifications > Notification Renderers
#: components/Notifications/NotificationRenderers.tsx:167
#, fuzzy
msgid "mergingHasFailed"
msgstr "Процесс слияния не удался."

<<<<<<< HEAD
#: components/Notifications/NotificationRenderers.tsx:193
=======
>>>>>>> 03737fa3
#. Used in: Components > Notifications > Notification Renderers
#: components/Notifications/NotificationRenderers.tsx:185
#, fuzzy
msgid "mergingHasBeenCanceled"
msgstr "Процесс слияния был отменен."

<<<<<<< HEAD
#: components/Notifications/NotificationRenderers.tsx:178
=======
>>>>>>> 03737fa3
#. Used in: Components > Notifications > Notification Renderers
#: components/Notifications/NotificationRenderers.tsx:170
#, fuzzy
msgid "retryMerge"
msgstr "Повторите попытку слияния."

#. Used in: Components > Merging > Status
#: components/Merging/Status.tsx:144
#, fuzzy
msgid "mergingWentWrong"
msgstr "В процессе слияния что-то пошло не так."

#. Used in: Components > Merging > Usages
#: components/Merging/Usages.tsx:22
#: components/Merging/Usages.tsx:78
#, fuzzy
msgid "linkedRecords"
msgstr "Связанные записи"<|MERGE_RESOLUTION|>--- conflicted
+++ resolved
@@ -12,12 +12,8 @@
 "n%10<=4 && (n%100<10 || n%100>=20) ? 1 : 2);\n"
 "X-Generator: Weblate 5.11-dev\n"
 
-<<<<<<< HEAD
+#. Used in: Components > Preferences > User Definitions
 #: components/Preferences/UserDefinitions.tsx:1674
-=======
->>>>>>> 03737fa3
-#. Used in: Components > Preferences > User Definitions
-#: components/Preferences/UserDefinitions.tsx:1637
 #, fuzzy
 msgid "recordMerging"
 msgstr "Слияние записей"
@@ -28,12 +24,7 @@
 #: components/Merging/index.tsx:93
 #: components/Merging/index.tsx:405
 #: components/Merging/index.tsx:418
-<<<<<<< HEAD
 #: components/Router/OverlayRoutes.tsx:223
-#. Used in: Components > Form Meta > Merge Record ⬤ Components > Merging > Index ⬤ Components > Router > Overlay Routes
-=======
-#: components/Router/OverlayRoutes.tsx:222
->>>>>>> 03737fa3
 #, fuzzy
 msgid "mergeRecords"
 msgstr "Объединить записи"
@@ -83,12 +74,7 @@
 
 #. Used in: Components > Merging > Index ⬤ Components > Preferences > User Definitions
 #: components/Merging/index.tsx:267
-<<<<<<< HEAD
 #: components/Preferences/UserDefinitions.tsx:1680
-#. Used in: Components > Merging > Index ⬤ Components > Preferences > User Definitions
-=======
-#: components/Preferences/UserDefinitions.tsx:1643
->>>>>>> 03737fa3
 #, fuzzy
 msgid "autoPopulate"
 msgstr "Автоматическое заполнение"
@@ -152,52 +138,32 @@
 msgid "merging"
 msgstr "Слияние"
 
-<<<<<<< HEAD
+#. Used in: Components > Notifications > Notification Renderers
 #: components/Notifications/NotificationRenderers.tsx:158
-=======
->>>>>>> 03737fa3
-#. Used in: Components > Notifications > Notification Renderers
-#: components/Notifications/NotificationRenderers.tsx:150
 #, fuzzy
 msgid "mergingHasStarted"
 msgstr "Процесс слияния начался."
 
-<<<<<<< HEAD
+#. Used in: Components > Notifications > Notification Renderers
 #: components/Notifications/NotificationRenderers.tsx:213
-=======
->>>>>>> 03737fa3
-#. Used in: Components > Notifications > Notification Renderers
-#: components/Notifications/NotificationRenderers.tsx:205
 #, fuzzy
 msgid "mergingHasSucceeded"
 msgstr "Процесс слияния прошел успешно."
 
-<<<<<<< HEAD
+#. Used in: Components > Notifications > Notification Renderers
 #: components/Notifications/NotificationRenderers.tsx:175
-=======
->>>>>>> 03737fa3
-#. Used in: Components > Notifications > Notification Renderers
-#: components/Notifications/NotificationRenderers.tsx:167
 #, fuzzy
 msgid "mergingHasFailed"
 msgstr "Процесс слияния не удался."
 
-<<<<<<< HEAD
+#. Used in: Components > Notifications > Notification Renderers
 #: components/Notifications/NotificationRenderers.tsx:193
-=======
->>>>>>> 03737fa3
-#. Used in: Components > Notifications > Notification Renderers
-#: components/Notifications/NotificationRenderers.tsx:185
 #, fuzzy
 msgid "mergingHasBeenCanceled"
 msgstr "Процесс слияния был отменен."
 
-<<<<<<< HEAD
+#. Used in: Components > Notifications > Notification Renderers
 #: components/Notifications/NotificationRenderers.tsx:178
-=======
->>>>>>> 03737fa3
-#. Used in: Components > Notifications > Notification Renderers
-#: components/Notifications/NotificationRenderers.tsx:170
 #, fuzzy
 msgid "retryMerge"
 msgstr "Повторите попытку слияния."
