--- conflicted
+++ resolved
@@ -11,12 +11,8 @@
 "Plural-Forms: nplurals=2; plural=n > 1;\n"
 "X-Generator: Weblate 5.9-dev\n"
 
-<<<<<<< HEAD
+#. Used in: Components > Preferences > User Definitions
 #: components/Preferences/UserDefinitions.tsx:1674
-=======
->>>>>>> 03737fa3
-#. Used in: Components > Preferences > User Definitions
-#: components/Preferences/UserDefinitions.tsx:1637
 msgid "recordMerging"
 msgstr "Fusion d'enregistrements"
 
@@ -26,12 +22,7 @@
 #: components/Merging/index.tsx:93
 #: components/Merging/index.tsx:405
 #: components/Merging/index.tsx:418
-<<<<<<< HEAD
 #: components/Router/OverlayRoutes.tsx:223
-#. Used in: Components > Form Meta > Merge Record ⬤ Components > Merging > Index ⬤ Components > Router > Overlay Routes
-=======
-#: components/Router/OverlayRoutes.tsx:222
->>>>>>> 03737fa3
 msgid "mergeRecords"
 msgstr "Fusionner les enregistrements"
 
@@ -74,12 +65,7 @@
 
 #. Used in: Components > Merging > Index ⬤ Components > Preferences > User Definitions
 #: components/Merging/index.tsx:267
-<<<<<<< HEAD
 #: components/Preferences/UserDefinitions.tsx:1680
-#. Used in: Components > Merging > Index ⬤ Components > Preferences > User Definitions
-=======
-#: components/Preferences/UserDefinitions.tsx:1643
->>>>>>> 03737fa3
 msgid "autoPopulate"
 msgstr "Remplir automatiquement"
 
@@ -134,48 +120,28 @@
 msgid "merging"
 msgstr "Fusion"
 
-<<<<<<< HEAD
+#. Used in: Components > Notifications > Notification Renderers
 #: components/Notifications/NotificationRenderers.tsx:158
-=======
->>>>>>> 03737fa3
-#. Used in: Components > Notifications > Notification Renderers
-#: components/Notifications/NotificationRenderers.tsx:150
 msgid "mergingHasStarted"
 msgstr "Le processus de fusion a commencé."
 
-<<<<<<< HEAD
+#. Used in: Components > Notifications > Notification Renderers
 #: components/Notifications/NotificationRenderers.tsx:213
-=======
->>>>>>> 03737fa3
-#. Used in: Components > Notifications > Notification Renderers
-#: components/Notifications/NotificationRenderers.tsx:205
 msgid "mergingHasSucceeded"
 msgstr "Le processus de fusion a réussi."
 
-<<<<<<< HEAD
+#. Used in: Components > Notifications > Notification Renderers
 #: components/Notifications/NotificationRenderers.tsx:175
-=======
->>>>>>> 03737fa3
-#. Used in: Components > Notifications > Notification Renderers
-#: components/Notifications/NotificationRenderers.tsx:167
 msgid "mergingHasFailed"
 msgstr "Le processus de fusion a échoué."
 
-<<<<<<< HEAD
+#. Used in: Components > Notifications > Notification Renderers
 #: components/Notifications/NotificationRenderers.tsx:193
-=======
->>>>>>> 03737fa3
-#. Used in: Components > Notifications > Notification Renderers
-#: components/Notifications/NotificationRenderers.tsx:185
 msgid "mergingHasBeenCanceled"
 msgstr "Le processus de fusion a été annulé."
 
-<<<<<<< HEAD
+#. Used in: Components > Notifications > Notification Renderers
 #: components/Notifications/NotificationRenderers.tsx:178
-=======
->>>>>>> 03737fa3
-#. Used in: Components > Notifications > Notification Renderers
-#: components/Notifications/NotificationRenderers.tsx:170
 msgid "retryMerge"
 msgstr "Réessayez la fusion."
 
