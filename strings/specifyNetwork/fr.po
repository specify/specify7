msgid ""
msgstr ""
"Report-Msgid-Bugs-To: support@specifysoftware.org\n"
"PO-Revision-Date: 2025-04-23 05:01+0000\n"
"Last-Translator: Google Translate <noreply-mt-google-translate@weblate.org>\n"
"Language-Team: French <https://hosted.weblate.org/projects/specify-7/"
"specifyNetwork/fr/>\n"
"Language: fr\n"
"Content-Type: text/plain\n"
"Content-Transfer-Encoding: 8bit\n"
"Plural-Forms: nplurals=2; plural=n > 1;\n"
"X-Generator: Weblate 5.11.1-dev\n"

#. Used in: Components > Preferences > Collection Definitions ⬤ Components > Specify Network > Index ⬤ Components > Statistics > Pages
#: components/Preferences/CollectionDefinitions.tsx:49
#: components/SpecifyNetwork/index.tsx:81
#: components/SpecifyNetwork/index.tsx:89
#: components/SpecifyNetwork/index.tsx:98
#: components/Statistics/Pages.tsx:7
msgid "specifyNetwork"
msgstr "Réseau Specify"

#. Used in: Components > Specify Network > Index
#: components/SpecifyNetwork/index.tsx:84
#, fuzzy
msgid "occurrenceOrGuidRequired"
msgstr "Le nom de l'espèce ou le GUID doit être fourni pour afficher cette page"

#. Used in: Components > Specify Network > Overlay
#: components/SpecifyNetwork/Overlay.tsx:119
#, fuzzy
msgid "noDataError"
msgstr "Impossible de trouver des données pour cette demande"

#. Used in: Components > Specify Network > Overlay
#: components/SpecifyNetwork/Overlay.tsx:122
#, fuzzy
msgid "noDataErrorDescription"
msgstr "Veuillez essayer de rechercher un autre enregistrement"

#. Used in: Components > Specify Network > Table
#: components/SpecifyNetwork/Table.tsx:51
#, fuzzy
msgid "dataQuality"
msgstr "Qualité des données"

#. Used in: Components > Specify Network > Table
#: components/SpecifyNetwork/Table.tsx:64
#, fuzzy
msgid "reportedBy"
msgstr "Rapporté par {provider:string}"

#. Used in: Components > Specify Network > Field Mapper
#: components/SpecifyNetwork/FieldMapper.tsx:109
#: components/SpecifyNetwork/FieldMapper.tsx:117
#, fuzzy
msgid "collectionDate"
msgstr "Date de collecte"

<<<<<<< HEAD
#: components/SpecifyNetwork/Map.tsx:221
=======
>>>>>>> 67cbd175
#. Used in: Components > Specify Network > Map
#: components/SpecifyNetwork/Map.tsx:222
#, fuzzy
msgid "mapDescription"
msgstr ""
"Cette carte montre les occurrences de ce taxon à partir des agrégateurs "
"iDigBio et GBIF."

#. Used in: Components > Specify Network > Overlays
#: components/SpecifyNetwork/overlays.ts:140
#, fuzzy
msgid "iDigBioDescription"
msgstr ""
"Les occurrences enregistrées dans iDigBio sont représentées par des points "
"verts ronds, à l'exception de celles de la collection actuelle, qui sont "
"représentées par des points rouges ronds. Un zoom sur les points rouges fait "
"apparaître une épingle bleue en forme de larme. Cliquer dessus exécute une "
"requête de localité dans Specify, qui affiche toutes les espèces de la base "
"de données Specify actuelles collectées à cet endroit."

#. Used in: Components > Specify Network > Overlays
#: components/SpecifyNetwork/overlays.ts:31
#, fuzzy
msgid "gbifDescription"
msgstr ""
"Pour les données GBIF, les points individuels et les groupes de points sont "
"représentés par des hexagones de différentes couleurs, allant du jaune à "
"l'orange et au rouge. Les hexagones rouge foncé correspondent aux "
"distributions les plus denses de spécimens collectés de l'espèce."

#. Used in: Components > Specify Network Collection > Setup
#: components/SpecifyNetworkCollection/Setup.tsx:59
#, fuzzy
msgid "connectToGbif"
msgstr "Connectez-vous au GBIF"

#. Used in: Components > Specify Network Collection > Setup
#: components/SpecifyNetworkCollection/Setup.tsx:62
#, fuzzy
msgid "searchForInstitution"
msgstr "Recherchez votre établissement :"

#. Used in: Components > Specify Network Collection > Index
#: components/SpecifyNetworkCollection/index.tsx:75
#, fuzzy
msgid "institutionDistributionMap"
msgstr ""
"Carte de répartition de tous les spécimens numérisés conservés dans votre "
"institution"

#. Used in: Components > Specify Network Collection > Index
#: components/SpecifyNetworkCollection/index.tsx:149
#, fuzzy
msgid "collectionDistributionMap"
msgstr ""
"Carte de répartition de tous les spécimens numérisés conservés dans votre "
"collection"

#. Used in: Components > Molecules > Range
#: components/Molecules/Range.tsx:23
#, fuzzy
msgid "startYear"
msgstr "Année de début"

#. Used in: Components > Molecules > Range
#: components/Molecules/Range.tsx:44
#, fuzzy
msgid "endYear"
msgstr "Fin d'année"<|MERGE_RESOLUTION|>--- conflicted
+++ resolved
@@ -57,12 +57,8 @@
 msgid "collectionDate"
 msgstr "Date de collecte"
 
-<<<<<<< HEAD
 #: components/SpecifyNetwork/Map.tsx:221
-=======
->>>>>>> 67cbd175
 #. Used in: Components > Specify Network > Map
-#: components/SpecifyNetwork/Map.tsx:222
 #, fuzzy
 msgid "mapDescription"
 msgstr ""
