msgid ""
msgstr ""
"Report-Msgid-Bugs-To: support@specifysoftware.org\n"
"PO-Revision-Date: 2025-01-21 08:00+0000\n"
"Last-Translator: Google Translate <noreply-mt-google-translate@weblate.org>\n"
"Language-Team: Ukrainian <https://hosted.weblate.org/projects/specify-7/"
"backEnd/uk/>\n"
"Language: uk\n"
"Content-Type: text/plain\n"
"Content-Transfer-Encoding: 8bit\n"
"Plural-Forms: nplurals=3; plural=(n%10==1 && n%100!=11 ? 0 : n%10>=2 && "
"n%10<=4 && (n%100<10 || n%100>=20) ? 1 : 2);\n"
"X-Generator: Weblate 5.10-dev\n"

<<<<<<< HEAD
#: components/WorkBench/resultsParser.ts:203
=======
>>>>>>> 8bbc6c8b
#. Used in: Components > Work Bench > Results Parser
#: components/WorkBench/resultsParser.ts:180
msgid "failedParsingBoolean"
msgstr "значення \"{value:string}\" не являється \"True\" або \"False\""

<<<<<<< HEAD
#: components/WorkBench/resultsParser.ts:205
=======
>>>>>>> 8bbc6c8b
#. Used in: Components > Work Bench > Results Parser
#: components/WorkBench/resultsParser.ts:182
msgid "failedParsingDecimal"
msgstr "значення \"{value:string}\" не є дійсним цілим числом"

<<<<<<< HEAD
#: components/WorkBench/resultsParser.ts:207
=======
>>>>>>> 8bbc6c8b
#. Used in: Components > Work Bench > Results Parser
#: components/WorkBench/resultsParser.ts:184
msgid "failedParsingFloat"
msgstr "значення \"{value:string}\" не є раціональним числом"

<<<<<<< HEAD
#: components/WorkBench/CellMeta.ts:159
#: components/WorkBench/hooks.ts:122
#: components/WorkBench/hooks.ts:131
#: components/WorkBench/resultsParser.ts:258
#. Used in: Components > Work Bench > Cell Meta ⬤ Components > Work Bench > Hooks ⬤ Components > Work Bench > Results Parser
=======
#. Used in: Components > Work Bench > Cell Meta ⬤ Components > Work Bench > Hooks ⬤ Components > Work Bench > Results Parser
#: components/WorkBench/CellMeta.ts:130
#: components/WorkBench/hooks.ts:126
#: components/WorkBench/hooks.ts:135
#: components/WorkBench/resultsParser.ts:235
>>>>>>> 8bbc6c8b
msgid "failedParsingPickList"
msgstr ""
"{value:string} не є допустимим значенням у цьому полі списку вибору.\n"
"Натисніть на стрілку, щоб вибрати серед доступних варіантів."

<<<<<<< HEAD
#: components/WorkBench/resultsParser.ts:209
=======
>>>>>>> 8bbc6c8b
#. 🟥Example: bad agent type: "ab". Expected one of "Person", "Group" or "Organization". Used in: Components > Work Bench > Results Parser
#: components/WorkBench/resultsParser.ts:186
msgid "failedParsingAgentType"
msgstr ""
"поганий {agentTypeField:string}: \"{badType:string}\". Очікується один із "
"{validTypes:string}"

<<<<<<< HEAD
#: components/WorkBench/resultsParser.ts:262
=======
>>>>>>> 8bbc6c8b
#. Used in: Components > Work Bench > Results Parser
#: components/WorkBench/resultsParser.ts:239
msgid "pickListValueTooLong"
msgstr ""
"значення з {pickListTable:string} {pickList:string} довше, ніж максимальне "
"значення {maxLength:number|formatted} для поля"

<<<<<<< HEAD
#: components/WorkBench/resultsParser.ts:217
=======
>>>>>>> 8bbc6c8b
#. Used in: Components > Work Bench > Results Parser
#: components/WorkBench/resultsParser.ts:194
msgid "valueTooLong"
msgstr "довжина значення не повинна перевищувати {maxLength:number|formatted}"

<<<<<<< HEAD
#: components/WorkBench/resultsParser.ts:221
=======
>>>>>>> 8bbc6c8b
#. Used in: Components > Work Bench > Results Parser
#: components/WorkBench/resultsParser.ts:198
msgid "invalidYear"
msgstr "дата має містити чотири цифри року: {value:string}"

<<<<<<< HEAD
#: components/WorkBench/resultsParser.ts:225
=======
>>>>>>> 8bbc6c8b
#. Used in: Components > Work Bench > Results Parser
#: components/WorkBench/resultsParser.ts:202
msgid "badDateFormat"
msgstr ""
"неправильне значення дати: {value:string}. очікуваний формат: "
"{format:string}"

<<<<<<< HEAD
#: components/WorkBench/resultsParser.ts:230
=======
>>>>>>> 8bbc6c8b
#. Used in: Components > Work Bench > Results Parser
#: components/WorkBench/resultsParser.ts:207
msgid "coordinateBadFormat"
msgstr "неправильне значення широти або довготи: {value:string}"

<<<<<<< HEAD
#: components/WorkBench/resultsParser.ts:234
=======
>>>>>>> 8bbc6c8b
#. Used in: Components > Work Bench > Results Parser
#: components/WorkBench/resultsParser.ts:211
msgid "latitudeOutOfRange"
msgstr "широта має бути між -90 і 90. Поточна: {value:string}"

<<<<<<< HEAD
#: components/WorkBench/resultsParser.ts:238
=======
>>>>>>> 8bbc6c8b
#. Used in: Components > Work Bench > Results Parser
#: components/WorkBench/resultsParser.ts:215
msgid "longitudeOutOfRange"
msgstr "довгота має бути між -180 і 180. Поточна: {value:string}"

<<<<<<< HEAD
#: components/WorkBench/resultsParser.ts:242
=======
>>>>>>> 8bbc6c8b
#. Used in: Components > Work Bench > Results Parser
#: components/WorkBench/resultsParser.ts:219
#, fuzzy
msgid "formatMismatch"
msgstr "значення {value:string} не відповідає форматеру {formatter:string}"

<<<<<<< HEAD
#: components/WorkBench/resultsParser.ts:268
=======
>>>>>>> 8bbc6c8b
#. Used in: Components > Work Bench > Results Parser
#: components/WorkBench/resultsParser.ts:245
msgid "invalidPartialRecord"
msgstr "це поле має бути порожнім, якщо {column:string} є порожнім"

<<<<<<< HEAD
#: components/WorkBench/resultsParser.ts:272
=======
>>>>>>> 8bbc6c8b
#. Used in: Components > Work Bench > Results Parser
#: components/WorkBench/resultsParser.ts:249
msgid "fieldRequiredByUploadPlan"
msgstr "це поле є обов’язковим (згідно з визначенням)"

<<<<<<< HEAD
#: components/WorkBench/resultsParser.ts:274
=======
>>>>>>> 8bbc6c8b
#. Used in: Components > Work Bench > Results Parser
#: components/WorkBench/resultsParser.ts:251
msgid "invalidTreeStructure"
msgstr "У дереві є кілька вузлів з назвою \"Uploaded\"!"

<<<<<<< HEAD
#: components/WorkBench/resultsParser.ts:280
=======
>>>>>>> 8bbc6c8b
#. Used in: Components > Work Bench > Results Parser
#: components/WorkBench/resultsParser.ts:253
msgid "missingRequiredTreeParent"
msgstr ""
"Відсутнє або не зіставлене необхідне значення батьківського рангу дерева "
"для \"{names:string}\"."

#. Used in: Components > Errors > Json Error
#: components/Errors/JsonError.tsx:70
msgid "showTraceback"
msgstr "Показати помилку"

#. Used in: Components > Errors > Json Error
#: components/Errors/JsonError.tsx:189
msgid "fieldNotUnique"
msgstr "{tableName:string} має мати унікальний {fieldName:string}"

#. Used in: Components > Errors > Json Error
#: components/Errors/JsonError.tsx:194
msgid "childFieldNotUnique"
msgstr ""
"{tableName:string} повинен мати унікальний \"{fieldName:string}\" у "
"\"{parentField:string}\""

#. Used in: Components > Errors > Json Error
#: components/Errors/JsonError.tsx:154
msgid "deletingTreeRoot"
msgstr "Неможливо видалити корінь дерева"

#. Used in: Components > Errors > Json Error
#: components/Errors/JsonError.tsx:156
msgid "nodeParentInvalidRank"
msgstr "Батько вузла дерева має ранг, вищий за нього самого"

#. Used in: Components > Errors > Json Error
#: components/Errors/JsonError.tsx:158
msgid "nodeChildrenInvalidRank"
msgstr "Ранг вузла дерева більший, ніж у деяких його дочірніх вузлів"

#. Used in: Components > Errors > Json Error
#: components/Errors/JsonError.tsx:160
msgid "nodeOperationToSynonymizedParent"
msgstr ""
"{operation:string} вузол \"{nodeName:string}\" до синонімічного "
"батьківського елемента \"{parentName:string}\""

#. Used in: Components > Errors > Json Error
#: components/Errors/JsonError.tsx:166
msgid "nodeSynonymizeToSynonymized"
msgstr "Синонімізація \"{nodeName:string}\" до синоніма \"{intoName:string}\""

#. Used in: Components > Errors > Json Error
#: components/Errors/JsonError.tsx:171
msgid "nodeSynonimizeWithChildren"
msgstr "Синонімується вузол \"{nodeName:string}\", який має дітей"

#. Used in: Components > Errors > Json Error
#: components/Errors/JsonError.tsx:150
msgid "badTreeStructureInvalidRanks"
msgstr ""
"Погана структура дерева: знайдено {badRanks:number|formatted} випадків, "
"коли ранг вузла не перевищує його батьківського рівня"

#. Used in: Components > Errors > Json Error
#: components/Errors/JsonError.tsx:175
msgid "invalidNodeType"
msgstr ""
"Неочікуваний тип вузла \"{node:string}\" під час {operation:string}. "
"Очікується \"{nodeModel:string}\""

#. Used in: Components > Errors > Json Error
#: components/Errors/JsonError.tsx:181
#, fuzzy
msgid "operationAcrossTrees"
msgstr "{operation:string} через дерева"

#. Used in: Components > Errors > Json Error
#: components/Errors/JsonError.tsx:185
msgid "limitReachedDeterminingAccepted"
msgstr "Не вдалося знайти прийнятий таксон для синоніма (ІД: {taxonId:number})"

#. Used in: Components > Errors > Json Error
#: components/Errors/JsonError.tsx:200
msgid "resourceInPermissionRegistry"
msgstr "Ресурс {resource:string} уже є в реєстрі дозволів"

#. 🟥Agent "Abc" is not a Specify User. Used in: Components > Errors > Json Error
#: components/Errors/JsonError.tsx:204
msgid "actorIsNotSpecifyUser"
msgstr "{agentTable:string} {actor:string} не є {specifyUserTable:string}"

#. Used in: Components > Errors > Json Error
#: components/Errors/JsonError.tsx:210
msgid "unexpectedCollectionType"
msgstr ""
"Неочікуваний тип колекції \"{unexpectedTypeName:string}\". Очікується "
"\"{collectionName:string}\""

#. Used in: Components > Errors > Json Error
#: components/Errors/JsonError.tsx:215
msgid "invalidReportMimetype"
msgstr ""
"Не вдається створити звіт: {mimeTypeField:string} має бути \"jrxml/label\" "
"або \"jrxml/report\""

#. Used in: Components > Errors > Json Error
#: components/Errors/JsonError.tsx:219
msgid "fieldNotRelationship"
msgstr "Поле {field:string} не є зв’язком"

#. Used in: Components > Errors > Json Error
#: components/Errors/JsonError.tsx:221
msgid "unexpectedTableId"
msgstr ""
"Неочікуваний ІД таблиці \"{tableId:string}\" у запиті. Очікується "
"\"{expectedTableId:string}\""

#. Used in: Components > Errors > Json Error
#: components/Errors/JsonError.tsx:226
msgid "noCollectionInQuery"
msgstr "У запиті для таблиці {table:string} колекція не знайдена"

#. Used in: Components > Errors > Json Error
#: components/Errors/JsonError.tsx:228
msgid "invalidDatePart"
msgstr ""
"Недійсна частина дати \"{datePart:string}\". Очікується один із "
"{validDateParts:string}"

#. Used in: Components > Errors > Json Error
#: components/Errors/JsonError.tsx:233
msgid "invalidUploadStatus"
msgstr ""
"Недійсний статус \"{uploadStatus:string}\" для {operation:string}. "
"Очікується {expectedUploadStatus:string}"

#. Used in: Components > Errors > Json Error
#: components/Errors/JsonError.tsx:239
msgid "datasetAlreadyUploaded"
msgstr "Таблиця уже завантажена"

#: components/WorkBench/resultsParser.ts:275
#. Used in: Components > Work Bench > Results Parser
msgid "scopeChangeDetected"
msgstr ""

#: components/WorkBench/resultsParser.ts:277
#. Used in: Components > Work Bench > Results Parser
msgid "multipleTreeDefsInRow"
msgstr ""

#: components/WorkBench/resultsParser.ts:278
#. Used in: Components > Work Bench > Results Parser
msgid "invalidCotype"
msgstr ""<|MERGE_RESOLUTION|>--- conflicted
+++ resolved
@@ -12,172 +12,100 @@
 "n%10<=4 && (n%100<10 || n%100>=20) ? 1 : 2);\n"
 "X-Generator: Weblate 5.10-dev\n"
 
-<<<<<<< HEAD
 #: components/WorkBench/resultsParser.ts:203
-=======
->>>>>>> 8bbc6c8b
-#. Used in: Components > Work Bench > Results Parser
-#: components/WorkBench/resultsParser.ts:180
+#. Used in: Components > Work Bench > Results Parser
 msgid "failedParsingBoolean"
 msgstr "значення \"{value:string}\" не являється \"True\" або \"False\""
 
-<<<<<<< HEAD
 #: components/WorkBench/resultsParser.ts:205
-=======
->>>>>>> 8bbc6c8b
-#. Used in: Components > Work Bench > Results Parser
-#: components/WorkBench/resultsParser.ts:182
+#. Used in: Components > Work Bench > Results Parser
 msgid "failedParsingDecimal"
 msgstr "значення \"{value:string}\" не є дійсним цілим числом"
 
-<<<<<<< HEAD
 #: components/WorkBench/resultsParser.ts:207
-=======
->>>>>>> 8bbc6c8b
-#. Used in: Components > Work Bench > Results Parser
-#: components/WorkBench/resultsParser.ts:184
+#. Used in: Components > Work Bench > Results Parser
 msgid "failedParsingFloat"
 msgstr "значення \"{value:string}\" не є раціональним числом"
 
-<<<<<<< HEAD
 #: components/WorkBench/CellMeta.ts:159
 #: components/WorkBench/hooks.ts:122
 #: components/WorkBench/hooks.ts:131
 #: components/WorkBench/resultsParser.ts:258
 #. Used in: Components > Work Bench > Cell Meta ⬤ Components > Work Bench > Hooks ⬤ Components > Work Bench > Results Parser
-=======
-#. Used in: Components > Work Bench > Cell Meta ⬤ Components > Work Bench > Hooks ⬤ Components > Work Bench > Results Parser
-#: components/WorkBench/CellMeta.ts:130
-#: components/WorkBench/hooks.ts:126
-#: components/WorkBench/hooks.ts:135
-#: components/WorkBench/resultsParser.ts:235
->>>>>>> 8bbc6c8b
 msgid "failedParsingPickList"
 msgstr ""
 "{value:string} не є допустимим значенням у цьому полі списку вибору.\n"
 "Натисніть на стрілку, щоб вибрати серед доступних варіантів."
 
-<<<<<<< HEAD
 #: components/WorkBench/resultsParser.ts:209
-=======
->>>>>>> 8bbc6c8b
 #. 🟥Example: bad agent type: "ab". Expected one of "Person", "Group" or "Organization". Used in: Components > Work Bench > Results Parser
-#: components/WorkBench/resultsParser.ts:186
 msgid "failedParsingAgentType"
 msgstr ""
 "поганий {agentTypeField:string}: \"{badType:string}\". Очікується один із "
 "{validTypes:string}"
 
-<<<<<<< HEAD
 #: components/WorkBench/resultsParser.ts:262
-=======
->>>>>>> 8bbc6c8b
-#. Used in: Components > Work Bench > Results Parser
-#: components/WorkBench/resultsParser.ts:239
+#. Used in: Components > Work Bench > Results Parser
 msgid "pickListValueTooLong"
 msgstr ""
 "значення з {pickListTable:string} {pickList:string} довше, ніж максимальне "
 "значення {maxLength:number|formatted} для поля"
 
-<<<<<<< HEAD
 #: components/WorkBench/resultsParser.ts:217
-=======
->>>>>>> 8bbc6c8b
-#. Used in: Components > Work Bench > Results Parser
-#: components/WorkBench/resultsParser.ts:194
+#. Used in: Components > Work Bench > Results Parser
 msgid "valueTooLong"
 msgstr "довжина значення не повинна перевищувати {maxLength:number|formatted}"
 
-<<<<<<< HEAD
 #: components/WorkBench/resultsParser.ts:221
-=======
->>>>>>> 8bbc6c8b
-#. Used in: Components > Work Bench > Results Parser
-#: components/WorkBench/resultsParser.ts:198
+#. Used in: Components > Work Bench > Results Parser
 msgid "invalidYear"
 msgstr "дата має містити чотири цифри року: {value:string}"
 
-<<<<<<< HEAD
 #: components/WorkBench/resultsParser.ts:225
-=======
->>>>>>> 8bbc6c8b
-#. Used in: Components > Work Bench > Results Parser
-#: components/WorkBench/resultsParser.ts:202
+#. Used in: Components > Work Bench > Results Parser
 msgid "badDateFormat"
 msgstr ""
 "неправильне значення дати: {value:string}. очікуваний формат: "
 "{format:string}"
 
-<<<<<<< HEAD
 #: components/WorkBench/resultsParser.ts:230
-=======
->>>>>>> 8bbc6c8b
-#. Used in: Components > Work Bench > Results Parser
-#: components/WorkBench/resultsParser.ts:207
+#. Used in: Components > Work Bench > Results Parser
 msgid "coordinateBadFormat"
 msgstr "неправильне значення широти або довготи: {value:string}"
 
-<<<<<<< HEAD
 #: components/WorkBench/resultsParser.ts:234
-=======
->>>>>>> 8bbc6c8b
-#. Used in: Components > Work Bench > Results Parser
-#: components/WorkBench/resultsParser.ts:211
+#. Used in: Components > Work Bench > Results Parser
 msgid "latitudeOutOfRange"
 msgstr "широта має бути між -90 і 90. Поточна: {value:string}"
 
-<<<<<<< HEAD
 #: components/WorkBench/resultsParser.ts:238
-=======
->>>>>>> 8bbc6c8b
-#. Used in: Components > Work Bench > Results Parser
-#: components/WorkBench/resultsParser.ts:215
+#. Used in: Components > Work Bench > Results Parser
 msgid "longitudeOutOfRange"
 msgstr "довгота має бути між -180 і 180. Поточна: {value:string}"
 
-<<<<<<< HEAD
 #: components/WorkBench/resultsParser.ts:242
-=======
->>>>>>> 8bbc6c8b
-#. Used in: Components > Work Bench > Results Parser
-#: components/WorkBench/resultsParser.ts:219
+#. Used in: Components > Work Bench > Results Parser
 #, fuzzy
 msgid "formatMismatch"
 msgstr "значення {value:string} не відповідає форматеру {formatter:string}"
 
-<<<<<<< HEAD
 #: components/WorkBench/resultsParser.ts:268
-=======
->>>>>>> 8bbc6c8b
-#. Used in: Components > Work Bench > Results Parser
-#: components/WorkBench/resultsParser.ts:245
+#. Used in: Components > Work Bench > Results Parser
 msgid "invalidPartialRecord"
 msgstr "це поле має бути порожнім, якщо {column:string} є порожнім"
 
-<<<<<<< HEAD
 #: components/WorkBench/resultsParser.ts:272
-=======
->>>>>>> 8bbc6c8b
-#. Used in: Components > Work Bench > Results Parser
-#: components/WorkBench/resultsParser.ts:249
+#. Used in: Components > Work Bench > Results Parser
 msgid "fieldRequiredByUploadPlan"
 msgstr "це поле є обов’язковим (згідно з визначенням)"
 
-<<<<<<< HEAD
 #: components/WorkBench/resultsParser.ts:274
-=======
->>>>>>> 8bbc6c8b
-#. Used in: Components > Work Bench > Results Parser
-#: components/WorkBench/resultsParser.ts:251
+#. Used in: Components > Work Bench > Results Parser
 msgid "invalidTreeStructure"
 msgstr "У дереві є кілька вузлів з назвою \"Uploaded\"!"
 
-<<<<<<< HEAD
 #: components/WorkBench/resultsParser.ts:280
-=======
->>>>>>> 8bbc6c8b
-#. Used in: Components > Work Bench > Results Parser
-#: components/WorkBench/resultsParser.ts:253
+#. Used in: Components > Work Bench > Results Parser
 msgid "missingRequiredTreeParent"
 msgstr ""
 "Відсутнє або не зіставлене необхідне значення батьківського рангу дерева "
