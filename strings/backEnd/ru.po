--- conflicted
+++ resolved
@@ -12,170 +12,98 @@
 "n%10<=4 && (n%100<10 || n%100>=20) ? 1 : 2);\n"
 "X-Generator: Weblate 5.10-dev\n"
 
-<<<<<<< HEAD
 #: components/WorkBench/resultsParser.ts:203
-=======
->>>>>>> 8bbc6c8b
-#. Used in: Components > Work Bench > Results Parser
-#: components/WorkBench/resultsParser.ts:180
+#. Used in: Components > Work Bench > Results Parser
 msgid "failedParsingBoolean"
 msgstr "значение \"{value:string}\" не разрешается to True or False"
 
-<<<<<<< HEAD
 #: components/WorkBench/resultsParser.ts:205
-=======
->>>>>>> 8bbc6c8b
-#. Used in: Components > Work Bench > Results Parser
-#: components/WorkBench/resultsParser.ts:182
+#. Used in: Components > Work Bench > Results Parser
 msgid "failedParsingDecimal"
 msgstr "значение \"{value:string}\" не является допустимым чеслом"
 
-<<<<<<< HEAD
 #: components/WorkBench/resultsParser.ts:207
-=======
->>>>>>> 8bbc6c8b
-#. Used in: Components > Work Bench > Results Parser
-#: components/WorkBench/resultsParser.ts:184
+#. Used in: Components > Work Bench > Results Parser
 msgid "failedParsingFloat"
 msgstr "значение \"{value:string}\" не является допустимым числом с плавающей точкой"
 
-<<<<<<< HEAD
 #: components/WorkBench/CellMeta.ts:159
 #: components/WorkBench/hooks.ts:122
 #: components/WorkBench/hooks.ts:131
 #: components/WorkBench/resultsParser.ts:258
 #. Used in: Components > Work Bench > Cell Meta ⬤ Components > Work Bench > Hooks ⬤ Components > Work Bench > Results Parser
-=======
-#. Used in: Components > Work Bench > Cell Meta ⬤ Components > Work Bench > Hooks ⬤ Components > Work Bench > Results Parser
-#: components/WorkBench/CellMeta.ts:130
-#: components/WorkBench/hooks.ts:126
-#: components/WorkBench/hooks.ts:135
-#: components/WorkBench/resultsParser.ts:235
->>>>>>> 8bbc6c8b
 msgid "failedParsingPickList"
 msgstr ""
 "{value:string} не является допустимым значением в этом списке.\n"
 "Нажмите на стрелку, чтобы выбрать один из доступных вариантов."
 
-<<<<<<< HEAD
 #: components/WorkBench/resultsParser.ts:209
-=======
->>>>>>> 8bbc6c8b
 #. 🟥Example: bad agent type: "ab". Expected one of "Person", "Group" or "Organization". Used in: Components > Work Bench > Results Parser
-#: components/WorkBench/resultsParser.ts:186
 msgid "failedParsingAgentType"
 msgstr ""
 "неверный {agentTypeField:string}: \"{badType:string}\". Ожидается один из "
 "{validTypes:string}"
 
-<<<<<<< HEAD
 #: components/WorkBench/resultsParser.ts:262
-=======
->>>>>>> 8bbc6c8b
-#. Used in: Components > Work Bench > Results Parser
-#: components/WorkBench/resultsParser.ts:239
+#. Used in: Components > Work Bench > Results Parser
 msgid "pickListValueTooLong"
 msgstr ""
 "значение из {pickListTable:string} {pickList:string} длиннее максимального "
 "значения {maxLength:number|formatted} для поля"
 
-<<<<<<< HEAD
 #: components/WorkBench/resultsParser.ts:217
-=======
->>>>>>> 8bbc6c8b
-#. Used in: Components > Work Bench > Results Parser
-#: components/WorkBench/resultsParser.ts:194
+#. Used in: Components > Work Bench > Results Parser
 msgid "valueTooLong"
 msgstr "значение не должно быть длиннее {maxLength:number|formatted}"
 
-<<<<<<< HEAD
 #: components/WorkBench/resultsParser.ts:221
-=======
->>>>>>> 8bbc6c8b
-#. Used in: Components > Work Bench > Results Parser
-#: components/WorkBench/resultsParser.ts:198
+#. Used in: Components > Work Bench > Results Parser
 msgid "invalidYear"
 msgstr "значение даты должно содержать четырехзначный год: {value:string}"
 
-<<<<<<< HEAD
 #: components/WorkBench/resultsParser.ts:225
-=======
->>>>>>> 8bbc6c8b
-#. Used in: Components > Work Bench > Results Parser
-#: components/WorkBench/resultsParser.ts:202
+#. Used in: Components > Work Bench > Results Parser
 msgid "badDateFormat"
 msgstr "неверное значение даты: {value:string}. ожидается: {format:string}"
 
-<<<<<<< HEAD
 #: components/WorkBench/resultsParser.ts:230
-=======
->>>>>>> 8bbc6c8b
-#. Used in: Components > Work Bench > Results Parser
-#: components/WorkBench/resultsParser.ts:207
+#. Used in: Components > Work Bench > Results Parser
 msgid "coordinateBadFormat"
 msgstr "неверное значение широты или долготы: {value:string}"
 
-<<<<<<< HEAD
 #: components/WorkBench/resultsParser.ts:234
-=======
->>>>>>> 8bbc6c8b
-#. Used in: Components > Work Bench > Results Parser
-#: components/WorkBench/resultsParser.ts:211
+#. Used in: Components > Work Bench > Results Parser
 msgid "latitudeOutOfRange"
 msgstr "широта должна быть между -90 и 90. Фактически: {value:string}"
 
-<<<<<<< HEAD
 #: components/WorkBench/resultsParser.ts:238
-=======
->>>>>>> 8bbc6c8b
-#. Used in: Components > Work Bench > Results Parser
-#: components/WorkBench/resultsParser.ts:215
+#. Used in: Components > Work Bench > Results Parser
 msgid "longitudeOutOfRange"
 msgstr "долгота должна быть между -180 и 180. Фактически: {value:string}"
 
-<<<<<<< HEAD
 #: components/WorkBench/resultsParser.ts:242
-=======
->>>>>>> 8bbc6c8b
-#. Used in: Components > Work Bench > Results Parser
-#: components/WorkBench/resultsParser.ts:219
+#. Used in: Components > Work Bench > Results Parser
 #, fuzzy
 msgid "formatMismatch"
 msgstr "значение {value:string} не соответствует форматеру {formatter:string}"
 
-<<<<<<< HEAD
 #: components/WorkBench/resultsParser.ts:268
-=======
->>>>>>> 8bbc6c8b
-#. Used in: Components > Work Bench > Results Parser
-#: components/WorkBench/resultsParser.ts:245
+#. Used in: Components > Work Bench > Results Parser
 msgid "invalidPartialRecord"
 msgstr "это поле должно быть пустым, если {column:string} пусто"
 
-<<<<<<< HEAD
 #: components/WorkBench/resultsParser.ts:272
-=======
->>>>>>> 8bbc6c8b
-#. Used in: Components > Work Bench > Results Parser
-#: components/WorkBench/resultsParser.ts:249
+#. Used in: Components > Work Bench > Results Parser
 msgid "fieldRequiredByUploadPlan"
 msgstr "поле обязательно для загрузки плана"
 
-<<<<<<< HEAD
 #: components/WorkBench/resultsParser.ts:274
-=======
->>>>>>> 8bbc6c8b
-#. Used in: Components > Work Bench > Results Parser
-#: components/WorkBench/resultsParser.ts:251
+#. Used in: Components > Work Bench > Results Parser
 msgid "invalidTreeStructure"
 msgstr "В дереве есть несколько веток с именем \"Uploaded\"!"
 
-<<<<<<< HEAD
 #: components/WorkBench/resultsParser.ts:280
-=======
->>>>>>> 8bbc6c8b
-#. Used in: Components > Work Bench > Results Parser
-#: components/WorkBench/resultsParser.ts:253
+#. Used in: Components > Work Bench > Results Parser
 msgid "missingRequiredTreeParent"
 msgstr ""
 "Отсутствует или не сопоставлено необходимое значение родительского ранга "
