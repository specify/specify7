--- conflicted
+++ resolved
@@ -31,20 +31,10 @@
         # Alias the following to the Specify7 installation + /specifyweb.wsgi
         WSGIScriptAlias / /opt/specify7/specifyweb.wsgi
 
-
-<<<<<<< HEAD
-        # ErrorLog /var/log/apache2/error.log
-        # # Possible values include: debug, info, notice, warn, error, crit,
-        # # alert, emerg.
-        # LogLevel warn
-
-        # CustomLog /var/log/apache2/access.log combined
-=======
         ErrorLog /var/log/apache2/error.log
 	# # Possible values include: debug, info, notice, warn, error, crit,
 	# # alert, emerg.
 	# LogLevel warn
 
 	CustomLog /var/log/apache2/access.log combined
->>>>>>> e7a43a10
 </VirtualHost>